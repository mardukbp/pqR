/*
 *  pqR : A pretty quick version of R
 *  Copyright (C) 2013, 2014, 2015, 2016, 2017, 2018 by Radford M. Neal
 *
 *  Based on R : A Computer Language for Statistical Data Analysis
 *  Copyright (C) 1995, 1996	Robert Gentleman and Ross Ihaka
 *  Copyright (C) 1998--2011	The R Core Team.
 *
 *  The changes in pqR from R-2.15.0 distributed by the R Core Team are
 *  documented in the NEWS and MODS files in the top-level source directory.
 *
 *  This program is free software; you can redistribute it and/or modify
 *  it under the terms of the GNU General Public License as published by
 *  the Free Software Foundation; either version 2 of the License, or
 *  (at your option) any later version.
 *
 *  This program is distributed in the hope that it will be useful,
 *  but WITHOUT ANY WARRANTY; without even the implied warranty of
 *  MERCHANTABILITY or FITNESS FOR A PARTICULAR PURPOSE.  See the
 *  GNU General Public License for more details.
 *
 *  You should have received a copy of the GNU General Public License
 *  along with this program; if not, a copy is available at
 *  http://www.r-project.org/Licenses/
 */

#ifdef HAVE_CONFIG_H
# include <config.h>
#endif

#define USE_FAST_PROTECT_MACROS
#define R_USE_SIGNALS 1
#include <Defn.h>
#include <Rinterface.h>
#include <Fileio.h>

#include "scalar-stack.h"
#include <Rmath.h>
#include "arithmetic.h"

#include <helpers/helpers-app.h>


#ifndef SCALAR_STACK_DEBUG    /* can be overridden by compiler option */
#define SCALAR_STACK_DEBUG 0
#endif


attribute_hidden void SrcrefPrompt(const char * prefix, SEXP srcref)
{
    /* If we have a valid srcref, use it */
    if (srcref && srcref != R_NilValue) {
        if (TYPEOF(srcref) == VECSXP) srcref = VECTOR_ELT(srcref, 0);
	SEXP srcfile = getAttrib00(srcref, R_SrcfileSymbol);
	if (TYPEOF(srcfile) == ENVSXP) {
	    SEXP filename = findVar(install("filename"), srcfile);
	    if (isString(filename) && length(filename)) {
	    	Rprintf(_("%s at %s#%d: "),prefix,CHAR(STRING_ELT(filename,0)), 
	                                   asInteger(srcref));
	        return;
	    }
	}
    }
    /* default: */
    Rprintf("%s: ", prefix);
}


/* This function gets the srcref attribute from a statement block, 
   and confirms it's in the expected format */
   
static inline void getBlockSrcrefs(SEXP call, SEXP **refs, int *len)
{
    SEXP srcrefs = getAttrib00(call, R_SrcrefSymbol);
    if (TYPEOF(srcrefs) == VECSXP) {
        *refs = (SEXP *) DATAPTR(srcrefs);
        *len = LENGTH(srcrefs);
    }
    else
    {   *len = 0;
    }
}


/* This function extracts one srcref, and confirms the format.  It is 
   passed an index and the array and length from getBlockSrcrefs. */

static inline SEXP getSrcref(SEXP *refs, int len, int ind)
{
    if (ind < len) {
        SEXP result = refs[ind];
        if (TYPEOF(result) == INTSXP && LENGTH(result) >= 6)
            return result;
    }

    return R_NilValue;
}

static void start_browser (SEXP call, SEXP op, SEXP stmt, SEXP env)
{
    SrcrefPrompt("debug", R_Srcref);
    PrintValue(stmt);
    do_browser(call, op, R_NilValue, env);
}


static void printcall (SEXP call, SEXP rho)
{
    int old_bl = R_BrowseLines;
    int blines = asInteger(GetOption1(install("deparse.max.lines")));
    if (blines != NA_INTEGER && blines > 0) R_BrowseLines = blines;
    PrintValueRec(call,rho);
    R_BrowseLines = old_bl;
}


static SEXP VectorToPairListNamed(SEXP x)
{
    SEXP xptr, xnew, xnames;
    int i, len, len_x = length(x);

    PROTECT(x);
    PROTECT(xnames = getAttrib(x, R_NamesSymbol)); 
                       /* isn't this protected via x?  Or could be concocted? */

    len = 0;
    if (xnames != R_NilValue) {
	for (i = 0; i < len_x; i++)
	    if (CHAR(STRING_ELT(xnames,i))[0] != 0) len += 1;
    }

    PROTECT(xnew = allocList(len));

    if (len > 0) {
	xptr = xnew;
	for (i = 0; i < len_x; i++) {
	    if (CHAR(STRING_ELT(xnames,i))[0] != 0) {
		SETCAR (xptr, VECTOR_ELT(x,i));
		SET_TAG (xptr, install_translated (STRING_ELT(xnames,i)));
		xptr = CDR(xptr);
	    }
	}
    } 

    UNPROTECT(3);
    return xnew;
}

#define simple_as_environment(arg) (IS_S4_OBJECT(arg) && (TYPEOF(arg) == S4SXP) ? R_getS4DataSlot(arg, ENVSXP) : R_NilValue)

/* "eval" and "eval.with.vis" : Evaluate the first argument */
/* in the environment specified by the second argument. */

static SEXP do_eval (SEXP call, SEXP op, SEXP args, SEXP rho, int variant)
{
    SEXP encl, x, xptr;
    volatile SEXP expr, env, tmp;

    int frame;
    RCNTXT cntxt;

    checkArity(op, args);

    expr = CAR(args);
    env = CADR(args);
    encl = CADDR(args);
    if (isNull(encl)) {
	/* This is supposed to be defunct, but has been kept here
	   (and documented as such) */
	encl = R_BaseEnv;
    } else if ( !isEnvironment(encl) &&
		!isEnvironment((encl = simple_as_environment(encl))) )
	error(_("invalid '%s' argument"), "enclos");
    if(IS_S4_OBJECT(env) && (TYPEOF(env) == S4SXP))
	env = R_getS4DataSlot(env, ANYSXP); /* usually an ENVSXP */
    switch(TYPEOF(env)) {
    case NILSXP:
	env = encl;     /* so eval(expr, NULL, encl) works */
        break;
    case ENVSXP:
	break;
    case LISTSXP:
	/* This usage requires all the pairlist to be named */
	env = NewEnvironment(R_NilValue, duplicate(CADR(args)), encl);
        set_symbits_in_env(env);
	break;
    case VECSXP:
	/* PR#14035 */
	x = VectorToPairListNamed(CADR(args));
	for (xptr = x ; xptr != R_NilValue ; xptr = CDR(xptr))
	    SET_NAMEDCNT_MAX(CAR(xptr));
	env = NewEnvironment(R_NilValue, x, encl);
        set_symbits_in_env(env);
	break;
    case INTSXP:
    case REALSXP:
	if (length(env) != 1)
	    error(_("numeric 'envir' arg not of length one"));
	frame = asInteger(env);
	if (frame == NA_INTEGER)
	    error(_("invalid '%s' argument"), "envir");
	env = R_sysframe(frame, R_GlobalContext);
	break;
    default:
	error(_("invalid '%s' argument"), "envir");
    }

    PROTECT(env); /* may no longer be what was passed in arg */

    /* isLanguage includes NILSXP, and that does not need to be evaluated,
       so don't use isLanguage(expr) || isSymbol(expr) || isByteCode(expr) */
    if (TYPEOF(expr) == LANGSXP || TYPEOF(expr) == SYMSXP || isByteCode(expr)) {
	begincontext(&cntxt, CTXT_RETURN, call, env, rho, args, op);
	if (!SETJMP(cntxt.cjmpbuf))
	    expr = evalv (expr, env, VARIANT_PASS_ON(variant));
	else {
	    expr = R_ReturnedValue;
	    if (expr == R_RestartToken) {
		cntxt.callflag = CTXT_RETURN;  /* turn restart off */
		error(_("restarts not supported in 'eval'"));
	    }
            if ( ! (variant & VARIANT_PENDING_OK))
                WAIT_UNTIL_COMPUTED(R_ReturnedValue);
	}
	UNPROTECT(1);
	PROTECT(expr);
	endcontext(&cntxt);
    }
    else if (TYPEOF(expr) == EXPRSXP) {
	int i, n;
        int len;
        SEXP *srcrefs;
        getBlockSrcrefs(expr,&srcrefs,&len);
	n = LENGTH(expr);
	tmp = R_NilValue;
	begincontext(&cntxt, CTXT_RETURN, call, env, rho, args, op);
        SEXP savedsrcref = R_Srcref;
	if (!SETJMP(cntxt.cjmpbuf)) {
	    for (i = 0 ; i < n ; i++) {
                R_Srcref = getSrcref (srcrefs, len, i); 
		tmp = evalv (VECTOR_ELT(expr, i), env, 
                        i==n-1 ? VARIANT_PASS_ON(variant) 
                               : VARIANT_NULL | VARIANT_PENDING_OK);
            }
        }
	else {
	    tmp = R_ReturnedValue;
	    if (tmp == R_RestartToken) {
		cntxt.callflag = CTXT_RETURN;  /* turn restart off */
		error(_("restarts not supported in 'eval'"));
	    }
            if ( ! (variant & VARIANT_PENDING_OK))
                WAIT_UNTIL_COMPUTED(R_ReturnedValue);
	}
	UNPROTECT(1);
	PROTECT(tmp);
        R_Srcref = savedsrcref;
	endcontext(&cntxt);
	expr = tmp;
    }
    else if( TYPEOF(expr) == PROMSXP ) {
	expr = forcePromise(expr);
    } 
    else 
        ; /* expr is returned unchanged */

    if (PRIMVAL(op)) { /* eval.with.vis(*) : */
	PROTECT(expr);
	PROTECT(env = allocVector(VECSXP, 2));
	PROTECT(encl = allocVector(STRSXP, 2));
	SET_STRING_ELT(encl, 0, mkChar("value"));
	SET_STRING_ELT(encl, 1, mkChar("visible"));
	SET_VECTOR_ELT(env, 0, expr);
	SET_VECTOR_ELT(env, 1, ScalarLogicalMaybeConst(R_Visible));
	setAttrib(env, R_NamesSymbol, encl);
	expr = env;
	UNPROTECT(3);
    }

    UNPROTECT(1);
    return expr;
}

/* This is a special .Internal */
static SEXP do_withVisible(SEXP call, SEXP op, SEXP args, SEXP rho)
{
    SEXP x, nm, ret;

    checkArity(op, args);
    x = CAR(args);
    x = eval(x, rho);
    PROTECT(x);
    PROTECT(ret = allocVector(VECSXP, 2));
    PROTECT(nm = allocVector(STRSXP, 2));
    SET_STRING_ELT(nm, 0, mkChar("value"));
    SET_STRING_ELT(nm, 1, mkChar("visible"));
    SET_VECTOR_ELT(ret, 0, x);
    SET_VECTOR_ELT(ret, 1, ScalarLogicalMaybeConst(R_Visible));
    setAttrib(ret, R_NamesSymbol, nm);
    UNPROTECT(3);
    return ret;
}

/* This is a special .Internal */
static SEXP do_recall(SEXP call, SEXP op, SEXP args, SEXP rho)
{
    RCNTXT *cptr;
    SEXP s, ans ;
    cptr = R_GlobalContext;
    /* get the args supplied */
    while (cptr != NULL) {
	if (cptr->callflag == CTXT_RETURN && cptr->cloenv == rho)
	    break;
	cptr = cptr->nextcontext;
    }
    if (cptr != NULL) {
	args = cptr->promargs;
    }
    /* get the env recall was called from */
    s = R_GlobalContext->sysparent;
    while (cptr != NULL) {
	if (cptr->callflag == CTXT_RETURN && cptr->cloenv == s)
	    break;
	cptr = cptr->nextcontext;
    }
    if (cptr == NULL)
	error(_("'Recall' called from outside a closure"));

    /* If the function has been recorded in the context, use it
       otherwise search for it by name or evaluate the expression
       originally used to get it.
    */
    if (cptr->callfun != R_NilValue)
	PROTECT(s = cptr->callfun);
    else if( TYPEOF(CAR(cptr->call)) == SYMSXP)
	PROTECT(s = findFun(CAR(cptr->call), cptr->sysparent));
    else
	PROTECT(s = eval(CAR(cptr->call), cptr->sysparent));
    if (TYPEOF(s) != CLOSXP) 
    	error(_("'Recall' called from outside a closure"));
    ans = applyClosure_v(cptr->call, s, args, cptr->sysparent, NULL, 0);
    UNPROTECT(1);
    return ans;
}


/* -------------------------------------------------------------------------- */
/*                CONTEXT PROCEDURES - others are in context.c                */

void beginbuiltincontext (RCNTXT * cptr, SEXP syscall)
{ begincontext (cptr, CTXT_BUILTIN, syscall, R_BaseEnv, 
                      R_BaseEnv, R_NilValue, R_NilValue);
}

/* begincontext - begin an execution context

   begincontext and endcontext are used in dataentry.c and modules. */

void begincontext(RCNTXT * cptr, int flags,
		  SEXP syscall, SEXP env, SEXP sysp,
		  SEXP promargs, SEXP callfun)
{
    cptr->nextcontext = R_GlobalContext;  /* store in order in structure, */
    cptr->callflag = flags;               /*   since that may be faster   */
    cptr->cstacktop = R_PPStackTop;
    cptr->evaldepth = R_EvalDepth;
    cptr->promargs = promargs;
    cptr->callfun = callfun;
    cptr->sysparent = sysp;
    cptr->call = syscall;
    cptr->cloenv = env;
    cptr->conexit = R_NilValue;
    cptr->cend = NULL;
    cptr->vmax = VMAXGET();
    cptr->intsusp = R_interrupts_suspended;
    cptr->handlerstack = R_HandlerStack;
    cptr->restartstack = R_RestartStack;
    cptr->prstack = R_PendingPromises;
    cptr->nodestack = R_BCNodeStackTop;
#ifdef BC_INT_STACK
    cptr->intstack = R_BCIntStackTop;
#endif
    cptr->srcref = R_Srcref;
    cptr->local_pr = R_local_protect_start;
    cptr->scalar_stack = R_scalar_stack;
    R_GlobalContext = cptr;
}


/* endcontext - end an execution context. */

void endcontext(RCNTXT * cptr)
{
    R_HandlerStack = cptr->handlerstack;
    R_RestartStack = cptr->restartstack;
    if (cptr->cloenv != R_NilValue && cptr->conexit != R_NilValue ) {
	SEXP s = cptr->conexit;
	Rboolean savevis = R_Visible;
	cptr->conexit = R_NilValue; /* prevent recursion */
	PROTECT(s);
	eval(s, cptr->cloenv);
	UNPROTECT(1);
	R_Visible = savevis;
    }
    R_GlobalContext = cptr->nextcontext;
}


/* revisecontext - change environments in a context

   The revised context differs from the previous one only in env and sysp. */

static inline void revisecontext (SEXP env, SEXP sysp)
{
    R_GlobalContext->sysparent = sysp;
    R_GlobalContext->cloenv = env;
}


/* jumpfun - jump to the named context */

static R_NORETURN void jumpfun(RCNTXT * cptr, int mask, SEXP val)
{
    Rboolean savevis = R_Visible;

    if (ON_SCALAR_STACK(val))
        val = DUP_STACK_VALUE(val);

    /* run onexit/cend code for all contexts down to but not including
       the jump target */
    PROTECT(val);
    R_run_onexits(cptr);
    UNPROTECT(1);
    R_Visible = savevis;

    R_ReturnedValue = val;
    R_GlobalContext = cptr; /* this used to be set to
			       cptr->nextcontext for non-toplevel
			       jumps (with the context set back at the
			       SETJMP for restarts).  Changing this to
			       always using cptr as the new global
			       context should simplify some code and
			       perhaps allow loops to be handled with
			       fewer SETJMP's.  LT */
    R_restore_globals(R_GlobalContext);

    LONGJMP(cptr->cjmpbuf, mask);
}


/* findcontext - find the correct context */

void R_NORETURN attribute_hidden findcontext(int mask, SEXP env, SEXP val)
{
    RCNTXT *cptr;
    if (mask & CTXT_LOOP) {		/* break/next */
	for (cptr = R_GlobalContext;
	     cptr != NULL && cptr->callflag != CTXT_TOPLEVEL;
	     cptr = cptr->nextcontext)
	    if ((cptr->callflag & CTXT_LOOP) && cptr->cloenv == env )
		jumpfun(cptr, mask, val);
	error(_("no loop for break/next, jumping to top level"));
    }
    else {				/* return; or browser */
	for (cptr = R_GlobalContext;
	     cptr != NULL && cptr->callflag != CTXT_TOPLEVEL;
	     cptr = cptr->nextcontext)
	    if ((cptr->callflag & mask) && cptr->cloenv == env)
		jumpfun(cptr, mask, val);
	error(_("no function to return from, jumping to top level"));
    }
}

void R_NORETURN attribute_hidden R_JumpToContext (RCNTXT *target, int mask, 
                                                  SEXP val)
{
    RCNTXT *cptr;
    for (cptr = R_GlobalContext;
	 cptr != NULL && cptr->callflag != CTXT_TOPLEVEL;
	 cptr = cptr->nextcontext)
	if (cptr == target)
	    jumpfun(cptr, mask, val);
    error(_("target context is not on the stack"));
}


/* -------------------------------------------------------------------------- */
/*              CORE EVAL PROCEDURES - KEEP TOGETHER FOR LOCALITY             */


/* Similar version used in bytecode.c */

extern void Rf_asLogicalNoNA_warning(SEXP s, SEXP call);
extern R_NORETURN void Rf_asLogicalNoNA_error(SEXP s, SEXP call);

/* Caller needn't protect the s arg below.  Value is popped off the
   scalar stack if it's there. */

static inline Rboolean asLogicalNoNA(SEXP s, SEXP call)
{
    int len, cond;

    /* Check the constants explicitly, since they should be the most
       common cases, and then no need to check for NA, or pop scalar stack. */

    if (s == R_ScalarLogicalTRUE)
        return TRUE;
    if (s == R_ScalarLogicalFALSE)
        return FALSE;

    switch(TYPEOF(s)) { /* common cases done here for efficiency */
    case INTSXP:  /* assume logical and integer are the same */
    case LGLSXP:
        len = LENGTH(s);
        if (len == 0) goto error;
        cond = LOGICAL(s)[0];
        break;
    case REALSXP:
    case CPLXSXP:
    case STRSXP:
    case RAWSXP:
        len = LENGTH(s);
        if (len == 0) goto error;
        cond = asLogical(s);
        break;
    default:
        goto error;
    }

    if (cond == NA_LOGICAL) goto error;

    POP_IF_TOP_OF_STACK(s);

    if (len > 1) Rf_asLogicalNoNA_warning (s, call);

    return cond;

  error:
    Rf_asLogicalNoNA_error (s, call);
}


<<<<<<< HEAD
/* Inline version of findVarPendingOK, for speed when symbol is found
   from LASTSYMBINDING. */

static inline SEXP FIND_VAR_PENDING_OK (SEXP sym, SEXP rho)
{
    rho = SKIP_USING_SYMBITS (rho, sym);

    if (LASTSYMENV(sym) == SEXP32_FROM_SEXP(rho)) {
        SEXP b = CAR(LASTSYMBINDING(sym));
        if (b != R_UnboundValue) {
            R_binding_cell = LASTSYMBINDING(sym);
            return b;
        }
        LASTSYMENV(sym) = R_NoObject32;
    }

    return findVarPendingOK(sym,rho);
}


=======
>>>>>>> b22ff79c
/* Inline version of findFun.  It's meant to be very fast when a
   function is found in the base environmet.  It can delegate uncommon
   cases such as traced functions to the general-case procedure.

   Note that primitive functions in the base environment are directly
   stored as the bound values, while closures (including internals)
   are referenced via promises (for lazy loading). */

static inline SEXP FINDFUN (SEXP symbol, SEXP rho)
{
    rho = SKIP_USING_SYMBITS (rho, symbol);

    if (rho == R_GlobalEnv && BASE_CACHE(symbol)) {
        SEXP res = SYMVALUE(symbol);
        int type_etc = TYPE_ETC(res);
        if (type_etc == SPECIALSXP || type_etc == BUILTINSXP)
            return res;
        if (type_etc == PROMSXP + TYPE_ET_CETERA_VEC_DOTS_TR) { /* forced prom*/
            res = PRVALUE_PENDING_OK(res);
            type_etc = TYPE_ETC(res);
        }
        if (type_etc == CLOSXP)
            return res;
    }

    return findFun_nospecsym(symbol,rho);
}


#define CHECK_STACK_BALANCE(o,s) do { \
  if (s != R_PPStackTop) check_stack_balance(o,s); \
} while (0)


/* Wait until no value in an argument list is still being computed by a task.
   Macro version does preliminary check in-line for speed. */

#define WAIT_UNTIL_ARGUMENTS_COMPUTED(_args_) \
    do { \
        if (helpers_tasks > 0) { \
            SEXP _a_ = (_args_); \
            while (_a_ != R_NilValue) { \
                if (helpers_is_being_computed(CAR(_a_))) { \
                    wait_until_arguments_computed (_a_); \
                    break; \
                } \
                _a_ = CDR(_a_); \
            } \
        } \
    } while (0)

void attribute_hidden wait_until_arguments_computed (SEXP args)
{
    SEXP wait_for, a;

    if (helpers_tasks == 0) return;

    wait_for = R_NoObject;

    for (a = args; a != R_NilValue; a = CDR(a)) {
        SEXP this_arg = CAR(a);
        if (helpers_is_being_computed(this_arg)) {
            if (wait_for == R_NoObject)
                wait_for = this_arg;
            else {
                helpers_wait_until_not_being_computed2 (wait_for, this_arg);
                wait_for = R_NoObject;
            }
        }
    }

    if (wait_for != R_NoObject)
        helpers_wait_until_not_being_computed (wait_for);
}


/* Fast eval macros.  Do not set R_Visible properly, so should not be
   used if that is needed.  Do not check evaluation count, so should
   not be used if a loop without such a check might result.  Do not
   check expression depth or stack overflow, so should not be used if
   infinite recursion could result.  EVALV_NC is meant for use in
   contexts where a self-evaluating constant is not likely. */

static SEXP attribute_noinline evalv_sym   (SEXP, SEXP, int);
static SEXP attribute_noinline evalv_other (SEXP, SEXP, int);

#define EVALV(e, rho, variant) ( \
    R_variant_result = 0, \
    SELF_EVAL(TYPEOF(e)) ? \
       (NAMEDCNT_EQ_MAX(e) ? e \
         : (UPTR_FROM_SEXP(e)->sxpinfo.nmcnt |= MAX_NAMEDCNT, e)) \
    : TYPE_ETC(e) == SYMSXP /* not ..., ..1, etc */ ? \
       evalv_sym (e, rho, variant) \
    :  evalv_other (e, rho, variant) \
)

#define EVALV_NC(e, rho, variant) ( \
    R_variant_result = 0, \
    TYPE_ETC(e) == SYMSXP /* not ..., ..1, etc */ ? \
       evalv_sym (e, rho, variant) \
    :  evalv_other (e, rho, variant) \
)


/* The "evalv" function returns the value of "e" evaluated in "rho",
   with given variant.  The caller must ensure that both SEXP
   arguments are protected.  The "eval" function is just like "evalv"
   with 0 for the variant return argument. */

static SEXP attribute_noinline forcePromiseUnbound (SEXP e, int variant);
static SEXP attribute_noinline Rf_builtin_op_no_cntxt (SEXP op, SEXP e, 
                                                       SEXP rho, int variant);
SEXP attribute_hidden Rf_builtin_op (SEXP op, SEXP e, 
                                     SEXP rho, int variant);

#define evalcount R_high_frequency_globals.evalcount

SEXP eval (SEXP e, SEXP rho)
{
    return evalv (e, rho, 0);
}

SEXP evalv (SEXP e, SEXP rho, int variant)
{
    SEXP res;

    R_variant_result = 0;
    R_Visible = TRUE;
    
    /* Handle check for user interrupt. */

    if (--evalcount < 0) {
        R_CheckUserInterrupt();
        evalcount = 1000;
    }

    /* Quick return for self-evaluating constants. */

    if (SELF_EVAL(TYPEOF(e))) {
        SET_NAMEDCNT_MAX(e);
        return e;
    }

    /* Handle symbol lookup without stack overflow or expression depth check */

    if (TYPE_ETC(e) == SYMSXP /* symbol, but not ..., ..1, etc */) {
        res = evalv_sym (e, rho, variant);  /* may change R_Visible, but
                                               that seems to be desired... */
        return res;
    }

    /* Handle evaluations of other things (mostly language objects). */

    R_CHECKSTACK();  /* Check for stack overflow. */

    R_EvalDepth += 1;

    if (R_EvalDepth > R_Expressions)
        too_deep_error();

    res =  evalv_other (e, rho, variant);

    R_EvalDepth -= 1;

#   ifdef ENABLE_EVAL_DEBUG
    {
        sggc_cptr_t cptr = CPTR_FROM_SEXP(res);
        sggc_check_valid_cptr (cptr);
        if (SEXP_FROM_CPTR(cptr) != res) abort();
        if (res != R_NilValue && TYPEOF(res) == NILSXP) abort();
        if (TYPEOF(res) == FREESXP) abort();

#       ifdef ENABLE_SGGC_DEBUG
            if (sggc_trace_cptr_in_use) {
                sggc_check_valid_cptr (sggc_trace_cptr);
                SEXP trp = SEXP_FROM_CPTR (sggc_trace_cptr);
                if (trp != R_NilValue && TYPEOF(trp) == NILSXP) abort();
                if (TYPEOF(trp) == FREESXP) abort();
            }
#       endif
    }
#   endif

    return res;
}


<<<<<<< HEAD
static inline SEXP handle_symbol (SEXP res, SEXP e, SEXP rho, int variant)
{
    SEXP grad = R_NoObject;
=======
/* Evaluate an expression that is a symbol other than ..., ..1, ..2, etc. */

static SEXP attribute_noinline evalv_sym (SEXP sym, SEXP rho, int variant)
{
    SEXP res;

    SEXP32 lastsymenv = LASTSYMENV(sym);

    if (lastsymenv != SEXP32_FROM_SEXP(rho))
        goto slow_lookup;

  local:

    res = CAR(LASTSYMBINDING(sym));
    if (res == R_UnboundValue) {
        LASTSYMENV(sym) = lastsymenv = R_NoObject32;
        goto slow_lookup;
    }

  found:
>>>>>>> b22ff79c

    if (TYPEOF(res) == PROMSXP) {
        if (TYPE_ETC(res) == PROMSXP + TYPE_ET_CETERA_VEC_DOTS_TR) {
            /* forced promise, no gradient */
            res = PRVALUE_PENDING_OK(res);
        }
        else {
            SEXP prom = res;
            if (PRVALUE_PENDING_OK(prom) == R_UnboundValue)
                res = forcePromiseUnbound(prom,variant);
            else
                res = PRVALUE_PENDING_OK(prom);
            if ((variant & VARIANT_GRADIENT) && HAS_ATTRIB(prom))
                grad = ATTRIB(prom);
        }
    }
<<<<<<< HEAD
    else {
        if (TYPEOF(res) == SYMSXP) {
            if (res == R_MissingArg) {
                if ( ! (variant & VARIANT_MISSING_OK))
                    if (!DDVAL(e))  /* revert bug fix for the moment */
                        arg_missing_error(e);
            }
            else if (res == R_UnboundValue)
                unbound_var_error(e);
        }
        if ((variant & VARIANT_GRADIENT) && HAS_ATTRIB(R_binding_cell))
            grad = ATTRIB(R_binding_cell);
    }

    if (grad != R_NoObject) {
        R_variant_result = VARIANT_GRADIENT_FLAG;
        R_gradient = grad;
=======
    else if (TYPE_ETC(res) == SYMSXP && res == R_MissingArg) {
        if ( ! (variant & VARIANT_MISSING_OK))
            if (!DDVAL(sym))  /* revert bug fix for the moment */
                arg_missing_error(sym);
>>>>>>> b22ff79c
    }

    /* A NAMEDCNT of 0 might arise from an inadverently missing increment
       somewhere, or from a save/load sequence (since loaded values in
       promises have NAMEDCNT of 0), so fix up here... */

    SET_NAMEDCNT_NOT_0(res);

    if ( ! (variant & VARIANT_PENDING_OK))
        WAIT_UNTIL_COMPUTED(res);

    return res;

  slow_lookup:

    rho = SKIP_USING_SYMBITS (rho, sym);
    if (lastsymenv == SEXP32_FROM_SEXP(rho))
        goto local;

    res = findVarPendingOK(sym,rho);
    if (res != R_UnboundValue)
        goto found;

    unbound_var_error(sym);
}


/* Evaluate an expression that is a symbol other than ..., ..1, ..2, etc. */

static SEXP attribute_noinline evalv_sym (SEXP e, SEXP rho, int variant)
{
    return handle_symbol (FIND_VAR_PENDING_OK (e, rho), e, rho, variant);
}


/* Evaluate an expression that is not a symbol (other than ..., ..1, ..2, etc.)
   such as language objects, promises, and self-evaluating expressions. 
   (Most often called with language objects.) */

static SEXP attribute_noinline evalv_other (SEXP e, SEXP rho, int variant)
{
    SEXP res;

    if (TYPE_ETC(e) == LANGSXP) {  /* parts other than type will be 0 */

        SEXP op;

#       if SCALAR_STACK_DEBUG
            SEXP sv_scalar_stack = R_scalar_stack;
#       endif

        SEXP fn = CAR(e);

        if (TYPE_ETC(fn) == SYMSXP)  /* symbol, and not ..., ..1, ..2, etc. */
            op = FINDFUN(fn,rho);
        else {
            op = eval(fn,rho);
            R_variant_result = 0;
        }

        int type_etc = TYPE_ETC(op);
        SEXP args = CDR(e);

      redo:  /* comes back here for traced functions, after clearing flag */

        if (type_etc == CLOSXP) {
            PROTECT(op);
            res = applyClosure_v (e, op, promiseArgs(args,rho,variant), 
                                  rho, NULL, variant);
            UNPROTECT(1);
        }
        else {
            int save = R_PPStackTop;
            const void *vmax = VMAXGET();

#           ifdef Win32
                /* Reset precision, rounding & exception modes of an ix86 fpu */
                __asm__ ( "fninit" );
#           endif

            /* Note: If called from evalv, R_Visible will've been set to TRUE */
            if (type_etc == SPECIALSXP) {
                /* Note:  Special primitives always take variant argument,
                   and are responsible for setting R_Visible as desired 
                   themselves, with default of TRUE. */
                res = PRIMFUNV(op) (e, op, args, rho, variant);
            }
            else if (type_etc == BUILTINSXP) {
                res = R_Profiling ? Rf_builtin_op(op, e, rho, variant)
                                  : Rf_builtin_op_no_cntxt(op, e, rho, variant);
                if (PRIMVISON(op))
                    R_Visible = TRUE;
            }
            else if (type_etc & TYPE_ET_CETERA_VEC_DOTS_TR) {
                PROTECT(op);
                R_trace_call(e,op);
                UNPROTECT(1);
                type_etc &= ~TYPE_ET_CETERA_VEC_DOTS_TR;
                goto redo;
            }
            else
                apply_non_function_error();

            CHECK_STACK_BALANCE(op, save);
            VMAXSET(vmax);
        }

#       if SCALAR_STACK_DEBUG
            if (variant & VARIANT_SCALAR_STACK_OK) {
                if (ON_SCALAR_STACK(res)) {
                    if (res != sv_scalar_stack) abort();
                    if (res != SCALAR_STACK_OFFSET(1)) abort();
                }
                else {
                    if (R_scalar_stack != sv_scalar_stack) abort();
                }
            }
            else {
                if (ON_SCALAR_STACK(res)) abort();
                if (R_scalar_stack != sv_scalar_stack) abort();
            }
#       endif

#       if SCALAR_STACK_DEBUG /* to get debug output, type SCALAR.STACK.DEBUG */
            if (installed_already("SCALAR.STACK.DEBUG") != R_NoObject) {
                if (ON_SCALAR_STACK(res)) {
                    REprintf(
                     "SCALAR STACK VALUE RETURNED: %llx %llx %llx %s %f\n",
                     (long long) R_scalar_stack_start,
                     (long long) res, 
                     (long long) R_scalar_stack,
                     TYPEOF(res)==INTSXP ? "int" : "real",
                     TYPEOF(res)==INTSXP ? (double)*INTEGER(res) : *REAL(res));
                }
#               if 0
                    REprintf("STACK:\n");
                    for (int i = 0; i < 6; i++) {
                        if (SCALAR_STACK_ENTRY(i)==R_scalar_stack)
                            REprintf("@@\n");
                        R_inspect(SCALAR_STACK_ENTRY(i));
                    }
                    REprintf("END\n");
#               endif
            }
#       endif

        return res;
    }

    if (TYPE_ETC(e) == PROMSXP + TYPE_ET_CETERA_VEC_DOTS_TR) {
        /* forced promise, no gradient */
        res = PRVALUE_PENDING_OK(e);
        if ( ! (variant & VARIANT_PENDING_OK))
            WAIT_UNTIL_COMPUTED(res);
        return res;
    }

    if (TYPE_ETC(e) == PROMSXP) {
        /* unforced promise, force here */
        res = forcePromiseUnbound(e,variant);
        if ((variant & VARIANT_GRADIENT) && HAS_ATTRIB(e)) {
            R_variant_result = VARIANT_GRADIENT_FLAG;
            R_gradient = ATTRIB(e);
        }
        if ( ! (variant & VARIANT_PENDING_OK))
            WAIT_UNTIL_COMPUTED(res);
        R_Visible = TRUE;
        return res;
    }
 
    if (TYPE_ETC(e) == 
           PROMSXP + TYPE_ET_CETERA_VEC_DOTS_TR + TYPE_ET_CETERA_HAS_ATTR) {
        /* forced promise, with gradient */
        res = PRVALUE_PENDING_OK(e);
        if (variant & VARIANT_GRADIENT) {
            R_variant_result = VARIANT_GRADIENT_FLAG;
            R_gradient = ATTRIB(e);
        }
        if ( ! (variant & VARIANT_PENDING_OK))
            WAIT_UNTIL_COMPUTED(res);
        return res;
    }

    if (SELF_EVAL(TYPEOF(e))) {
        SET_NAMEDCNT_MAX(e);
        return e;
    }

    if (TYPE_ETC(e )== SYMSXP+TYPE_ET_CETERA_VEC_DOTS_TR) /* ... or ..1, ..2 */
        return handle_symbol (ddfindVar(e,rho), e, rho, variant);

    if (TYPE_ETC(e) == BCODESXP) {  /* parts other than type will be 0 */
        return bcEval(e, rho, TRUE);
    }

    if (TYPEOF(e) == DOTSXP)
        dotdotdot_error();
    else
        UNIMPLEMENTED_TYPE("eval", e);
}


/* e is protected here */
static SEXP attribute_noinline forcePromiseUnbound (SEXP e, int variant)
{
    SEXP val;

    val = PRCODE(e);

    if (SELF_EVAL(TYPEOF(val)) ) {

        /* Just copy code to value - avoids old-to-new check. */

        SET_PRVALUE_TO_PRCODE (e);

        SET_NAMEDCNT_MAX (val);  /* mimic what would happen if eval'd */
    }
    else {

        RPRSTACK prstack;

        if (PRSEEN(e) == 1) PRSEEN_error(e);

        /* Mark the promise as under evaluation and push it on a stack
           that can be used to unmark pending promises if a jump out
           of the evaluation occurs. */

        prstack.promise = e;
        prstack.next = R_PendingPromises;
        R_PendingPromises = &prstack;

        SET_PRSEEN (e, 1);

        PROTECT(e);

        int vrnt = variant & VARIANT_PENDING_OK;

        if (STORE_GRAD(e)) {
            vrnt |= VARIANT_MISSING_OK | VARIANT_GRADIENT;
            val = EVALV_NC (val, PRENV(e), vrnt);
            if (R_variant_result & VARIANT_GRADIENT_FLAG)
                SET_ATTRIB (e, R_gradient);
        }
        else {
            vrnt |= VARIANT_MISSING_OK;
            val = EVALV_NC (val, PRENV(e), vrnt);
        }

        /* Pop the stack, unmark the promise and set its value field. */

        R_PendingPromises = prstack.next;
        SET_PRSEEN (e, 0);

        SET_PRVALUE_MACRO (e, val);

        if (val == R_MissingArg) {

            /* Attempt to mimic past behaviour... */
            if ( ! (variant & VARIANT_MISSING_OK) && TYPEOF(PRCODE(e)) == SYMSXP
                      && R_isMissing (PRCODE(e), PRENV(e)))
                arg_missing_error(PRCODE(e));

            UNPROTECT(1);
            return val;
        }

        INC_NAMEDCNT(val);
        UNPROTECT(1);
    }

    /* Set the environment to R_NilValue to allow GC to reclaim the
       promise environment (unless value is R_MissingArg); this is
       also useful for fancy games with delayedAssign() */

    SET_PRENV_NIL(e);

    return val;
}

SEXP forcePromise (SEXP e) /* e protected here if necessary */
{
    if (PRVALUE(e) == R_UnboundValue)
        return forcePromiseUnbound(e,0);
    else
        return PRVALUE(e);
}

SEXP forcePromise_v (SEXP e, int variant) /* e protected here if necessary */
{
    if (PRVALUE(e) == R_UnboundValue)
        return forcePromiseUnbound(e,variant);
    else {
        if ((variant & VARIANT_GRADIENT) && HAS_ATTRIB(e)) {
            R_variant_result = VARIANT_GRADIENT_FLAG;
            R_gradient = ATTRIB(e);
        }
        SEXP r = PRVALUE_PENDING_OK(e);
        if ( ! (variant & VARIANT_PENDING_OK))
            WAIT_UNTIL_COMPUTED(r);
        return r;
    }
}


/* Like Rf_builtin_op (in builtin.c) except that no context is
   created.  Making this separate from Rf_builtin_op saves on stack
   space for the local context variable.  Since the somewhat
   time-consuming context creation is not done, there is no advantage
   to evaluating a single argument with pending OK. */

static SEXP attribute_noinline Rf_builtin_op_no_cntxt(SEXP op, SEXP e, SEXP rho,
                                                      int variant)
{
    SEXP args = CDR(e);
    SEXP arg1;
    SEXP res;

    /* See if this may be a fast primitive.  All fast primitives
       should be BUILTIN.  We do a fast call only if there is exactly
       one argument, with no tag, not missing or a ... argument; also
       must not be an object if the fast primitive dispatches, unless
       the argument was evaluated with VARIANT_UNCLASS and we got this
       variant result.  The argument is stored in arg1. */

    if (args!=R_NilValue) {
        if (PRIMFUN_FAST(op) 
              && TAG(args)==R_NilValue && CDR(args)==R_NilValue
              && (arg1 = CAR(args))!=R_DotsSymbol 
              && arg1!=R_MissingArg && arg1!=R_MissingUnder) {

            PROTECT(arg1 = EVALV (arg1, rho, PRIMFUN_ARG1VAR(op)));

            if (isObject(arg1) && PRIMFUN_DSPTCH1(op)) {
                if ((PRIMFUN_ARG1VAR (op) & VARIANT_UNCLASS)
                       && (R_variant_result & VARIANT_UNCLASS_FLAG)) {
                    R_variant_result &= ~VARIANT_UNCLASS_FLAG;
                }
                else {
                    UNPROTECT(1);
                    PROTECT(args = CONS(arg1,R_NilValue));
                    goto not_fast;
                }
            }

            R_Visible = TRUE;
            res = ((SEXP(*)(SEXP,SEXP,SEXP,SEXP,int)) PRIMFUN_FAST(op)) 
                     (e, op, arg1, rho, variant);

            UNPROTECT(1); /* arg1 */
            return res;
        }

        args = evalList (args, rho);
    }

    PROTECT(args);

    /* Handle a non-fast op.  We may get here after starting to handle a
       fast op, but if so, args has been set to the evaluated argument list. */

  not_fast: 

    R_variant_result = 0;
    R_Visible = TRUE;
    res = CALL_PRIMFUN(e, op, args, rho, variant);

    UNPROTECT(1); /* args */
    return res;
}


/* 'supplied' is an array of SEXP values, first a set of pairs of tag and
   value, then a pairlist of tagged values (or R_NilValue).  If NULL, no
   extras supplied. */

SEXP attribute_hidden applyClosure_v(SEXP call, SEXP op, SEXP arglist, SEXP rho,
                                     SEXP *supplied, int variant)
{
    int vrnt = VARIANT_PENDING_OK | VARIANT_DIRECT_RETURN | VARIANT_WHOLE_BODY
                 | VARIANT_PASS_ON(variant);

    if (variant & VARIANT_NOT_WHOLE_BODY)
        vrnt &= ~VARIANT_WHOLE_BODY;

    SEXP formals, actuals, savedrho, savedsrcref;
    volatile SEXP body, newrho;
    SEXP f, a;
    RCNTXT cntxt;

    formals = FORMALS(op);
    body = BODY(op);
    savedrho = CLOENV(op);

    /*  Set up a context with the call in it for use if an error occurs below
        in matchArgs or from running out of memory (eg, in NewEnvironment). 
        Note that this also protects call, savedrho, rho, arglist, and op. */

    begincontext(&cntxt, CTXT_RETURN, call, savedrho, rho, arglist, op);

    savedsrcref = R_Srcref;  /* saved in context for longjmp, and protection */

    /*  Build a list which matches the actual (unevaluated) arguments
	to the formal paramters.  Build a new environment which
	contains the matched pairs.  Note that actuals is protected via
        newrho. */

    actuals = matchArgs_pairlist (formals, arglist, call);
    PROTECT(newrho = NewEnvironment(R_NilValue, actuals, savedrho));
        /* no longer passes formals, since matchArg now puts tags in actuals */
    if (variant & VARIANT_GRADIENT)
        SET_STORE_GRAD (newrho, STORE_GRAD(rho));

    /* This piece of code is destructively modifying the actuals list,
       which is now also the list of bindings in the frame of newrho.
       This is one place where internal structure of environment
       bindings leaks out of envir.c.  It should be rewritten
       eventually so as not to break encapsulation of the internal
       environment layout.  We can live with it for now since it only
       happens immediately after the environment creation.  LT */

    R_symbits_t bits = 0;

    f = formals;
    a = actuals;
    while (a != R_NilValue) {
        SEXP t = TAG(a);
        bits |= SYMBITS(t);
        if (MISSING(a)) {
            if (CAR(f) != R_MissingArg) {
                SETCAR(a, mkPROMISE(CAR(f), newrho));
                SET_MISSING(a, 2);
            }
        }
        else { 
            /* optimize assuming non-missing arguments are usually referenced */
            LASTSYMENV(t) = SEXP32_FROM_SEXP(newrho);
            LASTSYMBINDING(t) = a;
        }
	a = CDR(a);
	f = CDR(f);
    }

    SET_ENVSYMBITS (newrho, bits);

    /* set_symbits_in_env (newrho); */  /* now done in loop above */

    /*  Fix up any extras that were supplied by usemethod. */

    if (supplied != NULL) {
        while (TYPEOF(*supplied) == SYMSXP) {
            set_var_in_frame (*supplied, *(supplied+1), newrho, TRUE, 3);
            supplied += 2;
        }
	for (SEXP t = *supplied; t != R_NilValue; t = CDR(t)) {
	    for (a = actuals; a != R_NilValue; a = CDR(a))
		if (TAG(a) == TAG(t))
		    break;
	    if (a == R_NilValue)
		set_var_in_frame (TAG(t), CAR(t), newrho, TRUE, 3);
	}
    }

    UNPROTECT(1); /* newrho, which will be protected below via revised context*/

    /*  Change the previously-set-up context to have the correct environment.

        If we have a generic function we need to use the sysparent of
	the generic as the sysparent of the method because the method
	is a straight substitution of the generic. */

    if (R_GlobalContext->nextcontext->callflag == CTXT_GENERIC)
	revisecontext (newrho, R_GlobalContext->nextcontext->sysparent);
    else
	revisecontext (newrho, rho);

    /* Get the srcref record from the closure object */
    
    R_Srcref = getAttrib00(op, R_SrcrefSymbol);

    /* Debugging */

    if (RDEBUG(op) | RSTEP(op)) {
        SET_RDEBUG(newrho, 1);
        if (RSTEP(op)) SET_RSTEP(op, 0);
	SEXP savesrcref; SEXP *srcrefs; int len;
	/* switch to interpreted version when debugging compiled code */
	if (TYPEOF(body) == BCODESXP)
	    body = bytecodeExpr(body);
	Rprintf("debugging in: ");
        printcall(call,rho);
	savesrcref = R_Srcref;
	getBlockSrcrefs(body,&srcrefs,&len);
	PROTECT(R_Srcref = getSrcref(srcrefs,len,0));
        start_browser (call, op, body, newrho);
	R_Srcref = savesrcref;
	UNPROTECT(1);
    }

    /* Set a longjmp target which will catch any explicit returns from the
       function body that are not instead handled by VARIANT_DIRECT_RETURN.  */

    SEXP res;

    if ((SETJMP(cntxt.cjmpbuf))) {
	if (R_ReturnedValue == R_RestartToken) {
	    cntxt.callflag = CTXT_RETURN;  /* turn restart off */
	    R_ReturnedValue = R_NilValue;  /* remove restart token */
	    res = evalv (body, newrho, vrnt);
	}
	else {
	    res = R_ReturnedValue;
        }
    }
    else {
	res = evalv (body, newrho, vrnt);
    }

    PROTECT(res);

    R_variant_result &= ~VARIANT_RTN_FLAG;

    R_Srcref = savedsrcref;
    endcontext(&cntxt);

    if ( ! (variant & VARIANT_PENDING_OK))
        WAIT_UNTIL_COMPUTED(res);

    if (RDEBUG(op)) {
	Rprintf("exiting from: ");
        printcall(call,rho);
    }

    UNPROTECT(1); /* res */
    return res;
}

SEXP applyClosure (SEXP call, SEXP op, SEXP arglist, SEXP rho, 
                   SEXP *supplied)
{
    if (supplied != NULL) error("Last argument to applyClosure must be NULL");
    return applyClosure_v (call, op, arglist, rho, NULL, 0);
}

/* **** FIXME: This code is factored out of applyClosure.  If we keep
   **** it we should change applyClosure to run through this routine
   **** to avoid code drift. */
static SEXP R_execClosure(SEXP call, SEXP op, SEXP arglist, SEXP rho,
			  SEXP newrho)
{
    volatile SEXP body;
    SEXP savedsrcref;
    RCNTXT cntxt;

    body = BODY(op);

    begincontext(&cntxt, CTXT_RETURN, call, newrho, rho, arglist, op);
    savedsrcref = R_Srcref;  /* saved in context for longjmp, and protection */

    /* Get the srcref record from the closure object.  Disable for now
       at least, since it's not clear that it's needed. */
    
    R_Srcref = R_NilValue;  /* was: getAttrib(op, R_SrcrefSymbol); */

    /* Debugging */

    if (RDEBUG(op) | RSTEP(op)) {
        SET_RDEBUG(newrho, 1);
        if (RSTEP(op)) SET_RSTEP(op, 0);
        SEXP savesrcref; SEXP *srcrefs; int len;
	/* switch to interpreted version when debugging compiled code */
	if (TYPEOF(body) == BCODESXP)
	    body = bytecodeExpr(body);
	Rprintf("debugging in: ");
	printcall (call, rho);
	savesrcref = R_Srcref;
	getBlockSrcrefs(body,&srcrefs,&len);
	PROTECT(R_Srcref = getSrcref(srcrefs,len,0));
        start_browser (call, op, body, newrho);
	R_Srcref = savesrcref;
	UNPROTECT(1);
    }

    /*  Set a longjmp target which will catch any explicit returns
	from the function body.  */

    SEXP res;

    if ((SETJMP(cntxt.cjmpbuf))) {
	if (R_ReturnedValue == R_RestartToken) {
	    cntxt.callflag = CTXT_RETURN;  /* turn restart off */
	    R_ReturnedValue = R_NilValue;  /* remove restart token */
	    res = evalv(body, newrho, VARIANT_NOT_WHOLE_BODY);
	}
	else {
	    res = R_ReturnedValue;
            WAIT_UNTIL_COMPUTED(res);
        }
    }
    else {
	res = evalv(body, newrho, 0);
    }

    PROTECT(res);

    R_Srcref = savedsrcref;
    endcontext(&cntxt);

    if (RDEBUG(op)) {
	Rprintf("exiting from: ");
	printcall (call, rho);
    }

    UNPROTECT(1);  /* res */
    return res;
}

/* **** FIXME: Temporary code to execute S4 methods in a way that
   **** preserves lexical scope. */

/* called from methods_list_dispatch.c */
SEXP R_execMethod(SEXP op, SEXP rho)
{
    SEXP call, arglist, callerenv, newrho, next, val;
    RCNTXT *cptr;

    /* create a new environment frame enclosed by the lexical
       environment of the method */
    PROTECT(newrho = Rf_NewEnvironment(R_NilValue, R_NilValue, CLOENV(op)));

    /* copy the bindings for the formal environment from the top frame
       of the internal environment of the generic call to the new
       frame.  need to make sure missingness information is preserved
       and the environments for any default expression promises are
       set to the new environment.  should move this to envir.c where
       it can be done more efficiently. */
    for (next = FORMALS(op); next != R_NilValue; next = CDR(next)) {
	SEXP symbol =  TAG(next);
	R_varloc_t loc;
	int missing;
	loc = R_findVarLocInFrame(rho,symbol);
	if (loc == R_NoObject)
	    error(_("could not find symbol \"%s\" in environment of the generic function"),
		  CHAR(PRINTNAME(symbol)));
	missing = R_GetVarLocMISSING(loc);
	val = R_GetVarLocValue(loc);
	SET_FRAME(newrho, CONS(val, FRAME(newrho)));
	SET_TAG(FRAME(newrho), symbol);
	if (missing) {
	    SET_MISSING(FRAME(newrho), missing);
	    if (TYPEOF(val) == PROMSXP && PRENV(val) == rho) {
		SEXP deflt;
		SET_PRENV(val, newrho);
		/* find the symbol in the method, copy its expression
		 * to the promise */
		for(deflt = CAR(op); deflt != R_NilValue; deflt = CDR(deflt)) {
		    if(TAG(deflt) == symbol)
			break;
		}
		if(deflt == R_NilValue)
		    error(_("symbol \"%s\" not in environment of method"),
			  CHAR(PRINTNAME(symbol)));
		SET_PRCODE(val, CAR(deflt));
	    }
	}
    }

    /* copy the bindings of the spacial dispatch variables in the top
       frame of the generic call to the new frame */
    defineVar(R_dot_defined, findVarInFrame(rho, R_dot_defined), newrho);
    defineVar(R_dot_Method, findVarInFrame(rho, R_dot_Method), newrho);
    defineVar(R_dot_target, findVarInFrame(rho, R_dot_target), newrho);

    /* copy the bindings for .Generic and .Methods.  We know (I think)
       that they are in the second frame, so we could use that. */
    defineVar(R_dot_Generic, findVar(R_dot_Generic, rho), newrho);
    defineVar(R_dot_Methods, findVar(R_dot_Methods, rho), newrho);

    /* Find the calling context.  Should be R_GlobalContext unless
       profiling has inserted a CTXT_BUILTIN frame. */
    cptr = R_GlobalContext;
    if (cptr->callflag & CTXT_BUILTIN)
	cptr = cptr->nextcontext;

    /* The calling environment should either be the environment of the
       generic, rho, or the environment of the caller of the generic,
       the current sysparent. */
    callerenv = cptr->sysparent; /* or rho? */

    /* get the rest of the stuff we need from the current context,
       execute the method, and return the result */
    call = cptr->call;
    arglist = cptr->promargs;
    val = R_execClosure(call, op, arglist, callerenv, newrho);
    UNPROTECT(1);
    return val;
}


#define BodyHasBraces(body) \
    (isLanguage(body) && CAR(body) == R_BraceSymbol)


static SEXP do_if (SEXP call, SEXP op, SEXP args, SEXP rho, int variant)
{
    /* Don't check arg count - missing are seen as R_NilValue, extra ignored. */

    SEXP Cond, Stmt;
    int absent_else = 0;

    Cond = CAR(args); args = CDR(args);
    Stmt = CAR(args); args = CDR(args);

    SEXP condval = EVALV_NC (Cond, rho, 
                             VARIANT_SCALAR_STACK_OK | VARIANT_ANY_ATTR);

    if ( ! asLogicalNoNA (condval, call)) {
        /* go to else part */
        if (args != R_NilValue)
            Stmt = CAR(args);
        else {
            absent_else = 1;
            Stmt = R_NilValue;
        }
    }

    if (RDEBUG(rho) && Stmt!=R_NilValue && !BodyHasBraces(Stmt))
        start_browser (call, op, Stmt, rho);

    if (absent_else) {
        R_Visible = FALSE; /* case of no 'else' so return invisible NULL */
        return R_NilValue;
    }

    return evalv (Stmt, rho, VARIANT_PASS_ON(variant));
}


/* For statement.  Unevaluated arguments for different formats are as follows:

       for (i in v) body          i, v, body
       for (i down v) body        i, down=v, body
       for (i across v) body      i, across=v, body
       for (i along v) body       i, along=v, body     (ok for vec or for array)
       for (i, j along M) body    i, j, along=M, body     (requires correct dim)
       etc.

   Extra variables after i are ignored for 'in', 'down', and 'across'.

   Evaluates body with VARIANT_NULL | VARIANT_PENDING_OK.
 */

#define DO_LOOP_RDEBUG(call, op, body, rho, bgn) do { \
        if (!bgn && RDEBUG(rho)) start_browser (call, op, body, rho); \
    } while (0)

static SEXP do_for (SEXP call, SEXP op, SEXP args, SEXP rho, int variant)
{
    /* Need to declare volatile variables whose values are relied on
       after for_next or for_break longjmps and that might change between
       the setjmp and longjmp calls.  Theoretically this does not include
       n and some others, but gcc -O2 -Wclobbered warns about some, 
       so to be safe we declare them volatile as well. */

    volatile int i, n;
    volatile SEXP val, nval;
    volatile SEXP v, bcell;                /* for use with one 'for' variable */
    volatile SEXP indexes, ixvals, bcells; /* for use with >1 'for' variables */
    int dbg, val_type;
    SEXP a, syms, sym, body, dims;
    RCNTXT cntxt;
    PROTECT_INDEX vpi, bix;
    int is_seq, seq_start;
    int along = 0, across = 0, down = 0, in = 0;
    int nsyms;
    SEXP ret;
    SEXP s;
    int j;

#   if SCALAR_STACK_DEBUG
        SEXP sv_scalar_stack = R_scalar_stack;
#   endif

    int vrnt = VARIANT_NULL | VARIANT_PENDING_OK;
    if (variant & VARIANT_DIRECT_RETURN) 
        vrnt |= VARIANT_PASS_ON(variant);

    R_Visible = FALSE;

    /* Count how many variables there are before the argument after the "in",
       "across", "down", or "along" keyword.  Set 'a' to the cell for the 
       argument after these variables. */

    syms = args;
    nsyms = 0;
    a = args;
    do {
        if (!isSymbol(CAR(a))) errorcall(call, _("non-symbol loop variable"));
        a = CDR(a);
        nsyms += 1;
    } while (CDDR(a) != R_NilValue);

    if (TAG(a) == R_AlongSymbol)
        along = 1;
    else if (TAG(a) == R_AcrossSymbol)
        across = 1;
    else if (TAG(a) == R_DownSymbol)
        down = 1;
    else
        in = 1;  /* we treat any other (or no) tag as "in" */

    if (!along) nsyms = 1;  /* ignore extras when not 'along' */

    val = CAR(a);
    body = CADR(a);
    sym = CAR(syms);

    PROTECT2(args,rho);

    PROTECT(val = EVALV_NC (val, rho, 
                            in    ? VARIANT_SEQ | VARIANT_ANY_ATTR :
                            along ? VARIANT_UNCLASS | VARIANT_ANY_ATTR :
                                    VARIANT_UNCLASS | VARIANT_ANY_ATTR_EX_DIM));
    dims = R_NilValue;

    is_seq = 0;

    if (along) { /* "along" and therefore not seq variant */
        R_variant_result = 0;
        if (nsyms == 1) { /* go along vector/pairlist (may also be an array) */
            is_seq = 1;
            seq_start = 1;
            val_type = INTSXP;
        }
        else { /* "along" for array, with several dimensions */
            dims = getAttrib (val, R_DimSymbol);
            if (length(dims) != nsyms)
                errorcall (call, _("incorrect number of dimensions"));
            PROTECT(dims);
            INC_NAMEDCNT(dims);
            PROTECT(indexes = allocVector(INTSXP,nsyms));
            INTEGER(indexes)[0] = 0; /* so will be 1 after first increment */
            for (int j = 1; j < nsyms; j++) 
                INTEGER(indexes)[j] = 1;
            PROTECT(ixvals = allocVector(VECSXP,nsyms));
            PROTECT(bcells = allocVector(VECSXP,nsyms));
        }
        n = length(val);
    }
    else if (across || down) { /* "across" or "down", hence not seq variant*/
        R_variant_result = 0;
        is_seq = 1;
        seq_start = 1;
        val_type = INTSXP;
        dims = getAttrib (val, R_DimSymbol);
        if (TYPEOF(dims)!=INTSXP || LENGTH(dims)==0) /* no valid dim attribute*/
            n = length(val);
        else if (down)
            n = INTEGER(dims)[0];
        else /* across */
            n = LENGTH(dims) > 1 ? INTEGER(dims)[1] : INTEGER(dims)[0];
    }
    else if (R_variant_result) {  /* variant "in" value */
        R_variant_result = 0;
        is_seq = 1;
        seq_start = R_variant_seq_spec >= 0 ? R_variant_seq_spec>>32
            /* Note:  In C99, negative >> ... is undefined */
          : (int64_t)((uint64_t)R_variant_seq_spec>>32) - ((int64_t)1<<32);
        n = (R_variant_seq_spec & 0xffffffff) >> 1;
        val_type = INTSXP;
    }
    else { /* non-variant "in" value */

        INC_NAMEDCNT(val);  /* increment NAMEDCNT to avoid mods by loop code */
        nval = val;  /* for scanning pairlist */

        /* Deal with the case where we are iterating over a factor.
           We need to coerce to character, then iterate */

        if (inherits_CHAR (val, R_factor_CHARSXP)) {
            val = asCharacterFactor(val);
            UNPROTECT(1);
            PROTECT(val);
        }

        n = length(val);
        val_type = TYPEOF(val);
    }

    /* If no iterations, just set all variable(s) to R_NilValue or the 
       sizes of the dimensions and then return. */

    if (n == 0) {
        if (nsyms == 1)
            set_var_in_frame (sym, in ? R_NilValue : ScalarIntegerMaybeConst(0),
                              rho, TRUE, 3);
        else {
            int i;
            for (i = 0; i < nsyms; i++) {
                set_var_in_frame (CAR(syms), 
                                  ScalarIntegerMaybeConst(INTEGER(dims)[i]),
                                  rho, TRUE, 3);
                syms = CDR(syms);
            }
        }
        if (nsyms != 1)
            UNPROTECT(4);  /* dims, indexes, ixvals, bcells */
        if (in && !is_seq)
            DEC_NAMEDCNT(val);
        UNPROTECT(3);      /* args, rho, val */
        R_Visible = FALSE;
        return R_NilValue;
    }

    /* Initialize record of binding cells for variables. */

    if (nsyms == 1) { 
        PROTECT_WITH_INDEX (bcell = Rf_find_binding_in_frame (rho, sym, NULL),
                            &bix);
        PROTECT_WITH_INDEX (v = CAR(bcell), &vpi);
    }
    else { 
        for (j = 0, s = syms; j < nsyms; j++, s = CDR(s)) {
            bcell = Rf_find_binding_in_frame (rho, CAR(s), NULL);
            SET_VECTOR_ELT (bcells, j, bcell);
            SET_VECTOR_ELT (ixvals, j, CAR(bcell));
        }
    }

    dbg = RDEBUG(rho);

    begincontext(&cntxt, CTXT_LOOP, R_NilValue, rho, R_BaseEnv, R_NilValue,
		 R_NilValue);

    switch (SETJMP(cntxt.cjmpbuf)) {
    case CTXT_BREAK: goto for_break;
    case CTXT_NEXT: goto for_next;
    }

    /* MAIN LOOP. */

    for (i = 0; i < n; i++) {

        /* Handle multi-dimensional "along". */

        if (nsyms > 1) {

            /* Increment to next combination of indexes. */

            for (j = 0; INTEGER(indexes)[j] == INTEGER(dims)[j]; j++) {
                if (j == nsyms-1) abort();
                INTEGER(indexes)[j] = 1;
            }
            INTEGER(indexes)[j] += 1;

            /* Make sure all 'for' variables are set to the right index,
               using records of the binding cells used for speed. */

            for (j = 0, s = syms; j < nsyms; j++, s = CDR(s)) {
                SEXP v = VECTOR_ELT(ixvals,j);
                if (TYPEOF(v) != INTSXP || LENGTH(v) != 1 || HAS_ATTRIB(v)
                                        || NAMEDCNT_GT_1(v)) {
                    v = allocVector(INTSXP,1);
                    SET_VECTOR_ELT(ixvals,j,v);
                }
                INTEGER(v)[0] = INTEGER(indexes)[j];
                SEXP bcell = VECTOR_ELT(bcells,j);
                if (bcell == R_NilValue || CAR(bcell) != v) {
                    set_var_in_frame (CAR(s), v, rho, TRUE, 3);
                    SET_VECTOR_ELT(bcells,j,R_binding_cell);
                }
            }
            
            goto do_iter;
        }

        /* Handle "in", "across", "down", and univariate "along". */

	switch (val_type) {

	case EXPRSXP:
	case VECSXP:
	    v = VECTOR_ELT(val, i);
	    SET_NAMEDCNT_MAX(v); /* maybe unnecessary? */
	    break;

	case LISTSXP:
	    v = CAR(nval);
	    nval = CDR(nval);
	    SET_NAMEDCNT_MAX(v);
	    break;

	default:

            /* Allocate new space for the loop variable value when the value has
               been assigned to another variable (NAMEDCNT(v) > 1), or when an
               attribute has been attached to it, etc. */

            if (TYPE_ETC(v) != val_type || NAMEDCNT_GT_1(v))
                REPROTECT(v = allocVector(val_type, 1), vpi);

            switch (val_type) {
            case LGLSXP:
                LOGICAL(v)[0] = LOGICAL(val)[i];
                break;
            case INTSXP:
                INTEGER(v)[0] = is_seq ? seq_start + i : INTEGER(val)[i];
                break;
            case REALSXP:
                REAL(v)[0] = REAL(val)[i];
                break;
            case CPLXSXP:
                COMPLEX(v)[0] = COMPLEX(val)[i];
                break;
            case STRSXP:
                SET_STRING_ELT(v, 0, STRING_ELT(val, i));
                break;
            case RAWSXP:
                RAW(v)[0] = RAW(val)[i];
                break;
            default:
                errorcall(call, _("invalid for() loop sequence"));
            }

            break;
        }

        if (bcell == R_NilValue || CAR(bcell) != v) {
            set_var_in_frame (sym, v, rho, TRUE, 3);
            REPROTECT(bcell = R_binding_cell, bix);
        }

    do_iter: ;

        if (RDEBUG(rho) && !BodyHasBraces(body))
            start_browser (call, op, body, rho);

        SEXP r = evalv (body, rho, vrnt);

        if (R_variant_result & VARIANT_RTN_FLAG) {
            ret = r;
            goto for_return;
        }

        (void) POP_IF_TOP_OF_STACK(r);

#       if SCALAR_STACK_DEBUG
            if (R_scalar_stack != sv_scalar_stack) abort();
#       endif

    for_next: ;  /* semi-colon needed for attaching label */
    }

 for_break:
    R_Visible = FALSE;
    ret = R_NilValue;

 for_return:
    endcontext(&cntxt);
    if (in && !is_seq)
        DEC_NAMEDCNT(val);
    if (nsyms == 1)
        UNPROTECT(2);  /* v, bcell */
    else 
        UNPROTECT(4);  /* dims, indexes, ixvals, bcells */
    UNPROTECT(3);      /* val, rho, args */
    SET_RDEBUG(rho, dbg);

    return ret;
}


/* While statement.  Evaluates body with VARIANT_NULL | VARIANT_PENDING_OK. */

static SEXP do_while(SEXP call, SEXP op, SEXP args, SEXP rho, int variant)
{
    /* Don't check arg count - missing are seen as R_NilValue, extra ignored. */

    SEXP cond = CAR(args);
    SEXP body = CADR(args);
    RCNTXT cntxt;
    int dbg;

    int vrnt = VARIANT_NULL | VARIANT_PENDING_OK;
    if (variant & VARIANT_DIRECT_RETURN) 
        vrnt |= VARIANT_PASS_ON(variant);

    R_Visible = FALSE;

    dbg = RDEBUG(rho);

#   if SCALAR_STACK_DEBUG
        SEXP sv_scalar_stack = R_scalar_stack;
#   endif

    begincontext(&cntxt, CTXT_LOOP, R_NilValue, rho, R_BaseEnv, R_NilValue,
		 R_NilValue);

    if (SETJMP(cntxt.cjmpbuf) != CTXT_BREAK) { /* <- back here for "next" */
        for (;;) {
            SEXP condval = EVALV_NC (cond, rho, VARIANT_SCALAR_STACK_OK 
                                                    | VARIANT_ANY_ATTR);

            if ( ! asLogicalNoNA (condval, call))
                break;

            if (RDEBUG(rho) && !BodyHasBraces(body))
                start_browser (call, op, body, rho);

            SEXP r = evalv (body, rho, vrnt);

            if (R_variant_result & VARIANT_RTN_FLAG) {
                endcontext(&cntxt);
                SET_RDEBUG (rho, dbg);
                return r;
            }

            (void) POP_IF_TOP_OF_STACK(r);

#           if SCALAR_STACK_DEBUG
                if (R_scalar_stack != sv_scalar_stack) abort();
#           endif
	}
    }

    endcontext(&cntxt);
    SET_RDEBUG(rho, dbg);

    R_Visible = FALSE;
    return R_NilValue;
}


/* Repeat statement.  Evaluates body with VARIANT_NULL | VARIANT_PENDING_OK. */

static SEXP do_repeat(SEXP call, SEXP op, SEXP args, SEXP rho, int variant)
{
    /* Don't check arg count - missing are seen as R_NilValue, extra ignored. */

    SEXP body = CAR(args);
    RCNTXT cntxt;
    int dbg;

    int vrnt = VARIANT_NULL | VARIANT_PENDING_OK;
    if (variant & VARIANT_DIRECT_RETURN) 
        vrnt |= VARIANT_PASS_ON(variant);

    R_Visible = FALSE;

    dbg = RDEBUG(rho);

#   if SCALAR_STACK_DEBUG
        SEXP sv_scalar_stack = R_scalar_stack;
#   endif

    begincontext(&cntxt, CTXT_LOOP, R_NilValue, rho, R_BaseEnv, R_NilValue,
		 R_NilValue);

    if (SETJMP(cntxt.cjmpbuf) != CTXT_BREAK) { /* <- back here for "next" */
	for (;;) {

            if (RDEBUG(rho) && !BodyHasBraces(body))
                start_browser (call, op, body, rho);

            SEXP r = evalv (body, rho, vrnt);

            if (R_variant_result & VARIANT_RTN_FLAG) {
                endcontext(&cntxt);
                SET_RDEBUG (rho, dbg);
                return r;
            }

            (void) POP_IF_TOP_OF_STACK(r);

#           if SCALAR_STACK_DEBUG
                if (R_scalar_stack != sv_scalar_stack) abort();
#           endif
	}
    }

    endcontext(&cntxt);
    SET_RDEBUG(rho, dbg);

    R_Visible = FALSE;
    return R_NilValue;
}


/* "break" */

static R_NORETURN SEXP do_break(SEXP call, SEXP op, SEXP args, SEXP rho, 
                                int variant)
{
    findcontext (CTXT_BREAK, rho, R_NilValue);
}


/* "next" */

static R_NORETURN SEXP do_next(SEXP call, SEXP op, SEXP args, SEXP rho,
                               int variant)
{
    findcontext (CTXT_NEXT, rho, R_NilValue);
}


/* Parens are now a SPECIAL, to avoid overhead of creating an arg list. 
   Care is taken to allow (...), though it is debatable whether this should 
   be considered valid. 

   The eval variant requested is passed on to the inner expression. */

static SEXP do_paren (SEXP call, SEXP op, SEXP args, SEXP rho, int variant)
{
    /* Don't check arg count - missing are seen as R_NilValue, extra ignored. */

    SEXP res = EVALV_NC (CAR(args), rho, VARIANT_PASS_ON(variant));

    R_Visible = TRUE;
    return res;
}


/* Curly brackets.  Passes on the eval variant to the last expression.  For
   earlier expressions, passes either VARIANT_NULL | VARIANT_PENDING_OK or
   the variant passed OR'd with those, if the variant passed includes
   VARIANT_DIRECT_RETURN. */

static SEXP do_begin (SEXP call, SEXP op, SEXP args, SEXP rho, int variant)
{
    if (args == R_NilValue)
        return R_NilValue;

    SEXP arg, s;
    SEXP savedsrcref = R_Srcref;
    int len;
    SEXP *srcrefs;

    getBlockSrcrefs(call,&srcrefs,&len);

    int vrnt = VARIANT_NULL | VARIANT_PENDING_OK;
    if (variant & VARIANT_DIRECT_RETURN) 
        vrnt |= VARIANT_PASS_ON(variant) & ~VARIANT_GRADIENT;

#   if SCALAR_STACK_DEBUG
        SEXP sv_scalar_stack = R_scalar_stack;
#   endif

    for (int i = 1; ; i++) {
        arg = CAR(args);
        args = CDR(args);
        R_Srcref = getSrcref (srcrefs, len, i);
        if (RDEBUG(rho))
            start_browser (call, op, arg, rho);
        if (args == R_NilValue)
            break;
        s = EVALV_NC (arg, rho, vrnt);
        if (R_variant_result & VARIANT_RTN_FLAG) {
            R_Srcref = savedsrcref;
            return s;
        }
        (void) POP_IF_TOP_OF_STACK(s);
#       if SCALAR_STACK_DEBUG
            if (R_scalar_stack != sv_scalar_stack) abort();
#       endif
    }

    s = evalv (arg, rho, variant);
    R_Srcref = savedsrcref;
    return s;
}


static SEXP do_return(SEXP call, SEXP op, SEXP args, SEXP rho, int variant)
{
    SEXP a = CAR(args);  /* if malformed, CAR(R_NilValue) will be R_NilValue. */

    if (CDR(args) != R_NilValue)
	errorcall(call, _("multi-argument returns are not permitted"));

    SEXP v;

    if (variant & VARIANT_DIRECT_RETURN) {
        int vrnt =  VARIANT_PASS_ON(variant) 
                     & ~ (VARIANT_NULL | VARIANT_SCALAR_STACK_OK);
        if (STORE_GRAD(rho))
            vrnt |= VARIANT_GRADIENT;
        v = evalv (a, rho, vrnt);
        R_variant_result |= VARIANT_RTN_FLAG;
        return v;
    }
    else {
        v = evalv (a, rho, 0);
        findcontext (CTXT_BROWSER | CTXT_FUNCTION, rho, v);
    }
}


#define FIND_SUBASSIGN_FUNC(fun)  \
    SUBASSIGN_FOLLOWS(fun) ? SUBASSIGN_THAT_FOLLOWS(fun) \
                           : find_subassign_func(fun)

static attribute_noinline SEXP find_subassign_func(SEXP fun)
{
    if (TYPE_ETC(fun) == SYMSXP) {  /* don't allow ... or ..1, ..2, etc. */

        if (SUBASSIGN_FOLLOWS(fun))
            return SUBASSIGN_THAT_FOLLOWS(fun);

        char buf[40];
        const char *fname = CHAR(PRINTNAME(fun));

        if (!copy_2_strings (buf, sizeof buf, fname, "<-"))
            error(_("overlong name in '%s'"), fname);

        return install(buf);
    }

    /* Handle foo::bar and foo:::bar. */

    if (TYPEOF(fun)==LANGSXP && length(fun)==3 && TYPEOF(CADDR(fun))==SYMSXP
      && (CAR(fun)==R_DoubleColonSymbol || CAR(fun)==R_TripleColonSymbol))
        return lang3 (CAR(fun), CADR(fun), find_subassign_func(CADDR(fun)));

    error(_("invalid function in complex assignment"));
}

/* arguments of replaceCall must be protected by the caller. */

static SEXP replaceCall(SEXP fun, SEXP varval, SEXP args, SEXP rhs)
{
    SEXP value, first;

    first = value = cons_with_tag (rhs, R_NilValue, R_ValueSymbol);

    if (args != R_NilValue) {

        first = cons_with_tag (CAR(args), value, TAG(args));

        SEXP p = CDR(args);
        if (p != R_NilValue) {
            PROTECT(first);
            SEXP q = first;
            do { 
                SETCDR (q, cons_with_tag (CAR(p), value, TAG(p)));
                q = CDR(q);
                p = CDR(p);
            } while (p != R_NilValue);
            UNPROTECT(1);
        }
    }

    first = LCONS (fun, CONS(varval, first));

    return first;
}


/*  Assignment in its various forms. */

static attribute_noinline SEXP Rf_set_subassign 
  (SEXP call, SEXP lhs, SEXP rhs, SEXP rho, int variant, int opval);

static SEXP do_set (SEXP call, SEXP op, SEXP args, SEXP rho, int variant)
{
    /* Don't check arg count - missing are seen as R_NilValue, extra ignored. */

    SEXP lhs = CAR(args), rhs = CADR(args);
    int opval = PRIMVAL(op);
    SEXP grad = R_NilValue;

    /* Swap operands for -> and ->>. */

    if (opval >= 10) {
        lhs = rhs;
        rhs = CAR(args);
        opval -= 10;
    }

  redo:  /* come back here after converting string as lhs to symbol */

    if (TYPE_ETC(lhs) == SYMSXP) {  /* don't allow ... or ..1, ..2, etc. */

        /* -- ASSIGNMENT TO A SIMPLE VARIABLE -- */

        /* Handle <<-, or assignment to the base environment, or a user 
           database (which has object bit set) without trying the 
           optimizations done below.  Does not track gradient. */

        if (opval || IS_BASE(rho) || OBJECT(rho)) {
            rhs = evalv (rhs, rho, VARIANT_PENDING_OK);
            if (opval) {
                set_var_nonlocal (lhs, rhs, ENCLOS(rho), 3);
                goto done;
            }
            else
                goto set_in_frame;
        }

        /* We decide whether we'll ask the right hand side evalutation to do
           the assignment, for statements like v<-exp(v), v<-v+1, or v<-2*v. */

        int varnt = VARIANT_PENDING_OK | VARIANT_SCALAR_STACK_OK;

        if (STORE_GRAD(rho) && !opval || (variant & VARIANT_GRADIENT)) 
            varnt |= VARIANT_GRADIENT;
        else if (TYPEOF(rhs) == LANGSXP) {
            if (CADR(rhs) == lhs) 
                varnt |= VARIANT_LOCAL_ASSIGN1;
            else if (CADDR(rhs) == lhs)
                varnt |= VARIANT_LOCAL_ASSIGN2;
        }

        /* Evaluate the right hand side, asking for it on the scalar stack. */

        rhs = EVALV (rhs, rho, varnt);
        if (R_variant_result & VARIANT_GRADIENT_FLAG) {
            R_variant_result = 0;
            grad = R_gradient;
        }

        /* See if the assignment was done by the rhs operator. */

        if (R_variant_result) {
            R_variant_result = 0;
            goto done;
        }

        /* Look to see if the binding for the variable can be found
           from LASTSYMBINDING.  Set v to the bound value, or
           R_UnboundValue if not found, and R_binding_cell to the
           cell, if it was found. */

        SEXP v = R_UnboundValue;
        if (SEXP32_FROM_SEXP(rho) == LASTSYMENV(lhs) 
              && ! BINDING_IS_LOCKED((R_binding_cell = LASTSYMBINDING(lhs)))) {
            v = CAR(R_binding_cell);
        }
        else
            R_binding_cell = R_NilValue;

        /* Try to copy the value, not assign the object, if the rhs is
           scalar (no attributes, not being computed) and doesn't have
           zero NAMEDCNT (for which assignment would be free).  This
           will copy from the scalar stack, which must be replaced by
           a regular value if the copy can't be done.  If the copy
           can't be done, but a binding cell was found here, the
           assignment is done directly into the binding cell, avoiding
           overhead of calling set_var_in_frame.

           Avoid accessing NAMEDCNT in a way that will cause unnecessary
           waits for task completion.

           Note that the check below catches items on the scalar stack. */

        int rhs_type_etc = TYPE_ETC(rhs);  /* type + vec + attr + b.c. */

        if (NAMEDCNT_GT_0(rhs)
         && (rhs_type_etc&~TYPE_ET_CETERA_TYPE)==0 /* scalar, no attr, n.b.c. */
         && ((NONPOINTER_VECTOR_TYPES >> rhs_type_etc) & 1)) {
            if (v == R_UnboundValue)
                v = findVarInFrame3_nolast (rho, lhs, 7);
            if (TYPE_ETC(v) == rhs_type_etc  /* won't be if R_UnboundValue */
                 && TRUELENGTH(v) == TRUELENGTH(rhs) && LEVELS(v) == LEVELS(rhs)
                 && !NAMEDCNT_GT_1(v)) {
                SET_NAMEDCNT_NOT_0(v);
                (void) POP_IF_TOP_OF_STACK(rhs);
                WAIT_UNTIL_NOT_IN_USE(v);  /* won't be being computed */
                switch (rhs_type_etc) {
                case REALSXP:
                    *REAL(v)    = *REAL(rhs);
                    break;
                case CPLXSXP:
                    *COMPLEX(v) = *COMPLEX(rhs);
                    break;
                case RAWSXP:
                    *RAW(v)     = *RAW(rhs);
                    break;
                default: /* INTSXP or LGLSXP */
                    *INTEGER(v) = *INTEGER(rhs);
                    break;
                }
                rhs = v; /* for return value */
                goto done;
            }
            if (POP_IF_TOP_OF_STACK(rhs))
                rhs = DUP_STACK_VALUE(rhs);
        }

        /* Assign rhs to lhs using the binding cell found above. */

        if (v != R_UnboundValue) {
            DEC_NAMEDCNT_AND_PRVALUE(v);
            SETCAR_MACRO(R_binding_cell, rhs);
            SET_MISSING(R_binding_cell,0);
            INC_NAMEDCNT(rhs);
            if (rho == R_GlobalEnv) 
                R_DirtyImage = 1;
            goto done;
        }

        /* Assign rhs object to lhs symbol the usual way. */

      set_in_frame:

        set_var_in_frame (lhs, rhs, rho, TRUE, 3);
    }

    else if (TYPE_ETC(lhs) == LANGSXP) {  /* other parts will be 0 */

        /* -- ASSIGNMENT TO A COMPLEX TARGET -- */

        rhs = Rf_set_subassign (call, lhs, rhs, rho, variant, opval);
    }

    else if (TYPEOF(lhs) == STRSXP && LENGTH(lhs) == 1) {
        /* Convert lhs string to a symbol and try again */
        lhs = install_translated (STRING_ELT(lhs,0));
        goto redo;
    }

    else {
        invalid_assignment_error(call);
    }

  done:

    if (STORE_GRAD(rho) && !opval && R_binding_cell != R_NilValue)
        SET_ATTRIB (R_binding_cell, grad);

    if ((variant & VARIANT_GRADIENT) && grad != R_NilValue) {
        R_variant_result = VARIANT_GRADIENT_FLAG;
        R_gradient = grad;
    }

    R_Visible = FALSE;

    if (variant & VARIANT_NULL)
        return R_NilValue;

    if ( ! (variant & VARIANT_PENDING_OK)) 
        WAIT_UNTIL_COMPUTED(rhs);
    
    return rhs;
}

/* Complex assignment.  Made a separate, non-static, function in order
   to avoid possible overhead of a large function (eg, stack frame size)
   for the simple case. */

static attribute_noinline SEXP Rf_set_subassign_general 
  (SEXP call, SEXP lhs, SEXP rhs, SEXP rho, int depth, SEXP var, SEXP varval,
   SEXP assgnfcn, SEXP rhsprom, SEXP rhs_uneval, int maybe_fast);

static SEXP attribute_noinline Rf_set_subassign 
  (SEXP call, SEXP lhs, SEXP rhs, SEXP rho, int variant, int opval)
{
    /* Find the assignment function symbol for the depth 1 assignment, and
       see if we maybe (tentatively) will be using the fast interface. */

    SEXP assgnfcn = FIND_SUBASSIGN_FUNC(CAR(lhs));

    int maybe_fast = MAYBE_FAST_SUBASSIGN(assgnfcn);

    /* We evaluate the right hand side now, asking for it on the
       scalar stack if we (tentatively) will be using the fast
       interface (unless value needed for return, and not allowed on
       scalar stack), and otherwise for pending computation. */

    SEXP rhs_uneval = rhs;  /* save unevaluated rhs */

    PROTECT (rhs = EVALV (rhs, rho, 
                          !maybe_fast ? 
                            VARIANT_PENDING_OK :
                          (variant & (VARIANT_SCALAR_STACK_OK | VARIANT_NULL)) ?
                            VARIANT_SCALAR_STACK_OK : 0));

    /* Increment NAMEDCNT temporarily if rhs will be needed as the value,
       to protect it from being modified by the assignment, or otherwise. */

    if ( ! (variant & VARIANT_NULL))
        INC_NAMEDCNT(rhs);

    SEXP var, varval, newval, rhsprom;

    /* Find the variable ultimately assigned to, and its depth.
       The depth is 1 for a variable within one replacement function
       (eg, in names(a) <- ...). */

    int depth = 1;
    for (var = CADR(lhs); TYPEOF(var) != SYMSXP; var = CADR(var)) {
        if (TYPEOF(var) != LANGSXP) {
            if (TYPEOF(var) == STRSXP && LENGTH(var) == 1) {
                var = installChar (STRING_ELT(var,0));
                break;
            }
            invalid_assignment_error(call);
        }
        depth += 1;
    }

    /* Get the value of the variable assigned to, and ensure it is local
       (unless this is the <<- operator).  Save and protect the binding 
       cell used. */

    if (opval) /* <<- */
        varval = findVar (var, ENCLOS(rho));
    else {
        varval = findVarInFramePendingOK (rho, var);
        if (varval == R_UnboundValue && rho != R_EmptyEnv) {
            varval = findVar (var, ENCLOS(rho));
            if (varval != R_UnboundValue) {
                if (TYPEOF(varval) == PROMSXP)
                    varval = forcePromise(varval);
                set_var_in_frame (var, varval, rho, TRUE, 3);
            }
        }
    }

    SET_NAMEDCNT_NOT_0(varval); /* 0 may sometime happen - should mean 1 */

    SEXP bcell = R_binding_cell;
    PROTECT(bcell);

    if (TYPEOF(varval) == PROMSXP)
        varval = forcePromise(varval);
    if (varval == R_UnboundValue)
        unbound_var_error(var);
    if (varval == R_MissingArg)
        arg_missing_error(var);

    /* We might be able to avoid this duplication sometimes (eg, in
       a <- b <- integer(10); a[1] <- 0.5), except that some packages 
       (eg, Matrix 1.0-6) assume (in C code) that the object in a 
       replacement function is not shared. */

    if (NAMEDCNT_GT_1(varval))
        varval = dup_top_level(varval);

    PROTECT(varval);

    /* Special code for depth of 1.  This is purely an optimization - the
       general code below should also work when depth is 1. */

    if (depth == 1) {
        SEXP lhsprom, fn, e;
        if (maybe_fast && !isObject(varval)
              && CADDR(lhs) != R_DotsSymbol
              && (fn = FINDFUN(assgnfcn,rho), 
                  TYPEOF(fn) == SPECIALSXP && PRIMFASTSUB(fn) && !RTRACE(fn))) {
            /* Use the fast interface.  No need to wait for rhs, since
               not evaluated with PENDING_OK */
            R_fast_sub_var = varval;
            R_fast_sub_replacement = rhs;
            R_variant_result = 0;
            newval = CALL_PRIMFUN (call, fn, CDDR(lhs), rho, 
                                   VARIANT_FAST_SUB);
        }
        else {
            if (POP_IF_TOP_OF_STACK(rhs))  /* might be on stack if maybe_fast */
                rhs = DUP_STACK_VALUE(rhs);
            PROTECT (rhsprom = mkValuePROMISE(rhs_uneval, rhs));
            PROTECT (lhsprom = mkValuePROMISE(CADR(lhs), varval));
            PROTECT(e = replaceCall (assgnfcn, lhsprom, CDDR(lhs), rhsprom));
            newval = eval(e,rho);
            UNPROTECT(3);
        }
    }

    else {  

        /* The general case, for any depth, done in another function to
           possibly reduce overhead (eg, stack frame size) for simpler cases. */

        newval = 
          Rf_set_subassign_general (call, lhs, rhs, rho, depth, var, varval, 
                                    assgnfcn, rhsprom, rhs_uneval, maybe_fast);
    }

    UNPROTECT(3);  /* rhs, bcell, varval */

    /* Assign the final result after the top level replacement.  We
       can sometimes avoid the cost of this by looking at the saved
       binding cell, if we have one. */

    if (bcell != R_NilValue && CAR(bcell) == newval) {
        SET_MISSING(bcell,0);
        /* The replacement function might have changed NAMEDCNT to 0. */
        SET_NAMEDCNT_NOT_0(varval);
    }
    else {
        if (opval) /* <<- */
            set_var_nonlocal (var, newval, ENCLOS(rho), 3);
        else
            set_var_in_frame (var, newval, rho, TRUE, 3);
    }

    if (variant & VARIANT_NULL) {
        POP_IF_TOP_OF_STACK(rhs);
        return R_NilValue;
    }
    else {
        DEC_NAMEDCNT(rhs);
        return rhs;
    }
}

static SEXP attribute_noinline Rf_set_subassign_general 
  (SEXP call, SEXP lhs, SEXP rhs, SEXP rho, int depth, SEXP var, SEXP varval,
   SEXP assgnfcn, SEXP rhsprom, SEXP rhs_uneval, int maybe_fast)
{
    SEXP v, b, e, op, prom, fn, fetch_args, newval, lhsprom;
    int d, fast;

    /* Structure recording information on expressions at all levels of 
       the lhs.  Level 'depth' is the ultimate variable; level 0 is the
       whole lhs expression. */

    struct { 
        SEXP expr;        /* Expression at this level */
        SEXP value;       /* Value of expr, may later change */
        SEXP store_args;  /* Arg list for store; depth 0 special, else  */
                          /*   LISTSXP or NILSXP - pairlist of promises */
                          /*   PROMSXP - promise for single argument    */
                          /*   R_NoObject - one arg from CADDR(expr)    */
        int in_top;       /* 1 or 2 if value is an unshared part of the */
                          /*   value at top level, else 0               */
    } s[depth+1];         

    /* For each level from 1 to depth, store the lhs expression at that
       level. */

    s[0].expr = lhs;
    for (v = CADR(lhs), d = 1; d < depth; v = CADR(v), d++) {
        s[d].expr = v;
    }
    s[depth].expr = var;

    /* Note: In code below, promises with the value already filled
             in are used to 'quote' values passsed as arguments,
             so they will not be changed when the arguments are
             evaluated, and so deparsed error messages will have
             the source expression.  These promises should not be
             recycled, since they may be saved in warning messages
             stored for later display.  */

    /* For each level except the outermost, evaluate and save the
       value of the expression as it is before the assignment.
       Also, ask if it is an unshared subset of the next larger
       expression (and all larger ones).  If it is not known to be
       part of the larger expressions, we do a top-level duplicate
       of it.

       Also, for each level except the final variable and
       outermost level, which only does a store, save argument
       lists for the fetch/store functions that are built with
       shared promises, so that they are evaluated only once.  The
       store argument list has a "value" cell at the end to fill
       in the stored value.

       For efficiency, $ and [[ are handled with VARIANT_FAST_SUB,
       and for $, no promise is created for its argument. */

    s[depth].value = varval;
    s[depth].in_top = 1;

    s[0].store_args = CDDR(lhs);  /* original args, no value cell */

    for (d = depth-1; d > 0; d--) {

        op = CAR(s[d].expr);

        fast = 0;
        if (op == R_DollarSymbol || op == R_Bracket2Symbol) {
            fn = FINDFUN (op, rho);
            fast = TYPEOF(fn)==SPECIALSXP && PRIMFASTSUB(fn) && !RTRACE(fn);
        }

        if (fast && op == R_DollarSymbol 
                 && CDDR(s[d].expr) != R_NilValue 
                 && CDR(CDDR(s[d].expr)) == R_NilValue) {
            fetch_args = CDDR(s[d].expr);
            s[d].store_args = R_NoObject;
        }
        else {
            fetch_args = promiseArgs (CDDR(s[d].expr), rho, 0);
            if (CDR(fetch_args)==R_NilValue && TAG(fetch_args)==R_NilValue)
                s[d].store_args = CAR(fetch_args);
            else
                s[d].store_args = dup_arg_list (fetch_args);
        }

        PROTECT2 (s[d].store_args, fetch_args);

        /* We'll need this value for the subsequent replacement
           operation, so make sure it doesn't change.  Incrementing
           NAMEDCNT would be the obvious way, but if NAMEDCNT 
           was already non-zero, that leads to undesirable duplication
           later (even if the increment is later undone).  Making sure
           that NAMEDCNT isn't zero seems to be sufficient. */

        SET_NAMEDCNT_NOT_0(s[d+1].value);

        if (fast) {
            R_fast_sub_var = s[d+1].value;
            R_variant_result = 0;
            e = CALL_PRIMFUN (call, fn, fetch_args, rho, 
                  VARIANT_FAST_SUB /* implies QUERY_UNSHARED_SUBSET */);
            UNPROTECT(1);  /* fetch_args */
        }
        else {
            prom = mkValuePROMISE(s[d+1].expr,s[d+1].value);
            PROTECT (e = LCONS (op, CONS (prom, fetch_args)));
            R_variant_result = 0;
            e = evalv_other (e, rho, VARIANT_QUERY_UNSHARED_SUBSET);
            UNPROTECT(2);  /* e, fetch_args */
        }

        s[d].in_top = 
          s[d+1].in_top == 1 ? R_variant_result : 0;  /* 0, 1, or 2 */
        R_variant_result = 0;
        if (s[d].in_top == 0)
            e = dup_top_level(e);
        s[d].value = e;
        PROTECT(e);
    }

    /* Call the replacement function at level 1, perhaps using the
       fast interface. */

    if (maybe_fast && !isObject(s[1].value) 
          && CAR(s[0].store_args) != R_DotsSymbol
          && (fn = FINDFUN(assgnfcn,rho), 
              TYPEOF(fn) == SPECIALSXP && PRIMFASTSUB(fn) && !RTRACE(fn))) {
        R_fast_sub_var = s[1].value;
        R_fast_sub_replacement = rhs;
        PROTECT3 (R_fast_sub_replacement, R_fast_sub_var, fn);
        newval = CALL_PRIMFUN (call, fn, s[0].store_args, rho, 
                               VARIANT_FAST_SUB);
        e = R_NilValue;
    }
    else {
        if (POP_IF_TOP_OF_STACK(rhs))  /* might be on stack if maybe_fast */
            rhs = DUP_STACK_VALUE(rhs);
        PROTECT (rhsprom = mkValuePROMISE(rhs_uneval, rhs));
        PROTECT (lhsprom = mkValuePROMISE(s[1].expr, s[1].value));
        /* original args, no value cell at end, assgnfcn set above*/
        PROTECT (e = replaceCall (assgnfcn, lhsprom, 
                                  s[0].store_args, rhsprom));
        newval = eval(e,rho);
    }

    UNPROTECT(3);  /* e, lhsprom, rhsprom OR 3 from other branch of above if
                      Note: is e used later, but with no alloc before. */

    /* Call the replacement functions at levels 2 to depth, changing the
       values at each level, using the fetched value at that level 
       (was perhaps duplicated), and the new value after replacement at 
       the lower level.  Except we don't do that if it's not necessary
       because the new value is already part of the larger object. */
    
    for (d = 1; d < depth; d++) {

        /* If the replacement function returned a different object, 
           we have to replace, since that new object won't be part 
           of the object at the next level, even if the old one was. */

        if (s[d].in_top == 1 && s[d].value == newval) { 

            /* Don't need to do replacement. */

            newval = s[d+1].value;
        }
        else {

            /* Put value into the next-higher object. */

            PROTECT (rhsprom = mkValuePROMISE (e, newval));
            PROTECT (lhsprom = mkValuePROMISE (s[d+1].expr, s[d+1].value));
            assgnfcn = FIND_SUBASSIGN_FUNC(CAR(s[d].expr));
            b = cons_with_tag (rhsprom, R_NilValue, R_ValueSymbol);
            if (s[d].store_args == R_NoObject)
                s[d].store_args = CONS (CADDR(s[d].expr), b);
            else if (s[d].store_args == R_NilValue)
                s[d].store_args = b;
            else if (TYPEOF(s[d].store_args) != LISTSXP) /* one arg */
                s[d].store_args = CONS (s[d].store_args, b);
            else {
                for (v = s[d].store_args; CDR(v)!=R_NilValue; v = CDR(v)) ;
                SETCDR(v, b);
            }
            PROTECT(e = LCONS (assgnfcn, CONS(lhsprom, s[d].store_args)));

            newval = eval(e,rho);

            UNPROTECT(3);  /* rhsprom, lhsprom, e (used later, but no alloc) */
        }
    }

    UNPROTECT (2 * (depth-1));

    return newval;
}


/* Evaluate each expression in "el" in the environment "rho".  
   The evaluation is done by calling evalv with the given variant.

   The MISSING gp field in the CONS cell for a missing argument is 
   set to the result of R_isMissing, which will allow identification 
   of missing arguments resulting from '_'.

   For all but the last argument, NAMEDCNT is temporarily incremented
   to prevent modification by evaluation of later arguments, with
   NAMEDCNT decremented again when all arguments have been evaluated.

   Used in eval and applyMethod (object.c) for builtin primitives,
   do_internal (names.c) for builtin .Internals and in evalArgs. 

   R_variant_result and R_gradient will be set to the values from the
   last evaluation (if any). */

SEXP attribute_hidden evalList_v (SEXP el, SEXP rho, int variant)
{
    /* Handle 0 or 1 arguments (not ...) specially, for speed. */

    if (CDR(el) == R_NilValue) { /* Note that CDR(R_NilValue) == R_NilValue */
        if (el == R_NilValue)
            return R_NilValue;
        if (CAR(el) != R_DotsSymbol)
            return cons_with_tag (EVALV (CAR(el), rho, variant), 
                                  R_NilValue, TAG(el));
    }

    /* The general case (except for el == R_NilValue, handed above). */

    int varpend = variant | VARIANT_PENDING_OK;

    BEGIN_PROTECT3 (head, tail, h);
    SEXP ev, ev_el;

    head = R_NilValue;
    tail = R_NilValue;

    do {  /* el won't be R_NilValue, so will loop at least once */

	if (CAR(el) == R_DotsSymbol) {
            /* If we have a ... symbol, we look to see what it is bound to.
               If its binding is Null (i.e. zero length) or missing we just
               ignore it and return the cdr with all its expressions evaluated.
               If it is bound to a ... list of promises, we force all the 
               promises and then splice the list of resulting values into
               the return value. Anything else bound to a ... symbol is an 
               error. */
	    h = findVar(CAR(el), rho);
	    if (TYPEOF(h) == DOTSXP) {
		while (h != R_NilValue) {
                    INC_NAMEDCNT(CAR(tail));  /* OK when tail is R_NilValue */
                    ev_el = EVALV (CAR(h), rho, varpend);
                    ev = cons_with_tag (ev_el, R_NilValue, TAG(h));
                    if (head==R_NilValue)
                        head = ev;
                    else
                        SETCDR(tail, ev);
                    tail = ev;
                    if (CAR(ev) == R_MissingArg && isSymbol(CAR(h)))
                        SET_MISSING (ev, R_isMissing(CAR(h),rho));
		    h = CDR(h);
		}
	    }
	    else if (h != R_NilValue && h != R_MissingArg)
		dotdotdot_error();

	} else {
            if (CDR(el) == R_NilValue) 
                varpend = variant;  /* don't defer pointlessly for last one */
            INC_NAMEDCNT(CAR(tail));  /* OK when tail is R_NilValue */
            ev_el = EVALV(CAR(el),rho,varpend);
            ev = cons_with_tag (ev_el, R_NilValue, TAG(el));
            if (head==R_NilValue)
                head = ev;
            else
                SETCDR_MACRO(tail, ev);
            tail = ev;
            if (ev_el == R_MissingArg && isSymbol(CAR(el)))
                SET_MISSING (ev, R_isMissing(CAR(el),rho));
	}

	el = CDR(el);

    } while (el != R_NilValue);

    for (el = head; CDR(el) != R_NilValue; el = CDR(el))
        DEC_NAMEDCNT(CAR(el));

    if (! (variant & VARIANT_PENDING_OK))
        WAIT_UNTIL_ARGUMENTS_COMPUTED(head);

    RETURN_SEXP_INSIDE_PROTECT (head);
    END_PROTECT;

} /* evalList_v */


/* Version of evalList_v that also asks for gradients of some arguments,
   attaching them as attributes of the CONS cells holding the arguments.
   The n argument must be non-zero.  If n is 1, 2, 3, or 4, that number
   of leading arguments are evaluated with VARIANT_GRADIENT.  If n is
   5, 6, or 7, the first argument is evaluated without asking for gradient,
   but a gradient is requested for the next 1, 2, or 3. */

SEXP attribute_hidden evalList_gradient (SEXP el, SEXP rho, int variant, int n)
{
    /* Handle 0 or 1 arguments (not ...) specially, for speed. */

    if (CDR(el) == R_NilValue) { /* Note that CDR(R_NilValue) == R_NilValue */
        if (el == R_NilValue)
            return R_NilValue;
        if (CAR(el) != R_DotsSymbol) {
            SEXP r = cons_with_tag (EVALV (CAR(el), rho,
                       n > 4 ? variant : variant | VARIANT_GRADIENT), 
                       R_NilValue, TAG(el));
            if (R_variant_result & VARIANT_GRADIENT_FLAG)
                SET_ATTRIB (r, R_gradient);
            return r;
        }
    }

    /* The general case (except for el == R_NilValue, handed above). */

    int varpend = variant | VARIANT_PENDING_OK;

    BEGIN_PROTECT3 (head, tail, h);
    SEXP ev, ev_el;

    int i, m;
    i = 0;
    if (n > 4) { /* don't ask for gradient for first argument */
        m = 0;     /* so i won't be less than m for first argument */
        n -= 3;    /* m will be set to this new n after first argument */
    }
    else 
        m = n;

    head = R_NilValue;
    tail = R_NilValue;

    do {  /* el won't be R_NilValue, so will loop at least once */

	if (CAR(el) == R_DotsSymbol) {
            /* If we have a ... symbol, we look to see what it is bound to.
               If its binding is Null (i.e. zero length) or missing we just
               ignore it and return the cdr with all its expressions evaluated.
               If it is bound to a ... list of promises, we force all the 
               promises and then splice the list of resulting values into
               the return value. Anything else bound to a ... symbol is an 
               error. */
	    h = findVar(CAR(el), rho);
	    if (TYPEOF(h) == DOTSXP) {
		while (h != R_NilValue) {
                    INC_NAMEDCNT(CAR(tail));  /* OK when tail is R_NilValue */
                    ev_el = EVALV (CAR(h), rho, 
                                   i<n ? varpend | VARIANT_GRADIENT : varpend);
                    i += 1; m = n;
                    ev = cons_with_tag (ev_el, R_NilValue, TAG(h));
                    if (R_variant_result & VARIANT_GRADIENT_FLAG)
                        SET_ATTRIB (ev, R_gradient);
                    if (head==R_NilValue)
                        head = ev;
                    else
                        SETCDR(tail, ev);
                    tail = ev;
                    if (CAR(ev) == R_MissingArg && isSymbol(CAR(h)))
                        SET_MISSING (ev, R_isMissing(CAR(h),rho));
		    h = CDR(h);
		}
	    }
	    else if (h != R_NilValue && h != R_MissingArg)
		dotdotdot_error();

	} else {
            if (CDR(el) == R_NilValue) 
                varpend = variant;    /* don't defer pointlessly for last one */
            INC_NAMEDCNT(CAR(tail));  /* OK when tail is R_NilValue */
            ev_el = EVALV (CAR(el), rho, 
                           i<m ? varpend | VARIANT_GRADIENT : varpend);
            i += 1; m = n;
            ev = cons_with_tag (ev_el, R_NilValue, TAG(el));
            if (R_variant_result & VARIANT_GRADIENT_FLAG)
                SET_ATTRIB (ev, R_gradient);
            if (head==R_NilValue)
                head = ev;
            else
                SETCDR_MACRO(tail, ev);
            tail = ev;
            if (ev_el == R_MissingArg && isSymbol(CAR(el)))
                SET_MISSING (ev, R_isMissing(CAR(el),rho));
	}

	el = CDR(el);

    } while (el != R_NilValue);

    for (el = head; CDR(el) != R_NilValue; el = CDR(el))
        DEC_NAMEDCNT(CAR(el));

    if (! (variant & VARIANT_PENDING_OK))
        WAIT_UNTIL_ARGUMENTS_COMPUTED(head);

    RETURN_SEXP_INSIDE_PROTECT (head);
    END_PROTECT;

} /* evalList_v */


/* evalListUnshared evaluates each expression in "el" in the
   environment "rho", ensuring that the values of variables evaluated
   are unshared, if they are atomic scalars without attributes, by
   assigning a duplicate to them if necessary.

   Used in .External (with .Call using eval_unshared directly) as a
   defensive measure against argument abuse.  evalListUnshared waits
   for arguments to be computed, and does not allow missing
   arguments. */

SEXP attribute_hidden eval_unshared (SEXP e, SEXP rho, int variant)
{
    SEXP res;

    if (!isSymbol(e) || e == R_DotsSymbol || DDVAL(e) 
                     || e == R_MissingArg || e == R_MissingUnder) {
        res = EVALV (e, rho, variant);
    }
    else {

        res = findVarPendingOK (e, rho);

        if (res == R_UnboundValue)
            unbound_var_error(e);

        else if (res == R_MissingArg) {
            if ( ! (variant & VARIANT_MISSING_OK))
                if (!DDVAL(e))  /* revert bug fix for the moment */
                    arg_missing_error(e);
        }

        else if (TYPEOF(res) == PROMSXP) {
            SEXP prom = res;
            if (PRVALUE_PENDING_OK(prom) == R_UnboundValue)
                res = forcePromiseUnbound(prom,VARIANT_PENDING_OK);
            else
                res = PRVALUE_PENDING_OK(prom);
            if (isVectorAtomic(res) && LENGTH(res) == 1 && !HAS_ATTRIB(res)
                  && NAMEDCNT(res) > 2 /* will be 2 if unshared var passed */) {
                if (0) { /* Enable for debugging */
                    if (installed_already("UNSHARED.DEBUG") != R_NoObject)
                        Rprintf("Making %s unshared\n",CHAR(PRINTNAME(e)));
                }
                res = duplicate(res);
                SET_PRVALUE (prom, res);
            }
            SET_NAMEDCNT_NOT_0(res);
        }

        else {
            if (NAMEDCNT_GT_1(res) && R_binding_cell != R_NilValue
              && isVectorAtomic(res) && LENGTH(res) == 1 && !HAS_ATTRIB(res)) {
                if (0) { /* Enable for debugging */
                    if (installed_already("UNSHARED.DEBUG") != R_NoObject)
                        Rprintf("Making %s unshared\n",CHAR(PRINTNAME(e)));
                }
                res = duplicate(res);
                SETCAR (R_binding_cell, res);
                /* DON'T clear MISSING, though may not get here if it matters */
            }
            SET_NAMEDCNT_NOT_0(res);
        }
    }

    return res;
}

SEXP attribute_hidden evalListUnshared(SEXP el, SEXP rho)
{
    BEGIN_PROTECT3 (head, tail, h);
    int variant = VARIANT_PENDING_OK;
    SEXP ev, ev_el;

    head = R_NilValue;
    tail = R_NilValue;

    while (el != R_NilValue) {

        if (CDR(el) == R_NilValue)
            variant = 0;  /* would need to wait for last immediately anyway */

	if (CAR(el) == R_DotsSymbol) {
            /* If we have a ... symbol, we look to see what it is bound to.
               If its binding is Null (i.e. zero length) or missing we just
               ignore it and return the cdr with all its expressions evaluated.
               If it is bound to a ... list of promises, we force all the 
               promises and then splice the list of resulting values into
               the return value. Anything else bound to a ... symbol is an 
               error. */
	    h = findVar(CAR(el), rho);
	    if (TYPEOF(h) == DOTSXP) {
		while (h != R_NilValue) {
                    INC_NAMEDCNT(CAR(tail));  /* OK when tail is R_NilValue */
                    ev_el = eval_unshared (CAR(h), rho, variant);
                    ev = cons_with_tag (ev_el, R_NilValue, TAG(h));
                    if (head==R_NilValue)
                        head = ev;
                    else
                        SETCDR(tail, ev);
                    tail = ev;
                    if (CAR(ev) == R_MissingArg && isSymbol(CAR(h)))
                        SET_MISSING (ev, R_isMissing(CAR(h),rho));
		    h = CDR(h);
		}
	    }
	    else if (h != R_NilValue && h != R_MissingArg)
		dotdotdot_error();

	} else {
            INC_NAMEDCNT(CAR(tail));  /* OK when tail is R_NilValue */
            ev_el = eval_unshared (CAR(el), rho, variant);
            ev = cons_with_tag (ev_el, R_NilValue, TAG(el));
            if (head==R_NilValue)
                head = ev;
            else
                SETCDR(tail, ev);
            tail = ev;
            if (CAR(ev) == R_MissingArg && isSymbol(CAR(el)))
                SET_MISSING (ev, R_isMissing(CAR(el),rho));
	}

	el = CDR(el);
    }

    for (el = head; CDR(el) != R_NilValue; el = CDR(el))
        DEC_NAMEDCNT(CAR(el));

    WAIT_UNTIL_ARGUMENTS_COMPUTED (head);

    RETURN_SEXP_INSIDE_PROTECT (head);
    END_PROTECT;

} /* evalListUnshared() */

/* Evaluate argument list, waiting for any pending computations of arguments. */

SEXP attribute_hidden evalList(SEXP el, SEXP rho)
{
    return evalList_v (el, rho, 0);
}

/* Evaluate argument list, waiting for pending computations, and with no 
   error for missing arguments. */

SEXP attribute_hidden evalListKeepMissing(SEXP el, SEXP rho)
{ 
    return evalList_v (el, rho, VARIANT_MISSING_OK);
}


/* Create a promise to evaluate each argument.	If the argument is itself
   a promise, it is used unchanged, except that it has its NAMEDCNT
   incremented, and the NAMEDCNT of its value (if not unbound) incremented
   unless it is zero.  See inside for handling of ... */

#define MAKE_PROMISE(a,rho,variant) do { \
    if (TYPEOF(a) == PROMSXP) { \
        INC_NAMEDCNT(a); \
        SEXP p = PRVALUE_PENDING_OK(a); \
        if (p != R_UnboundValue && NAMEDCNT_GT_0(p)) \
            INC_NAMEDCNT(p); \
    } \
    else if (a != R_MissingArg && a != R_MissingUnder) { \
        a = mkPROMISE (a, rho); \
        if (variant) SET_STORE_GRAD (a, 1); \
    } \
} while (0)

SEXP attribute_hidden promiseArgs(SEXP el, SEXP rho, int variant)
{
    variant &= VARIANT_GRADIENT;

    /* Handle 0, 1, or 2 arguments (not ...) specially, for speed. */

    if (CDR(el) == R_NilValue) {  /* Note that CDR(R_NilValue) == R_NilValue */
        if (el == R_NilValue)
            return el;
        SEXP a = CAR(el);
        if (a != R_DotsSymbol) {
            MAKE_PROMISE(a,rho,variant);
            return cons_with_tag (a, R_NilValue, TAG(el));
        }
    }
    else if (CDDR(el) == R_NilValue) {
        SEXP a1 = CAR(el);
        SEXP a2 = CADR(el);
        if (a1 != R_DotsSymbol && a2 != R_DotsSymbol) {
            SEXP r;
            MAKE_PROMISE(a2,rho,variant);
            PROTECT (r = cons_with_tag (a2, R_NilValue, TAG(CDR(el))));
            MAKE_PROMISE(a1,rho,variant);
            r = cons_with_tag (a1, r, TAG(el));
            UNPROTECT(1);
            return r;
        }
    }

    /* Handle the general case (except for el being R_NilValue, done above). */

    BEGIN_PROTECT4 (head, tail, ev, h);

    head = R_NilValue;

    do {  /* el == R_NilValue is handled above, so always loop at least once */

        SEXP a = CAR(el);

	/* If we have a ... symbol, we look to see what it is bound to.
	   If its binding is R_NilValue we just ignore it.  If it is bound
           to a list, promises in the list (typical case) are re-used with
           NAMEDCNT incremented, and non-promises have promises created for
           them; the promise is then spliced into the list that is returned.
           Anything else bound to a ... symbol is an error. */

	if (a == R_DotsSymbol) {
	    h = findVar(a, rho);
            if (h == R_NilValue) {
                /* nothing */
            }
	    else if (TYPEOF(h) == DOTSXP) {
		while (h != R_NilValue) {
                    a = CAR(h);
                    MAKE_PROMISE(a,rho,variant);
                    ev = cons_with_tag (a, R_NilValue, TAG(h));
                    if (head==R_NilValue)
                        head = ev;
                    else
                        SETCDR(tail,ev);
                    tail = ev;
		    h = CDR(h);
		}
	    }
	    else if (h != R_MissingArg)
		dotdotdot_error();
	}
        else {
            MAKE_PROMISE(a,rho,variant);
            ev = cons_with_tag (a, R_NilValue, TAG(el));
            if (head == R_NilValue)
                head = ev;
            else
                SETCDR_MACRO(tail, ev);
            tail = ev;
        }
	el = CDR(el);

    } while (el != R_NilValue);

    RETURN_SEXP_INSIDE_PROTECT (head);
    END_PROTECT;
}
 
/* Create promises for arguments, with values for promises filled in.  
   Values for arguments that don't become promises are silently ignored.  
   This is used in method dispatch, hence the text of the error message 
   (which should never occur).  Copies gradient info from 'values' to
   promises in result. */
 
SEXP attribute_hidden promiseArgsWithValues(SEXP el, SEXP rho, SEXP values)
{
    SEXP s, a, b;

    PROTECT (s = promiseArgs (el, rho, 0));

    for (a = values, b = s; 
         a != R_NilValue && b != R_NilValue;
         a = CDR(a), b = CDR(b)) {
        if (TYPEOF (CAR(b)) == PROMSXP) {
            SET_PRVALUE (CAR(b), CAR(a));
            if (HAS_ATTRIB(a)) {
                SET_STORE_GRAD (CAR(s), 1);
                SET_ATTRIB (CAR(b), ATTRIB(a));
            }
            INC_NAMEDCNT (CAR(a));
        }
    }

    if (a == R_NilValue && b == R_NilValue) {
        UNPROTECT(1);
        return s;
    }

    error(_("dispatch error"));
}

/* Like promiseArgsWithValues except it sets only the first value.  So it
   needs the variant for creating promises for the other arguments (which
   might require gradient). */

SEXP attribute_hidden promiseArgsWith1Value (SEXP el, SEXP rho, SEXP value,
                                             int variant)
{
    SEXP s;
    PROTECT (s = promiseArgs (el, rho, variant));
    if (s == R_NilValue) error(_("dispatch error"));
    if (TYPEOF (CAR(s)) == PROMSXP) {
        SET_PRVALUE (CAR(s), value);
        if (HAS_ATTRIB(value)) {
            SET_STORE_GRAD (CAR(s), 1);
            SET_ATTRIB (CAR(s), ATTRIB(value));
        }
        INC_NAMEDCNT (value);
    }
    UNPROTECT(1);
    return s;
}


static SEXP evalArgs(SEXP el, SEXP rho, int dropmissing)
{
    return dropmissing ? evalList(el,rho) : evalListKeepMissing(el,rho);
}


/* A version of DispatchOrEval that checks for possible S4 methods for
 * any argument, not just the first.  Used in the code for `[` in
 * do_subset.  Differs in that all arguments are evaluated
 * immediately, rather than after the call to R_possible_dispatch.
 * NOT ACTUALLY USED AT PRESENT.
 */
attribute_hidden
int DispatchAnyOrEval(SEXP call, SEXP op, const char *generic, SEXP args,
		      SEXP rho, SEXP *ans, int dropmissing, int argsevald)
{
    if(R_has_methods(op)) {
        SEXP argValue, el,  value; 
	/* Rboolean hasS4 = FALSE; */ 
	int nprotect = 0, dispatch;
	if(!argsevald) {
            PROTECT(argValue = evalArgs(args, rho, dropmissing));
	    nprotect++;
	    argsevald = TRUE;
	}
	else argValue = args;
	for(el = argValue; el != R_NilValue; el = CDR(el)) {
	    if(IS_S4_OBJECT(CAR(el))) {
	        value = R_possible_dispatch(call, op, argValue, rho, TRUE);
	        if (value != R_NoObject) {
		    *ans = value;
		    UNPROTECT(nprotect);
		    return 1;
	        }
		else break;
	    }
	}
	 /* else, use the regular DispatchOrEval, but now with evaluated args */
	dispatch = DispatchOrEval(call, op, generic, argValue, rho, ans, dropmissing, argsevald);
	UNPROTECT(nprotect);
	return dispatch;
    }
    return DispatchOrEval(call, op, generic, args, rho, ans, dropmissing, argsevald);
}


/* DispatchOrEval is used in internal functions which dispatch to
 * object methods (e.g. "[" or "[[").  The code either builds promises
 * and dispatches to the appropriate method, or it evaluates the
 * arguments it comes in with (if argsevald is 0) and returns them so that
 * the generic built-in C code can continue.  Note that CDR(call) is
 * used to obtain the unevaluated arguments when creating promises, even
 * when argsevald is 1 (so args is the evaluated arguments).  If argsevald 
 * is -1, only the first argument will have been evaluated.
 *
 * The arg list is protected by this function, and needn't be by the caller.
 */
attribute_hidden
int DispatchOrEval(SEXP call, SEXP op, const char *generic, SEXP args,
		   SEXP rho, SEXP *ans, int dropmissing, int argsevald)
{
/* DispatchOrEval is called very frequently, most often in cases where
   no dispatching is needed and the isObject or the string-based
   pre-test fail.  To avoid degrading performance it is therefore
   necessary to avoid creating promises in these cases.  The pre-test
   does require that we look at the first argument, so that needs to
   be evaluated.  The complicating factor is that the first argument
   might come in with a "..." and that there might be other arguments
   in the "..." as well.  LT */

    BEGIN_PROTECT1 (x);
    ALSO_PROTECT1 (args);

    int dots = FALSE;

    if (argsevald != 0)
	x = CAR(args);
    else {
	/* Find the object to dispatch on, dropping any leading
	   ... arguments with missing or empty values.  If there are no
	   arguments, R_NilValue is used. */
        x = R_NilValue;
	for (; args != R_NilValue; args = CDR(args)) {
	    if (CAR(args) == R_DotsSymbol) {
		SEXP h = findVar(R_DotsSymbol, rho);
		if (TYPEOF(h) == DOTSXP) {
#ifdef DODO
		    /**** any self-evaluating value should be OK; this
			  is used in byte compiled code. LT */
		    /* just a consistency check */
		    if (TYPEOF(CAR(h)) != PROMSXP)
			error(_("value in '...' is not a promise"));
#endif
		    dots = TRUE;
		    x = eval(CAR(h), rho);
                    break;
		}
		else if (h != R_NilValue && h != R_MissingArg)
		    dotdotdot_error();
	    }
	    else {
                dots = FALSE;
                x = eval(CAR(args), rho);
                break;
	    }
	}
    }

    if (isObject(x)) { /* try to dispatch on the object */
	char *pt;
	/* Try for formal method. */
	if(IS_S4_OBJECT(x) && R_has_methods(op)) {

	    BEGIN_INNER_PROTECT2 (value, argValue);

	    /* create a promise to pass down to applyClosure  */
	    if (argsevald < 0)
                argValue = promiseArgsWith1Value(CDR(call), rho, x, 0);
            else if (argsevald == 0)
		argValue = promiseArgsWith1Value(args, rho, x, 0);
	    else 
                argValue = args;
	    /* This means S4 dispatch */
	    value = R_possible_dispatch (call, op, argValue, rho, argsevald<=0);
	    if (value != R_NoObject) {
		*ans = value;
		RETURN_OUTSIDE_PROTECT (1);
	    }
	    else {
		/* go on, with the evaluated args.  Not guaranteed to have
		   the same semantics as if the arguments were not
		   evaluated, in special cases (e.g., arg values that are
		   LANGSXP).
		   The use of the promiseArgs is supposed to prevent
		   multiple evaluation after the call to possible_dispatch.
		*/
		if (dots)
		    argValue = evalArgs(argValue, rho, dropmissing);
		else {
		    argValue = CONS(x, evalArgs(CDR(argValue),rho,dropmissing));
		    SET_TAG(argValue, CreateTag(TAG(args)));
		}
		args = argValue; 
		argsevald = 1;
	    }

            END_INNER_PROTECT;
	}
	if (TYPEOF(CAR(call)) == SYMSXP)
	    pt = Rf_strrchr(CHAR(PRINTNAME(CAR(call))), '.');
	else
	    pt = NULL;

	if (pt == NULL || strcmp(pt,".default")) {

	    BEGIN_INNER_PROTECT2 (pargs, rho1);
	    RCNTXT cntxt;

            if (argsevald > 0) {  /* handle as in R_possible_dispatch */
                pargs = promiseArgsWithValues(CDR(call), rho, args);
            }
            else
                pargs = promiseArgsWith1Value(args, rho, x, 0); 

	    /* The context set up here is needed because of the way
	       usemethod() is written.  DispatchGroup() repeats some
	       internal usemethod() code and avoids the need for a
	       context; perhaps the usemethod() code should be
	       refactored so the contexts around the usemethod() calls
	       in this file can be removed.

	       Using rho for current and calling environment can be
	       confusing for things like sys.parent() calls captured
	       in promises (Gabor G had an example of this).  Also,
	       since the context is established without a SETJMP using
	       an R-accessible environment allows a segfault to be
	       triggered (by something very obscure, but still).
	       Hence here and in the other usemethod() uses below a
	       new environment rho1 is created and used.  LT */
	    rho1 = NewEnvironment(R_NilValue, R_NilValue, rho);
	    begincontext(&cntxt, CTXT_RETURN, call, rho1, rho, pargs, op);
	    if(usemethod(generic, x, call, pargs, rho1, rho, R_BaseEnv, 0, ans))
	    {   endcontext(&cntxt);
		RETURN_OUTSIDE_PROTECT (1);
	    }
	    endcontext(&cntxt);

            END_INNER_PROTECT;
	}
    }

    if (argsevald <= 0) {
	if (dots)
	    /* The first call argument was ... and may contain more than the
	       object, so it needs to be evaluated here.  The object should be
	       in a promise, so evaluating it again should be no problem. */
	    args = evalArgs(args, rho, dropmissing);
	else {
	    args = cons_with_tag (x, evalArgs(CDR(args), rho, dropmissing),
                                  TAG(args));
	}
    }

    *ans = args;
    END_PROTECT;
    return 0;
}


/* gr needs to be protected on return from this function. */
static void findmethod(SEXP Class, const char *group, const char *generic,
		       SEXP *sxp,  SEXP *gr, SEXP *meth, int *which,
		       SEXP rho)
{
    int len, whichclass;
    char buf[512];

    len = length(Class);

    /* Need to interleave looking for group and generic methods
       e.g. if class(x) is c("foo", "bar)" then x > 3 should invoke
       "Ops.foo" rather than ">.bar"
    */
    for (whichclass = 0 ; whichclass < len ; whichclass++) {
	const char *ss = translateChar(STRING_ELT(Class, whichclass));
	if (!copy_3_strings (buf, sizeof buf, generic, ".", ss))
	    error(_("class name too long in '%s'"), generic);
	*meth = install(buf);
	*sxp = R_LookupMethod(*meth, rho, rho, R_BaseEnv);
	if (isFunction(*sxp)) {
	    *gr = R_BlankScalarString;
	    break;
	}
        if (!copy_3_strings (buf, sizeof buf, group, ".", ss))
	    error(_("class name too long in '%s'"), group);
	*meth = install(buf);
	*sxp = R_LookupMethod(*meth, rho, rho, R_BaseEnv);
	if (isFunction(*sxp)) {
	    *gr = mkString(group);
	    break;
	}
    }
    *which = whichclass;
}

attribute_hidden
int DispatchGroup(const char* group, SEXP call, SEXP op, SEXP args, SEXP rho,
		  SEXP *ans, int variant)
{
    int nargs, lwhich, rwhich, set;
    SEXP lclass, s, t, m, lmeth, lsxp, lgr;
    SEXP rclass, rmeth, rgr, rsxp, value;
    char *generic;
    Rboolean useS4 = TRUE, isOps = FALSE;

    /* pre-test to avoid string computations when there is nothing to
       dispatch on because either there is only one argument and it
       isn't an object or there are two or more arguments but neither
       of the first two is an object -- both of these cases would be
       rejected by the code following the string examination code
       below */
    if (args != R_NilValue && ! isObject(CAR(args)) &&
	(CDR(args) == R_NilValue || ! isObject(CADR(args))))
	return 0;

    isOps = strcmp(group, "Ops") == 0;

    /* try for formal method */
    if(length(args) == 1 && !IS_S4_OBJECT(CAR(args))) useS4 = FALSE;
    if(length(args) == 2 &&
       !IS_S4_OBJECT(CAR(args)) && !IS_S4_OBJECT(CADR(args))) useS4 = FALSE;
    if(useS4) {
	/* Remove argument names to ensure positional matching */
	if(isOps)
	    for(s = args; s != R_NilValue; s = CDR(s)) SET_TAG_NIL(s);
	if(R_has_methods(op)) {
	    value = R_possible_dispatch(call, op, args, rho, FALSE);
            if (value != R_NoObject) {
	        *ans = value;
	        return 1;
            }
	}
	/* else go on to look for S3 methods */
    }

    /* check whether we are processing the default method */
    if ( isSymbol(CAR(call)) ) {
        const char *pt;
        pt = CHAR(PRINTNAME(CAR(call)));
        while (*pt == '.') pt += 1;   /* duplicate previous behaviour exactly */
        while (*pt != 0 && *pt != '.') pt += 1;
        if (*pt != 0) {
            while (*pt == '.') pt += 1;
            if (strcmp(pt,"default") == 0)
                return 0;
        }
    }

    if(isOps)
	nargs = length(args);
    else
	nargs = 1;

    if( nargs == 1 && !isObject(CAR(args)) )
	return 0;

    if(!isObject(CAR(args)) && !isObject(CADR(args)))
	return 0;

    generic = PRIMNAME(op);

    lclass = IS_S4_OBJECT(CAR(args)) ? R_data_class2(CAR(args))
              : getClassAttrib(CAR(args));
    PROTECT(lclass);

    if( nargs == 2 )
	rclass = IS_S4_OBJECT(CADR(args)) ? R_data_class2(CADR(args))
                  : getClassAttrib(CADR(args));
    else
	rclass = R_NilValue;
    PROTECT(rclass);

    lsxp = R_NilValue; lgr = R_NilValue; lmeth = R_NilValue;
    rsxp = R_NilValue; rgr = R_NilValue; rmeth = R_NilValue;

    findmethod(lclass, group, generic, &lsxp, &lgr, &lmeth, &lwhich, rho);
    PROTECT(lgr);
    if(isFunction(lsxp) && IS_S4_OBJECT(CAR(args)) && lwhich > 0
       && isBasicClass(translateChar(STRING_ELT(lclass, lwhich)))) {
	/* This and the similar test below implement the strategy
	 for S3 methods selected for S4 objects.  See ?Methods */
        value = CAR(args);
	if (NAMEDCNT_GT_0(value)) SET_NAMEDCNT_MAX(value);
	value = R_getS4DataSlot(value, S4SXP); /* the .S3Class obj. or NULL*/
	if(value != R_NilValue) /* use the S3Part as the inherited object */
	    SETCAR(args, value);
    }

    if( nargs == 2 )
	findmethod(rclass, group, generic, &rsxp, &rgr, &rmeth, &rwhich, rho);
    else
	rwhich = 0;

    if(isFunction(rsxp) && IS_S4_OBJECT(CADR(args)) && rwhich > 0
       && isBasicClass(translateChar(STRING_ELT(rclass, rwhich)))) {
        value = CADR(args);
	if (NAMEDCNT_GT_0(value)) SET_NAMEDCNT_MAX(value);
	value = R_getS4DataSlot(value, S4SXP);
	if(value != R_NilValue) SETCADR(args, value);
    }

    PROTECT(rgr);

    if( !isFunction(lsxp) && !isFunction(rsxp) ) {
	UNPROTECT(4);
	return 0; /* no generic or group method so use default*/
    }

    if( lsxp != rsxp ) {
	if ( isFunction(lsxp) && isFunction(rsxp) ) {
	    /* special-case some methods involving difftime */
	    const char *lname = CHAR(PRINTNAME(lmeth)),
		*rname = CHAR(PRINTNAME(rmeth));
	    if( streql(rname, "Ops.difftime") && 
		(streql(lname, "+.POSIXt") || streql(lname, "-.POSIXt") ||
		 streql(lname, "+.Date") || streql(lname, "-.Date")) )
		rsxp = R_NilValue;
	    else if (streql(lname, "Ops.difftime") && 
		     (streql(rname, "+.POSIXt") || streql(rname, "+.Date")) )
		lsxp = R_NilValue;
	    else {
		warning(_("Incompatible methods (\"%s\", \"%s\") for \"%s\""),
			lname, rname, generic);
		UNPROTECT(4);
		return 0;
	    }
	}
	/* if the right hand side is the one */
	if( !isFunction(lsxp) ) { /* copy over the righthand stuff */
	    lsxp = rsxp;
	    lmeth = rmeth;
	    lgr = rgr;
	    lclass = rclass;
	    lwhich = rwhich;
	}
    }

    /* we either have a group method or a class method */

    int i, j;

    PROTECT(m = allocVector(STRSXP,nargs));
    s = args;
    for (i = 0 ; i < nargs ; i++) {
	t = IS_S4_OBJECT(CAR(s)) ? R_data_class2(CAR(s))
	  : getClassAttrib(CAR(s));
	set = 0;
	if (isString(t)) {
	    for (j = 0 ; j < LENGTH(t) ; j++) {
		if (!strcmp(translateChar(STRING_ELT(t, j)),
			    translateChar(STRING_ELT(lclass, lwhich)))) {
		    SET_STRING_ELT(m, i, PRINTNAME(lmeth));
		    set = 1;
		    break;
		}
	    }
	}
	if( !set )
	    SET_STRING_ELT_BLANK(m, i);
	s = CDR(s);
    }

    SEXP genstr = PROTECT(mkString(generic));

    set = length(lclass) - lwhich;
    PROTECT(t = allocVector(STRSXP, set));
    copy_string_elements (t, 0, lclass, lwhich, set);

    SEXP supplied[13];
    supplied[0] = R_NilValue;

    i = 0;

    supplied[i++] = R_dot_Class;          supplied[i++] = t;
    supplied[i++] = R_dot_Generic;        supplied[i++] = genstr;
    supplied[i++] = R_dot_Method;         supplied[i++] = m;
    supplied[i++] = R_dot_GenericCallEnv; supplied[i++] = rho;
    supplied[i++] = R_dot_GenericDefEnv;  supplied[i++] = R_BaseEnv;
    supplied[i++] = R_dot_Group;          supplied[i++] = lgr;


    supplied[i] = R_NilValue;

    PROTECT(t = LCONS(lmeth, CDR(call)));

    /* The arguments have been evaluated; since we are passing them
       out to a closure we need to wrap them in promises so that they
       get duplicated and things like missing/substitute work.  */

    PROTECT(s = promiseArgsWithValues(CDR(call), rho, args));
    if (isOps) {
        /* ensure positional matching for operators */
        for (m = s; m != R_NilValue; m = CDR(m))
            SET_TAG_NIL(m);
    }

    *ans = applyClosure_v (t, lsxp, s, rho, supplied, variant);

    UNPROTECT(9);
    return 1;
}

/* Check that each formal is a symbol.  Also used in coerce.c */

void attribute_hidden CheckFormals(SEXP ls)
{
    if (isList(ls)) {
	for (; ls != R_NilValue; ls = CDR(ls))
	    if (TYPEOF(TAG(ls)) != SYMSXP)
		goto err;
	return;
    }
 err:
    error(_("invalid formal argument list for \"function\""));
}

/* Declared with a variable number of args in names.c */
static SEXP do_function(SEXP call, SEXP op, SEXP args, SEXP rho, int variant)
{
    SEXP rval, srcref;

    /* The following is as in 2.15.0, but it's not clear how it can happen. */
    if (TYPEOF(op) == PROMSXP) {
	op = forcePromise(op);
	SET_NAMEDCNT_MAX(op);
    }

    CheckFormals(CAR(args));
    rval = mkCLOSXP(CAR(args), CADR(args), rho);
    srcref = CADDR(args);
    if (srcref != R_NilValue) 
        setAttrib(rval, R_SrcrefSymbol, srcref);

    R_Visible = TRUE;
    return rval;
}


/* --------------------------------------------------------------------------

   Inline function used by operators that can take operands on the
   scalar stack and can handle unclassed objects (VARIANT_UNCLASS_FLAG).

   Evaluates two arguments that may be put on the scalar stack.  These
   two arguments are returned in arg1 and arg2, and whether they are
   objects (accounting for VARIANT_UNCLASS_FLAG) in the two lowest
   bits of obj.  If one of the first two arguments is an object, a
   list of the evaluated arguments is returned as the value of the
   function, so that dispatch can be attempted (note that the
   argument count in this case may not be two).  If neither is an
   object, a list with the correct number of arguments is returned,
   but they may (or may not) be the unevaluated arguments.

   If an argument is an object, all arguments will have been computed
   before return from this function, but evaluation of arguments may 
   be pending if neither operand is an object.

   Note that if there are less than two arguments, the missing ones will
   appear here to be R_NilValue (since CAR(R_NilValue) is R_NilValue).

   The args and env arguments must be protected by the caller. */

static inline SEXP scalar_stack_eval2 (SEXP args, SEXP *arg1, SEXP *arg2,
                                       int *obj, SEXP env)
{
    SEXP argsevald;
    SEXP x, y;
    int ob;

    x = CAR(args); 
    y = CADR(args);

    /* Evaluate by the general procedure if ... present, or more than
       two arguments, not trying to put arguments on the scalar stack. */

    if (x==R_DotsSymbol || y==R_DotsSymbol || CDDR(args)!=R_NilValue) {
        argsevald = evalList (args, env);
        x = CAR(argsevald);
        y = CADR(argsevald);
        ob = isObject(x) | (isObject(y)<<1);
        goto rtrn;
    }

    ob = 0;

    /* Otherwise, we try to put the first argument on the scalar stack,
       and evaluate with VARIANT_UNCLASS. */

    PROTECT(x = EVALV (x, env, 
             VARIANT_SCALAR_STACK_OK | VARIANT_UNCLASS | VARIANT_PENDING_OK));

    if (isObject(x)) {

        if (! (R_variant_result & VARIANT_UNCLASS_FLAG)) {

            /* If first argument is an object, we evaluate the rest of
               the arguments (actually, at most one) normally. */

            ob = 1;  /* x is an object, not unclassed */
            INC_NAMEDCNT(x);
            argsevald = evalList (CDR(args), env);
            DEC_NAMEDCNT(x);
            y = CAR(argsevald);
            if (isObject(y)) ob |= 2;
            argsevald = cons_with_tag (x, argsevald, TAG(args));
            UNPROTECT(1); /* x */
            WAIT_UNTIL_COMPUTED(x);
            goto rtrn;
        }
    }

    /* If there's no second argument, we can return now. */

    if (y == R_NilValue) {
        UNPROTECT(1);
        argsevald = args;
        goto rtrn;
    }

    /* Now we evaluate the second argument, also allowing it to be on the
       scalar stack, again with VARIANT_UNCLASS. */

    if (SELF_EVAL(TYPEOF(y))) {
        R_variant_result = 0;
        SET_NAMEDCNT_MAX(y);
    }
    else {
        INC_NAMEDCNT(x);
        y = EVALV_NC (y, env, 
              VARIANT_UNCLASS | VARIANT_SCALAR_STACK_OK | VARIANT_PENDING_OK);
        DEC_NAMEDCNT(x);
    }

    if (isObject(y)) {

        if (! (R_variant_result & VARIANT_UNCLASS_FLAG)) {

            /* If the second argument is an object, we have to
               duplicate the first arg if it is on the scalar stack,
               or an unclassed object, and create the list of
               evaluated arguments. */

            ob = 2;  /* y is an object, not unclassed */
            if (ON_SCALAR_STACK(x) || isObject(x)) /* can't be both */ {
                UNPROTECT(1); /* x */
                PROTECT(y);
                if (ON_SCALAR_STACK(x)) {
                    POP_SCALAR_STACK(x);
                    x = duplicate(x);
                }
                else { /* isObject(x) */
                    x = Rf_makeUnclassed(x);
                }
                PROTECT(x);
            }
            else
                PROTECT(y);

            /* should not be any more arguments */
            argsevald = cons_with_tag (y, R_NilValue, TAG(CDR(args)));
            argsevald = cons_with_tag (x, argsevald, TAG(args));
            UNPROTECT(2); /* x & y */
            WAIT_UNTIL_COMPUTED_2(x,y);
            goto rtrn;
        }
    }

    /* If neither of the first two arguments are an object (or have
       been unclassed), we don't look at any possible remaining
       arguments.  The caller is responsible for reporting an error if
       any are present, but we assist by returning the unevaluated
       arguments, which in this case (no ...) number the same as the
       actual arguments. */

    UNPROTECT(1); /* x */
    argsevald = args;

  rtrn:

    R_variant_result = 0;

    *arg1 = x;
    *arg2 = y;

    *obj = ob;

    return argsevald;
}


/* -------------------------------------------------------------------------- */
/*                         LOGICAL OPERATORS                                  */

#define SWAP12(s1,n1,s2,n2) \
 do { SEXP st = s1; s1 = s2; s2 = st; int nt = n1; n1 = n2; n2 = nt; } while (0)

static SEXP binaryLogic2(int code, SEXP s1, SEXP s2);


void task_and_or (helpers_op_t code, SEXP ans, SEXP s1, SEXP s2)
{
    int * restrict lans = LOGICAL(ans);

    int n, n1, n2;

    n1 = LENGTH(s1);
    n2 = LENGTH(s2);
    n = LENGTH(ans);

    if (n2 < n1) SWAP12(s1,n1,s2,n2);

    switch (code) {
    case 1:  /* & operator */
        if (n1 == n2) {
            for (R_len_t i = 0; i<n; i++) {
                uint32_t u1 = LOGICAL(s1)[i];
                uint32_t u2 = LOGICAL(s2)[i];
                uint32_t u = u1 | u2;
                lans[i] = (u1 & u2) | (u & (u << 31));
            }
        }
        else {  /* n1 < n2 */
            mod_iterate_1(n1,n2,i1,i2) {
                uint32_t u1 = LOGICAL(s1)[i1];
                uint32_t u2 = LOGICAL(s2)[i2];
                uint32_t u = u1 | u2;
                lans[i] = (u1 & u2) | (u & (u << 31));
            }
        }
        break;
    case 2:  /* | operator */
        if (n1 == n2) {
            for (R_len_t i = 0; i<n; i++) {
                uint32_t u = LOGICAL(s1)[i] | LOGICAL(s2)[i];
                lans[i] = u & ~ (u << 31);
            }
        }
        else {  /* n1 < n2 */
            mod_iterate_1(n1,n2,i1,i2) {
                uint32_t u = LOGICAL(s1)[i1] | LOGICAL(s2)[i2];
                lans[i] = u & ~ (u << 31);
            }
        }
        break;
    }
}


/* Handles the & and | operators. */

#define T_and_or THRESHOLD_ADJUST(100)

SEXP attribute_hidden do_andor(SEXP call, SEXP op, SEXP args, SEXP env, 
                               int variant)
{
    SEXP ans, x, y;
    int args_evald;

    /* Evaluate arguments, setting x to first argument and y to
       second argument.  The whole argument list is in args, already 
       evaluated if args_evald is 1. */

    x = CAR(args); 
    y = CADR(args);

    if (x==R_DotsSymbol || y==R_DotsSymbol || CDDR(args)!=R_NilValue) {
        args = evalList (args, env);
        x = CAR(args); 
        y = CADR(args);
        PROTECT2(x,y);
        args_evald = 1;
    }
    else {
        PROTECT(x = EVALV_NC (x, env, VARIANT_PENDING_OK));
        INC_NAMEDCNT(x);
        PROTECT(y = EVALV_NC (y, env, VARIANT_PENDING_OK));
        DEC_NAMEDCNT(x);
        args_evald = 0;
    }

    /* Check for dispatch on S3 or S4 objects.  Takes care to match length
       of "args" to length of original (number of args in "call"). */

    if (isObject(x) || isObject(y)) {
        if (!args_evald) {
            args = CDR(args)!=R_NilValue ? CONS(x,CONS(y,R_NilValue)) 
                                         : CONS(x,R_NilValue);
            WAIT_UNTIL_COMPUTED_2(x,y);
        }
        PROTECT(args);
        if (DispatchGroup("Ops", call, op, args, env, &ans, variant)) {
            UNPROTECT(3);
            R_Visible = TRUE;
            return ans;
        }
        UNPROTECT(1);
    }

    /* Check argument count now (after dispatch, since other methods may allow
       other argument count). */

    if (CDR(args) == R_NilValue || CDDR(args) != R_NilValue)
        checkArity(op,args);  /* to report the error */

    /* Arguments are now in x and y, and are protected.  The value 
       in args may not be protected, and is not used below. */

    R_Visible = TRUE;

    SEXP dims, tsp, klass, xnames, ynames;
    int xarray, yarray, xts, yts;

    if (! (isRaw(x) && isRaw(y)) && ! (isNumber(x) && isNumber(y)))
        errorcall (call,
       _("operations are possible only for numeric, logical or complex types"));

    tsp = R_NilValue;		/* -Wall */
    klass = R_NilValue;		/* -Wall */
    xarray = isArray(x);
    yarray = isArray(y);
    xts = isTs(x);
    yts = isTs(y);
    if (xarray || yarray) {
	if (xarray && yarray) {
	    if (!conformable(x, y))
		error(_("non-conformable arrays"));
	    dims = getDimAttrib(x);
	}
	else if (xarray) {
	    dims = getDimAttrib(x);
	}
	else /*(yarray)*/ {
	    dims = getDimAttrib(y);
	}
        PROTECT(dims);
	PROTECT(xnames = getAttrib(x, R_DimNamesSymbol));
	PROTECT(ynames = getAttrib(y, R_DimNamesSymbol));
    }
    else {
	PROTECT(dims = R_NilValue);
	PROTECT(xnames = getAttrib(x, R_NamesSymbol));
	PROTECT(ynames = getAttrib(y, R_NamesSymbol));
    }

    if (xts || yts) {
	if (xts && yts) {
	    if (!tsConform(x, y))
		errorcall(call, _("non-conformable time series"));
	    PROTECT(tsp = getAttrib(x, R_TspSymbol));
	    PROTECT(klass = getClassAttrib(x));
	}
	else if (xts) {
	    if (length(x) < length(y))
		ErrorMessage(call, ERROR_TSVEC_MISMATCH);
	    PROTECT(tsp = getAttrib(x, R_TspSymbol));
	    PROTECT(klass = getClassAttrib(x));
	}
	else /*(yts)*/ {
	    if (length(y) < length(x))
		ErrorMessage(call, ERROR_TSVEC_MISMATCH);
	    PROTECT(tsp = getAttrib(y, R_TspSymbol));
	    PROTECT(klass = getClassAttrib(y));
	}
    }

    R_len_t nx = LENGTH(x);
    R_len_t ny = LENGTH(y);

    if (nx > 0 && ny > 0 && (nx > ny ? nx % ny : ny % nx))
        warningcall(call,
         _("longer object length is not a multiple of shorter object length"));

    if (isRaw(x) && isRaw(y)) {
        WAIT_UNTIL_COMPUTED_2(x,y);
        PROTECT(ans = binaryLogic2(PRIMVAL(op), x, y));
    }
    else if (nx == 0 || ny == 0) {
        PROTECT (ans = allocVector (LGLSXP, 0));
    }
    else {
        R_len_t n = (nx > ny) ? nx : ny;
        PROTECT(ans = allocVector (LGLSXP, n));

        if (!isLogical(x) || !isLogical(y)) {
            WAIT_UNTIL_COMPUTED_2(x,y);
            PROTECT(x = coerceVector(x, LGLSXP));
            y = coerceVector(y, LGLSXP);
            UNPROTECT(1);
        }

        DO_NOW_OR_LATER2 (variant, n >= T_and_or, 
                          0, task_and_or, PRIMVAL(op), ans, x, y);
    }

    if (dims != R_NilValue) {
	setAttrib (ans, R_DimSymbol, dims);
	if (xnames != R_NilValue)
	    setAttrib(ans, R_DimNamesSymbol, xnames);
	else if (ynames != R_NilValue)
	    setAttrib(ans, R_DimNamesSymbol, ynames);
    }
    else {
	if (LENGTH(ans) == length(xnames))
	    setAttrib (ans, R_NamesSymbol, xnames);
	else if (LENGTH(ans) == length(ynames))
	    setAttrib (ans, R_NamesSymbol, ynames);
    }

    if (xts || yts) {
	setAttrib(ans, R_TspSymbol, tsp);
	setAttrib(ans, R_ClassSymbol, klass);
	UNPROTECT(2);
    }

    UNPROTECT(6);
    return ans;
}

void task_not (helpers_op_t code, SEXP x, SEXP arg, SEXP unused)
{
    int len = LENGTH(arg);
    int i;

    switch(TYPEOF(arg)) {
    case LGLSXP:
        for (i = 0; i < len; i++) {
            uint32_t u = LOGICAL(arg)[i];
            LOGICAL(x)[i] = u ^ 1 ^ (u >> 31);
        }
        break;
    case INTSXP:
	for (i = 0; i < len; i++)
	    LOGICAL(x)[i] = (INTEGER(arg)[i] == NA_INTEGER) ? NA_LOGICAL 
                          : INTEGER(arg)[i] == 0;
	break;
    case REALSXP:
	for (i = 0; i < len; i++)
	    LOGICAL(x)[i] = ISNAN(REAL(arg)[i]) ? NA_LOGICAL 
                          : REAL(arg)[i] == 0;
	break;
    case CPLXSXP:
	for (i = 0; i < len; i++)
	    LOGICAL(x)[i] = ISNAN(COMPLEX(arg)[i].r) || ISNAN(COMPLEX(arg)[i].i)
              ? NA_LOGICAL : (COMPLEX(arg)[i].r == 0 && COMPLEX(arg)[i].i == 0);
	break;
    case RAWSXP:
	for (i = 0; i < len; i++)
	    RAW(x)[i] = ~ RAW(arg)[i];
	break;
    }
}


/* Handles the ! operator.  When unary, it's "not", when binary, it's paste0. */

#define T_not THRESHOLD_ADJUST(100)

static SEXP do_fast_not(SEXP call, SEXP op, SEXP arg, SEXP env, int variant)
{
    /* Quickly do scalar operation on logical with no attributes. */

    if (TYPE_ETC(arg) == LGLSXP) {
        int v = LOGICAL(arg)[0];
        return ScalarLogicalMaybeConst (v==NA_LOGICAL ? NA_LOGICAL : !v);
    }

    if (!isLogical(arg) && !isNumber(arg) && !isRaw(arg)) {
	/* For back-compatibility */
	if (length(arg)==0) 
            return allocVector(LGLSXP, 0);
	else
            errorcall(call, _("invalid argument type"));
    }

    R_len_t len = LENGTH(arg);

    SEXP x, dim, dimnames, names;

    /* The general case... */

    if (TYPEOF(arg) != LGLSXP && TYPEOF(arg) != RAWSXP)
        x = allocVector(LGLSXP,len);
    else if (isObject(arg) || NAMEDCNT_GT_0(arg))
        x = duplicate(arg);
    else
        x = arg;

    if (!isVectorAtomic(arg) || TYPEOF(arg) == STRSXP)
	UNIMPLEMENTED_TYPE("do_fast_not", arg);

    DO_NOW_OR_LATER1 (variant, len >= T_not, 0, task_not, 0, x, arg);

    if (TYPEOF(arg) != LGLSXP && TYPEOF(arg) != RAWSXP) {
        if (!NO_ATTRIBUTES_OK(variant,arg)) {
            PROTECT(x);
            PROTECT (names    = getAttrib (arg, R_NamesSymbol));
            PROTECT (dim      = getDimAttrib(arg));
            PROTECT (dimnames = getAttrib (arg, R_DimNamesSymbol));
            if (names    != R_NilValue) setAttrib(x,R_NamesSymbol,    names);
            if (dim      != R_NilValue) setAttrib(x,R_DimSymbol,      dim);
            if (dimnames != R_NilValue) setAttrib(x,R_DimNamesSymbol, dimnames);
            UNPROTECT(4);
        }
    }

    return x;
}

SEXP attribute_hidden do_not (SEXP call, SEXP op, SEXP args, SEXP env, 
                              int variant)
{
    if (CDR(args) != R_NilValue)  /* more than one arg, so paste0, not not */
        return do_paste_bang (call, op, args, env);

    SEXP ans;

    if (DispatchGroup("Ops", call, op, args, env, &ans, variant)) {
	return ans;
    }

    if (args == R_NilValue)
        checkArity(op,args);  /* to report the error */

    return do_fast_not (call, op, CAR(args), env, variant);
}


/* Handles the && (op 1) and || (op 2) operators. */

SEXP attribute_hidden do_andor2(SEXP call, SEXP op, SEXP args, SEXP env,
                                int variant)
{
    int ov = PRIMVAL(op);

    SEXP s1, s2;
    int x1, x2;

    if (args==R_NilValue || CDR(args)==R_NilValue || CDDR(args)!=R_NilValue)
	error(_("'%s' operator requires 2 arguments"), ov == 1 ? "&&" : "||");

    s1 = EVALV_NC (CAR(args), env, VARIANT_ANY_ATTR);
    if (!isNumber(s1))
	errorcall(call, _("invalid 'x' type in 'x %s y'"), ov==1 ? "&&" : "||");

    x1 = TYPEOF(s1) == LGLSXP && LENGTH(s1) == 1 ? *LOGICAL(s1) : asLogical(s1);

    if (ov==1 && x1==FALSE)  /* FALSE && ... */
        return ScalarLogicalMaybeConst(FALSE);

    if (ov==2 && x1==TRUE)   /* TRUE || ... */
        return ScalarLogicalMaybeConst(TRUE);
    
    s2  = EVALV_NC (CADR(args), env, VARIANT_ANY_ATTR);
    if (!isNumber(s2))	
        errorcall(call, _("invalid 'y' type in 'x %s y'"), ov==1 ? "&&" : "||");

    x2 = TYPEOF(s2) == LGLSXP && LENGTH(s2) == 1 ? *LOGICAL(s2) : asLogical(s2);

    R_Visible = TRUE;

    if (ov==1) /* ... && ... */
        return ScalarLogicalMaybeConst (x2==FALSE ? FALSE
                                  : x1==TRUE && x2==TRUE ? TRUE
                                  : NA_LOGICAL);
    else /* ... || ... */
        return ScalarLogicalMaybeConst (x2==TRUE ? TRUE
                                  : x1==FALSE && x2==FALSE ? FALSE
                                  : NA_LOGICAL);
}

static SEXP binaryLogic2(int code, SEXP s1, SEXP s2)
{
    int i, i1, i2, n, n1, n2;
    SEXP ans;

    n1 = LENGTH(s1);
    n2 = LENGTH(s2);
    n = (n1 > n2) ? n1 : n2;
    if (n1 == 0 || n2 == 0) {
	ans = allocVector(RAWSXP, 0);
	return ans;
    }
    ans = allocVector(RAWSXP, n);

    if (n2 < n1) SWAP12(s1,n1,s2,n2);

    switch (code) {
    case 1:  /* & : AND */
        if (n1 == n2) {
            for (i = 0; i<n; i++)
                RAW(ans)[i] = RAW(s1)[i] & RAW(s2)[i];
        }
        else {  /* n1 < n2 */
            mod_iterate_1(n1,n2,i1,i2)
                RAW(ans)[i] = RAW(s1)[i1] & RAW(s2)[i2];
        }
	break;
    case 2:  /* | : OR */
        if (n1 == n2) {
            for (i = 0; i<n; i++)
                RAW(ans)[i] = RAW(s1)[i] | RAW(s2)[i];
        }
        else {  /* n1 < n2 */
            mod_iterate_1(n1,n2,i1,i2)
                RAW(ans)[i] = RAW(s1)[i1] | RAW(s2)[i2];
        }
	break;
    }
    return ans;
}

#define OP_ALL 1
#define OP_ANY 2

static int any_all_check (int op, int na_rm, int *x, int n)
{
    int i = 0;

    if (op == OP_ANY) {
        unsigned na = 0;
        if (n & 1) {
            na |= x[i];
            if (na & 1) 
                return TRUE;
            i += 1;
        }
        if (n & 2) {
            na |= x[i];
            na |= x[i+1];
            if (na & 1) 
                return TRUE;
            i += 2;
        }
        if (n & 4) {
            na |= x[i];
            na |= x[i+1];
            na |= x[i+2];
            na |= x[i+3];
            if (na & 1) 
                return TRUE;
            i += 4;
        }
        while (i < n) {
            na |= x[i];
            na |= x[i+1];
            na |= x[i+2];
            na |= x[i+3];
            na |= x[i+4];
            na |= x[i+5];
            na |= x[i+6];
            na |= x[i+7];
            if (na & 1) 
                return TRUE;
            i += 8;
        }

        return na_rm || (na>>31) == 0 ? FALSE : NA_LOGICAL;
    }
    else { /* OP_ALL */
        uint64_t na = 0;
        if (n & 1) {
            if (x[i] == FALSE)
                return FALSE;
            na |= x[i];
            i += 1;
        }
        if (n & 2) {
            if (x[i] == FALSE)
                return FALSE;
            na |= x[i];
            if (x[i+1] == FALSE)
                return FALSE;
            na |= x[i+1];
            i += 2;
        }
        if (n & 4) {
            uint64_t s;
            s = (unsigned) x[i];
            s += (unsigned) x[i+1];
            s += (unsigned) x[i+2];
            s += (unsigned) x[i+3];
            na |= s;
            if ((uint8_t)(s + (s>>31)) != 4)
                return FALSE;
            i += 4;
        }
        while (i < n) {
            uint64_t s;
            s = (unsigned) x[i];
            s += (unsigned) x[i+1];
            s += (unsigned) x[i+2];
            s += (unsigned) x[i+3];
            s += (unsigned) x[i+4];
            s += (unsigned) x[i+5];
            s += (unsigned) x[i+6];
            s += (unsigned) x[i+7];
            na |= s;
            if ((uint8_t)(s + (s>>31)) != 8)
                return FALSE;
            i += 8;
        }

        return na_rm || (na>>31) == 0 ? TRUE : NA_LOGICAL;
    }
}


/* fast version handles only one unnamed argument, so narm is FALSE. */

static SEXP do_fast_allany (SEXP call, SEXP op, SEXP arg, SEXP env, 
                            int variant)
{
    int val;

    if (length(arg) == 0)
        /* Avoid memory waste from coercing empty inputs, and also
           avoid warnings with empty lists coming from sapply */
        val = PRIMVAL(op) == OP_ALL ? TRUE : FALSE;

    else {
	if (TYPEOF(arg) != LGLSXP) {
	    /* Coercion of integers seems reasonably safe, but for
	       other types it is more often than not an error.
	       One exception is perhaps the result of lapply, but
	       then sapply was often what was intended. */
	    if (TYPEOF(arg) != INTSXP)
		warningcall(call,
			    _("coercing argument of type '%s' to logical"),
			    type2char(TYPEOF(arg)));
	    arg = coerceVector(arg, LGLSXP);
	}
        if (LENGTH(arg) == 1) /* includes variant return of AND or OR of vec */
            val = LOGICAL(arg)[0];
        else
            val = any_all_check (PRIMVAL(op), FALSE, LOGICAL(arg), LENGTH(arg));
    }

    return ScalarLogicalMaybeConst(val);
}

static SEXP do_allany(SEXP call, SEXP op, SEXP args, SEXP env)
{
    SEXP ans, s, t, call2;
    int narm, has_na = 0;
    /* initialize for behavior on empty vector
       all(logical(0)) -> TRUE
       any(logical(0)) -> FALSE
     */
    int val = PRIMVAL(op) == OP_ALL ? TRUE : FALSE;

    PROTECT(args = fixup_NaRm(args));
    PROTECT(call2 = LCONS(CAR(call),args));

    if (DispatchGroup("Summary", call2, op, args, env, &ans, 0)) {
	UNPROTECT(2);
	return(ans);
    }

    ans = matchArgExact(R_NaRmSymbol, &args);
    narm = asLogical(ans);

    for (s = args; s != R_NilValue; s = CDR(s)) {
	t = CAR(s);
	/* Avoid memory waste from coercing empty inputs, and also
	   avoid warnings with empty lists coming from sapply */
	if(length(t) == 0) continue;
	/* coerceVector protects its argument so this actually works
	   just fine */
	if (TYPEOF(t) != LGLSXP) {
	    /* Coercion of integers seems reasonably safe, but for
	       other types it is more often than not an error.
	       One exception is perhaps the result of lapply, but
	       then sapply was often what was intended. */
	    if(TYPEOF(t) != INTSXP)
		warningcall(call,
			    _("coercing argument of type '%s' to logical"),
			    type2char(TYPEOF(t)));
	    t = coerceVector(t, LGLSXP);
	}
	val = any_all_check (PRIMVAL(op), narm, LOGICAL(t), LENGTH(t));
        if (val == NA_LOGICAL)
            has_na = 1;
        else {
            if (PRIMVAL(op) == OP_ANY && val || PRIMVAL(op) == OP_ALL && !val) {
                has_na = 0;
                break;
            }
        } 
    }
    UNPROTECT(2);
    return ScalarLogicalMaybeConst (has_na ? NA_LOGICAL : val);
}

/* -------------------------------------------------------------------------- */
/*                        ARITHMETIC OPERATORS.                               */
/*                                                                            */
/* All but simple cases are handled in R_unary and R_binary in arithmetic.c.  */
/* do_arith1 handles binary and unary + and -.  do_arith2 handles the binary  */
/* *, /, ^, %%, and %/% operators.                                            */

static SEXP do_arith1 (SEXP call, SEXP op, SEXP args, SEXP env, int variant)
{
    int opcode = PRIMVAL(op);

    SEXP argsevald, ans, arg1, arg2, grad1, grad2;
    SEXP sv_scalar_stack = 0;
    int obj;

    if (variant & VARIANT_GRADIENT) {

        /* FOR NOW:  Evaluate by evalList_gradient if gradients are
           desired, with any gradients being attached as attributes of
           the CONS cells of the argument list. */

        argsevald = evalList_gradient (args, env, VARIANT_PENDING_OK, 2);
        arg1 = CAR(argsevald);
        arg2 = CADR(argsevald);
        obj = isObject(arg1) | (isObject(arg2)<<1);
    }
    else {

        /* Evaluate arguments, maybe putting them on the scalar stack. */

        sv_scalar_stack = R_scalar_stack;
        argsevald = scalar_stack_eval2(args, &arg1, &arg2, &obj, env);
    }

    PROTECT3(argsevald,arg1,arg2);

    /* Check for dispatch on S3 or S4 objects. */

    if (obj) { /* one or other or both operands are objects */
        if (DispatchGroup("Ops", call, op, argsevald, env, &ans, variant)) {
            UNPROTECT(3);
            R_Visible = TRUE;
            return ans;
        }
    }

    /* Check for argument count error (not before dispatch, since other
       methods may have different requirements).  Only check for more than
       two at this point - check for simple cases will fail for other
       argument count errors, so do those checks later. */

    if (CDDR(argsevald) != R_NilValue) goto arg_count_err;


    /* FOR NOW:  Handle gradients with the general-case R_unary and R_binary
       procedures. */

    if (variant & VARIANT_GRADIENT) {
        grad1 = ATTRIB(argsevald);
        grad2 = ATTRIB(CDR(argsevald));
        goto gradient;
    }

    /* Arguments are now in arg1 and arg2, and are protected. They may
       be on the scalar stack, but if so, are removed now, though they
       may still be referenced.  Note that result might be on top of
       one of them - OK since after storing into it, the args won't be
       accessed again.

       Below same as POP_IF_TOP_OF_STACK(arg2); POP_IF_TOP_OF_STACK(arg1);
       but faster. */

    R_scalar_stack = sv_scalar_stack;

    /* We quickly do real arithmetic and integer plus/minus/times on
       scalars with no attributes (as will be the case for scalar
       stack values), or attributes that will be ignored.  We don't
       bother trying local assignment, since returning the result on
       the scalar stack should be about as fast. */

    char typeplus1 = TYPE_ETC(arg1);
    char typeplus2 = TYPE_ETC(arg2);

    double a1, a2;  /* the two operands, if real */
    int i1;         /* the first operand, if integer */

    if (typeplus2 == NILSXP && CDR(argsevald) == R_NilValue) { /* Unary op */

        /* Test if arg1 is scalar numeric, computation not pending, attr OK */

      retry_unary:

        if (typeplus1 == REALSXP) {

            double val = opcode == PLUSOP ? *REAL(arg1) : -*REAL(arg1);

            ans = NAMEDCNT_EQ_0(arg1) ?           (*REAL(arg1) = val, arg1)
                : CAN_USE_SCALAR_STACK(variant) ? PUSH_SCALAR_REAL(val)
                :                                 ScalarReal(val);

            goto ret;
        }

        if (typeplus1 == INTSXP || typeplus1 == LGLSXP) {

            i1 = *INTEGER(arg1);
            int val = i1 == NA_INTEGER ? NA_INTEGER : opcode==PLUSOP ? i1 : -i1;

            ans = NAMEDCNT_EQ_0(arg1) ?           (*INTEGER(arg1) = val, arg1)
                : CAN_USE_SCALAR_STACK(variant) ? PUSH_SCALAR_INTEGER(val)
                :                                 ScalarInteger(val);

            goto ret;
        }

        if ((variant & VARIANT_ANY_ATTR)
              && (typeplus1 & TYPE_ET_CETERA_HAS_ATTR)) {
            typeplus1 &= ~TYPE_ET_CETERA_HAS_ATTR;
            goto retry_unary;
        }

        goto general;
    }

  retry_binary:

    if (typeplus2 == REALSXP) {
        a2 = *REAL(arg2);
        if (typeplus1 == REALSXP) {
            a1 = *REAL(arg1);
        }
        else if (typeplus1 == INTSXP || typeplus1 == LGLSXP) {
            i1 = *INTEGER(arg1);
            if (i1 == NA_INTEGER) {
                ans = R_ScalarRealNA;
                goto ret;
            }
            a1 = (double) i1;
        }
        else
            goto general;
    }
    else if (typeplus2 == INTSXP || typeplus2 == LGLSXP) {
        int i2 = *INTEGER(arg2);
        if (typeplus1 == REALSXP) {
            if (i2 == NA_INTEGER) {
                ans = R_ScalarRealNA;
                goto ret;
            }
            a1 = *REAL(arg1);
            a2 = (double) i2;
        }
        else if (typeplus1 == INTSXP || typeplus1 == LGLSXP) {

            /* neither operand is real */

            i1 = *INTEGER(arg1);
            if (i1 == NA_INTEGER || i2 == NA_INTEGER) {
                ans = R_ScalarIntegerNA;
                goto ret;
            }

            int_fast64_t val;

            if (opcode==PLUSOP)
                val = (int_fast64_t)i1 + (int_fast64_t)i2;
            else
                val = (int_fast64_t)i1 - (int_fast64_t)i2;

            if (val < R_INT_MIN || val > R_INT_MAX) {
                val = NA_INTEGER;
                warningcall (call, _("NAs produced by integer overflow"));
            }

            int ival = (int) val;

            ans = NAMEDCNT_EQ_0(arg2) && typeplus2 == INTSXP ? 
                                                   (*INTEGER(arg2) = ival, arg2)
                : NAMEDCNT_EQ_0(arg1) && typeplus1 == INTSXP ?
                                                   (*INTEGER(arg1) = ival, arg1)
                : CAN_USE_SCALAR_STACK(variant) ?  PUSH_SCALAR_INTEGER(ival) 
                :                                  ScalarInteger(ival);
  
            goto ret;
        }
        else
            goto general;
    }
    else if ((variant & VARIANT_ANY_ATTR)
               && ((typeplus1 | typeplus1) & TYPE_ET_CETERA_HAS_ATTR)) {
        typeplus1 &= ~TYPE_ET_CETERA_HAS_ATTR;
        typeplus2 &= ~TYPE_ET_CETERA_HAS_ATTR;
        goto retry_binary;
    }
    else
        goto general;

    /* Do the operation on scalar reals. */
    
    double val;

    if (opcode == PLUSOP)
        val = a1 + a2;
    else
        val = a1 - a2;

    ans = NAMEDCNT_EQ_0(arg2) && typeplus2==REALSXP ? (*REAL(arg2) = val, arg2)
        : NAMEDCNT_EQ_0(arg1) && typeplus1==REALSXP ? (*REAL(arg1) = val, arg1)
        : CAN_USE_SCALAR_STACK(variant) ?             PUSH_SCALAR_REAL(val)
        :                                             ScalarReal(val);

    goto ret;

    /* Handle the general case. */

  general:

    grad1 = grad2 = R_NilValue;

  gradient:

    if (CDR(argsevald) != R_NilValue)
        ans = R_binary (call, opcode, arg1, arg2, obj&1, obj>>1, 
                        grad1, grad2, env, variant);
    else {
        if (argsevald == R_NilValue) goto arg_count_err;
        ans = R_unary (call, opcode, arg1, obj, grad1, env, variant);
    }

  ret:
    R_Visible = TRUE;
    UNPROTECT(3);
    return ans;

  arg_count_err:
    errorcall(call,_("operator needs one or two arguments"));
}

static SEXP do_arith2 (SEXP call, SEXP op, SEXP args, SEXP env, int variant)
{
    int opcode = PRIMVAL(op);

    SEXP argsevald, ans, arg1, arg2, grad1, grad2;
    SEXP sv_scalar_stack = 0;
    int obj;

    if (variant & VARIANT_GRADIENT) {

        /* FOR NOW:  Evaluate by evalList_gradient if gradients are
           desired, with any gradients being attached as attributes of
           the CONS cells of the argument list. */

        argsevald = evalList_gradient (args, env, VARIANT_PENDING_OK, 2);
        arg1 = CAR(argsevald);
        arg2 = CADR(argsevald);
        obj = isObject(arg1) | (isObject(arg2)<<1);
    }
    else {

        /* Evaluate arguments, maybe putting them on the scalar stack. */

        sv_scalar_stack = R_scalar_stack;
        argsevald = scalar_stack_eval2(args, &arg1, &arg2, &obj, env);
    }

    PROTECT3(argsevald,arg1,arg2);

    /* Check for dispatch on S3 or S4 objects. */

    if (obj) { /* one or other or both operands are objects */
        if (DispatchGroup("Ops", call, op, argsevald, env, &ans, variant)) {
            UNPROTECT(3);
            R_Visible = TRUE;
            return ans;
        }
    }

    /* Check for argument count error (not before dispatch, since other
       methods may have different requirements).  Only check for more than
       two at this point - check for simple cases will fail for other
       argument count errors, so do those checks later. */

    if (CDDR(argsevald) != R_NilValue) goto arg_count_err;

    /* FOR NOW:  Handle gradients with the general-case R_binary procedure. */

    if (variant & VARIANT_GRADIENT) {
        grad1 = ATTRIB(argsevald);
        grad2 = ATTRIB(CDR(argsevald));
        goto gradient;
    }

    /* Arguments are now in arg1 and arg2, and are protected. They may
       be on the scalar stack, but if so, are removed now, though they
       may still be referenced.  Note that result might be on top of
       one of them - OK since after storing into it, the args won't be
       accessed again.

       Below same as POP_IF_TOP_OF_STACK(arg2); POP_IF_TOP_OF_STACK(arg1);
       but faster. */

    R_scalar_stack = sv_scalar_stack;

    /* We quickly do real arithmetic and integer plus/minus/times on
       scalars with no attributes (as will be the case for scalar
       stack values), or attributes that will be ignored.  We don't
       bother trying local assignment, since returning the result on
       the scalar stack should be about as fast. */

    char typeplus1 = TYPE_ETC(arg1);
    char typeplus2 = TYPE_ETC(arg2);

    double a1, a2;  /* the two operands, if real */
    int i1;         /* the first operand, if integer */

  retry:

    if (typeplus2 == REALSXP) {
        a2 = *REAL(arg2);
        if (typeplus1 == REALSXP) {
            a1 = *REAL(arg1);
        }
        else if (typeplus1 == INTSXP || typeplus1 == LGLSXP) {
            i1 = *INTEGER(arg1);
            if (i1 == NA_INTEGER) {
                ans = R_ScalarRealNA;
                goto ret;
            }
            a1 = (double) i1;
        }
        else
            goto general;
    }
    else if (typeplus2 == INTSXP || typeplus2 == LGLSXP) {
        if (typeplus1 == REALSXP) {
            if (*INTEGER(arg2) == NA_INTEGER) {
                ans = R_ScalarRealNA;
                goto ret;
            }
            a1 = *REAL(arg1);
            a2 = (double) *INTEGER(arg2);
        }
        else
            goto general;
    }
    else if ((variant & VARIANT_ANY_ATTR)
               && ((typeplus1 | typeplus1) & TYPE_ET_CETERA_HAS_ATTR)) {
        typeplus1 &= ~TYPE_ET_CETERA_HAS_ATTR;
        typeplus2 &= ~TYPE_ET_CETERA_HAS_ATTR;
        goto retry;
    }
    else
        goto general;

    /* Do the operation on scalar reals. */
    
    double val;

    switch (opcode) {
    case TIMESOP:
        val = a1 * a2;
        break;
    case DIVOP:
        val = a1 / a2;
        break;
    case POWOP:
        if (a2 == 2.0)       val = a1 * a1;
        else if (a2 == 1.0)  val = a1;
        else if (a2 == 0.0)  val = 1.0;
        else if (a2 == -1.0) val = 1.0 / a1;
        else                 val = R_pow(a1,a2);
        break;
    case MODOP:
        val = myfmod(a1,a2);
        break;
    case IDIVOP:
        val = myfloor(a1,a2);
        break;
    default: abort();
    }

    ans = NAMEDCNT_EQ_0(arg2) && typeplus2==REALSXP ? (*REAL(arg2) = val, arg2)
        : NAMEDCNT_EQ_0(arg1) && typeplus1==REALSXP ? (*REAL(arg1) = val, arg1)
        : CAN_USE_SCALAR_STACK(variant) ?             PUSH_SCALAR_REAL(val)
        :                                             ScalarReal(val);

    goto ret;

    /* Handle the general case. */

  general:

    grad1 = grad2 = R_NilValue;

  gradient:

    if (CDR(argsevald) == R_NilValue) goto arg_count_err;

    ans = R_binary (call, opcode, arg1, arg2, obj&1, obj>>1, 
                    grad1, grad2, env, variant);

  ret:
    R_Visible = TRUE;
    UNPROTECT(3);
    return ans;

  arg_count_err:
    errorcall(call,_("operator needs one or two arguments"));
}


/* -------------------------------------------------------------------------- */
/*                       RELATIONAL OPERATORS.                                */
/*                                                                            */
/* Main work (except for simple scalar reals) is done in R_relop, in relop.c. */

static SEXP do_relop(SEXP call, SEXP op, SEXP args, SEXP env, int variant)
{
    SEXP argsevald, ans, x, y;
    int obj;

    /* Evaluate arguments, maybe putting them on the scalar stack. */

    SEXP sv_scalar_stack = R_scalar_stack;

    argsevald = scalar_stack_eval2 (args, &x, &y, &obj, env);
    PROTECT3(argsevald,x,y);

    /* Check for dispatch on S3 or S4 objects. */

    if (obj) {
        if (DispatchGroup("Ops", call, op, argsevald, env, &ans, variant)) {
            R_Visible = TRUE;
            UNPROTECT(3);
            return ans;
        }
    }

    /* Check argument count after dispatch, since other methods may allow
       other argument count.  Only check for too many now, since check
       for simple cases will fail on too few. */

    if (CDDR(argsevald) != R_NilValue) goto arg_count_err;

    int opcode = PRIMVAL(op);

    R_Visible = TRUE;

    /* Arguments are now in x and y, and are protected.  They may be on
       the scalar stack, but if so are popped off here (but retain their
       values if eval is not called). */

    /* Below does same as POP_IF_TOP_OF_STACK(y); POP_IF_TOP_OF_STACK(x);
       but faster. */

    R_scalar_stack = sv_scalar_stack;

    /* Handle numeric scalars specially for speed. */

    int typeplusx = TYPE_ETC(x);
    int typeplusy = TYPE_ETC(y);

    double xv, yv;  /* the two operands */

  retry_x:

    if (typeplusx == REALSXP)
        xv = *REAL(x);
    else if ((typeplusx == INTSXP || typeplusx == LGLSXP)
               && *INTEGER(x) != NA_INTEGER)
        xv = (double) *INTEGER(x);
    else if ((variant & VARIANT_ANY_ATTR) 
               && (typeplusx & TYPE_ET_CETERA_HAS_ATTR)) {
        typeplusx &= ~TYPE_ET_CETERA_HAS_ATTR;
        goto retry_x;
    }
    else
        goto general;

  retry_y:

    if (typeplusy == REALSXP)
        yv = *REAL(y);
    else if ((typeplusy == INTSXP || typeplusy == LGLSXP)
               && *INTEGER(y) != NA_INTEGER)
        yv = (double) *INTEGER(y);
    else if ((variant & VARIANT_ANY_ATTR) 
               && (typeplusy & TYPE_ET_CETERA_HAS_ATTR)) {
        typeplusy &= ~TYPE_ET_CETERA_HAS_ATTR;
        goto retry_y;
    }
    else
        goto general;

    /* Do the comparison on scalar reals (possibly converted from int) */

    int res;

    if (MAY_BE_NAN2(xv,yv) && (ISNAN(xv) || ISNAN(yv)))
        res = NA_LOGICAL;
    else {
        switch (opcode) {
        case EQOP: res = xv == yv; break;
        case NEOP: res = xv != yv; break;
        case LTOP: res = xv < yv; break;
        case GTOP: res = xv > yv; break;
        case LEOP: res = xv <= yv; break;
        case GEOP: res = xv >= yv; break;
        }
    }
    ans = ScalarLogicalMaybeConst (res);
    goto ret;

  general:

    if (CDR(argsevald) == R_NilValue) goto arg_count_err;

    ans = R_relop (call, opcode, x, y, obj&1, obj>>1, env, variant);

  ret:
    UNPROTECT(3);
    return ans;

  arg_count_err:
    checkArity(op,argsevald);  /* will report the error, not return */
    return R_NoObject;         /* never executed */
}

/* -------------------------------------------------------------------------- */
/*                           SUBSET OPERATORS.                                */

static SEXP do_subset(SEXP call, SEXP op, SEXP args, SEXP rho, int variant)
{
    SEXP ans;
    int argsevald = 0;

    /* If we can easily determine that this will be handled by
       subset_dflt and has one or two index arguments in total, try to
       evaluate the first index with VARIANT_SEQ, so it may come as a
       range rather than a vector.  Also, evaluate the array with
       VARIANT_UNCLASS and VARIANT_PENDING_OK, and perhaps evaluate
       indexes with VARIANT_SCALAR_STACK (should be safe, since there
       will be no later call of eval). */

    if (CAR(args) != R_DotsSymbol) {

        SEXP ixlist = CDR(args);
        SEXP array;

        array = EVALV_NC (CAR(args), rho, VARIANT_UNCLASS | VARIANT_PENDING_OK);
        int obj = isObject(array);
        if (R_variant_result) {
            obj = 0;
            R_variant_result = 0;
        }

        if (obj) {
            args = CONS(array,ixlist);
            argsevald = -1;
        }
        else if (ixlist == R_NilValue || TAG(ixlist) != R_NilValue 
                                      || CAR(ixlist) == R_DotsSymbol) {
            PROTECT(array);
            args = evalListKeepMissing(ixlist,rho);
            UNPROTECT(1);
            return do_subset_dflt_seq (call, op, array, R_NoObject, R_NoObject,
                                       args, rho, variant, 0);
        }
        else {

            SEXP sv_scalar_stack = R_scalar_stack;
            SEXP ixlist2 = CDR(ixlist);
            SEXP r;

            BEGIN_PROTECT3 (sb1, sb2, remargs);
            ALSO_PROTECT1 (array);

            sb1 = EVALV (CAR(ixlist), rho, 
                         ixlist2 == R_NilValue ?  /* only 1 argument */
                           VARIANT_SEQ | VARIANT_SCALAR_STACK_OK |
                           VARIANT_MISSING_OK
                         : CDR(ixlist2)==R_NilValue ?  /* at most 2 arguments */
                           VARIANT_SEQ | VARIANT_SCALAR_STACK_OK |
                           VARIANT_MISSING_OK | VARIANT_PENDING_OK
                         : /* more than 2 arguments */
                           VARIANT_SCALAR_STACK_OK | 
                           VARIANT_MISSING_OK | VARIANT_PENDING_OK);

            int64_t seq = 0;
            sb2 = R_NoObject;
            remargs = ixlist2;
            if (R_variant_result) {
                seq = R_variant_seq_spec;
                R_variant_result = 0;
            }

            if (ixlist2 == R_NilValue) {
                if (sb1 == R_MissingArg && isSymbol(CAR(ixlist))) {
                    remargs = CONS(sb1,R_NilValue);
                    SET_MISSING (remargs, R_isMissing(CAR(ixlist),rho));
                    sb1 = R_NoObject;
                }
                else if (!seq && isVectorAtomic(array) && !HAS_ATTRIB(array)) {

                    /* Do simplest cases here */

                    R_len_t len = LENGTH(array);
                    R_len_t ix = 0;
                    if (TYPE_ETC(sb1) == INTSXP && *INTEGER(sb1) >= 1
                                                && *INTEGER(sb1) <= len)
                        ix = *INTEGER(sb1);
                    else if (TYPE_ETC(sb1) == REALSXP && *REAL(sb1) >= 1 
                                                      && *REAL(sb1) <= len)
                        ix = (int) *REAL(sb1);
                    if (ix != 0) {
                        ix -= 1;
                        WAIT_UNTIL_COMPUTED(array);
                        switch (TYPEOF(array)) {
                        case LGLSXP:
                            r = ScalarLogicalMaybeConst (LOGICAL(array)[ix]);
                            break;
                        case INTSXP:
                            if (CAN_USE_SCALAR_STACK(variant))
                                r = PUSH_SCALAR_INTEGER(INTEGER(array)[ix]);
                            else
                                r = ScalarIntegerMaybeConst(INTEGER(array)[ix]);
                            break;
                        case REALSXP:
                            if (CAN_USE_SCALAR_STACK(variant))
                                r = PUSH_SCALAR_REAL(REAL(array)[ix]);
                            else
                                r = ScalarRealMaybeConst(REAL(array)[ix]);
                            break;
                        case RAWSXP:
                            r = ScalarRawMaybeConst (RAW(array)[ix]);
                            break;
                        case STRSXP:
                            r = ScalarStringMaybeConst (STRING_ELT(array,ix));
                            break;
                        case CPLXSXP:
                            r = ScalarComplexMaybeConst (COMPLEX(array)[ix]);
                            break;
                        default: abort();
                        }
                        goto done;
                    }
                }
            }
            else {
                if (TAG(ixlist2)==R_NilValue && CAR(ixlist2) != R_DotsSymbol) {
                    INC_NAMEDCNT(sb1);
                    sb2 = EVALV (CAR(ixlist2), rho,
                                 VARIANT_SCALAR_STACK_OK | VARIANT_MISSING_OK);
                    DEC_NAMEDCNT(sb1);
                    remargs = CDR(ixlist2);
                }
                if (remargs != R_NilValue) {
                    INC_NAMEDCNT(sb1);
                    if (sb2 != R_NoObject) INC_NAMEDCNT(sb2);
                    remargs = evalList_v(remargs, rho, VARIANT_SCALAR_STACK_OK |
                                VARIANT_PENDING_OK | VARIANT_MISSING_OK);
                    DEC_NAMEDCNT(sb1);
                    if (sb2 != R_NoObject) DEC_NAMEDCNT(sb2);
                }
                if (sb2 == R_MissingArg && isSymbol(CAR(ixlist2))) {
                    remargs = CONS(sb2,remargs);
                    SET_MISSING (remargs, R_isMissing(CAR(ixlist2),rho));
                    sb2 = R_NoObject;
                }
                if (sb1 == R_MissingArg && isSymbol(CAR(ixlist))) {
                    if (sb2 != R_NoObject) {
                        remargs = CONS(sb2,remargs);
                        sb2 = R_NoObject;
                    }
                    remargs = CONS(sb1,remargs);
                    SET_MISSING (remargs, R_isMissing(CAR(ixlist),rho));
                    sb1 = R_NoObject;
                }
                if (remargs != R_NilValue) 
                    wait_until_arguments_computed(remargs);
            }

            if (sb1 != R_NoObject) WAIT_UNTIL_COMPUTED(sb1);
            r = do_subset_dflt_seq (call, op, array, sb1, sb2,
                                    remargs, rho, variant, seq);

          done:
            R_scalar_stack = sv_scalar_stack;
            END_PROTECT;

            R_Visible = TRUE;
            return ON_SCALAR_STACK(r) ? PUSH_SCALAR(r) : r;
        }
    }

    /* If the first argument is an object and there is an */
    /* appropriate method, we dispatch to that method, */
    /* otherwise we evaluate the arguments and fall through */
    /* to the generic code below.  Note that evaluation */
    /* retains any missing argument indicators. */

    if(DispatchOrEval(call, op, "[", args, rho, &ans, 0, argsevald)) {
/*     if(DispatchAnyOrEval(call, op, "[", args, rho, &ans, 0, 0)) */
	if (NAMEDCNT_GT_0(ans))
	    SET_NAMEDCNT_MAX(ans);    /* IS THIS NECESSARY? */
        R_Visible = TRUE;
	return ans;
    }

    /* Method dispatch has failed, we now */
    /* run the generic internal code. */
    SEXP x = CAR(ans);
    args = CDR(ans);

    if (args == R_NilValue || TAG(args) != R_NilValue)
        return do_subset_dflt_seq (call, op, x, R_NoObject, R_NoObject, 
                                   args, rho, variant, 0);
    else if (CDR(args) == R_NilValue || TAG(CDR(args)) != R_NilValue)
        return do_subset_dflt_seq (call, op, x, CAR(args), R_NoObject,
                                   CDR(args), rho, variant, 0);
    else
        return do_subset_dflt_seq (call, op, x, CAR(args), CADR(args),
                                   CDDR(args), rho, variant, 0);
}

static SEXP do_subset2(SEXP call, SEXP op, SEXP args, SEXP rho, int variant)
{
    int fast_sub = VARIANT_KIND(variant) == VARIANT_FAST_SUB;
    SEXP ans;
        
    /* If we can easily determine that this will be handled by
       subset2_dflt_x, evaluate the array with VARIANT_UNCLASS and
       VARIANT_PENDING_OK, and perhaps evaluate indexes with
       VARIANT_SCALAR_STACK_OK (should be safe, since there will be
       no later call of eval). */

    if (fast_sub || args != R_NilValue && CAR(args) != R_DotsSymbol) {

        SEXP array, ixlist;
        int obj;

        if (fast_sub) {
            ixlist = args;
            array = R_fast_sub_var;
            obj = isObject(array);
        }
        else {
            ixlist = CDR(args);
            array = 
              EVALV_NC (CAR(args), rho, VARIANT_UNCLASS | VARIANT_PENDING_OK);
            obj = isObject(array);
            if (R_variant_result) {
                obj = 0;
                R_variant_result = 0;
            }
        }

        if (obj) {
            args = CONS(array,ixlist);
        }
        else if (ixlist == R_NilValue || TAG(ixlist) != R_NilValue 
                                      || CAR(ixlist) == R_DotsSymbol) {
            PROTECT(array);
            args = evalListKeepMissing(ixlist,rho);
            UNPROTECT(1);  /* array */
            return do_subset2_dflt_x (call, op, array, R_NoObject, R_NoObject,
                                      args, rho, variant);
        }
        else {
            SEXP r;
            PROTECT(array);
            BEGIN_PROTECT3 (sb1, sb2, remargs);
            SEXP sv_scalar_stack = R_scalar_stack;
            SEXP ixlist2 = CDR(ixlist);
            sb1 = EVALV (CAR(ixlist), rho, VARIANT_SCALAR_STACK_OK | 
                         VARIANT_MISSING_OK | VARIANT_PENDING_OK);
            remargs = ixlist2;
            sb2 = R_NoObject;
            if (sb1 == R_MissingArg && isSymbol(CAR(ixlist))) {
                remargs = CONS(sb1,remargs);
                SET_MISSING (remargs, R_isMissing(CAR(ixlist),rho));
                sb1 = R_NoObject;
            }
            else if (ixlist2 != R_NilValue && TAG(ixlist2) == R_NilValue 
                                      && CAR(ixlist2) != R_DotsSymbol) {
                INC_NAMEDCNT(sb1);
                sb2 = EVALV (CAR(ixlist2), rho,
                             VARIANT_SCALAR_STACK_OK | VARIANT_MISSING_OK);
                DEC_NAMEDCNT(sb1);
                remargs = CDR(ixlist2);
            }
            if (remargs != R_NilValue) {
                if (sb1 != R_NoObject) INC_NAMEDCNT(sb1);
                if (sb2 != R_NoObject) INC_NAMEDCNT(sb2);
                remargs = evalList_v (remargs, rho, VARIANT_SCALAR_STACK_OK |
                                      VARIANT_PENDING_OK | VARIANT_MISSING_OK);
                if (sb1 != R_NoObject) DEC_NAMEDCNT(sb1);
                if (sb2 != R_NoObject) DEC_NAMEDCNT(sb2);
            }
            if (sb2 == R_MissingArg && isSymbol(CAR(ixlist2))) {
                remargs = CONS(sb2,remargs);
                SET_MISSING (remargs, R_isMissing(CAR(ixlist2),rho));
                sb2 = R_NoObject;
            }
            if (sb1 != R_NoObject)
                WAIT_UNTIL_COMPUTED(sb1);
            wait_until_arguments_computed(remargs);
            r = do_subset2_dflt_x (call, op, array, sb1, sb2,
                                   remargs, rho, variant);
            R_scalar_stack = sv_scalar_stack;
            END_PROTECT;
            UNPROTECT(1);  /* array */
            R_Visible = TRUE;
            return ON_SCALAR_STACK(r) ? PUSH_SCALAR(r) : r;
        }
    }
    else {
        if (fast_sub) {
            args = CONS (R_fast_sub_var, args);
        }
    }

    PROTECT(args);

    /* If the first argument is an object and there is an */
    /* appropriate method, we dispatch to that method, */
    /* otherwise we evaluate the arguments and fall through */
    /* to the generic code below.  Note that evaluation */
    /* retains any missing argument indicators. */

    if(DispatchOrEval(call, op, "[[", args, rho, &ans, 0, 0)) {
/*     if(DispatchAnyOrEval(call, op, "[[", args, rho, &ans, 0, 0)) */
	if (NAMEDCNT_GT_0(ans))
	    SET_NAMEDCNT_MAX(ans);    /* IS THIS NECESSARY? */
    }
    else {

        /* Method dispatch has failed, we now */
        /* run the generic internal code. */

        UNPROTECT(1);
        PROTECT(ans);

        SEXP x = CAR(ans);
        args = CDR(ans);
    
        if (args == R_NilValue || TAG(args) != R_NilValue)
            ans = do_subset2_dflt_x (call, op, x, R_NoObject, R_NoObject, 
                                     args, rho, variant);
        else if (CDR(args) == R_NilValue || TAG(CDR(args)) != R_NilValue)
            ans = do_subset2_dflt_x (call, op, x, CAR(args), R_NoObject,
                                     CDR(args), rho, variant);
        else
            ans = do_subset2_dflt_x (call, op, x, CAR(args), CADR(args),
                                     CDDR(args), rho, variant);
    }

    UNPROTECT(1);
    R_Visible = TRUE;
    return ans;
}

/* Below is used to implement 'lengths'. */
SEXP attribute_hidden dispatch_subset2(SEXP x, R_xlen_t i, SEXP call, SEXP rho)
{
    static SEXP bracket_op = R_NoObject;
    SEXP args, x_elt;
    if (isObject(x)) {
	if (bracket_op == R_NoObject)
            bracket_op = R_Primitive("[[");
        PROTECT(args = list2(x, ScalarReal(i + 1)));
        x_elt = do_subset2(call, bracket_op, args, rho, 0);
        UNPROTECT(1);
    } else {
      // FIXME: throw error if not a list
	x_elt = VECTOR_ELT(x, i);
    }
    return(x_elt);
}

static SEXP do_subset3(SEXP call, SEXP op, SEXP args, SEXP env, int variant)
{
    SEXP from, what, ans, input, ncall;

    SEXP string = R_NilValue;
    SEXP name = R_NilValue;
    int argsevald = 0;

    if (VARIANT_KIND(variant) == VARIANT_FAST_SUB) {

        /* Fast interface: object to be subsetted comes already evaluated. */

        what = CAR(args);
        from = R_fast_sub_var;
        argsevald = 1;
    }

    else {  /* regular SPECIAL interface */

        checkArity(op, args);
        what = CADR(args);
        from = CAR(args);

        if (from != R_DotsSymbol) {
            from = EVALV_NC (from, env, VARIANT_ONE_NAMED | VARIANT_UNCLASS);
            argsevald = 1;
        }
    }

    if (TYPEOF(what) == PROMSXP)
        what = PRCODE(what);
    if (isSymbol(what))
        name = what;
    else if (isString(what) && LENGTH(what) > 0) 
        string = STRING_ELT(what,0);
    else
	errorcall(call, _("invalid subscript type '%s'"), 
                        type2char(TYPEOF(what)));

    if (argsevald) {
        if (isObject(from) && ! (R_variant_result & VARIANT_UNCLASS_FLAG))
            PROTECT(from);
        else {
            R_variant_result = 0;
            return R_subset3_dflt (from, string, name, call, variant);
        }
    }

    /* first translate CADR of args into a string so that we can
       pass it down to DispatchorEval and have it behave correctly */

    input = allocVector(STRSXP,1);

    if (name!=R_NilValue)
	SET_STRING_ELT(input, 0, PRINTNAME(name));
    else
	SET_STRING_ELT(input, 0, string);

    /* replace the second argument with a string */

    /* Previously this was SETCADR(args, input); */
    /* which could cause problems when "from" was */
    /* ..., as in PR#8718 */
    PROTECT(args = CONS(from, CONS(input, R_NilValue)));
    /* Change call used too, for compatibility with
       R-2.15.0:  It's accessible using "substitute", 
       and was a string in R-2.15.0. */
    PROTECT(ncall = LCONS(CAR(call), CONS(CADR(call), CONS(input,R_NilValue))));

    /* If the first argument is an object and there is */
    /* an approriate method, we dispatch to that method, */
    /* otherwise we evaluate the arguments and fall */
    /* through to the generic code below.  Note that */
    /* evaluation retains any missing argument indicators. */

    if(DispatchOrEval(ncall, op, "$", args, env, &ans, 0, argsevald)) {
        UNPROTECT(2+argsevald);
	if (NAMEDCNT_GT_0(ans))         /* IS THIS NECESSARY? */
	    SET_NAMEDCNT_MAX(ans);
        R_Visible = TRUE;
	return ans;
    }

    ans = R_subset3_dflt(CAR(ans), string, name, call, variant);
    UNPROTECT(2+argsevald);
    return ans;
}

/* -------------------------------------------------------------------------- */
/*                         SUBASSIGN OPERATORS.                               */

static SEXP do_subassign(SEXP call, SEXP op, SEXP args, SEXP rho, int variant)
{
    SEXP sv_scalar_stack = R_scalar_stack;

    SEXP ans, r, x, sb1, sb2, subs, y;
    int argsevald = 0;
    int64_t seq = 0;

    /* See if we are using the fast interface. */

    if (VARIANT_KIND(variant) == VARIANT_FAST_SUB) {

        /* Fast interface: object assigned into (x) comes already
           evaluated.  Evaluate indexes using VARIANT_SCALAR_STACK_OK,
           and evaluate a single index with VARIANT_SEQ so it may come
           as a range rather than a vector.  */

        y = R_fast_sub_replacement;  /* may be on scalar stack */
        x = R_fast_sub_var;
        sb1 = CAR(args);
        subs = CDR(args);

        if (subs == R_NilValue) {
            sb1 = EVALV (sb1, rho, VARIANT_SEQ | VARIANT_SCALAR_STACK_OK |
                                                 VARIANT_MISSING_OK);
            if (R_variant_result) {
                seq = R_variant_seq_spec;
                R_variant_result = 0;
            }

            else {

                /* Do the very simplest cases here. */

                if (isVectorAtomic(x) && TYPEOF(x) == TYPE_ETC(y)) {
                    R_len_t len = LENGTH(x);
                    R_len_t ix = 0;
                    if (TYPE_ETC(sb1) == INTSXP && *INTEGER(sb1) >= 1
                                                && *INTEGER(sb1) <= len)
                        ix = *INTEGER(sb1);
                    else if (TYPE_ETC(sb1) == REALSXP && *REAL(sb1) >= 1 
                                                      && *REAL(sb1) <= len)
                        ix = (int) *REAL(sb1);
                    if (ix != 0) {
                        ix -= 1;
                        WAIT_UNTIL_COMPUTED(x);
                        switch (TYPEOF(x)) {
                            case LGLSXP:
                            case INTSXP:
                                INTEGER(x)[ix] = *INTEGER(y);
                                break;
                            case REALSXP:
                                REAL(x)[ix] = *REAL(y);
                                break;
                            case CPLXSXP:
                                COMPLEX(x)[ix] = *COMPLEX(y);
                                break;
                            case STRSXP:
                                SET_STRING_ELT (x, ix, STRING_ELT(y,0));
                                break;
                            case RAWSXP:
                                RAW(x)[ix] = *RAW(y);
                                break;
                        }
                        SET_NAMEDCNT_0(x);
                        r = x;
                        goto ret;
                    }
                }
            }
            sb2 = R_NoObject;
        }
        else {
            sb1 = EVALV (sb1, rho, VARIANT_SCALAR_STACK_OK |
                                   VARIANT_MISSING_OK);
            PROTECT(sb1);
            if (TAG(subs) != R_NilValue || CAR(subs) == R_DotsSymbol)
                sb2 = R_NoObject;
            else {
                INC_NAMEDCNT(sb1);
                sb2 = EVALV (CAR(subs), rho, VARIANT_SCALAR_STACK_OK |
                                             VARIANT_MISSING_OK);
                DEC_NAMEDCNT(sb1);
                subs = CDR(subs);
            }
            if (subs != R_NilValue) {
                INC_NAMEDCNT(sb1);
                if (sb2 != R_NoObject) {
                    PROTECT(sb2);
                    INC_NAMEDCNT(sb2);
                }
                subs = evalList_v (subs, rho, VARIANT_SCALAR_STACK_OK |
                                              VARIANT_MISSING_OK);
                DEC_NAMEDCNT(sb1);
                if (sb2 != R_NoObject) {
                    UNPROTECT(1);
                    DEC_NAMEDCNT(sb2);
                }
            }
            UNPROTECT(1); /* sb1 */
        }

        goto dflt_seq;
    }

    y = R_NoObject;  /* found later after other arguments */
    x = CAR(args);   /* args are (x, indexes..., y) */
    sb1 = R_NoObject;
    sb2 = R_NoObject;
    subs = CDR(args);

    if (x != R_DotsSymbol) {

        /* Mostly called from do_set, with first arg an evaluated promise. */

        PROTECT (x = TYPEOF(x) == PROMSXP && PRVALUE(x) != R_UnboundValue
                        ? PRVALUE(x) : eval(x,rho));
        if (isObject(x)) {
            args = CONS(x,subs);
            UNPROTECT(1);
            argsevald = -1;
        }
        else if (TYPEOF(CAR(subs)) != LANGSXP || CDR(subs) != R_NilValue) {
            /* in particular, CAR(subs) might be missing or ... */
            subs = evalList_v (subs, rho, VARIANT_SCALAR_STACK_OK |
                                          VARIANT_MISSING_OK);
            UNPROTECT(1);
            goto dflt_seq;
        }
        else {
            PROTECT(sb1 = EVALV (CAR(subs), rho, VARIANT_SEQ |
                            VARIANT_SCALAR_STACK_OK | VARIANT_MISSING_OK));
            if (R_variant_result) {
                seq = R_variant_seq_spec;
                R_variant_result = 0;
            }
            subs = R_NilValue;
            UNPROTECT(2);
            goto dflt_seq;
        }
    }

    if (DispatchOrEval(call, op, "[<-", args, rho, &ans, 0, argsevald)) {
        R_Visible = TRUE;
        return ans;
    }

    return do_subassign_dflt_seq
       (call, CAR(ans), R_NoObject, R_NoObject, CDR(ans), rho, R_NoObject, 0);

    /* ... path that bypasses DispatchOrEval ... */

  dflt_seq:
    r = do_subassign_dflt_seq (call, x, sb1, sb2, subs, rho, y, seq);

  ret:
    R_scalar_stack = sv_scalar_stack;
    return r;
}

static SEXP do_subassign2(SEXP call, SEXP op, SEXP args, SEXP rho, int variant)
{
    if (VARIANT_KIND(variant) == VARIANT_FAST_SUB) {

        SEXP scalar_stack_sv = R_scalar_stack;
        SEXP y = R_fast_sub_replacement; /* may be on the scalar stack */
        SEXP x = R_fast_sub_var;
        SEXP sb1, sb2, subs;

        sb1 = EVALV (CAR(args), rho, VARIANT_SCALAR_STACK_OK | 
                                     VARIANT_MISSING_OK);
        subs = CDR(args);

        PROTECT(sb1);
        if (subs == R_NilValue || TAG(subs) != R_NilValue 
                               || CAR(subs) == R_DotsSymbol)
            sb2 = R_NoObject;
        else {
            INC_NAMEDCNT(sb1);
            sb2 = EVALV (CAR(subs), rho, VARIANT_SCALAR_STACK_OK |
                                         VARIANT_MISSING_OK);
            DEC_NAMEDCNT(sb1);
            subs = CDR(subs);
        }
        if (subs != R_NilValue) {
            INC_NAMEDCNT(sb1);
            if (sb2 != R_NoObject) {
                PROTECT(sb2);
                INC_NAMEDCNT(sb2);
            }
            subs = evalList_v (subs, rho, VARIANT_SCALAR_STACK_OK |
                                          VARIANT_MISSING_OK);
            DEC_NAMEDCNT(sb1);
            if (sb2 != R_NoObject) {
                UNPROTECT(1);
                DEC_NAMEDCNT(sb2);
            }
        }
        UNPROTECT(1); /* sb1 */

        SEXP r = do_subassign2_dflt_int (call, x, sb1, sb2, subs, rho, y);
        R_scalar_stack = scalar_stack_sv;
        return r;
    }

    SEXP ans;

    if (DispatchOrEval(call, op, "[[<-", args, rho, &ans, 0, 0)) {
        R_Visible = TRUE;
        return ans;
    }

    return do_subassign2_dflt_int 
            (call, CAR(ans), R_NoObject, R_NoObject, CDR(ans), rho, R_NoObject);
}

static SEXP do_subassign3(SEXP call, SEXP op, SEXP args, SEXP env, int variant)
{
    SEXP into, what, value, ans, string, ncall;

    SEXP schar = R_NilValue;
    SEXP name = R_NilValue;
    int argsevald = 0;

    if (VARIANT_KIND(variant) == VARIANT_FAST_SUB) {
        value = R_fast_sub_replacement; /* may be on scalar stack */
        into = R_fast_sub_var;
        what = CAR(args);
        if (args == R_NilValue || CDR(args) != R_NilValue)
            errorcall (call, _("%d arguments passed to '%s' which requires %d"),
                             length(args)+2, PRIMNAME(op), 3);
    }
    else {
        into = CAR(args);
        what = CADR(args);
        value = CADDR(args);
        if (CDDR(args) == R_NilValue || CDR(CDDR(args)) != R_NilValue)
            errorcall (call, _("%d arguments passed to '%s' which requires %d"),
                             length(args), PRIMNAME(op), 3);
    }

    if (TYPEOF(what) == PROMSXP)
        what = PRCODE(what);

    if (isSymbol(what)) {
        name = what;
        schar = PRINTNAME(name);
    }
    else if (isString(what) && LENGTH(what) > 0)
        schar = STRING_ELT(what,0);
    else
        errorcall(call, _("invalid subscript type '%s'"), 
                        type2char(TYPEOF(what)));

    /* Handle the fast case, for which 'into' and 'value' have been evaluated,
       and 'into' is not an object. */

    if (VARIANT_KIND(variant) == VARIANT_FAST_SUB) {
        if (name == R_NilValue) name = install_translated(schar);
        return R_subassign3_dflt (call, into, name, value);
    }

    /* Handle usual case with no "..." and not into an object quickly, without
       overhead of allocation and calling of DispatchOrEval. */

    if (into != R_DotsSymbol) {
        /* Note: mostly called from do_set, w first arg an evaluated promise */
        into = TYPEOF(into) == PROMSXP && PRVALUE(into) != R_UnboundValue
                 ? PRVALUE(into) : eval (into, env);
        if (isObject(into)) {
            argsevald = -1;
        } 
        else {
            PROTECT(into);
            if (name == R_NilValue) name = install_translated(schar);
            value = EVALV (value, env, 0);
            UNPROTECT(1);
            return R_subassign3_dflt (call, into, name, value);
        }
    }

    /* First translate CADR of args into a string so that we can
       pass it down to DispatchorEval and have it behave correctly.
       We also change the call used, as in do_subset3, since the
       destructive change in R-2.15.0 has this side effect. */

    PROTECT(into);
    string = allocVector(STRSXP,1);
    SET_STRING_ELT (string, 0, schar);
    PROTECT(args = CONS(into, CONS(string, CDDR(args))));
    PROTECT(ncall = 
      LCONS(CAR(call),CONS(CADR(call),CONS(string,CDR(CDDR(call))))));

    if (DispatchOrEval (ncall, op, "$<-", args, env, &ans, 0, argsevald)) {
        UNPROTECT(3);
        R_Visible = TRUE;
        return ans;
    }

    PROTECT(ans);
    if (name == R_NilValue) name = install_translated(schar);
    UNPROTECT(4);

    return R_subassign3_dflt(call, CAR(ans), name, CADDR(ans));
}


/* FUNTAB entries defined in this source file. See names.c for documentation. */

attribute_hidden FUNTAB R_FunTab_eval[] =
{
/* printname	c-entry		offset	eval	arity	pp-kind	     precedence	rightassoc */

{"if",		do_if,		0,	1200,	-1,	{PP_IF,	     PREC_FN,	  1}},
{"for",		do_for,		0,	1100,	-1,	{PP_FOR,     PREC_FN,	  0}},
{"while",	do_while,	0,	1100,	-1,	{PP_WHILE,   PREC_FN,	  0}},
{"repeat",	do_repeat,	0,	1100,	-1,	{PP_REPEAT,  PREC_FN,	  0}},
{"break",	do_break,	0,	1000,	-1,	{PP_BREAK,   PREC_FN,	  0}},
{"next",	do_next,	0,	1000,	-1,	{PP_NEXT,    PREC_FN,	  0}},
{"(",		do_paren,	0,	1000,	1,	{PP_PAREN,   PREC_FN,	  0}},
{"{",		do_begin,	0,	1200,	-1,	{PP_CURLY,   PREC_FN,	  0}},
{"return",	do_return,	0,	1200,	-1,	{PP_RETURN,  PREC_FN,	  0}},
{"function",	do_function,	0,	1000,	-1,	{PP_FUNCTION,PREC_FN,	  0}},
{"<-",		do_set,		0,	1100,	2,	{PP_ASSIGN,  PREC_LEFT,	  1}},
{"=",		do_set,		0,	1100,	2,	{PP_ASSIGN,  PREC_EQ,	  1}},
{"<<-",		do_set,		1,	1100,	2,	{PP_ASSIGN2, PREC_LEFT,	  1}},
{"->",		do_set,		10,	1100,	2,	{PP_ASSIGN,  PREC_RIGHT,	  1}},
{"->>",		do_set,		11,	1100,	2,	{PP_ASSIGN2, PREC_RIGHT,	  1}},
{"eval",	do_eval,	0,	1211,	3,	{PP_FUNCALL, PREC_FN,	0}},
{"eval.with.vis",do_eval,	1,	1211,	3,	{PP_FUNCALL, PREC_FN,	0}},
{"Recall",	do_recall,	0,	210,	-1,	{PP_FUNCALL, PREC_FN,	  0}},

{"withVisible", do_withVisible,	1,	10,	1,	{PP_FUNCALL, PREC_FN,	0}},

/* Logical Operators, all primitives */
/* these are group generic and so need to eval args (as builtin or themselves)*/

{"&",		do_andor,	1,	1000,	2,	{PP_BINARY,  PREC_AND,	  0}},
{"|",		do_andor,	2,	1000,	2,	{PP_BINARY,  PREC_OR,	  0}},
{"!",		do_not,		1,	1001,	1,	{PP_UNARY,   PREC_NOT,	  0}},

/* specials as conditionally evaluate second arg */
{"&&",		do_andor2,	1,	1000,	2,	{PP_BINARY,  PREC_AND,	  0}},
{"||",		do_andor2,	2,	1000,	2,	{PP_BINARY,  PREC_OR,	  0}},

/* these are group generic and so need to eval args */
{"all",		do_allany,	1,	1,	-1,	{PP_FUNCALL, PREC_FN,	  0}},
{"any",		do_allany,	2,	1,	-1,	{PP_FUNCALL, PREC_FN,	  0}},

/* Arithmetic Operators, all primitives, now special, though always eval args */

{"+",		do_arith1,	PLUSOP,	1000,	2,	{PP_BINARY,  PREC_SUM,	  0}},
{"-",		do_arith1,	MINUSOP,1000,	2,	{PP_BINARY,  PREC_SUM,	  0}},
{"*",		do_arith2,	TIMESOP,1000,	2,	{PP_BINARY,  PREC_PROD,	  0}},
{"/",		do_arith2,	DIVOP,	1000,	2,	{PP_BINARY2, PREC_PROD,	  0}},
{"^",		do_arith2,	POWOP,	1000,	2,	{PP_BINARY2, PREC_POWER,  1}},
{"%%",		do_arith2,	MODOP,	1000,	2,	{PP_BINARY2, PREC_PERCENT,0}},
{"%/%",		do_arith2,	IDIVOP,	1000,	2,	{PP_BINARY2, PREC_PERCENT,0}},

/* Relational Operators, all primitives */
/* these are group generic and so need to eval args (inside, as special) */

{"==",		do_relop,	EQOP,	1000,	2,	{PP_BINARY,  PREC_COMPARE,0}},
{"!=",		do_relop,	NEOP,	1000,	2,	{PP_BINARY,  PREC_COMPARE,0}},
{"<",		do_relop,	LTOP,	1000,	2,	{PP_BINARY,  PREC_COMPARE,0}},
{"<=",		do_relop,	LEOP,	1000,	2,	{PP_BINARY,  PREC_COMPARE,0}},
{">=",		do_relop,	GEOP,	1000,	2,	{PP_BINARY,  PREC_COMPARE,0}},
{">",		do_relop,	GTOP,	1000,	2,	{PP_BINARY,  PREC_COMPARE,0}},

/* Subset operators. */

{"[",		do_subset,	1,	1000,	-1,	{PP_SUBSET,  PREC_SUBSET, 0}},
{"[[",		do_subset2,	2,	101000,	-1,	{PP_SUBSET,  PREC_SUBSET, 0}},
{".el.methods",	do_subset2,	0,	101000,	-1,	{PP_SUBSET,  PREC_SUBSET, 0}},
{"$",		do_subset3,	3,	101000,	2,	{PP_DOLLAR,  PREC_DOLLAR, 0}},

/* Subassign operators.  The 100000 part of the flag is for the fast subassign
   interface; keep in sync with SetupSubsetSubassign. */

{"[<-",		do_subassign,	0,	101000,	3,	{PP_SUBASS,  PREC_LEFT,	  1}},
{"[[<-",	do_subassign2,	1,	101000,	3,	{PP_SUBASS,  PREC_LEFT,	  1}},
{"$<-",		do_subassign3,	1,	101000,	3,	{PP_SUBASS,  PREC_LEFT,	  1}},

{NULL,		NULL,		0,	0,	0,	{PP_INVALID, PREC_FN,	0}},
};

/* Fast built-in functions in this file. See names.c for documentation */

attribute_hidden FASTFUNTAB R_FastFunTab_eval[] = {
/*slow func	fast func,     code or -1   dsptch  variant */
{ do_not,	do_fast_not,	-1,		1,  VARIANT_PENDING_OK },
{ do_allany,	do_fast_allany,	OP_ALL,		1,  VARIANT_AND },
{ do_allany,	do_fast_allany,	OP_ANY,		1,  VARIANT_OR },
{ 0,		0,		0,		0,  0 }
};<|MERGE_RESOLUTION|>--- conflicted
+++ resolved
@@ -540,7 +540,6 @@
 }
 
 
-<<<<<<< HEAD
 /* Inline version of findVarPendingOK, for speed when symbol is found
    from LASTSYMBINDING. */
 
@@ -561,8 +560,6 @@
 }
 
 
-=======
->>>>>>> b22ff79c
 /* Inline version of findFun.  It's meant to be very fast when a
    function is found in the base environmet.  It can delegate uncommon
    cases such as traced functions to the general-case procedure.
@@ -750,72 +747,27 @@
 }
 
 
-<<<<<<< HEAD
-static inline SEXP handle_symbol (SEXP res, SEXP e, SEXP rho, int variant)
-{
-    SEXP grad = R_NoObject;
-=======
-/* Evaluate an expression that is a symbol other than ..., ..1, ..2, etc. */
-
-static SEXP attribute_noinline evalv_sym (SEXP sym, SEXP rho, int variant)
-{
-    SEXP res;
-
-    SEXP32 lastsymenv = LASTSYMENV(sym);
-
-    if (lastsymenv != SEXP32_FROM_SEXP(rho))
-        goto slow_lookup;
-
-  local:
-
-    res = CAR(LASTSYMBINDING(sym));
-    if (res == R_UnboundValue) {
-        LASTSYMENV(sym) = lastsymenv = R_NoObject32;
-        goto slow_lookup;
-    }
-
-  found:
->>>>>>> b22ff79c
-
+static inline SEXP handle_symbol (SEXP res, SEXP sym, int variant)
+{
     if (TYPEOF(res) == PROMSXP) {
-        if (TYPE_ETC(res) == PROMSXP + TYPE_ET_CETERA_VEC_DOTS_TR) {
-            /* forced promise, no gradient */
-            res = PRVALUE_PENDING_OK(res);
-        }
-        else {
-            SEXP prom = res;
-            if (PRVALUE_PENDING_OK(prom) == R_UnboundValue)
-                res = forcePromiseUnbound(prom,variant);
-            else
-                res = PRVALUE_PENDING_OK(prom);
-            if ((variant & VARIANT_GRADIENT) && HAS_ATTRIB(prom))
-                grad = ATTRIB(prom);
-        }
-    }
-<<<<<<< HEAD
-    else {
-        if (TYPEOF(res) == SYMSXP) {
-            if (res == R_MissingArg) {
-                if ( ! (variant & VARIANT_MISSING_OK))
-                    if (!DDVAL(e))  /* revert bug fix for the moment */
-                        arg_missing_error(e);
-            }
-            else if (res == R_UnboundValue)
-                unbound_var_error(e);
-        }
-        if ((variant & VARIANT_GRADIENT) && HAS_ATTRIB(R_binding_cell))
-            grad = ATTRIB(R_binding_cell);
-    }
-
-    if (grad != R_NoObject) {
-        R_variant_result = VARIANT_GRADIENT_FLAG;
-        R_gradient = grad;
-=======
-    else if (TYPE_ETC(res) == SYMSXP && res == R_MissingArg) {
+        SEXP prom = res;
+        if (PRVALUE_PENDING_OK(res) == R_UnboundValue)
+            res = forcePromiseUnbound(res,variant);
+	else
+	    res = PRVALUE_PENDING_OK(res);
+        if ((variant & VARIANT_GRADIENT) && HAS_ATTRIB(prom)) {
+            R_variant_result = VARIANT_GRADIENT_FLAG;
+            R_gradient = ATTRIB(prom);
+        }
+    }
+    else if (TYPEOF(res) == SYMSXP && res == R_MissingArg) {
         if ( ! (variant & VARIANT_MISSING_OK))
             if (!DDVAL(sym))  /* revert bug fix for the moment */
-                arg_missing_error(sym);
->>>>>>> b22ff79c
+		arg_missing_error(sym);
+    }
+    else if ((variant & VARIANT_GRADIENT) && HAS_ATTRIB(R_binding_cell)) {
+        R_variant_result = VARIANT_GRADIENT_FLAG;
+        R_gradient = ATTRIB(R_binding_cell);
     }
 
     /* A NAMEDCNT of 0 might arise from an inadverently missing increment
@@ -828,6 +780,32 @@
         WAIT_UNTIL_COMPUTED(res);
 
     return res;
+}
+
+
+/* Evaluate an expression that is a symbol other than ..., ..1, ..2, etc. */
+
+static SEXP attribute_noinline evalv_sym (SEXP sym, SEXP rho, int variant)
+{
+    SEXP res;
+
+    SEXP32 lastsymenv = LASTSYMENV(sym);
+
+    if (lastsymenv != SEXP32_FROM_SEXP(rho))
+        goto slow_lookup;
+
+  local:
+
+    res = CAR(LASTSYMBINDING(sym));
+    if (res == R_UnboundValue) {
+	LASTSYMENV(sym) = lastsymenv = R_NoObject32;
+        goto slow_lookup;
+    }
+    R_binding_cell = LASTSYMBINDING(sym);
+
+  found:
+
+    return handle_symbol (res, sym, variant);
 
   slow_lookup:
 
@@ -840,14 +818,6 @@
         goto found;
 
     unbound_var_error(sym);
-}
-
-
-/* Evaluate an expression that is a symbol other than ..., ..1, ..2, etc. */
-
-static SEXP attribute_noinline evalv_sym (SEXP e, SEXP rho, int variant)
-{
-    return handle_symbol (FIND_VAR_PENDING_OK (e, rho), e, rho, variant);
 }
 
 
@@ -1004,8 +974,8 @@
         return e;
     }
 
-    if (TYPE_ETC(e )== SYMSXP+TYPE_ET_CETERA_VEC_DOTS_TR) /* ... or ..1, ..2 */
-        return handle_symbol (ddfindVar(e,rho), e, rho, variant);
+    if (TYPE_ETC(e) == SYMSXP+TYPE_ET_CETERA_VEC_DOTS_TR) /* ... or ..1, ..2 */
+        return handle_symbol (ddfindVar(e,rho), e, variant);
 
     if (TYPE_ETC(e) == BCODESXP) {  /* parts other than type will be 0 */
         return bcEval(e, rho, TRUE);
