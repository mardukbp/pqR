--- conflicted
+++ resolved
@@ -1179,19 +1179,6 @@
     body = BODY(op);
     savedrho = CLOENV(op);
 
-<<<<<<< HEAD
-    if (0 /* JIT NOW DISABLED */ && R_jit_enabled>0 && TYPEOF(body)!=BCODESXP) {
-	int old_enabled = R_jit_enabled;
-	SEXP newop;
-	R_jit_enabled = 0;
-	newop = R_cmpfun(op);
-	body = BODY(newop);
-	SET_BODY(op, body);
-	R_jit_enabled = old_enabled;
-    }
-
-=======
->>>>>>> 3190abec
     /*  Set up a context with the call in it for use if an error occurs below
         in matchArgs or from running out of memory (eg, in NewEnvironment). 
         Note that this also protects call, savedrho, rho, arglist, and op. */
@@ -1316,11 +1303,8 @@
 	res = evalv (body, newrho, vrnt);
     }
     PROTECT(res);
-<<<<<<< HEAD
-=======
 
     PROTECT(res);
->>>>>>> 3190abec
 
     R_variant_result &= ~VARIANT_RTN_FLAG;
 
@@ -1405,11 +1389,8 @@
 	res = evalv(body, newrho, 0);
     }
     PROTECT(res);
-<<<<<<< HEAD
-=======
 
     PROTECT(res);
->>>>>>> 3190abec
 
     R_Srcref = savedsrcref;
     endcontext(&cntxt);
@@ -1836,15 +1817,9 @@
 
         if (RDEBUG(rho) && !BodyHasBraces(body))
             start_browser (call, op, body, rho);
-<<<<<<< HEAD
 
         SEXP r = evalv (body, rho, vrnt);
 
-=======
-
-        SEXP r = evalv (body, rho, vrnt);
-
->>>>>>> 3190abec
         if (R_variant_result & VARIANT_RTN_FLAG) {
             ret = r;
             goto for_return;
