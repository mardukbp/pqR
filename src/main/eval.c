--- conflicted
+++ resolved
@@ -44,77 +44,6 @@
 #ifndef SCALAR_STACK_DEBUG    /* can be overridden by compiler option */
 #define SCALAR_STACK_DEBUG 0
 #endif
-<<<<<<< HEAD
-=======
-
-
-attribute_hidden void SrcrefPrompt(const char * prefix, SEXP srcref)
-{
-    /* If we have a valid srcref, use it */
-    if (srcref && srcref != R_NilValue) {
-        if (TYPEOF(srcref) == VECSXP) srcref = VECTOR_ELT(srcref, 0);
-	SEXP srcfile = getAttrib00(srcref, R_SrcfileSymbol);
-	if (TYPEOF(srcfile) == ENVSXP) {
-	    SEXP filename = findVar(install("filename"), srcfile);
-	    if (isString(filename) && length(filename)) {
-	    	Rprintf(_("%s at %s#%d: "),prefix,CHAR(STRING_ELT(filename,0)), 
-	                                   asInteger(srcref));
-	        return;
-	    }
-	}
-    }
-    /* default: */
-    Rprintf("%s: ", prefix);
-}
-
-
-/* This function gets the srcref attribute from a statement block, 
-   and confirms it's in the expected format */
-   
-static inline void getBlockSrcrefs(SEXP call, SEXP **refs, int *len)
-{
-    SEXP srcrefs = getAttrib00(call, R_SrcrefSymbol);
-    if (TYPEOF(srcrefs) == VECSXP) {
-        *refs = (SEXP *) DATAPTR(srcrefs);
-        *len = LENGTH(srcrefs);
-    }
-    else
-    {   *len = 0;
-    }
-}
-
-
-/* This function extracts one srcref, and confirms the format.  It is 
-   passed an index and the array and length from getBlockSrcrefs. */
-
-static inline SEXP getSrcref(SEXP *refs, int len, int ind)
-{
-    if (ind < len) {
-        SEXP result = refs[ind];
-        if (TYPEOF(result) == INTSXP && LENGTH(result) >= 6)
-            return result;
-    }
-
-    return R_NilValue;
-}
-
-static void start_browser (SEXP call, SEXP op, SEXP stmt, SEXP env)
-{
-    SrcrefPrompt("debug", R_Srcref);
-    PrintValue(stmt);
-    do_browser(call, op, R_NilValue, env);
-}
-
-
-static void printcall (SEXP call, SEXP rho)
-{
-    int old_bl = R_BrowseLines;
-    int blines = asInteger(GetOption1(install("deparse.max.lines")));
-    if (blines != NA_INTEGER && blines > 0) R_BrowseLines = blines;
-    PrintValueRec(call,rho);
-    R_BrowseLines = old_bl;
-}
->>>>>>> fc69bba3
 
 
 static SEXP VectorToPairListNamed(SEXP x)
