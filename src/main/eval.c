/*
 *  pqR : A pretty quick version of R
 *  Copyright (C) 2013, 2014 by Radford M. Neal
 *
 *  Based on R : A Computer Language for Statistical Data Analysis
 *  Copyright (C) 1995, 1996	Robert Gentleman and Ross Ihaka
 *  Copyright (C) 1998--2011	The R Development Core Team.
 *
 *  The changes in pqR from R-2.15.0 distributed by the R Core Team are
 *  documented in the NEWS and MODS files in the top-level source directory.
 *
 *  This program is free software; you can redistribute it and/or modify
 *  it under the terms of the GNU General Public License as published by
 *  the Free Software Foundation; either version 2 of the License, or
 *  (at your option) any later version.
 *
 *  This program is distributed in the hope that it will be useful,
 *  but WITHOUT ANY WARRANTY; without even the implied warranty of
 *  MERCHANTABILITY or FITNESS FOR A PARTICULAR PURPOSE.  See the
 *  GNU General Public License for more details.
 *
 *  You should have received a copy of the GNU General Public License
 *  along with this program; if not, a copy is available at
 *  http://www.r-project.org/Licenses/
 */


#undef HASHING

#ifdef HAVE_CONFIG_H
# include <config.h>
#endif

#ifdef HAVE_ALLOCA_H
# include <alloca.h>
#endif

#define USE_FAST_PROTECT_MACROS
#define R_USE_SIGNALS 1
#include <Defn.h>
#include <Rinterface.h>
#include <Fileio.h>

#include <helpers/helpers-app.h>


/* Bit flags that say whether each SEXP type evaluates to itself.  Used via
   SELF_EVAL(t), which says whether something of type t evaluates to itself. 
   Relies on the type field being 5 bits, so that the shifts below will not
   exceed the capacity of a 32-bit word.  (Also assumes, of course, that these
   shifts and adds will be done at compile time.) */

#define SELF_EVAL_TYPES ( \
  (1<<NILSXP) + \
  (1<<LISTSXP) + \
  (1<<LGLSXP) + \
  (1<<INTSXP) + \
  (1<<REALSXP) + \
  (1<<STRSXP) + \
  (1<<CPLXSXP) + \
  (1<<RAWSXP) + \
  (1<<S4SXP) + \
  (1<<SPECIALSXP) + \
  (1<<BUILTINSXP) + \
  (1<<ENVSXP) + \
  (1<<CLOSXP) + \
  (1<<VECSXP) + \
  (1<<EXTPTRSXP) + \
  (1<<WEAKREFSXP) + \
  (1<<EXPRSXP) )

#define SELF_EVAL(t) ((SELF_EVAL_TYPES>>(t))&1)


#define ARGUSED(x) LEVELS(x)

static SEXP bcEval(SEXP, SEXP, Rboolean);

/*#define BC_PROFILING*/
#ifdef BC_PROFILING
static Rboolean bc_profiling = FALSE;
#endif

static int R_Profiling = 0;

#ifdef R_PROFILING

/* BDR 2000-07-15
   Profiling is now controlled by the R function Rprof(), and should
   have negligible cost when not enabled.
*/

/* A simple mechanism for profiling R code.  When R_PROFILING is
   enabled, eval will write out the call stack every PROFSAMPLE
   microseconds using the SIGPROF handler triggered by timer signals
   from the ITIMER_PROF timer.  Since this is the same timer used by C
   profiling, the two cannot be used together.  Output is written to
   the file PROFOUTNAME.  This is a plain text file.  The first line
   of the file contains the value of PROFSAMPLE.  The remaining lines
   each give the call stack found at a sampling point with the inner
   most function first.

   To enable profiling, recompile eval.c with R_PROFILING defined.  It
   would be possible to selectively turn profiling on and off from R
   and to specify the file name from R as well, but for now I won't
   bother.

   The stack is traced by walking back along the context stack, just
   like the traceback creation in jump_to_toplevel.  One drawback of
   this approach is that it does not show BUILTIN's since they don't
   get a context.  With recent changes to pos.to.env it seems possible
   to insert a context around BUILTIN calls to that they show up in
   the trace.  Since there is a cost in establishing these contexts,
   they are only inserted when profiling is enabled. [BDR: we have since
   also added contexts for the BUILTIN calls to foreign code.]

   One possible advantage of not tracing BUILTIN's is that then
   profiling adds no cost when the timer is turned off.  This would be
   useful if we want to allow profiling to be turned on and off from
   within R.

   One thing that makes interpreting profiling output tricky is lazy
   evaluation.  When an expression f(g(x)) is profiled, lazy
   evaluation will cause g to be called inside the call to f, so it
   will appear as if g is called by f.

   L. T.  */

#ifdef Win32
# define WIN32_LEAN_AND_MEAN 1
# include <windows.h>		/* for CreateEvent, SetEvent */
# include <process.h>		/* for _beginthread, _endthread */
#else
# ifdef HAVE_SYS_TIME_H
#  include <sys/time.h>
# endif
# include <signal.h>
#endif /* not Win32 */

static FILE *R_ProfileOutfile = NULL;
static int R_Mem_Profiling=0;
extern void get_current_mem(unsigned long *,unsigned long *,unsigned long *); /* in memory.c */
extern unsigned long get_duplicate_counter(void);  /* in duplicate.c */
extern void reset_duplicate_counter(void);         /* in duplicate.c */

#ifdef Win32
HANDLE MainThread;
HANDLE ProfileEvent;

static void doprof(void)
{
    RCNTXT *cptr;
    char buf[1100];
    unsigned long bigv, smallv, nodes;
    int len;

    buf[0] = '\0';
    SuspendThread(MainThread);
    if (R_Mem_Profiling){
	    get_current_mem(&smallv, &bigv, &nodes);
	    if((len = strlen(buf)) < 1000) {
		sprintf(buf+len, ":%ld:%ld:%ld:%ld:", smallv, bigv,
		     nodes, get_duplicate_counter());
	    }
	    reset_duplicate_counter();
    }
    for (cptr = R_GlobalContext; cptr; cptr = cptr->nextcontext) {
	if ((cptr->callflag & (CTXT_FUNCTION | CTXT_BUILTIN))
	    && TYPEOF(cptr->call) == LANGSXP) {
	    SEXP fun = CAR(cptr->call);
	    if(strlen(buf) < 1000) {
		strcat(buf, TYPEOF(fun) == SYMSXP ? CHAR(PRINTNAME(fun)) :
		       "<Anonymous>");
		strcat(buf, " ");
	    }
	}
    }
    ResumeThread(MainThread);
    if(strlen(buf))
	fprintf(R_ProfileOutfile, "%s\n", buf);
}

/* Profiling thread main function */
static void __cdecl ProfileThread(void *pwait)
{
    int wait = *((int *)pwait);

    SetThreadPriority(GetCurrentThread(), THREAD_PRIORITY_HIGHEST);
    while(WaitForSingleObject(ProfileEvent, wait) != WAIT_OBJECT_0) {
	doprof();
    }
}
#else /* not Win32 */
static void doprof(int sig)
{
    RCNTXT *cptr;
    int newline = 0;
    unsigned long bigv, smallv, nodes;
    if (R_Mem_Profiling){
	    get_current_mem(&smallv, &bigv, &nodes);
	    if (!newline) newline = 1;
	    fprintf(R_ProfileOutfile, ":%ld:%ld:%ld:%ld:", smallv, bigv,
		     nodes, get_duplicate_counter());
	    reset_duplicate_counter();
    }
    for (cptr = R_GlobalContext; cptr; cptr = cptr->nextcontext) {
	if ((cptr->callflag & (CTXT_FUNCTION | CTXT_BUILTIN))
	    && TYPEOF(cptr->call) == LANGSXP) {
	    SEXP fun = CAR(cptr->call);
	    if (!newline) newline = 1;
	    fprintf(R_ProfileOutfile, "\"%s\" ",
		    TYPEOF(fun) == SYMSXP ? CHAR(PRINTNAME(fun)) :
		    "<Anonymous>");
	}
    }
    if (newline) fprintf(R_ProfileOutfile, "\n");
    signal(SIGPROF, doprof);
}

static void doprof_null(int sig)
{
    signal(SIGPROF, doprof_null);
}
#endif /* not Win32 */


static void R_EndProfiling(void)
{
#ifdef Win32
    SetEvent(ProfileEvent);
    CloseHandle(MainThread);
#else /* not Win32 */
    struct itimerval itv;

    itv.it_interval.tv_sec = 0;
    itv.it_interval.tv_usec = 0;
    itv.it_value.tv_sec = 0;
    itv.it_value.tv_usec = 0;
    setitimer(ITIMER_PROF, &itv, NULL);
    signal(SIGPROF, doprof_null);
#endif /* not Win32 */
    if(R_ProfileOutfile) fclose(R_ProfileOutfile);
    R_ProfileOutfile = NULL;
    R_Profiling = 0;
}

static void R_InitProfiling(SEXP filename, int append, double dinterval, int mem_profiling)
{
#ifndef Win32
    struct itimerval itv;
#else
    int wait;
    HANDLE Proc = GetCurrentProcess();
#endif
    int interval;

    interval = 1e6 * dinterval + 0.5;
    if(R_ProfileOutfile != NULL) R_EndProfiling();
    R_ProfileOutfile = RC_fopen(filename, append ? "a" : "w", TRUE);
    if (R_ProfileOutfile == NULL)
	error(_("Rprof: cannot open profile file '%s'"),
	      translateChar(filename));
    if(mem_profiling)
	fprintf(R_ProfileOutfile, "memory profiling: sample.interval=%d\n", interval);
    else
	fprintf(R_ProfileOutfile, "sample.interval=%d\n", interval);

    R_Mem_Profiling=mem_profiling;
    if (mem_profiling)
	reset_duplicate_counter();

#ifdef Win32
    /* need to duplicate to make a real handle */
    DuplicateHandle(Proc, GetCurrentThread(), Proc, &MainThread,
		    0, FALSE, DUPLICATE_SAME_ACCESS);
    wait = interval/1000;
    if(!(ProfileEvent = CreateEvent(NULL, FALSE, FALSE, NULL)) ||
       (_beginthread(ProfileThread, 0, &wait) == -1))
	R_Suicide("unable to create profiling thread");
    Sleep(wait/2); /* suspend this thread to ensure that the other one starts */
#else /* not Win32 */
    signal(SIGPROF, doprof);

    itv.it_interval.tv_sec = 0;
    itv.it_interval.tv_usec = interval;
    itv.it_value.tv_sec = 0;
    itv.it_value.tv_usec = interval;
    if (setitimer(ITIMER_PROF, &itv, NULL) == -1)
	R_Suicide("setting profile timer failed");
#endif /* not Win32 */
    R_Profiling = 1;
}

static SEXP do_Rprof(SEXP call, SEXP op, SEXP args, SEXP rho)
{
    SEXP filename;
    int append_mode, mem_profiling;
    double dinterval;

#ifdef BC_PROFILING
    if (bc_profiling) {
	warning(_("can't use R profiling while byte code profiling"));
	return R_NilValue;
    }
#endif
    checkArity(op, args);
    if (!isString(CAR(args)) || (LENGTH(CAR(args))) != 1)
	error(_("invalid '%s' argument"), "filename");
    append_mode = asLogical(CADR(args));
    dinterval = asReal(CADDR(args));
    mem_profiling = asLogical(CADDDR(args));
    filename = STRING_ELT(CAR(args), 0);
    if (LENGTH(filename))
	R_InitProfiling(filename, append_mode, dinterval, mem_profiling);
    else
	R_EndProfiling();
    return R_NilValue;
}
#else /* not R_PROFILING */
static SEXP do_Rprof(SEXP call, SEXP op, SEXP args, SEXP rho)
{
    error(_("R profiling is not available on this system"));
    return R_NilValue;		/* -Wall */
}
#endif /* not R_PROFILING */

/* NEEDED: A fixup is needed in browser, because it can trap errors,
 *	and currently does not reset the limit to the right value. */

#define CHECK_STACK_BALANCE(o,s) do { \
  if (s != R_PPStackTop) check_stack_balance(o,s); \
} while (0)

void attribute_hidden check_stack_balance(SEXP op, int save)
{
    if(save == R_PPStackTop) return;
    REprintf("Warning: stack imbalance in '%s', %d then %d\n",
	     PRIMNAME(op), save, R_PPStackTop);
}


/* Wait until no value in an argument list is still being computed by a task.
   Macro version does preliminary check in-line for speed. */

#define WAIT_UNTIL_ARGUMENTS_COMPUTED(_args_) \
    do { \
        if (helpers_tasks > 0) { \
            SEXP _a_ = (_args_); \
            while (_a_ != R_NilValue) { \
                if (helpers_is_being_computed(CAR(_a_))) { \
                    wait_until_arguments_computed (_a_); \
                    break; \
                } \
                _a_ = CDR(_a_); \
            } \
        } \
    } while (0)

void attribute_hidden wait_until_arguments_computed (SEXP args)
{
    SEXP wait_for, a;

    if (helpers_tasks == 0) return;

    wait_for = NULL;

    for (a = args; a != R_NilValue; a = CDR(a)) {
        SEXP this_arg = CAR(a);
        if (helpers_is_being_computed(this_arg)) {
            if (wait_for == NULL)
                wait_for = this_arg;
            else {
                helpers_wait_until_not_being_computed2 (wait_for, this_arg);
                wait_for = NULL;
            }
        }
    }

    if (wait_for != NULL)
        helpers_wait_until_not_being_computed (wait_for);
}

SEXP attribute_hidden forcePromise(SEXP e) /* e protected here if necessary */
{
    if (PRVALUE(e) == R_UnboundValue) {
	RPRSTACK prstack;
	SEXP val;
        PROTECT(e);
	if(PRSEEN(e)) {
	    if (PRSEEN(e) == 1)
		errorcall(R_GlobalContext->call,
			  _("promise already under evaluation: recursive default argument reference or earlier problems?"));
	    else warningcall(R_GlobalContext->call,
			     _("restarting interrupted promise evaluation"));
	}
	/* Mark the promise as under evaluation and push it on a stack
	   that can be used to unmark pending promises if a jump out
	   of the evaluation occurs. */
	SET_PRSEEN(e, 1);
	prstack.promise = e;
	prstack.next = R_PendingPromises;
	R_PendingPromises = &prstack;

	val = eval(PRCODE(e), PRENV(e));

	/* Pop the stack, unmark the promise and set its value field.
	   Also set the environment to R_NilValue to allow GC to
	   reclaim the promise environment; this is also useful for
	   fancy games with delayedAssign() */
	R_PendingPromises = prstack.next;
	SET_PRSEEN(e, 0);
	SET_PRVALUE(e, val);
        INC_NAMEDCNT(val);
	SET_PRENV(e, R_NilValue);
        UNPROTECT(1);
    }
    return PRVALUE(e);
}


SEXP attribute_hidden forcePromisePendingOK(SEXP e)/* e protected here if rqd */
{
    if (PRVALUE(e) == R_UnboundValue) {
	RPRSTACK prstack;
	SEXP val;
        PROTECT(e);
	if(PRSEEN(e)) {
	    if (PRSEEN(e) == 1)
		errorcall(R_GlobalContext->call,
			  _("promise already under evaluation: recursive default argument reference or earlier problems?"));
	    else warningcall(R_GlobalContext->call,
			     _("restarting interrupted promise evaluation"));
	}
	/* Mark the promise as under evaluation and push it on a stack
	   that can be used to unmark pending promises if a jump out
	   of the evaluation occurs. */
	SET_PRSEEN(e, 1);
	prstack.promise = e;
	prstack.next = R_PendingPromises;
	R_PendingPromises = &prstack;

	val = evalv (PRCODE(e), PRENV(e), VARIANT_PENDING_OK);

	/* Pop the stack, unmark the promise and set its value field.
	   Also set the environment to R_NilValue to allow GC to
	   reclaim the promise environment; this is also useful for
	   fancy games with delayedAssign() */
	R_PendingPromises = prstack.next;
	SET_PRSEEN(e, 0);
	SET_PRVALUE(e, val);
        INC_NAMEDCNT(val);
	SET_PRENV(e, R_NilValue);
        UNPROTECT(1);
    }
    return PRVALUE_PENDING_OK(e);
}

/* Return value of "e" evaluated in "rho".  Once was bypassed by
   a macro definition for "eval" in the interpreter itself, calling
   evalv with last argument 0, but compilers may be smart enough that 
   leaving it as a procedure is faster. */

SEXP eval(SEXP e, SEXP rho)
{
    return evalv(e,rho,0);
}

/* Return value of "e" evalued in "rho", allowing the result to possibly 
   be a variant as described by "variant". */

SEXP evalv(SEXP e, SEXP rho, int variant)
{
    SEXP op, res;
    int typeof_e = TYPEOF(e);
    int pending_OK = variant & VARIANT_PENDING_OK;
    static int evalcount = 0;

    if (0) { 
        /* THE "IF" CONDITION ABOVE IS NORMALLY 0; CAN SET TO 1 FOR DEBUGGING.
           Enabling this section will test that callers who normally
           get a variant result can actually handle an ordinary result. */
        variant = 0;
    }

    R_variant_result = 0;
    R_Visible = TRUE;

    /* Check periodically for a user interrupt. */

    evalcount -= 1;
    if (evalcount <= 0) {
        R_CheckUserInterrupt();
        evalcount = 1000;
    }

    /* Evaluate constants quickly, without the overhead that's necessary when
       the computation might be complex. */

    if (SELF_EVAL(typeof_e)) {
	/* Make sure constants in expressions are NAMED before being
	   used as values.  Setting NAMED to 2 makes sure weird calls
	   to assignment functions won't modify constants in
	   expressions.  */
        SET_NAMEDCNT_MAX(e);
        return e;
    }
    
    /* Save the current srcref context. */
    
    SEXP srcrefsave = R_Srcref;

    /* The use of depthsave below is necessary because of the
       possibility of non-local returns from evaluation.  Without this
       an "expression too complex error" is quite likely. */

    int depthsave = R_EvalDepth++;

    /* We need to explicit set a NULL call here to circumvent attempts
       to deparse the call in the error-handler */
    if (R_EvalDepth > R_Expressions) {
	R_Expressions = R_Expressions_keep + 500;
	errorcall(R_NilValue,
		  _("evaluation nested too deeply: infinite recursion / options(expressions=)?"));
    }

    R_CHECKSTACK();

#ifdef Win32
    /* This is an inlined version of Rwin_fpreset (src/gnuwin/extra.c)
       and resets the precision, rounding and exception modes of a ix86
       fpu.
     */
    __asm__ ( "fninit" );
#endif

    switch (typeof_e) {
    case BCODESXP:
	res = bcEval(e, rho, TRUE);
	break;
    case SYMSXP:
	if (e == R_DotsSymbol)
	    error(_("'...' used in an incorrect context"));

	if (DDVAL(e))
	    res = ddfindVar(e,rho);
	else
	    res = pending_OK ? findVarPendingOK (e, rho) : findVar (e, rho);
	if (res == R_UnboundValue)
	    error(_("object '%s' not found"), CHAR(PRINTNAME(e)));

	/* if ..d is missing then ddfindVar will signal */
	if (res == R_MissingArg && !DDVAL(e) ) {
	    if (*CHAR(PRINTNAME(e)))
                error(_("argument \"%s\" is missing, with no default"),
		      CHAR(PRINTNAME(e)));
	    else 
                error(_("argument is missing, with no default"));
	}

        if (TYPEOF(res) == PROMSXP) {
            if (PRVALUE_PENDING_OK(res) == R_UnboundValue)
                res = pending_OK ? forcePromisePendingOK(res) 
                                 : forcePromise(res);
            else 
                res = pending_OK ? PRVALUE_PENDING_OK(res) : PRVALUE(res);
        }

        /* A NAMEDCNT of 0 might arise from an inadverently missing increment
           somewhere, or from a save/load sequence (since loaded values in
           promises have NAMEDCNT of 0), so fix up here... */

        if (NAMEDCNT_EQ_0(res))
            SET_NAMEDCNT_1(res);

        break;
    case PROMSXP:
        /* We could just unconditionally use the return value from
           forcePromise; the test below avoids the function call if the
           promise is already evaluated.  We don't change NAMEDCNT, 
           since for use in applydefine, that would be undesirable. */
	if (PRVALUE_PENDING_OK(e) == R_UnboundValue)
            res = pending_OK ? forcePromisePendingOK(e) : forcePromise(e);
        else
            res = pending_OK ? PRVALUE_PENDING_OK(e) : PRVALUE(e);
	break;
    case LANGSXP:
	if (TYPEOF(CAR(e)) == SYMSXP)
	    /* This will throw an error if the function is not found */
	    PROTECT(op = findFun(CAR(e), rho));
	else
	    PROTECT(op = eval(CAR(e), rho));

	if (RTRACE(op) && R_current_trace_state()) {
	    Rprintf("trace: ");
	    PrintValue(e);
	}

	if (TYPEOF(op) == SPECIALSXP || TYPEOF(op) == BUILTINSXP) {

            SEXP args = CDR(e);
	    int save = R_PPStackTop;
	    const void *vmax = VMAXGET();

            if (TYPEOF(op) == SPECIALSXP)

                res = CALL_PRIMFUN(e, op, args, rho, variant);

            else { /* BUILTINSXP */

                int use_cntxt = R_Profiling;
                SEXP arg1, arg2;

                /* If we have an "alloca" function available, we use it to
                   allocate space for a context only when one is needed,
                   which saves stack space.  Otherwise, we just use a
                   local variable declared here. */

                RCNTXT *cntxt;
#               ifndef HAVE_ALLOCA_H
                    RCNTXT lcntxt;
                    cntxt = &lcntxt;
#               endif

                /* See if this may be a fast primitive.  All fast primitives
                   should be BUILTIN.  We will not do a fast call if there 
                   is a tag for any argument, or a missing argument, or a
                   ... argument.  Otherwise, if PRIMARITY == 2, a fast call
                   may be done if there are two arguments, or one argument if
                   the uni_too flag is set. These arguments are stored in
                   arg1 and in arg2 (which may be NULL if uni_too is set).  
                   For any PRIMARITY other than 2, a fast call may be done 
                   if there is exactly one argument, which is stored in arg1,
                   with arg2 set to NULL.*/

                arg2 = NULL;
                if (PRIMFUN_FAST(op) && args!=R_NilValue 
                                     && TAG(args)==R_NilValue) {
                    arg1 = CAR(args);
                    if (arg1!=R_DotsSymbol && arg1!=R_MissingArg) {
                        SEXP cdr_args = CDR(args);
                        if (PRIMARITY(op) != 2) {
                            if (cdr_args==R_NilValue)
                                goto fast1;
                        }
                        else {
                            if (cdr_args==R_NilValue) {
                                if (PRIMFUN_UNI_TOO(op))
                                    goto fast2;
                            }
                            else if (TAG(cdr_args)==R_NilValue
                                      && CDR(cdr_args)==R_NilValue) {
                                arg2 = CAR(cdr_args);
                                if (arg2!=R_DotsSymbol && arg2!=R_MissingArg)
                                    goto fast2;
                                arg2 = NULL;
                            }
                        }
                    }
                }
                arg1 = NULL;

                /* Handle a non-fast op.  We may get here after starting
                   to handle a fast op, in which case we may have already
                   evaluated arg1 or arg2 (which will be protected). */
              not_fast: 
                if (args != R_NilValue) {
                    args = evalListPendingOK (args, rho, e);
                }
                if (arg2 != NULL) {
                    args = CONS(arg2,args);
                    UNPROTECT(1);  /* arg2 */
                }
                if (arg1 != NULL) {
                    args = CONS(arg1,args);
                    UNPROTECT(1);  /* arg1 */
                }
                PROTECT(args);
                if (use_cntxt || PRIMFOREIGN(op)) {
#                   ifdef HAVE_ALLOCA_H
                        cntxt = alloca (sizeof *cntxt);
#                   endif
                    beginbuiltincontext (cntxt, e);
                    use_cntxt = TRUE;
                }
                if (!PRIMFUN_PENDING_OK(op)) {
                    WAIT_UNTIL_ARGUMENTS_COMPUTED(args);
                }
                res = CALL_PRIMFUN(e, op, args, rho, variant);
                goto done_builtin;

                /* Handle a fast op with one argument.  If arg is an object,
                   may turn out to not be fast after all. */
              fast1:
                PROTECT(arg1 = evalv (arg1, rho, 
                          PRIMFUN_ARG1VAR(op) | VARIANT_PENDING_OK));
                if (isObject(arg1) && PRIMFUN_DSPTCH1(op)) {
                    args = CDR(args);
                    goto not_fast;
                }
                if (use_cntxt) { /* assume fast ops are not foreign */
#                   ifdef HAVE_ALLOCA_H
                        cntxt = alloca (sizeof *cntxt);
#                   endif
                    beginbuiltincontext (cntxt, e);
                }
                if (!PRIMFUN_PENDING_OK(op)) {
                    WAIT_UNTIL_COMPUTED(arg1);
                }
                res = ((SEXP(*)(SEXP,SEXP,SEXP,SEXP,int)) PRIMFUN_FAST(op)) 
                         (e, op, arg1, rho, variant);
                goto done_builtin;

                /* Handle a fast op with two arguments (though the second 
                   argument may possibly be NULL).  If either arg is an object,
                   may turn out to not be fast after all. */
              fast2:
                PROTECT(arg1 = evalv (arg1, rho, 
                          PRIMFUN_ARG1VAR(op) | VARIANT_PENDING_OK));
                if (isObject(arg1) && PRIMFUN_DSPTCH1(op)) {
                    args = CDR(args);
                    arg2 = NULL;
                    goto not_fast;
                }
                if (arg2 != NULL) {
                    PROTECT(arg2 = evalv(arg2, rho, 
                              PRIMFUN_ARG2VAR(op) | VARIANT_PENDING_OK));
                    if (isObject(arg2) && PRIMFUN_DSPTCH2(op)) {
                        args = R_NilValue;  /* == CDDR(args) */
                        goto not_fast;
                    }
                }
                if (use_cntxt) { /* assume fast ops are not foreign */
#                   ifdef HAVE_ALLOCA_H
                        cntxt = alloca (sizeof *cntxt);
#                   endif
                    beginbuiltincontext (cntxt, e);
                }
                if (!PRIMFUN_PENDING_OK(op)) {
                    if (arg2==NULL) WAIT_UNTIL_COMPUTED(arg1);
                    else            WAIT_UNTIL_COMPUTED_2(arg1,arg2);
                }
                res = ((SEXP(*)(SEXP,SEXP,SEXP,SEXP,SEXP,int)) PRIMFUN_FAST(op))
                         (e, op, arg1, arg2, rho, variant);
                if (arg2!=NULL) UNPROTECT(1); /* arg2 */

              done_builtin:
                UNPROTECT(1); /* either args or arg1 */
                if (use_cntxt) endcontext(cntxt);
	    }

            int flag = PRIMPRINT(op);
            if (flag == 0) R_Visible = TRUE;
            else if (flag == 1) R_Visible = FALSE;

	    CHECK_STACK_BALANCE(op, save);
	    VMAXSET(vmax);
	    UNPROTECT(1); /* op */
	}

	else if (TYPEOF(op) == CLOSXP) {
	    PROTECT(res = promiseArgs(CDR(e), rho));
	    res = applyClosure_v (e, op, res, rho, R_BaseEnv, variant);
	    UNPROTECT(2); /* op & res */
	}

	else
	    error(_("attempt to apply non-function"));
	break;
    default: 
        /* put any type that is an error here, to reduce number in switch */
        if (typeof_e == DOTSXP)
            error(_("'...' used in an incorrect context"));
        else
            UNIMPLEMENTED_TYPE("eval", e);
    }

    R_EvalDepth = depthsave;
    R_Srcref = srcrefsave;
    return res;
}

attribute_hidden
void SrcrefPrompt(const char * prefix, SEXP srcref)
{
    /* If we have a valid srcref, use it */
    if (srcref && srcref != R_NilValue) {
        if (TYPEOF(srcref) == VECSXP) srcref = VECTOR_ELT(srcref, 0);
	SEXP srcfile = getAttrib00(srcref, R_SrcfileSymbol);
	if (TYPEOF(srcfile) == ENVSXP) {
	    SEXP filename = findVar(install("filename"), srcfile);
	    if (isString(filename) && length(filename)) {
	    	Rprintf(_("%s at %s#%d: "), prefix, CHAR(STRING_ELT(filename, 0)), 
	                                    asInteger(srcref));
	        return;
	    }
	}
    }
    /* default: */
    Rprintf("%s: ", prefix);
}

/* Apply SEXP op of type CLOSXP to actuals */

static void loadCompilerNamespace(void)
{
    SEXP fun, arg, expr;

    PROTECT(fun = install("getNamespace"));
    PROTECT(arg = mkString("compiler"));
    PROTECT(expr = lang2(fun, arg));
    eval(expr, R_GlobalEnv);
    UNPROTECT(3);
}

static int R_disable_bytecode = 0;

void attribute_hidden R_init_jit_enabled(void)
{
    if (R_jit_enabled <= 0) {
	char *enable = getenv("R_ENABLE_JIT");
	if (enable != NULL) {
	    int val = atoi(enable);
	    if (val > 0)
		loadCompilerNamespace();
	    R_jit_enabled = val;
	}
    }

    if (R_compile_pkgs <= 0) {
	char *compile = getenv("R_COMPILE_PKGS");
	if (compile != NULL) {
	    int val = atoi(compile);
	    if (val > 0)
		R_compile_pkgs = TRUE;
	    else
		R_compile_pkgs = FALSE;
	}
    }

    if (R_disable_bytecode <= 0) {
	char *disable = getenv("R_DISABLE_BYTECODE");
	if (disable != NULL) {
	    int val = atoi(disable);
	    if (val > 0)
		R_disable_bytecode = TRUE;
	    else
		R_disable_bytecode = FALSE;
	}
    }
}
    
SEXP attribute_hidden R_cmpfun(SEXP fun)
{
    SEXP packsym, funsym, call, fcall, val;

    packsym = install("compiler");
    funsym = install("tryCmpfun");

    PROTECT(fcall = lang3(R_TripleColonSymbol, packsym, funsym));
    PROTECT(call = lang2(fcall, fun));
    val = eval(call, R_GlobalEnv);
    UNPROTECT(2);
    return val;
}

static SEXP R_compileExpr(SEXP expr, SEXP rho)
{
    SEXP packsym, funsym, quotesym;
    SEXP qexpr, call, fcall, val;

    packsym = install("compiler");
    funsym = install("compile");
    quotesym = install("quote");

    PROTECT(fcall = lang3(R_DoubleColonSymbol, packsym, funsym));
    PROTECT(qexpr = lang2(quotesym, expr));
    PROTECT(call = lang3(fcall, qexpr, rho));
    val = eval(call, R_GlobalEnv);
    UNPROTECT(3);
    return val;
}

static SEXP R_compileAndExecute(SEXP call, SEXP rho)
{
    int old_enabled = R_jit_enabled;
    SEXP code, val;

    R_jit_enabled = 0;
    PROTECT(call);
    PROTECT(rho);
    PROTECT(code = R_compileExpr(call, rho));
    R_jit_enabled = old_enabled;

    val = bcEval(code, rho, TRUE);
    UNPROTECT(3);
    return val;
}

static SEXP do_enablejit(SEXP call, SEXP op, SEXP args, SEXP rho)
{
    int old = R_jit_enabled, new;
    checkArity(op, args);
    new = asInteger(CAR(args));
    if (new > 0)
	loadCompilerNamespace();
    R_jit_enabled = new;
    return ScalarIntegerMaybeConst(old);
}

static SEXP do_compilepkgs(SEXP call, SEXP op, SEXP args, SEXP rho)
{
    int old = R_compile_pkgs, new;
    checkArity(op, args);
    new = asLogical(CAR(args));
    if (new != NA_LOGICAL && new)
	loadCompilerNamespace();
    R_compile_pkgs = new;
    return ScalarLogicalMaybeConst(old);
}

/* forward declaration */
static SEXP bytecodeExpr(SEXP);

/* this function gets the srcref attribute from a statement block, 
   and confirms it's in the expected format */
   
static R_INLINE SEXP getBlockSrcrefs(SEXP call)
{
    SEXP srcrefs = getAttrib00(call, R_SrcrefSymbol);
    if (TYPEOF(srcrefs) == VECSXP) return srcrefs;
    return R_NilValue;
}

/* this function extracts one srcref, and confirms the format */
/* It assumes srcrefs has already been validated to be a VECSXP or NULL */

static R_INLINE SEXP getSrcref(SEXP srcrefs, int ind)
{
    SEXP result;
    if (!isNull(srcrefs)
        && LENGTH(srcrefs) > ind
        && TYPEOF(result = VECTOR_ELT(srcrefs, ind)) == INTSXP
	&& LENGTH(result) >= 6)
	return result;
    else
	return R_NilValue;
}

SEXP attribute_hidden applyClosure_v(SEXP call, SEXP op, SEXP arglist, SEXP rho,
                                     SEXP suppliedenv, int variant)
{
    SEXP formals, actuals, savedrho;
    volatile SEXP body, newrho;
    SEXP f, a, res;
    RCNTXT cntxt;

    /* formals = list of formal parameters */
    /* actuals = values to be bound to formals */
    /* arglist = the tagged list of arguments */

    formals = FORMALS(op);
    body = BODY(op);
    savedrho = CLOENV(op);

    if (R_jit_enabled > 0 && TYPEOF(body) != BCODESXP) {
	int old_enabled = R_jit_enabled;
	SEXP newop;
	R_jit_enabled = 0;
	newop = R_cmpfun(op);
	body = BODY(newop);
	SET_BODY(op, body);
	R_jit_enabled = old_enabled;
    }

    /*  Set up a context with the call in it for use if an error occurs below
        in matchArgs or from running out of memory (eg, in NewEnvironment). */

    begincontext(&cntxt, CTXT_RETURN, call, savedrho, rho, arglist, op);

    /*  Build a list which matches the actual (unevaluated) arguments
	to the formal paramters.  Build a new environment which
	contains the matched pairs.  Note that actuals is protected via
        newrho. */

    actuals = matchArgs(formals, NULL, 0, arglist, call);
    PROTECT(newrho = NewEnvironment(R_NilValue, actuals, savedrho));
        /* no longer passes formals, since matchArg now puts tags in actuals */

    /* This piece of code is destructively modifying the actuals list,
       which is now also the list of bindings in the frame of newrho.
       This is one place where internal structure of environment
       bindings leaks out of envir.c.  It should be rewritten
       eventually so as not to break encapsulation of the internal
       environment layout.  We can live with it for now since it only
       happens immediately after the environment creation.  LT */

    f = formals;
    a = actuals;
    while (f != R_NilValue) {
	if (CAR(a) == R_MissingArg && CAR(f) != R_MissingArg) {
	    SETCAR(a, mkPROMISE(CAR(f), newrho));
	    SET_MISSING(a, 2);
	}
	f = CDR(f);
	a = CDR(a);
    }

    setNoSpecSymFlag (newrho);

    /*  Fix up any extras that were supplied by usemethod. */

    if (suppliedenv != R_NilValue) {
	for (SEXP t = FRAME(suppliedenv); t != R_NilValue; t = CDR(t)) {
	    for (a = actuals; a != R_NilValue; a = CDR(a))
		if (TAG(a) == TAG(t))
		    break;
	    if (a == R_NilValue)
		set_var_in_frame (TAG(t), CAR(t), newrho, TRUE, 3);
	}
    }

    UNPROTECT(1); /* newrho, which will be protected below via revised context*/

    /*  Change the previously-set-up context to have the correct environment.

        If we have a generic function we need to use the sysparent of
	the generic as the sysparent of the method because the method
	is a straight substitution of the generic. */

    if (R_GlobalContext->nextcontext->callflag == CTXT_GENERIC)
	revisecontext (newrho, R_GlobalContext->nextcontext->sysparent);
    else
	revisecontext (newrho, rho);

    /* Get the srcref record from the closure object */
    
    R_Srcref = getAttrib(op, R_SrcrefSymbol);
<<<<<<< HEAD
    
    /* The default return value is NULL.  FIXME: Is this really needed
       or do we always get a sensible value returned?  */

    tmp = R_NilValue;
=======
>>>>>>> 096cb91d

    /* Debugging */

    SET_RDEBUG(newrho, RDEBUG(op) || RSTEP(op));
    if( RSTEP(op) ) SET_RSTEP(op, 0);
    if (RDEBUG(newrho)) {
	int old_bl = R_BrowseLines,
	    blines = asInteger(GetOption1(install("deparse.max.lines")));
	SEXP savesrcref;
	/* switch to interpreted version when debugging compiled code */
	if (TYPEOF(body) == BCODESXP)
	    body = bytecodeExpr(body);
	Rprintf("debugging in: ");
	if(blines != NA_INTEGER && blines > 0)
	    R_BrowseLines = blines;
	PrintValueRec(call, rho);
	R_BrowseLines = old_bl;

	/* Is the body a bare symbol (PR#6804) */
	if (!isSymbol(body) & !isVectorAtomic(body)){
		/* Find out if the body is function with only one statement. */
		if (isSymbol(CAR(body)))
			res = findFun(CAR(body), rho);
		else
			res = eval(CAR(body), rho);
	}
	savesrcref = R_Srcref;
	PROTECT(R_Srcref = getSrcref(getBlockSrcrefs(body), 0));
	SrcrefPrompt("debug", R_Srcref);
	PrintValue(body);
	do_browser(call, op, R_NilValue, newrho);
	R_Srcref = savesrcref;
	UNPROTECT(1);
    }

    /*  It isn't completely clear that this is the right place to do
	this, but maybe (if the matchArgs above reverses the
	arguments) it might just be perfect.

	This will not currently work as the entry points in envir.c
	are static.
    */

#ifdef  HASHING
    {
	SEXP R_NewHashTable(int);
	SEXP R_HashFrame(SEXP);
	int nargs = length(arglist);
	HASHTAB(newrho) = R_NewHashTable(nargs);
	newrho = R_HashFrame(newrho);
    }
#endif
#undef  HASHING

    /*  Set a longjmp target which will catch any explicit returns
	from the function body.  */

    if ((SETJMP(cntxt.cjmpbuf))) {
	if (R_ReturnedValue == R_RestartToken) {
	    cntxt.callflag = CTXT_RETURN;  /* turn restart off */
	    R_ReturnedValue = R_NilValue;  /* remove restart token */
	    PROTECT(res = evalv (body, newrho, variant));
	}
	else {
	    PROTECT(res = R_ReturnedValue);
            if ( ! (variant & VARIANT_PENDING_OK))
                WAIT_UNTIL_COMPUTED(res);
        }
    }
    else {
	PROTECT(res = evalv (body, newrho, variant));
    }

    endcontext(&cntxt);

    if (RDEBUG(op)) {
	Rprintf("exiting from: ");
	PrintValueRec(call, rho);
    }

    UNPROTECT(1); /* res */
    return res;
}

SEXP applyClosure (SEXP call, SEXP op, SEXP arglist, SEXP rho, 
                   SEXP suppliedenv)
{
  return applyClosure_v (call, op, arglist, rho, suppliedenv, 0);
}

/* **** FIXME: This code is factored out of applyClosure.  If we keep
   **** it we should change applyClosure to run through this routine
   **** to avoid code drift. */
static SEXP R_execClosure(SEXP call, SEXP op, SEXP arglist, SEXP rho,
			  SEXP newrho)
{
    volatile SEXP body;
    SEXP res;
    RCNTXT cntxt;

    body = BODY(op);

    if (R_jit_enabled > 0 && TYPEOF(body) != BCODESXP) {
	int old_enabled = R_jit_enabled;
	SEXP newop;
	R_jit_enabled = 0;
	newop = R_cmpfun(op);
	body = BODY(newop);
	SET_BODY(op, body);
	R_jit_enabled = old_enabled;
    }

    begincontext(&cntxt, CTXT_RETURN, call, newrho, rho, arglist, op);

    /* Debugging */

    SET_RDEBUG(newrho, RDEBUG(op) || RSTEP(op));
    if( RSTEP(op) ) SET_RSTEP(op, 0);
    if (RDEBUG(op)) {
        SEXP savesrcref;
	/* switch to interpreted version when debugging compiled code */
	if (TYPEOF(body) == BCODESXP)
	    body = bytecodeExpr(body);
	Rprintf("debugging in: ");
	PrintValueRec(call,rho);
	/* Find out if the body is function with only one statement. */
	if (isSymbol(CAR(body)))
	    res = findFun(CAR(body), rho);
	else
	    res = eval(CAR(body), rho);
	savesrcref = R_Srcref;
	PROTECT(R_Srcref = getSrcref(getBlockSrcrefs(body), 0));
	SrcrefPrompt("debug", R_Srcref);
	PrintValue(body);
	do_browser(call, op, R_NilValue, newrho);
	R_Srcref = savesrcref;
	UNPROTECT(1);
    }

    /*  It isn't completely clear that this is the right place to do
	this, but maybe (if the matchArgs above reverses the
	arguments) it might just be perfect.  */

#ifdef  HASHING
#define HASHTABLEGROWTHRATE  1.2
    {
	SEXP R_NewHashTable(int, double);
	SEXP R_HashFrame(SEXP);
	int nargs = length(arglist);
	HASHTAB(newrho) = R_NewHashTable(nargs, HASHTABLEGROWTHRATE);
	newrho = R_HashFrame(newrho);
    }
#endif
#undef  HASHING

    /*  Set a longjmp target which will catch any explicit returns
	from the function body.  */

    if ((SETJMP(cntxt.cjmpbuf))) {
	if (R_ReturnedValue == R_RestartToken) {
	    cntxt.callflag = CTXT_RETURN;  /* turn restart off */
	    R_ReturnedValue = R_NilValue;  /* remove restart token */
	    PROTECT(res = eval(body, newrho));
	}
	else {
	    PROTECT(res = R_ReturnedValue);
            WAIT_UNTIL_COMPUTED(res);
        }
    }
    else {
	PROTECT(res = eval(body, newrho));
    }

    endcontext(&cntxt);

    if (RDEBUG(op)) {
	Rprintf("exiting from: ");
	PrintValueRec(call, rho);
    }

    UNPROTECT(1);
    return res;
}

/* **** FIXME: Temporary code to execute S4 methods in a way that
   **** preserves lexical scope. */

/* called from methods_list_dispatch.c */
SEXP R_execMethod(SEXP op, SEXP rho)
{
    SEXP call, arglist, callerenv, newrho, next, val;
    RCNTXT *cptr;

    /* create a new environment frame enclosed by the lexical
       environment of the method */
    PROTECT(newrho = Rf_NewEnvironment(R_NilValue, R_NilValue, CLOENV(op)));

    /* copy the bindings for the formal environment from the top frame
       of the internal environment of the generic call to the new
       frame.  need to make sure missingness information is preserved
       and the environments for any default expression promises are
       set to the new environment.  should move this to envir.c where
       it can be done more efficiently. */
    for (next = FORMALS(op); next != R_NilValue; next = CDR(next)) {
	SEXP symbol =  TAG(next);
	R_varloc_t loc;
	int missing;
	loc = R_findVarLocInFrame(rho,symbol);
	if(loc == NULL)
	    error(_("could not find symbol \"%s\" in environment of the generic function"),
		  CHAR(PRINTNAME(symbol)));
	missing = R_GetVarLocMISSING(loc);
	val = R_GetVarLocValue(loc);
	SET_FRAME(newrho, CONS(val, FRAME(newrho)));
	SET_TAG(FRAME(newrho), symbol);
	if (missing) {
	    SET_MISSING(FRAME(newrho), missing);
	    if (TYPEOF(val) == PROMSXP && PRENV(val) == rho) {
		SEXP deflt;
		SET_PRENV(val, newrho);
		/* find the symbol in the method, copy its expression
		 * to the promise */
		for(deflt = CAR(op); deflt != R_NilValue; deflt = CDR(deflt)) {
		    if(TAG(deflt) == symbol)
			break;
		}
		if(deflt == R_NilValue)
		    error(_("symbol \"%s\" not in environment of method"),
			  CHAR(PRINTNAME(symbol)));
		SET_PRCODE(val, CAR(deflt));
	    }
	}
    }

    /* copy the bindings of the spacial dispatch variables in the top
       frame of the generic call to the new frame */
    defineVar(R_dot_defined, findVarInFrame(rho, R_dot_defined), newrho);
    defineVar(R_dot_Method, findVarInFrame(rho, R_dot_Method), newrho);
    defineVar(R_dot_target, findVarInFrame(rho, R_dot_target), newrho);

    /* copy the bindings for .Generic and .Methods.  We know (I think)
       that they are in the second frame, so we could use that. */
    defineVar(R_dot_Generic, findVar(R_dot_Generic, rho), newrho);
    defineVar(R_dot_Methods, findVar(R_dot_Methods, rho), newrho);

    /* Find the calling context.  Should be R_GlobalContext unless
       profiling has inserted a CTXT_BUILTIN frame. */
    cptr = R_GlobalContext;
    if (cptr->callflag & CTXT_BUILTIN)
	cptr = cptr->nextcontext;

    /* The calling environment should either be the environment of the
       generic, rho, or the environment of the caller of the generic,
       the current sysparent. */
    callerenv = cptr->sysparent; /* or rho? */

    /* get the rest of the stuff we need from the current context,
       execute the method, and return the result */
    call = cptr->call;
    arglist = cptr->promargs;
    val = R_execClosure(call, op, arglist, callerenv, newrho);
    UNPROTECT(1);
    return val;
}

static SEXP EnsureLocal(SEXP symbol, SEXP rho)
{
    SEXP vl;

    vl = findVarInFrame3 (rho, symbol, TRUE);
    if (vl != R_UnboundValue) {
        if (TYPEOF(vl) == PROMSXP)
            vl = forcePromise(vl);
        return vl;
    }

    if (rho != R_EmptyEnv) {
        vl = findVar (symbol, ENCLOS(rho));
        if (TYPEOF(vl) == PROMSXP)
            vl = forcePromise(vl);
    }

    if (vl == R_UnboundValue)
        error(_("object '%s' not found"), CHAR(PRINTNAME(symbol)));

    set_var_in_frame (symbol, vl, rho, TRUE, 3);
    return vl;
}

static void asLogicalNoNA_error (SEXP s, SEXP call)
{
    errorcall (call, 
      length(s) == 0 ? _("argument is of length zero") :
      isLogical(s) ?   _("missing value where TRUE/FALSE needed") :
                       _("argument is not interpretable as logical"));
}

static void asLogicalNoNA_warning (SEXP s, SEXP call)
{
    PROTECT(s);
    warningcall (call,
     _("the condition has length > 1 and only the first element will be used"));
    UNPROTECT(1);
}
                                  /* Caller needn't protect the s arg below */
static R_INLINE Rboolean asLogicalNoNA(SEXP s, SEXP call)
{
    Rboolean cond;
    int len;

    switch(TYPEOF(s)) { /* common cases done here for efficiency */
    case INTSXP:  /* assume logical and integer are the same */
    case LGLSXP:
        len = LENGTH(s);
        if (len == 0 || LOGICAL(s)[0] == NA_LOGICAL) goto error;
        cond = LOGICAL(s)[0];
        break;
    default:
        len = length(s);
        if (len == 0) goto error;
        cond = asLogical(s);
        break;
    }

    if (cond == NA_LOGICAL) goto error;

    if (len > 1) asLogicalNoNA_warning (s, call);

    return cond;

  error:
    asLogicalNoNA_error (s, call);
}


#define BodyHasBraces(body) \
    (isLanguage(body) && CAR(body) == R_BraceSymbol)


static SEXP do_if (SEXP call, SEXP op, SEXP args, SEXP rho,
                             int variant)
{
    SEXP Cond, Stmt;
    int absent_else = 0;

    Cond = CAR(args); args = CDR(args);
    Stmt = CAR(args); args = CDR(args);

    if (!asLogicalNoNA (eval(Cond,rho), call)) {  /* go to else part */
        if (args != R_NilValue)
            Stmt = CAR(args);
        else {
            absent_else = 1;
            Stmt = R_NilValue;
        }
    }

    if (RDEBUG(rho) && Stmt!=R_NilValue && !BodyHasBraces(Stmt)) {
	SrcrefPrompt("debug", R_Srcref);
        PrintValue(Stmt);
        do_browser(call, op, R_NilValue, rho);
    } 

    if (absent_else) {
        R_Visible = FALSE; /* case of no 'else' so return invisible NULL */
        return R_NilValue;
    }

    return evalv (Stmt, rho, variant);
}


/* For statement.  Evaluates body with VARIANT_NULL | VARIANT_PENDING_OK. */

#define DO_LOOP_RDEBUG(call, op, body, rho, bgn) do { \
    if (!bgn && RDEBUG(rho)) { \
	SrcrefPrompt("debug", R_Srcref); \
	PrintValue(body); \
	do_browser(call, op, R_NilValue, rho); \
    } } while (0)

static SEXP do_for(SEXP call, SEXP op, SEXP args, SEXP rho)
{
    /* Need to declare volatile variables whose values are relied on
       after for_next or for_break longjmps and might change between
       the setjmp and longjmp calls. Theoretically this does not
       include n and bgn, but gcc -O2 -Wclobbered warns about these so
       to be safe we declare them volatile as well. */
    volatile int i, n, bgn;
    volatile SEXP v, val, nval;
    int dbg, val_type;
    SEXP sym, body;
    RCNTXT cntxt;
    PROTECT_INDEX valpi, vpi;
    int variant;

    sym = CAR(args);
    val = CADR(args);
    body = CADDR(args);

    if ( !isSymbol(sym) ) errorcall(call, _("non-symbol loop variable"));

    if (R_jit_enabled > 2 && ! R_PendingPromises) {
	R_compileAndExecute(call, rho); 
	return R_NilValue;
    }

    PROTECT(args);
    PROTECT(rho);

    PROTECT_WITH_INDEX(val = evalv (val, rho, VARIANT_SEQ), &valpi);
    variant = R_variant_result;

    if (variant) {
        R_variant_result = 0;
        if (TYPEOF(val)!=INTSXP || LENGTH(val)!=2) /* shouldn't happen*/
            errorcall(call, "internal inconsistency with variant op in for!");
        n = INTEGER(val)[1] - INTEGER(val)[0] + 1;
        val_type = INTSXP;
    }
    else { /* non-variant return value */

        /* deal with the case where we are iterating over a factor
           we need to coerce to character - then iterate */

        if ( inherits(val, "factor") )
            REPROTECT(val = asCharacterFactor(val), valpi);

        /* increment NAMEDCNT for sequence to avoid modification by loop code */
        INC_NAMEDCNT(val);

        if (isList(val) || isNull(val)) {
	    n = length(val);
            nval = val;
        }
        else
	    n = LENGTH(val);

        val_type = TYPEOF(val);
    }

    dbg = RDEBUG(rho);
    bgn = BodyHasBraces(body);

    PROTECT_WITH_INDEX(v = R_NilValue, &vpi);

    begincontext(&cntxt, CTXT_LOOP, R_NilValue, rho, R_BaseEnv, R_NilValue,
		 R_NilValue);

    switch (SETJMP(cntxt.cjmpbuf)) {
    case CTXT_BREAK: goto for_break;
    case CTXT_NEXT: goto for_next;
    }

    if (n == 0) 
        defineVar (sym, R_NilValue, rho);  /* mimic previous behaviour */

    for (i = 0; i < n; i++) {

	switch (val_type) {

	case EXPRSXP:
	case VECSXP:
	    v = VECTOR_ELT(val, i);
	    SET_NAMEDCNT_MAX(v); /* maybe unnecessary? */
	    break;

	case LISTSXP:
	    v = CAR(nval);
	    nval = CDR(nval);
	    SET_NAMEDCNT_MAX(v);
	    break;

	default:

            /* Allocate space for the loop variable value the first time through
               (when v == R_NilValue), when the value has been assigned to
               another variable (NAMEDCNT(v) > 1), and when an attribute
               has been attached to it. */

            if (v == R_NilValue || NAMEDCNT_GT_1(v) || ATTRIB(v) != R_NilValue)
                REPROTECT(v = allocVector(val_type, 1), vpi);

            switch (val_type) {
            case LGLSXP:
                LOGICAL(v)[0] = LOGICAL(val)[i];
                break;
            case INTSXP:
                INTEGER(v)[0] = variant ? INTEGER(val)[0] + i 
                                        : INTEGER(val)[i];
                break;
            case REALSXP:
                REAL(v)[0] = REAL(val)[i];
                break;
            case CPLXSXP:
                COMPLEX(v)[0] = COMPLEX(val)[i];
                break;
            case STRSXP:
                SET_STRING_ELT(v, 0, STRING_ELT(val, i));
                break;
            case RAWSXP:
                RAW(v)[0] = RAW(val)[i];
                break;
            default:
                errorcall(call, _("invalid for() loop sequence"));
            }

            break;
        }

        set_var_in_frame (sym, v, rho, TRUE, 3);

        DO_LOOP_RDEBUG(call, op, body, rho, bgn);

        evalv (body, rho, VARIANT_NULL | VARIANT_PENDING_OK);

    for_next: ;  /* semi-colon needed for attaching label */
    }

 for_break:
    endcontext(&cntxt);
    if (!variant) 
        DEC_NAMEDCNT(val);
    UNPROTECT(4);
    SET_RDEBUG(rho, dbg);
    return R_NilValue;
}


/* While statement.  Evaluates body with VARIANT_NULL | VARIANT_PENDING_OK. */

static SEXP do_while(SEXP call, SEXP op, SEXP args, SEXP rho)
{
    int dbg;
    volatile int bgn;
    volatile SEXP body;
    RCNTXT cntxt;

    if (R_jit_enabled > 2 && ! R_PendingPromises) {
	R_compileAndExecute(call, rho);
	return R_NilValue;
    }

    dbg = RDEBUG(rho);
    body = CADR(args);
    bgn = BodyHasBraces(body);

    begincontext(&cntxt, CTXT_LOOP, R_NilValue, rho, R_BaseEnv, R_NilValue,
		 R_NilValue);
    if (SETJMP(cntxt.cjmpbuf) != CTXT_BREAK) {

	while (asLogicalNoNA(eval(CAR(args), rho), call)) {
	    DO_LOOP_RDEBUG(call, op, body, rho, bgn);
	    evalv (body, rho, VARIANT_NULL | VARIANT_PENDING_OK);
	}
    }
    endcontext(&cntxt);
    SET_RDEBUG(rho, dbg);
    return R_NilValue;
}


/* Repeat statement.  Evaluates body with VARIANT_NULL | VARIANT_PENDING_OK. */

static SEXP do_repeat(SEXP call, SEXP op, SEXP args, SEXP rho)
{
    int dbg;
    volatile int bgn;
    volatile SEXP body;
    RCNTXT cntxt;

    if (R_jit_enabled > 2 && ! R_PendingPromises) {
	R_compileAndExecute(call, rho);
	return R_NilValue;
    }

    dbg = RDEBUG(rho);
    body = CAR(args);
    bgn = BodyHasBraces(body);

    begincontext(&cntxt, CTXT_LOOP, R_NilValue, rho, R_BaseEnv, R_NilValue,
		 R_NilValue);
    if (SETJMP(cntxt.cjmpbuf) != CTXT_BREAK) {

	for (;;) {
	    DO_LOOP_RDEBUG(call, op, body, rho, bgn);
	    evalv (body, rho, VARIANT_NULL | VARIANT_PENDING_OK);
	}
    }
    endcontext(&cntxt);
    SET_RDEBUG(rho, dbg);
    return R_NilValue;
}


static SEXP do_break(SEXP call, SEXP op, SEXP args, SEXP rho)
{
    findcontext(PRIMVAL(op), rho, R_NilValue);
    return R_NilValue;
}

/* Parens are now a SPECIAL, to avoid overhead of creating an arg list. 
   Also avoids overhead of calling checkArity when there is no error.  
   Care is taken to allow (...) when ... is bound to exactly one argument, 
   though it is debatable whether this should be considered valid. 

   The eval variant requested is passed on to the inner expression. */

static SEXP do_paren (SEXP call, SEXP op, SEXP args, SEXP rho, 
                                int variant)
{
    if (args!=R_NilValue && CAR(args)==R_DotsSymbol && CDR(args)==R_NilValue) {
        args = findVar(R_DotsSymbol, rho);
        if (TYPEOF(args) != DOTSXP)
            args = R_NilValue;
    }

    if (args == R_NilValue || CDR(args) != R_NilValue)
        checkArity(op, args);

    return evalv (CAR(args), rho, variant);
}

/* Curly brackets.  Passes on the eval variant to the last expression.
   Evaluates earlier expresstions with VARIANT_NULL | VARIANT_PENDING_OK. */

static SEXP do_begin (SEXP call, SEXP op, SEXP args, SEXP rho,
                                int variant)
{
    SEXP s = R_NilValue;
    if (args != R_NilValue) {
    	SEXP srcrefs = getBlockSrcrefs(call);
    	int i = 1;
	while (args != R_NilValue) {
	    PROTECT(R_Srcref = getSrcref(srcrefs, i++));
	    if (RDEBUG(rho)) {
	    	SrcrefPrompt("debug", R_Srcref);
	        PrintValue(CAR(args));
		do_browser(call, op, R_NilValue, rho);
	    }
	    s = evalv (CAR(args), rho, CDR(args) == R_NilValue ? variant 
                                        : VARIANT_NULL | VARIANT_PENDING_OK);
	    UNPROTECT(1);
	    args = CDR(args);
	}
	R_Srcref = R_NilValue;
    }
    return s;
}


static SEXP do_return(SEXP call, SEXP op, SEXP args, SEXP rho)
{
    SEXP v;

    if (args == R_NilValue) /* zero arguments provided */
	v = R_NilValue;
    else if (CDR(args) == R_NilValue) /* one argument */
	v = evalv (CAR(args), rho, VARIANT_PENDING_OK);
    else {
	v = R_NilValue; /* to avoid compiler warnings */
	errorcall(call, _("multi-argument returns are not permitted"));
    }

    findcontext(CTXT_BROWSER | CTXT_FUNCTION, rho, v);

    return R_NilValue; /*NOTREACHED*/
}

/* Declared with a variable number of args in names.c */
static SEXP do_function(SEXP call, SEXP op, SEXP args, SEXP rho)
{
    SEXP rval, srcref;

    if (TYPEOF(op) == PROMSXP) {
	op = forcePromise(op);
	SET_NAMEDCNT_MAX(op);
    }

    CheckFormals(CAR(args));
    rval = mkCLOSXP(CAR(args), CADR(args), rho);
    srcref = CADDR(args);
    if (srcref != R_NilValue) 
        setAttrib(rval, R_SrcrefSymbol, srcref);
    return rval;
}


/*  -------------------------------------------------------------------
 *  Assignments for complex LVAL specifications. This is the stuff that
 *  nightmares are made of ...	
 *
 *  For complex superassignment  x[y==z]<<-w  we want x required to be 
 *  nonlocal, y,z, and w permitted to be local or nonlocal.
 *
 *  If val is a language object, we must prevent evaluation.  As an
 *  example consider  e <- quote(f(x=1,y=2)); names(e) <- c("","a","b") 
 */

/* arguments of replaceCall must be protected by the caller. */

static SEXP replaceCall(SEXP fun, SEXP val, SEXP args, SEXP rhs)
{
    SEXP first, p;

    first = cons_with_tag (rhs, R_NilValue, R_ValueSymbol);

    /* For speed, handle zero arguments or one argument specially. */

    if (args == R_NilValue)
        /* nothing */;

    else if (CDR(args) == R_NilValue)
        first = cons_with_tag (CAR(args), first, TAG(args));

    else { /* the general case with any number of arguments */

        for (p = args; p != R_NilValue; p = CDR(p))
            first = CONS (R_NilValue, first);

        p = first;
        while (args != R_NilValue) {
            SETCAR (p, CAR(args));
            SET_TAG (p, TAG(args));
            args = CDR(args);
            p = CDR(p);
        }
    }

    first = CONS (fun, CONS(val, first));
    SET_TYPEOF (first, LANGSXP);

    return first;
}

/* arguments of assignCall must be protected by the caller. */

static SEXP assignCall(SEXP op, SEXP symbol, SEXP fun,
		       SEXP val, SEXP args, SEXP rhs)
{
    SEXP c;

    c = CONS (op, CONS (symbol, 
          CONS (replaceCall(fun, val, args, rhs), R_NilValue)));

    SET_TYPEOF (c, LANGSXP);

    return c;
}

/*  "evalseq" preprocesses the LHS of an assignment.  Given an expression, 
 *  it builds a list of partial values for the expression.  For example, 
 *  the assignment 
 *
 *       x$a[[3]][2] <- 10
 *
 *  yields the (improper) list:
 *
 *       (eval(x$a[[3]])  eval(x$a)  eval(x) . x)
 *
 *  Note that the full LHS expression is not included (and not passed to
 *  evalseq).  Note also the terminating symbol in the improper list.  
 *  The partial evaluations are carried out efficiently using previously 
 *  computed components.
 *
 *  Each CONS cell in the list returned will have its LEVELS field set to 1
 *  if NAMEDCNT for its CAR or the CAR of any later element in the list is
 *  greater than 1 (and otherwise to 0).  This determines whether duplication 
 *  of the corresponding part of the object is neccessary.
 *
 *  The expr and rho arguments must be protected by the caller of evalseq.
 */

static SEXP evalseq(SEXP expr, SEXP rho, int forcelocal,  R_varloc_t tmploc)
{
    SEXP val, nval, nexpr, r;

    if (isNull(expr))
	error(_("invalid (NULL) left side of assignment"));

    if (isSymbol(expr)) {

        nval = forcelocal ? EnsureLocal(expr, rho) : eval(expr, ENCLOS(rho));

        /* This duplication should be unnecessary, but some packages
           (eg, Matrix 1.0-6) assume (in C code) that the object in a
           replacement function is not shared. */
        if (NAMEDCNT_GT_1(nval)) 
            nval = dup_top_level(nval);

	r = CONS(nval, expr);

        /* Statement below is now unnecessary (can always leave LEVELS at 0),
           given the duplication above. */
        /* SETLEVELS (r, NAMEDCNT_GT_1(nval)); */
    }

    else if (isLanguage(expr)) {

	PROTECT(val = evalseq(CADR(expr), rho, forcelocal, tmploc));
	R_SetVarLocValue(tmploc, CAR(val));
	PROTECT(nexpr = LCONS (CAR(expr), 
                               LCONS(R_GetVarLocSymbol(tmploc), CDDR(expr))));
	nval = eval(nexpr, rho);
	UNPROTECT(2);

	r = CONS(nval, val);

        if (LEVELS(val) || NAMEDCNT_GT_1(nval))
            SETLEVELS (r, 1);
    }

    else 
        error(_("target of assignment expands to non-language object"));

    return r;
}

static void tmp_cleanup(void *data)
{
    (void) RemoveVariable (R_TmpvalSymbol, (SEXP) data);
}

#define ASSIGNBUFSIZ 32
static R_INLINE SEXP installAssignFcnName(SEXP fun)
{
    /* Handle "[", "[[", and "$" specially for speed. */

    if (fun == R_BracketSymbol)
        return R_SubAssignSymbol;

    if (fun == R_Bracket2Symbol)
        return R_SubSubAssignSymbol;

    if (fun == R_DollarSymbol)
        return R_DollarAssignSymbol;

    /* The general case... */

    char buf[ASSIGNBUFSIZ];
    const char *fname = CHAR(PRINTNAME(fun));

    if (!copy_2_strings (buf, sizeof buf, fname, "<-"))
        error(_("overlong name in '%s'"), fname);

    return install(buf);
}

/* Main entry point for complex assignments; rhs has already been evaluated. */

static void applydefine (SEXP call, SEXP op, SEXP expr, SEXP rhs, SEXP rho)
{
    SEXP lhs, tmp, afun, rhsprom, v;
    R_varloc_t tmploc;
    RCNTXT cntxt;
    int nprot;

    if (rho == R_BaseNamespace)
	errorcall(call, _("cannot do complex assignments in base namespace"));
    if (rho == R_BaseEnv)
	errorcall(call, _("cannot do complex assignments in base environment"));

    /*  We need a temporary variable to hold the intermediate values
	in the computation.  For efficiency reasons we record the
	location where this variable is stored.  We need to protect
	the location in case the biding is removed from its
	environment by user code or an assignment within the
	assignment arguments */

    /*  There are two issues with the approach here:

	    A complex assignment within a complex assignment, like
	    f(x, y[] <- 1) <- 3, can cause the value temporary
	    variable for the outer assignment to be overwritten and
	    then removed by the inner one.  This could be addressed by
	    using multiple temporaries or using a promise for this
	    variable as is done for the RHS.  Printing of the
	    replacement function call in error messages might then need
	    to be adjusted.

	    With assignments of the form f(g(x, z), y) <- w the value
	    of 'z' will be computed twice, once for a call to g(x, z)
	    and once for the call to the replacement function g<-.  It
	    might be possible to address this by using promises.
	    Using more temporaries would not work as it would mess up
	    replacement functions that use substitute and/or
	    nonstandard evaluation (and there are packages that do
	    that -- igraph is one).

	    LT */

    defineVar(R_TmpvalSymbol, R_NilValue, rho);
    PROTECT((SEXP) (tmploc = R_findVarLocInFrame(rho, R_TmpvalSymbol)));

    /* Now set up a context to remove it when we are done, even in the
     * case of an error.  This all helps error() provide a better call.
     */
    begincontext(&cntxt, CTXT_CCODE, call, R_BaseEnv, R_BaseEnv,
		 R_NilValue, R_NilValue);
    cntxt.cend = &tmp_cleanup;
    cntxt.cenddata = rho;

    /*  Do a partial evaluation down through the LHS. */
    lhs = evalseq(CADR(expr), rho,
		  PRIMVAL(op)==1 || PRIMVAL(op)==3, tmploc);

    PROTECT(lhs);
    PROTECT(rhsprom = mkPROMISE(CADDR(call), rho));
    SET_PRVALUE(rhsprom, rhs);
    WAIT_UNTIL_COMPUTED(rhs);

    while (isLanguage(CADR(expr))) {
	nprot = 1; /* the PROTECT of rhs below from this iteration */
	if (TYPEOF(CAR(expr)) == SYMSXP)
	    tmp = installAssignFcnName(CAR(expr));
	else {
	    /* check for and handle assignments of the form
	       foo::bar(x) <- y or foo:::bar(x) <- y */
	    tmp = R_NilValue; /* avoid uninitialized variable warnings */
	    if (TYPEOF(CAR(expr)) == LANGSXP &&
		(CAR(CAR(expr)) == R_DoubleColonSymbol ||
		 CAR(CAR(expr)) == R_TripleColonSymbol) &&
		length(CAR(expr)) == 3 && TYPEOF(CADDR(CAR(expr))) == SYMSXP) {
		tmp = installAssignFcnName(CADDR(CAR(expr)));
		PROTECT(tmp = lang3(CAAR(expr), CADR(CAR(expr)), tmp));
		nprot++;
	    }
	    else
		error(_("invalid function in complex assignment"));
	}
        v = CAR(lhs);
        if (LEVELS(lhs) && v != R_NilValue) {
            v = duplicate(v);
            SET_NAMEDCNT_1(v);
            SETCAR(lhs,v);
        }
        R_SetVarLocValue(tmploc, v);
	PROTECT(rhs = replaceCall(tmp, R_TmpvalSymbol, CDDR(expr), rhsprom));
	rhs = eval (rhs, rho);
	SET_PRVALUE(rhsprom, rhs);
	SET_PRCODE(rhsprom, rhs); /* not good but is what we have been doing */
	UNPROTECT(nprot);
	lhs = CDR(lhs);
	expr = CADR(expr);
    }

    nprot = 3; /* the common case */
    if (TYPEOF(CAR(expr)) == SYMSXP)
	afun = installAssignFcnName(CAR(expr));
    else {
	/* check for and handle assignments of the form
	   foo::bar(x) <- y or foo:::bar(x) <- y */
	afun = R_NilValue; /* avoid uninitialized variable warnings */
	if (TYPEOF(CAR(expr)) == LANGSXP &&
	    (CAR(CAR(expr)) == R_DoubleColonSymbol ||
	     CAR(CAR(expr)) == R_TripleColonSymbol) &&
	    length(CAR(expr)) == 3 && TYPEOF(CADDR(CAR(expr))) == SYMSXP) {
	    afun = installAssignFcnName(CADDR(CAR(expr)));
	    PROTECT(afun = lang3(CAAR(expr), CADR(CAR(expr)), afun));
	    nprot++;
	}
	else
	    error(_("invalid function in complex assignment"));
    }
    R_SetVarLocValue(tmploc, CAR(lhs));
    expr = assignCall(R_AssignSymbols[PRIMVAL(op)], CDR(lhs),
		      afun, R_TmpvalSymbol, CDDR(expr), rhsprom);
    UNPROTECT(nprot);
    PROTECT(expr);
    (void) eval(expr, rho);
    UNPROTECT(1);
    endcontext(&cntxt); /* which does not run the remove */
    (void) RemoveVariable (R_TmpvalSymbol, rho);
}


/*  Assignment in its various forms  */

static SEXP do_set (SEXP call, SEXP op, SEXP args, SEXP rho,
                              int variant)
{
    SEXP a, lhs, rhs;

    if (args == R_NilValue 
     || (a = CDR(args)) == R_NilValue 
     || CDR(a) != R_NilValue)
        checkArity(op,args);

    rhs = evalv (CAR(a), rho, VARIANT_PENDING_OK);
    lhs = CAR(args);

    switch (TYPEOF(lhs)) {

    /* Assignment to simple variable. */

    case STRSXP:
        lhs = install(translateChar(STRING_ELT(lhs, 0)));
        /* fall through... */
    case SYMSXP:
        if (PRIMVAL(op) == 2) /* <<- */
            set_var_nonlocal (lhs, rhs, ENCLOS(rho), 3);
        else
            set_var_in_frame (lhs, rhs, rho, TRUE, 3);
        break;

    /* Assignment to complex target. */

    case LANGSXP:

        /* Increment NAMEDCNT temporarily if rhs will be needed as the value,
           to protect it from being modified by the assignment, or otherwise. */

        if (VARIANT_KIND(variant) != VARIANT_NULL)
            INC_NAMEDCNT(rhs);
        PROTECT(rhs);

        applydefine (call, op, lhs, rhs, rho);

        UNPROTECT(1);
        if (VARIANT_KIND(variant) != VARIANT_NULL)
            DEC_NAMEDCNT(rhs);
  
        break;

    /* Assignment to invalid target. */

    default:
        errorcall (call, _("invalid assignment left-hand side"));
    }

    if (VARIANT_KIND(variant) == VARIANT_NULL)
        return R_NilValue;

    if (!(variant & VARIANT_PENDING_OK)) 
        WAIT_UNTIL_COMPUTED(rhs);
    
    return rhs;
}


/* Evaluate each expression in "el" in the environment "rho", with the
   result allowed to have arguments whose computation is pending (see
   below for the version that waits for these computations).

   Used in eval and applyMethod (object.c) for builtin primitives,
   do_internal (names.c) for builtin .Internals and in evalArgs.

   The 'call' argument is used only for error reporting when an argument is
   missing.  It is assumed that 'el' is a tail of the arguments in 'call', 
   so the position of a missing argument can be found by searching 'call'.  
   (Previously, an argument was passed saying how many arguments were dropped 
   in 'el'.)

   If the 'call' argument is NULL, missing arguments are retained.
 */

SEXP attribute_hidden evalListPendingOK(SEXP el, SEXP rho, SEXP call)
{
    SEXP head, tail, ev, h;

    head = R_NilValue;
    tail = R_NilValue; /* to prevent uninitialized variable warnings */

    while (el != R_NilValue) {

	if (CAR(el) == R_DotsSymbol) {
	    /* If we have a ... symbol, we look to see what it is bound to.
	     * If its binding is Null (i.e. zero length)
	     *	we just ignore it and return the cdr with all its expressions evaluated;
	     * if it is bound to a ... list of promises,
	     *	we force all the promises and then splice
	     *	the list of resulting values into the return value.
	     * Anything else bound to a ... symbol is an error
	     */
	    h = findVar(CAR(el), rho);
	    if (TYPEOF(h) == DOTSXP || h == R_NilValue) {
		while (h != R_NilValue) {
                    ev = call == NULL && CAR(h) == R_MissingArg ? 
                         cons_with_tag (R_MissingArg, R_NilValue, TAG(h))
                       : cons_with_tag (
                           evalv (CAR(h), rho, VARIANT_PENDING_OK),
                           R_NilValue,
                           TAG(h));
                    if (head==R_NilValue)
                        PROTECT(head = ev);
                    else
                        SETCDR(tail, ev);
                    tail = ev;
		    h = CDR(h);
		}
	    }
	    else if (h != R_MissingArg)
		error(_("'...' used in an incorrect context"));

	} else if (CAR(el) == R_MissingArg && call != NULL) {
            /* Report the missing argument as an error. */
            int n = 1;
            SEXP a;
            for (a = CDR(call); a!=R_NilValue && CAR(a)!=CAR(el); a = CDR(a))
                n += 1;
            /* If for some reason we never found the missing argument, n will
               indicate an argument past the end, which is fairly harmless. */
	    errorcall(call, _("argument %d is empty"), n);

	} else {
            if (call == NULL && (CAR(el) == R_MissingArg ||
                                 isSymbol(CAR(el)) && R_isMissing(CAR(el),rho)))
                ev = cons_with_tag (R_MissingArg, R_NilValue, TAG(el));
            else
                ev = cons_with_tag (
                       evalv (CAR(el), rho, VARIANT_PENDING_OK), 
                       R_NilValue, 
                       TAG(el));
            if (head==R_NilValue)
                PROTECT(head = ev);
            else
                SETCDR(tail, ev);
            tail = ev;
	}

	el = CDR(el);
    }

    if (head!=R_NilValue)
        UNPROTECT(1);

    return head;

} /* evalList() */

/* Evaluate argument list, waiting for any pending computations of arguments. */

SEXP attribute_hidden evalList(SEXP el, SEXP rho, SEXP call)
{
    SEXP args;

    args = evalListPendingOK (el, rho, call);
    WAIT_UNTIL_ARGUMENTS_COMPUTED (args);

    return args;
}

/* Evaluate argument list, with no error for missing arguments. */

SEXP attribute_hidden evalListKeepMissing(SEXP el, SEXP rho)
{ 
    return evalList (el, rho, NULL);
}


/* Create a promise to evaluate each argument.	Although this is most */
/* naturally attacked with a recursive algorithm, we use the iterative */
/* form below because it is does not cause growth of the pointer */
/* protection stack, and because it is a little more efficient. */

SEXP attribute_hidden promiseArgs(SEXP el, SEXP rho)
{
    SEXP head, tail, ev, h;

    head = R_NilValue;
    tail = R_NilValue; /* to prevent uninitialized variable warnings */

    while(el != R_NilValue) {

	/* If we have a ... symbol, we look to see what it is bound to.
	 * If its binding is Null (i.e. zero length)
	 * we just ignore it and return the cdr with all its
	 * expressions promised; if it is bound to a ... list
	 * of promises, we repromise all the promises and then splice
	 * the list of resulting values into the return value.
	 * Anything else bound to a ... symbol is an error
	 */

	/* Is this double promise mechanism really needed? */

	if (CAR(el) == R_DotsSymbol) {
	    h = findVar(CAR(el), rho);
	    if (TYPEOF(h) == DOTSXP || h == R_NilValue) {
		while (h != R_NilValue) {
                    ev = 
                      cons_with_tag (mkPROMISE(CAR(h),rho), R_NilValue, TAG(h));
                    if (head==R_NilValue)
                        PROTECT(head=ev);
                    else
                        SETCDR(tail,ev);
                    tail = ev;
		    h = CDR(h);
		}
	    }
	    else if (h != R_MissingArg)
		error(_("'...' used in an incorrect context"));
	}
        else {
            ev = CAR(el) == R_MissingArg ?
                   cons_with_tag (R_MissingArg, R_NilValue, TAG(el))
                 : cons_with_tag (mkPROMISE(CAR(el), rho), R_NilValue, TAG(el));
            if (head==R_NilValue)
                PROTECT(head = ev);
            else
                SETCDR(tail, ev);
            tail = ev;
        }
	el = CDR(el);
    }

    if (head!=R_NilValue)
        UNPROTECT(1);

    return head;
}
 
/* Create promises for arguments, with values for promises filled in.  
   Values for arguments that don't become promises are silently ignored.  
   This is used in method dispatch, hence the text of the error message 
   (which should never occur). */
 
SEXP attribute_hidden promiseArgsWithValues(SEXP el, SEXP rho, SEXP values)
{
    SEXP s, a, b;
    PROTECT(s = promiseArgs(el, rho));
    if (length(s) != length(values)) error(_("dispatch error"));
    for (a = values, b = s; a != R_NilValue; a = CDR(a), b = CDR(b))
        if (TYPEOF(CAR(b)) == PROMSXP) {
            SET_PRVALUE(CAR(b), CAR(a));
            INC_NAMEDCNT(CAR(a));
        }
    UNPROTECT(1);
    return s;
}

/* Like promiseArgsWithValues except it sets only the first value. */

SEXP attribute_hidden promiseArgsWith1Value(SEXP el, SEXP rho, SEXP value)
{
    SEXP s;
    PROTECT(s = promiseArgs(el, rho));
    if (s == R_NilValue) error(_("dispatch error"));
    if (TYPEOF(CAR(s)) == PROMSXP) {
        SET_PRVALUE(CAR(s), value);
        INC_NAMEDCNT(value);
    }
    UNPROTECT(1);
    return s;
}


/* Check that each formal is a symbol */

/* used in coerce.c */
void attribute_hidden CheckFormals(SEXP ls)
{
    if (isList(ls)) {
	for (; ls != R_NilValue; ls = CDR(ls))
	    if (TYPEOF(TAG(ls)) != SYMSXP)
		goto err;
	return;
    }
 err:
    error(_("invalid formal argument list for \"function\""));
}


static SEXP VectorToPairListNamed(SEXP x)
{
    SEXP xptr, xnew, xnames;
    int i, len, len_x = length(x);

    PROTECT(x);
    PROTECT(xnames = getAttrib(x, R_NamesSymbol)); 
                       /* isn't this protected via x?  Or could be concocted? */

    len = 0;
    if (xnames != R_NilValue) {
	for (i = 0; i < len_x; i++)
	    if (CHAR(STRING_ELT(xnames,i))[0] != 0) len += 1;
    }

    PROTECT(xnew = allocList(len));

    if (len > 0) {
	xptr = xnew;
	for (i = 0; i < len_x; i++) {
	    if (CHAR(STRING_ELT(xnames,i))[0] != 0) {
		SETCAR (xptr, VECTOR_ELT(x,i));
		SET_TAG (xptr, install (translateChar (STRING_ELT(xnames,i))));
		xptr = CDR(xptr);
	    }
	}
    } 

    UNPROTECT(3);
    return xnew;
}

#define simple_as_environment(arg) (IS_S4_OBJECT(arg) && (TYPEOF(arg) == S4SXP) ? R_getS4DataSlot(arg, ENVSXP) : R_NilValue)

/* "eval" and "eval.with.vis" : Evaluate the first argument */
/* in the environment specified by the second argument. */

static SEXP do_eval (SEXP call, SEXP op, SEXP args, SEXP rho, int variant)
{
    SEXP encl, x, xptr;
    volatile SEXP expr, env, tmp;

    int frame;
    RCNTXT cntxt;

    checkArity(op, args);
    expr = CAR(args);
    env = CADR(args);
    encl = CADDR(args);
    if (isNull(encl)) {
	/* This is supposed to be defunct, but has been kept here
	   (and documented as such) */
	encl = R_BaseEnv;
    } else if ( !isEnvironment(encl) &&
		!isEnvironment((encl = simple_as_environment(encl))) )
	error(_("invalid '%s' argument"), "enclos");
    if(IS_S4_OBJECT(env) && (TYPEOF(env) == S4SXP))
	env = R_getS4DataSlot(env, ANYSXP); /* usually an ENVSXP */
    switch(TYPEOF(env)) {
    case NILSXP:
	env = encl;     /* so eval(expr, NULL, encl) works */
        break;
    case ENVSXP:
	break;
    case LISTSXP:
	/* This usage requires all the pairlist to be named */
	env = NewEnvironment(R_NilValue, duplicate(CADR(args)), encl);
	break;
    case VECSXP:
	/* PR#14035 */
	x = VectorToPairListNamed(CADR(args));
	for (xptr = x ; xptr != R_NilValue ; xptr = CDR(xptr))
	    SET_NAMEDCNT_MAX(CAR(xptr));
	env = NewEnvironment(R_NilValue, x, encl);
	break;
    case INTSXP:
    case REALSXP:
	if (length(env) != 1)
	    error(_("numeric 'envir' arg not of length one"));
	frame = asInteger(env);
	if (frame == NA_INTEGER)
	    error(_("invalid '%s' argument"), "envir");
	env = R_sysframe(frame, R_GlobalContext);
	break;
    default:
	error(_("invalid '%s' argument"), "envir");
    }

    PROTECT(env); /* may no longer be what was passed in arg */

    /* isLanguage includes NILSXP, and that does not need to be evaluated,
       so don't use isLanguage(expr) || isSymbol(expr) || isByteCode(expr) */
    if (TYPEOF(expr) == LANGSXP || TYPEOF(expr) == SYMSXP || isByteCode(expr)) {
	begincontext(&cntxt, CTXT_RETURN, call, env, rho, args, op);
	if (!SETJMP(cntxt.cjmpbuf))
	    expr = evalv (expr, env, variant);
	else {
	    expr = R_ReturnedValue;
	    if (expr == R_RestartToken) {
		cntxt.callflag = CTXT_RETURN;  /* turn restart off */
		error(_("restarts not supported in 'eval'"));
	    }
            if ( ! (variant & VARIANT_PENDING_OK))
                WAIT_UNTIL_COMPUTED(R_ReturnedValue);
	}
	endcontext(&cntxt);
    }
    else if (TYPEOF(expr) == EXPRSXP) {
	int i, n;
        SEXP srcrefs = getBlockSrcrefs(expr);
	n = LENGTH(expr);
	tmp = R_NilValue;
	begincontext(&cntxt, CTXT_RETURN, call, env, rho, args, op);
	if (!SETJMP(cntxt.cjmpbuf)) {
	    for (i = 0 ; i < n ; i++) {
                R_Srcref = getSrcref(srcrefs, i); 
		tmp = evalv (VECTOR_ELT(expr, i), env, 
                        i==n-1 ? variant : VARIANT_NULL | VARIANT_PENDING_OK);
            }
        }
	else {
	    tmp = R_ReturnedValue;
	    if (tmp == R_RestartToken) {
		cntxt.callflag = CTXT_RETURN;  /* turn restart off */
		error(_("restarts not supported in 'eval'"));
	    }
            if ( ! (variant & VARIANT_PENDING_OK))
                WAIT_UNTIL_COMPUTED(R_ReturnedValue);
	}
	endcontext(&cntxt);
	expr = tmp;
    }
    else if( TYPEOF(expr) == PROMSXP ) {
	expr = evalv (expr, rho, variant);
    } 
    else 
        ; /* expr is returned unchanged */

    if (PRIMVAL(op)) { /* eval.with.vis(*) : */
	PROTECT(expr);
	PROTECT(env = allocVector(VECSXP, 2));
	PROTECT(encl = allocVector(STRSXP, 2));
	SET_STRING_ELT(encl, 0, mkChar("value"));
	SET_STRING_ELT(encl, 1, mkChar("visible"));
	SET_VECTOR_ELT(env, 0, expr);
	SET_VECTOR_ELT(env, 1, ScalarLogicalMaybeConst(R_Visible));
	setAttrib(env, R_NamesSymbol, encl);
	expr = env;
	UNPROTECT(3);
    }

    UNPROTECT(1);
    return expr;
}

/* This is a special .Internal */
static SEXP do_withVisible(SEXP call, SEXP op, SEXP args, SEXP rho)
{
    SEXP x, nm, ret;

    checkArity(op, args);
    x = CAR(args);
    x = eval(x, rho);
    PROTECT(x);
    PROTECT(ret = allocVector(VECSXP, 2));
    PROTECT(nm = allocVector(STRSXP, 2));
    SET_STRING_ELT(nm, 0, mkChar("value"));
    SET_STRING_ELT(nm, 1, mkChar("visible"));
    SET_VECTOR_ELT(ret, 0, x);
    SET_VECTOR_ELT(ret, 1, ScalarLogicalMaybeConst(R_Visible));
    setAttrib(ret, R_NamesSymbol, nm);
    UNPROTECT(3);
    return ret;
}

/* This is a special .Internal */
static SEXP do_recall(SEXP call, SEXP op, SEXP args, SEXP rho)
{
    RCNTXT *cptr;
    SEXP s, ans ;
    cptr = R_GlobalContext;
    /* get the args supplied */
    while (cptr != NULL) {
	if (cptr->callflag == CTXT_RETURN && cptr->cloenv == rho)
	    break;
	cptr = cptr->nextcontext;
    }
    if (cptr != NULL) {
	args = cptr->promargs;
    }
    /* get the env recall was called from */
    s = R_GlobalContext->sysparent;
    while (cptr != NULL) {
	if (cptr->callflag == CTXT_RETURN && cptr->cloenv == s)
	    break;
	cptr = cptr->nextcontext;
    }
    if (cptr == NULL)
	error(_("'Recall' called from outside a closure"));

    /* If the function has been recorded in the context, use it
       otherwise search for it by name or evaluate the expression
       originally used to get it.
    */
    if (cptr->callfun != R_NilValue)
	PROTECT(s = cptr->callfun);
    else if( TYPEOF(CAR(cptr->call)) == SYMSXP)
	PROTECT(s = findFun(CAR(cptr->call), cptr->sysparent));
    else
	PROTECT(s = eval(CAR(cptr->call), cptr->sysparent));
    if (TYPEOF(s) != CLOSXP) 
    	error(_("'Recall' called from outside a closure"));
    ans = applyClosure_v(cptr->call, s, args, cptr->sysparent, R_BaseEnv, 0);
    UNPROTECT(1);
    return ans;
}


static SEXP evalArgs(SEXP el, SEXP rho, int dropmissing, SEXP call)
{
    return evalList (el, rho, dropmissing ? call : NULL);
}


/* A version of DispatchOrEval that checks for possible S4 methods for
 * any argument, not just the first.  Used in the code for `[` in
 * do_subset.  Differs in that all arguments are evaluated
 * immediately, rather than after the call to R_possible_dispatch.
 * NOT ACTUALLY USED AT PRESENT.
 */
attribute_hidden
int DispatchAnyOrEval(SEXP call, SEXP op, const char *generic, SEXP args,
		      SEXP rho, SEXP *ans, int dropmissing, int argsevald)
{
    if(R_has_methods(op)) {
        SEXP argValue, el,  value; 
	/* Rboolean hasS4 = FALSE; */ 
	int nprotect = 0, dispatch;
	if(!argsevald) {
            PROTECT(argValue = evalArgs(args, rho, dropmissing, call));
	    nprotect++;
	    argsevald = TRUE;
	}
	else argValue = args;
	for(el = argValue; el != R_NilValue; el = CDR(el)) {
	    if(IS_S4_OBJECT(CAR(el))) {
	        value = R_possible_dispatch(call, op, argValue, rho, TRUE);
	        if(value) {
		    *ans = value;
		    UNPROTECT(nprotect);
		    return 1;
	        }
		else break;
	    }
	}
	 /* else, use the regular DispatchOrEval, but now with evaluated args */
	dispatch = DispatchOrEval(call, op, generic, argValue, rho, ans, dropmissing, argsevald);
	UNPROTECT(nprotect);
	return dispatch;
    }
    return DispatchOrEval(call, op, generic, args, rho, ans, dropmissing, argsevald);
}


/* DispatchOrEval is used in internal functions which dispatch to
 * object methods (e.g. "[" or "[[").  The code either builds promises
 * and dispatches to the appropriate method, or it evaluates the
 * arguments it comes in with (if argsevald is 0) and returns them so that
 * the generic built-in C code can continue.  Note that CDR(call) is
 * used to obtain the unevaluated arguments when creating promises, even
 * when argsevald is 1 (so args is the evaluated arguments).  If argsevald 
 * is -1, only the first argument will have been evaluated.
 *
 * The caller must ensure the argument list is protected if arsevald is 0,
 * but not if argsevald is 1 or -1.
 */
attribute_hidden
int DispatchOrEval(SEXP call, SEXP op, const char *generic, SEXP args,
		   SEXP rho, SEXP *ans, int dropmissing, int argsevald)
{
/* DispatchOrEval is called very frequently, most often in cases where
   no dispatching is needed and the isObject or the string-based
   pre-test fail.  To avoid degrading performance it is therefore
   necessary to avoid creating promises in these cases.  The pre-test
   does require that we look at the first argument, so that needs to
   be evaluated.  The complicating factor is that the first argument
   might come in with a "..." and that there might be other arguments
   in the "..." as well.  LT */

    SEXP x = R_NilValue;
    int dots = FALSE, nprotect = 0;;

    if (argsevald != 0) {
        PROTECT(args); nprotect++;
	x = CAR(args);
    }
    else {
	/* Find the object to dispatch on, dropping any leading
	   ... arguments with missing or empty values.  If there are no
	   arguments, R_NilValue is used. */
	for (; args != R_NilValue; args = CDR(args)) {
	    if (CAR(args) == R_DotsSymbol) {
		SEXP h = findVar(R_DotsSymbol, rho);
		if (TYPEOF(h) == DOTSXP) {
#ifdef DODO
		    /**** any self-evaluating value should be OK; this
			  is used in byte compiled code. LT */
		    /* just a consistency check */
		    if (TYPEOF(CAR(h)) != PROMSXP)
			error(_("value in '...' is not a promise"));
#endif
		    dots = TRUE;
		    x = eval(CAR(h), rho);
                    break;
		}
		else if (h != R_NilValue && h != R_MissingArg)
		    error(_("'...' used in an incorrect context"));
	    }
	    else {
                dots = FALSE;
                x = eval(CAR(args), rho);
                break;
	    }
	}
	PROTECT(x); nprotect++;
    }
	/* try to dispatch on the object */
    if( isObject(x) ) {
	char *pt;
	/* Try for formal method. */
	if(IS_S4_OBJECT(x) && R_has_methods(op)) {
	    SEXP value, argValue;
	    /* create a promise to pass down to applyClosure  */
	    if (argsevald < 0)
                argValue = promiseArgsWith1Value(CDR(call), rho, x);
            else if (argsevald == 0)
		argValue = promiseArgsWith1Value(args, rho, x);
	    else 
                argValue = args;
	    PROTECT(argValue); nprotect++;
	    /* This means S4 dispatch */
	    value = R_possible_dispatch (call, op, argValue, rho, argsevald<=0);
	    if(value) {
		*ans = value;
		UNPROTECT(nprotect);
		return 1;
	    }
	    else {
		/* go on, with the evaluated args.  Not guaranteed to have
		   the same semantics as if the arguments were not
		   evaluated, in special cases (e.g., arg values that are
		   LANGSXP).
		   The use of the promiseArgs is supposed to prevent
		   multiple evaluation after the call to possible_dispatch.
		*/
		if (dots)
		    PROTECT(argValue = evalArgs(argValue, rho, dropmissing,
						call));
		else {
		    PROTECT(argValue = CONS(x, evalArgs(CDR(argValue), rho,
							dropmissing, call)));
		    SET_TAG(argValue, CreateTag(TAG(args)));
		}
		nprotect++;
		args = argValue; 
		argsevald = 1;
	    }
	}
	if (TYPEOF(CAR(call)) == SYMSXP)
	    pt = Rf_strrchr(CHAR(PRINTNAME(CAR(call))), '.');
	else
	    pt = NULL;

	if (pt == NULL || strcmp(pt,".default")) {
	    RCNTXT cntxt;
	    SEXP pargs, rho1;

            if (argsevald > 0) {  /* handle as in R_possible_dispatch */
                PROTECT(args); nprotect++;
                pargs = promiseArgsWithValues(CDR(call), rho, args);
            }
            else
                pargs = promiseArgsWith1Value(args, rho, x); 
            PROTECT(pargs); nprotect++;

	    /* The context set up here is needed because of the way
	       usemethod() is written.  DispatchGroup() repeats some
	       internal usemethod() code and avoids the need for a
	       context; perhaps the usemethod() code should be
	       refactored so the contexts around the usemethod() calls
	       in this file can be removed.

	       Using rho for current and calling environment can be
	       confusing for things like sys.parent() calls captured
	       in promises (Gabor G had an example of this).  Also,
	       since the context is established without a SETJMP using
	       an R-accessible environment allows a segfault to be
	       triggered (by something very obscure, but still).
	       Hence here and in the other usemethod() uses below a
	       new environment rho1 is created and used.  LT */
	    PROTECT(rho1 = NewEnvironment(R_NilValue, R_NilValue, rho)); nprotect++;
	    begincontext(&cntxt, CTXT_RETURN, call, rho1, rho, pargs, op);
	    if(usemethod(generic, x, call, pargs, rho1, rho, R_BaseEnv, 0, ans))
	    {
		endcontext(&cntxt);
		UNPROTECT(nprotect);
		return 1;
	    }
	    endcontext(&cntxt);
	}
    }
    if (argsevald <= 0) {
	if (dots)
	    /* The first call argument was ... and may contain more than the
	       object, so it needs to be evaluated here.  The object should be
	       in a promise, so evaluating it again should be no problem. */
	    *ans = evalArgs(args, rho, dropmissing, call);
	else {
	    PROTECT(*ans = CONS(x, evalArgs(CDR(args), rho, dropmissing, call)));
	    SET_TAG(*ans, CreateTag(TAG(args)));
	    UNPROTECT(1);
	}
    }
    else *ans = args;
    UNPROTECT(nprotect);
    return 0;
}


/* gr needs to be protected on return from this function.  buf must be 
   512 characters long. */
static void findmethod(SEXP Class, const char *group, const char *generic,
		       SEXP *sxp,  SEXP *gr, SEXP *meth, int *which,
		       char *buf, SEXP rho)
{
    int len, whichclass;

    len = length(Class);

    /* Need to interleave looking for group and generic methods
       e.g. if class(x) is c("foo", "bar)" then x > 3 should invoke
       "Ops.foo" rather than ">.bar"
    */
    for (whichclass = 0 ; whichclass < len ; whichclass++) {
	const char *ss = translateChar(STRING_ELT(Class, whichclass));
	if (!copy_3_strings (buf, 512, generic, ".", ss))
	    error(_("class name too long in '%s'"), generic);
	*meth = install(buf);
	*sxp = R_LookupMethod(*meth, rho, rho, R_BaseEnv);
	if (isFunction(*sxp)) {
	    *gr = mkString("");
	    break;
	}
        if (!copy_3_strings (buf, 512, group, ".", ss))
	    error(_("class name too long in '%s'"), group);
	*meth = install(buf);
	*sxp = R_LookupMethod(*meth, rho, rho, R_BaseEnv);
	if (isFunction(*sxp)) {
	    *gr = mkString(group);
	    break;
	}
    }
    *which = whichclass;
}

attribute_hidden
int DispatchGroup(const char* group, SEXP call, SEXP op, SEXP args, SEXP rho,
		  SEXP *ans)
{
    int i, j, nargs, lwhich, rwhich, set;
    SEXP lclass, s, t, m, lmeth, lsxp, lgr, newrho;
    SEXP rclass, rmeth, rgr, rsxp, value;
    char lbuf[512], rbuf[512], generic[128];
    Rboolean useS4 = TRUE, isOps = FALSE;

    /* pre-test to avoid string computations when there is nothing to
       dispatch on because either there is only one argument and it
       isn't an object or there are two or more arguments but neither
       of the first two is an object -- both of these cases would be
       rejected by the code following the string examination code
       below */
    if (args != R_NilValue && ! isObject(CAR(args)) &&
	(CDR(args) == R_NilValue || ! isObject(CADR(args))))
	return 0;

    isOps = strcmp(group, "Ops") == 0;

    /* try for formal method */
    if(length(args) == 1 && !IS_S4_OBJECT(CAR(args))) useS4 = FALSE;
    if(length(args) == 2 &&
       !IS_S4_OBJECT(CAR(args)) && !IS_S4_OBJECT(CADR(args))) useS4 = FALSE;
    if(useS4) {
	/* Remove argument names to ensure positional matching */
	if(isOps)
	    for(s = args; s != R_NilValue; s = CDR(s)) SET_TAG(s, R_NilValue);
	if(R_has_methods(op) &&
	   (value = R_possible_dispatch(call, op, args, rho, FALSE))) {
	       *ans = value;
	       return 1;
	}
	/* else go on to look for S3 methods */
    }

    /* check whether we are processing the default method */
    if ( isSymbol(CAR(call)) ) {
        const char *pt;
        pt = CHAR(PRINTNAME(CAR(call)));
        while (*pt == '.') pt += 1;   /* duplicate previous behaviour exactly */
        while (*pt != 0 && *pt != '.') pt += 1;
        if (*pt != 0) {
            while (*pt == '.') pt += 1;
            if (strcmp(pt,"default") == 0)
                return 0;
        }
    }

    if(isOps)
	nargs = length(args);
    else
	nargs = 1;

    if( nargs == 1 && !isObject(CAR(args)) )
	return 0;

    if(!isObject(CAR(args)) && !isObject(CADR(args)))
	return 0;

    if (!copy_1_string (generic, sizeof generic, PRIMNAME(op)))
	error(_("generic name too long in '%s'"), PRIMNAME(op));

    lclass = IS_S4_OBJECT(CAR(args)) ? R_data_class2(CAR(args))
      : getAttrib00(CAR(args), R_ClassSymbol);

    if( nargs == 2 )
	rclass = IS_S4_OBJECT(CADR(args)) ? R_data_class2(CADR(args))
      : getAttrib00(CADR(args), R_ClassSymbol);
    else
	rclass = R_NilValue;

    lsxp = R_NilValue; lgr = R_NilValue; lmeth = R_NilValue;
    rsxp = R_NilValue; rgr = R_NilValue; rmeth = R_NilValue;

    findmethod(lclass, group, generic, &lsxp, &lgr, &lmeth, &lwhich,
	       lbuf, rho);
    PROTECT(lgr);
    if(isFunction(lsxp) && IS_S4_OBJECT(CAR(args)) && lwhich > 0
       && isBasicClass(translateChar(STRING_ELT(lclass, lwhich)))) {
	/* This and the similar test below implement the strategy
	 for S3 methods selected for S4 objects.  See ?Methods */
        value = CAR(args);
	if (NAMEDCNT_GT_0(value)) SET_NAMEDCNT_MAX(value);
	value = R_getS4DataSlot(value, S4SXP); /* the .S3Class obj. or NULL*/
	if(value != R_NilValue) /* use the S3Part as the inherited object */
	    SETCAR(args, value);
    }

    if( nargs == 2 )
	findmethod(rclass, group, generic, &rsxp, &rgr, &rmeth,
		   &rwhich, rbuf, rho);
    else
	rwhich = 0;

    if(isFunction(rsxp) && IS_S4_OBJECT(CADR(args)) && rwhich > 0
       && isBasicClass(translateChar(STRING_ELT(rclass, rwhich)))) {
        value = CADR(args);
	if (NAMEDCNT_GT_0(value)) SET_NAMEDCNT_MAX(value);
	value = R_getS4DataSlot(value, S4SXP);
	if(value != R_NilValue) SETCADR(args, value);
    }

    PROTECT(rgr);

    if( !isFunction(lsxp) && !isFunction(rsxp) ) {
	UNPROTECT(2);
	return 0; /* no generic or group method so use default*/
    }

    if( lsxp != rsxp ) {
	if ( isFunction(lsxp) && isFunction(rsxp) ) {
	    /* special-case some methods involving difftime */
	    const char *lname = CHAR(PRINTNAME(lmeth)),
		*rname = CHAR(PRINTNAME(rmeth));
	    if( streql(rname, "Ops.difftime") && 
		(streql(lname, "+.POSIXt") || streql(lname, "-.POSIXt") ||
		 streql(lname, "+.Date") || streql(lname, "-.Date")) )
		rsxp = R_NilValue;
	    else if (streql(lname, "Ops.difftime") && 
		     (streql(rname, "+.POSIXt") || streql(rname, "+.Date")) )
		lsxp = R_NilValue;
	    else {
		warning(_("Incompatible methods (\"%s\", \"%s\") for \"%s\""),
			lname, rname, generic);
		UNPROTECT(2);
		return 0;
	    }
	}
	/* if the right hand side is the one */
	if( !isFunction(lsxp) ) { /* copy over the righthand stuff */
	    lsxp = rsxp;
	    lmeth = rmeth;
	    lgr = rgr;
	    lclass = rclass;
	    lwhich = rwhich;
	    strcpy(lbuf, rbuf);
	}
    }

    /* we either have a group method or a class method */

    PROTECT(newrho = allocSExp(ENVSXP));
    PROTECT(m = allocVector(STRSXP,nargs));
    s = args;
    for (i = 0 ; i < nargs ; i++) {
	t = IS_S4_OBJECT(CAR(s)) ? R_data_class2(CAR(s))
	  : getAttrib00(CAR(s), R_ClassSymbol);
	set = 0;
	if (isString(t)) {
	    for (j = 0 ; j < LENGTH(t) ; j++) {
		if (!strcmp(translateChar(STRING_ELT(t, j)),
			    translateChar(STRING_ELT(lclass, lwhich)))) {
		    SET_STRING_ELT(m, i, mkChar(lbuf));
		    set = 1;
		    break;
		}
	    }
	}
	if( !set )
	    SET_STRING_ELT(m, i, R_BlankString);
	s = CDR(s);
    }

    defineVar(R_dot_Method, m, newrho);
    UNPROTECT(1);
    PROTECT(t = mkString(generic));
    defineVar(R_dot_Generic, t, newrho);
    UNPROTECT(1);
    defineVar(R_dot_Group, lgr, newrho);
    set = length(lclass) - lwhich;
    PROTECT(t = allocVector(STRSXP, set));
    for(j = 0 ; j < set ; j++ )
	SET_STRING_ELT(t, j, duplicate(STRING_ELT(lclass, lwhich++)));
    defineVar(R_dot_Class, t, newrho);
    UNPROTECT(1);
    defineVar(R_dot_GenericCallEnv, rho, newrho);
    defineVar(R_dot_GenericDefEnv, R_BaseEnv, newrho);

    PROTECT(t = LCONS(lmeth, CDR(call)));

    /* the arguments have been evaluated; since we are passing them */
    /* out to a closure we need to wrap them in promises so that */
    /* they get duplicated and things like missing/substitute work. */

    PROTECT(s = promiseArgsWithValues(CDR(call), rho, args));
    if (isOps) {
        /* ensure positional matching for operators */
        for (m = s; m != R_NilValue; m = CDR(m))
            SET_TAG(m, R_NilValue);
    }

    *ans = applyClosure_v(t, lsxp, s, rho, newrho, 0);
    UNPROTECT(5);
    return 1;
}


/* START OF BYTECODE SECTION. */

static int R_bcVersion = 7;
static int R_bcMinVersion = 6;

static SEXP R_AddSym = NULL;
static SEXP R_SubSym = NULL;
static SEXP R_MulSym = NULL;
static SEXP R_DivSym = NULL;
static SEXP R_ExptSym = NULL;
static SEXP R_SqrtSym = NULL;
static SEXP R_ExpSym = NULL;
static SEXP R_EqSym = NULL;
static SEXP R_NeSym = NULL;
static SEXP R_LtSym = NULL;
static SEXP R_LeSym = NULL;
static SEXP R_GeSym = NULL;
static SEXP R_GtSym = NULL;
static SEXP R_AndSym = NULL;
static SEXP R_OrSym = NULL;
static SEXP R_NotSym = NULL;
static SEXP R_SubsetSym = NULL;
static SEXP R_SubassignSym = NULL;
static SEXP R_CSym = NULL;
static SEXP R_Subset2Sym = NULL;
static SEXP R_Subassign2Sym = NULL;
static SEXP R_valueSym = NULL;
static SEXP R_TrueValue = NULL;
static SEXP R_FalseValue = NULL;

#if defined(__GNUC__) && ! defined(BC_PROFILING) && (! defined(NO_THREADED_CODE))
# define THREADED_CODE
#endif

attribute_hidden
void R_initialize_bcode(void)
{
  R_AddSym = install("+");
  R_SubSym = install("-");
  R_MulSym = install("*");
  R_DivSym = install("/");
  R_ExptSym = install("^");
  R_SqrtSym = install("sqrt");
  R_ExpSym = install("exp");
  R_EqSym = install("==");
  R_NeSym = install("!=");
  R_LtSym = install("<");
  R_LeSym = install("<=");
  R_GeSym = install(">=");
  R_GtSym = install(">");
  R_AndSym = install("&");
  R_OrSym = install("|");
  R_NotSym = install("!");
  R_SubsetSym = R_BracketSymbol; /* "[" */
  R_SubassignSym = install("[<-");
  R_CSym = install("c");
  R_Subset2Sym = R_Bracket2Symbol; /* "[[" */
  R_Subassign2Sym = install("[[<-");
  R_valueSym = install("value");

  R_TrueValue = mkTrue();
  SET_NAMEDCNT_MAX(R_TrueValue);
  R_PreserveObject(R_TrueValue);
  R_FalseValue = mkFalse();
  SET_NAMEDCNT_MAX(R_FalseValue);
  R_PreserveObject(R_FalseValue);
#ifdef THREADED_CODE
  bcEval(NULL, NULL, FALSE);
#endif
}

enum {
  BCMISMATCH_OP,
  RETURN_OP,
  GOTO_OP,
  BRIFNOT_OP,
  POP_OP,
  DUP_OP,
  PRINTVALUE_OP,
  STARTLOOPCNTXT_OP,
  ENDLOOPCNTXT_OP,
  DOLOOPNEXT_OP,
  DOLOOPBREAK_OP,
  STARTFOR_OP,
  STEPFOR_OP,
  ENDFOR_OP,
  SETLOOPVAL_OP,
  INVISIBLE_OP,
  LDCONST_OP,
  LDNULL_OP,
  LDTRUE_OP,
  LDFALSE_OP,
  GETVAR_OP,
  DDVAL_OP,
  SETVAR_OP,
  GETFUN_OP,
  GETGLOBFUN_OP,
  GETSYMFUN_OP,
  GETBUILTIN_OP,
  GETINTLBUILTIN_OP,
  CHECKFUN_OP,
  MAKEPROM_OP,
  DOMISSING_OP,
  SETTAG_OP,
  DODOTS_OP,
  PUSHARG_OP,
  PUSHCONSTARG_OP,
  PUSHNULLARG_OP,
  PUSHTRUEARG_OP,
  PUSHFALSEARG_OP,
  CALL_OP,
  CALLBUILTIN_OP,
  CALLSPECIAL_OP,
  MAKECLOSURE_OP,
  UMINUS_OP,
  UPLUS_OP,
  ADD_OP,
  SUB_OP,
  MUL_OP,
  DIV_OP,
  EXPT_OP,
  SQRT_OP,
  EXP_OP,
  EQ_OP,
  NE_OP,
  LT_OP,
  LE_OP,
  GE_OP,
  GT_OP,
  AND_OP,
  OR_OP,
  NOT_OP,
  DOTSERR_OP,
  STARTASSIGN_OP,
  ENDASSIGN_OP,
  STARTSUBSET_OP,
  DFLTSUBSET_OP,
  STARTSUBASSIGN_OP,
  DFLTSUBASSIGN_OP,
  STARTC_OP,
  DFLTC_OP,
  STARTSUBSET2_OP,
  DFLTSUBSET2_OP,
  STARTSUBASSIGN2_OP,
  DFLTSUBASSIGN2_OP,
  DOLLAR_OP,
  DOLLARGETS_OP,
  ISNULL_OP,
  ISLOGICAL_OP,
  ISINTEGER_OP,
  ISDOUBLE_OP,
  ISCOMPLEX_OP,
  ISCHARACTER_OP,
  ISSYMBOL_OP,
  ISOBJECT_OP,
  ISNUMERIC_OP,
  VECSUBSET_OP,
  MATSUBSET_OP,
  SETVECSUBSET_OP,
  SETMATSUBSET_OP,
  AND1ST_OP,
  AND2ND_OP,
  OR1ST_OP,
  OR2ND_OP,
  GETVAR_MISSOK_OP,
  DDVAL_MISSOK_OP,
  VISIBLE_OP,
  SETVAR2_OP,
  STARTASSIGN2_OP,
  ENDASSIGN2_OP,
  SETTER_CALL_OP,
  GETTER_CALL_OP,
  SWAP_OP,
  DUP2ND_OP,
  SWITCH_OP,
  RETURNJMP_OP,
  STARTVECSUBSET_OP,
  STARTMATSUBSET_OP,
  STARTSETVECSUBSET_OP,
  STARTSETMATSUBSET_OP,
  OPCOUNT
};


SEXP do_math1(SEXP, SEXP, SEXP, SEXP, int);
SEXP do_andor(SEXP, SEXP, SEXP, SEXP, int);
SEXP do_not(SEXP, SEXP, SEXP, SEXP, int);
SEXP do_subset_dflt(SEXP, SEXP, SEXP, SEXP);
SEXP do_subassign_dflt(SEXP, SEXP, SEXP, SEXP, int);
SEXP do_c_dflt(SEXP, SEXP, SEXP, SEXP);
SEXP do_subset2_dflt(SEXP, SEXP, SEXP, SEXP);
SEXP do_subassign2_dflt(SEXP, SEXP, SEXP, SEXP, int);

#define GETSTACK_PTR(s) (*(s))
#define GETSTACK(i) GETSTACK_PTR(R_BCNodeStackTop + (i))

#define SETSTACK_PTR(s, v) do { \
    SEXP __v__ = (v); \
    *(s) = __v__; \
} while (0)

#define SETSTACK(i, v) SETSTACK_PTR(R_BCNodeStackTop + (i), v)

#define SETSTACK_REAL_PTR(s, v) SETSTACK_PTR(s, ScalarReal(v))

#define SETSTACK_REAL(i, v) SETSTACK_REAL_PTR(R_BCNodeStackTop + (i), v)

#define SETSTACK_INTEGER_PTR(s, v) SETSTACK_PTR(s, ScalarInteger(v))

#define SETSTACK_INTEGER(i, v) SETSTACK_INTEGER_PTR(R_BCNodeStackTop + (i), v)

#define SETSTACK_LOGICAL_PTR(s, v) do { \
    int __ssl_v__ = (v); \
    if (__ssl_v__ == NA_LOGICAL) \
	SETSTACK_PTR(s, ScalarLogical(NA_LOGICAL)); \
    else \
	SETSTACK_PTR(s, __ssl_v__ ? R_TrueValue : R_FalseValue); \
} while(0)

#define SETSTACK_LOGICAL(i, v) SETSTACK_LOGICAL_PTR(R_BCNodeStackTop + (i), v)

typedef union { double dval; int ival; } scalar_value_t;

/* bcStackScalar() checks whether the object in the specified stack
   location is a simple real, integer, or logical scalar (i.e. length
   one and no attributes.  If so, the type is returned as the function
   value and the value is returned in the structure pointed to by the
   second argument; if not, then zero is returned as the function
   value. */
static R_INLINE int bcStackScalar(R_bcstack_t *s, scalar_value_t *v)
{
    SEXP x = *s;
    if (ATTRIB(x) == R_NilValue) {
	switch(TYPEOF(x)) {
	case REALSXP:
	    if (LENGTH(x) == 1) {
		v->dval = REAL(x)[0];
		return REALSXP;
	    }
	    else return 0;
	case INTSXP:
	    if (LENGTH(x) == 1) {
		v->ival = INTEGER(x)[0];
		return INTSXP;
	    }
	    else return 0;
	case LGLSXP:
	    if (LENGTH(x) == 1) {
		v->ival = LOGICAL(x)[0];
		return LGLSXP;
	    }
	    else return 0;
	default: return 0;
	}
    }
    else return 0;
}

#define DO_FAST_RELOP2(op,a,b) do { \
    SKIP_OP(); \
    SETSTACK_LOGICAL(-2, ((a) op (b)) ? TRUE : FALSE);	\
    R_BCNodeStackTop--; \
    NEXT(); \
} while (0)

# define FastRelop2(op,opval,opsym) do { \
    scalar_value_t vx; \
    scalar_value_t vy; \
    int typex = bcStackScalar(R_BCNodeStackTop - 2, &vx); \
    int typey = bcStackScalar(R_BCNodeStackTop - 1, &vy); \
    if (typex == REALSXP && ! ISNAN(vx.dval)) { \
	if (typey == REALSXP && ! ISNAN(vy.dval)) \
	    DO_FAST_RELOP2(op, vx.dval, vy.dval); \
	else if (typey == INTSXP && vy.ival != NA_INTEGER) \
	    DO_FAST_RELOP2(op, vx.dval, vy.ival); \
    } \
    else if (typex == INTSXP && vx.ival != NA_INTEGER) { \
	if (typey == REALSXP && ! ISNAN(vy.dval)) \
	    DO_FAST_RELOP2(op, vx.ival, vy.dval); \
	else if (typey == INTSXP && vy.ival != NA_INTEGER) { \
	    DO_FAST_RELOP2(op, vx.ival, vy.ival); \
	} \
    } \
    Relop2(opval, opsym); \
} while (0)

static R_INLINE SEXP getPrimitive(SEXP symbol, SEXPTYPE type)
{
    SEXP value = SYMVALUE(symbol);
    if (TYPEOF(value) == PROMSXP) {
	value = forcePromise(value);
	SET_NAMEDCNT_MAX(value);
    }
    if (TYPEOF(value) != type) {
	/* probably means a package redefined the base function so
	   try to get the real thing from the internal table of
	   primitives */
	value = R_Primitive(CHAR(PRINTNAME(symbol)));
	if (TYPEOF(value) != type)
	    /* if that doesn't work we signal an error */
	    error(_("\"%s\" is not a %s function"),
		  CHAR(PRINTNAME(symbol)),
		  type == BUILTINSXP ? "BUILTIN" : "SPECIAL");
    }
    return value;
}

static SEXP cmp_relop(SEXP call, int opval, SEXP opsym, SEXP x, SEXP y,
		      SEXP rho)
{
    SEXP op = getPrimitive(opsym, BUILTINSXP);
    if (isObject(x) || isObject(y)) {
	SEXP args, ans;
	args = CONS(x, CONS(y, R_NilValue));
	PROTECT(args);
	if (DispatchGroup("Ops", call, op, args, rho, &ans)) {
	    UNPROTECT(1);
	    return ans;
	}
	UNPROTECT(1);
    }
    return do_fast_relop (call, op, x, y, rho, 0);
}

static SEXP cmp_arith1(SEXP call, SEXP opsym, SEXP x, SEXP rho)
{
    SEXP op = getPrimitive(opsym, BUILTINSXP);
    if (isObject(x)) {
	SEXP args, ans;
	args = CONS(x, R_NilValue);
	PROTECT(args);
	if (DispatchGroup("Ops", call, op, args, rho, &ans)) {
	    UNPROTECT(1);
	    return ans;
	}
	UNPROTECT(1);
    }
    return R_unary(call, op, x, 0);
}

static SEXP cmp_arith2(SEXP call, int opval, SEXP opsym, SEXP x, SEXP y,
		       SEXP rho)
{
    SEXP op = getPrimitive(opsym, BUILTINSXP);
    if (TYPEOF(op) == PROMSXP) {
	op = forcePromise(op);
	SET_NAMEDCNT_MAX(op);
    }
    if (isObject(x) || isObject(y)) {
	SEXP args, ans;
	args = CONS(x, CONS(y, R_NilValue));
	PROTECT(args);
	if (DispatchGroup("Ops", call, op, args, rho, &ans)) {
	    UNPROTECT(1);
	    return ans;
	}
	UNPROTECT(1);
    }
    return R_binary(call, op, x, y, 0);
}

#define Builtin1(do_fun,which,rho) do { \
  SEXP call = VECTOR_ELT(constants, GETOP()); \
  SETSTACK(-1, CONS(GETSTACK(-1), R_NilValue));		     \
  SETSTACK(-1, do_fun(call, getPrimitive(which, BUILTINSXP), \
		      GETSTACK(-1), rho, 0));		     \
  NEXT(); \
} while(0)

#define Builtin2(do_fun,which,rho) do {		     \
  SEXP call = VECTOR_ELT(constants, GETOP()); \
  SEXP tmp = CONS(GETSTACK(-1), R_NilValue); \
  SETSTACK(-2, CONS(GETSTACK(-2), tmp));     \
  R_BCNodeStackTop--; \
  SETSTACK(-1, do_fun(call, getPrimitive(which, BUILTINSXP),	\
		      GETSTACK(-1), rho, 0));			\
  NEXT(); \
} while(0)

#define NewBuiltin2(do_fun,opval,opsym,rho) do {	\
  SEXP call = VECTOR_ELT(constants, GETOP()); \
  SEXP x = GETSTACK(-2); \
  SEXP y = GETSTACK(-1); \
  SETSTACK(-2, do_fun(call, opval, opsym, x, y,rho));	\
  R_BCNodeStackTop--; \
  NEXT(); \
} while(0)

#define Arith1(opsym) do {		\
  SEXP call = VECTOR_ELT(constants, GETOP()); \
  SEXP x = GETSTACK(-1); \
  SETSTACK(-1, cmp_arith1(call, opsym, x, rho)); \
  NEXT(); \
} while(0)


#define Arith2(opval,opsym) NewBuiltin2(cmp_arith2,opval,opsym,rho)
#define Math1(which) Builtin1(do_math1,which,rho)
#define Relop2(opval,opsym) NewBuiltin2(cmp_relop,opval,opsym,rho)

# define DO_FAST_BINOP(op,a,b) do { \
    SKIP_OP(); \
    SETSTACK_REAL(-2, (a) op (b)); \
    R_BCNodeStackTop--; \
    NEXT(); \
} while (0)

# define DO_FAST_BINOP_INT(op, a, b) do { \
    double dval = ((double) (a)) op ((double) (b)); \
    if (dval <= INT_MAX && dval >= INT_MIN + 1) { \
        SKIP_OP(); \
	SETSTACK_INTEGER(-2, (int) dval); \
	R_BCNodeStackTop--; \
	NEXT(); \
    } \
} while(0)

# define FastBinary(op,opval,opsym) do { \
    scalar_value_t vx; \
    scalar_value_t vy; \
    int typex = bcStackScalar(R_BCNodeStackTop - 2, &vx); \
    int typey = bcStackScalar(R_BCNodeStackTop - 1, &vy); \
    if (typex == REALSXP) { \
        if (typey == REALSXP) \
	    DO_FAST_BINOP(op, vx.dval, vy.dval); \
	else if (typey == INTSXP && vy.ival != NA_INTEGER) \
	    DO_FAST_BINOP(op, vx.dval, vy.ival); \
    } \
    else if (typex == INTSXP && vx.ival != NA_INTEGER) { \
	if (typey == REALSXP) \
	    DO_FAST_BINOP(op, vx.ival, vy.dval); \
	else if (typey == INTSXP && vy.ival != NA_INTEGER) { \
	    if (opval == DIVOP) \
		DO_FAST_BINOP(op, (double) vx.ival, (double) vy.ival); \
            else \
		DO_FAST_BINOP_INT(op, vx.ival, vy.ival); \
	} \
    } \
    Arith2(opval, opsym); \
} while (0)

#define BCNPUSH(v) do { \
  SEXP __value__ = (v); \
  R_bcstack_t *__ntop__ = R_BCNodeStackTop + 1; \
  if (__ntop__ > R_BCNodeStackEnd) nodeStackOverflow(); \
  __ntop__[-1] = __value__; \
  R_BCNodeStackTop = __ntop__; \
} while (0)

#define BCNDUP() do { \
    R_bcstack_t *__ntop__ = R_BCNodeStackTop + 1; \
    if (__ntop__ > R_BCNodeStackEnd) nodeStackOverflow(); \
    __ntop__[-1] = __ntop__[-2]; \
    R_BCNodeStackTop = __ntop__; \
} while(0)

#define BCNDUP2ND() do { \
    R_bcstack_t *__ntop__ = R_BCNodeStackTop + 1; \
    if (__ntop__ > R_BCNodeStackEnd) nodeStackOverflow(); \
    __ntop__[-1] = __ntop__[-3]; \
    R_BCNodeStackTop = __ntop__; \
} while(0)

#define BCNPOP() (R_BCNodeStackTop--, GETSTACK(0))
#define BCNPOP_IGNORE_VALUE() R_BCNodeStackTop--

#define BCNSTACKCHECK(n)  do { \
  if (R_BCNodeStackTop + 1 > R_BCNodeStackEnd) nodeStackOverflow(); \
} while (0)

#define BCIPUSHPTR(v)  do { \
  void *__value__ = (v); \
  IStackval *__ntop__ = R_BCIntStackTop + 1; \
  if (__ntop__ > R_BCIntStackEnd) intStackOverflow(); \
  *__ntop__[-1].p = __value__; \
  R_BCIntStackTop = __ntop__; \
} while (0)

#define BCIPUSHINT(v)  do { \
  int __value__ = (v); \
  IStackval *__ntop__ = R_BCIntStackTop + 1; \
  if (__ntop__ > R_BCIntStackEnd) intStackOverflow(); \
  __ntop__[-1].i = __value__; \
  R_BCIntStackTop = __ntop__; \
} while (0)

#define BCIPOPPTR() ((--R_BCIntStackTop)->p)
#define BCIPOPINT() ((--R_BCIntStackTop)->i)

#define BCCONSTS(e) BCODE_CONSTS(e)

static void nodeStackOverflow()
{
    error(_("node stack overflow"));
}

#ifdef BC_INT_STACK
static void intStackOverflow()
{
    error(_("integer stack overflow"));
}
#endif

static SEXP bytecodeExpr(SEXP e)
{
    if (isByteCode(e)) {
	if (LENGTH(BCCONSTS(e)) > 0)
	    return VECTOR_ELT(BCCONSTS(e), 0);
	else return R_NilValue;
    }
    else return e;
}

SEXP R_PromiseExpr(SEXP p)
{
    return bytecodeExpr(PRCODE(p));
}

SEXP R_ClosureExpr(SEXP p)
{
    return bytecodeExpr(BODY(p));
}

#ifdef THREADED_CODE
typedef union { void *v; int i; } BCODE;

static struct { void *addr; int argc; } opinfo[OPCOUNT];

#define OP(name,n) \
  case name##_OP: opinfo[name##_OP].addr = (__extension__ &&op_##name); \
    opinfo[name##_OP].argc = (n); \
    goto loop; \
    op_##name

#define BEGIN_MACHINE  NEXT(); init: { loop: switch(which++)
#define LASTOP } value = R_NilValue; goto done
#define INITIALIZE_MACHINE() if (body == NULL) goto init

#define NEXT() (__extension__ ({goto *(*pc++).v;}))
#define GETOP() (*pc++).i
#define SKIP_OP() (pc++)

#define BCCODE(e) (BCODE *) INTEGER(BCODE_CODE(e))
#else
typedef int BCODE;

#define OP(name,argc) case name##_OP

#ifdef BC_PROFILING
#define BEGIN_MACHINE  loop: current_opcode = *pc; switch(*pc++)
#else
#define BEGIN_MACHINE  loop: switch(*pc++)
#endif
#define LASTOP  default: error(_("Bad opcode"))
#define INITIALIZE_MACHINE()

#define NEXT() goto loop
#define GETOP() *pc++
#define SKIP_OP() (pc++)

#define BCCODE(e) INTEGER(BCODE_CODE(e))
#endif

static R_INLINE SEXP GET_BINDING_CELL(SEXP symbol, SEXP rho)
{
    if (rho == R_BaseEnv || rho == R_BaseNamespace)
	return R_NilValue;
    else {
	SEXP loc = (SEXP) R_findVarLocInFrame(rho, symbol);
	return (loc != NULL) ? loc : R_NilValue;
    }
}

static R_INLINE Rboolean SET_BINDING_VALUE(SEXP loc, SEXP value) {
    /* This depends on the current implementation of bindings */
    if (loc != R_NilValue &&
	! BINDING_IS_LOCKED(loc) && ! IS_ACTIVE_BINDING(loc)) {
	if (CAR(loc) != value) {
	    SETCAR(loc, value);
	    if (MISSING(loc))
		SET_MISSING(loc, 0);
	}
	return TRUE;
    }
    else
	return FALSE;
}

static R_INLINE SEXP BINDING_VALUE(SEXP loc)
{
    if (loc != R_NilValue && ! IS_ACTIVE_BINDING(loc))
	return CAR(loc);
    else
	return R_UnboundValue;
}

#define BINDING_SYMBOL(loc) TAG(loc)

/* Defining USE_BINDING_CACHE enables a cache for GETVAR, SETVAR, and
   others to more efficiently locate bindings in the top frame of the
   current environment.  The index into of the symbol in the constant
   table is used as the cache index.  Two options can be used to chose
   among implementation strategies:

       If CACHE_ON_STACK is defined the the cache is allocated on the
       byte code stack. Otherwise it is allocated on the heap as a
       VECSXP.  The stack-based approach is more efficient, but runs
       the risk of running out of stack space.

       If CACHE_MAX is defined, then a cache of at most that size is
       used. The value must be a power of 2 so a modulus computation x
       % CACHE_MAX can be done as x & (CACHE_MAX - 1). More than 90%
       of the closures in base have constant pools with fewer than 128
       entries when compiled, to that is a good value to use.

   On average about 1/3 of constant pool entries are symbols, so this
   approach wastes some space.  This could be avoided by grouping the
   symbols at the beginning of the constant pool and recording the
   number.

   Bindings recorded may become invalid if user code removes a
   variable.  The code in envir.c has been modified to insert
   R_unboundValue as the value of a binding when it is removed, and
   code using cached bindings checks for this.

   It would be nice if we could also cache bindings for variables
   found in enclosing environments. These would become invalid if a
   new variable is defined in an intervening frame. Some mechanism for
   invalidating the cache would be needed. This is certainly possible,
   but finding an efficient mechanism does not seem to be easy.   LT */

/* Both mechanisms implemented here make use of the stack to hold
   cache information.  This is not a problem except for "safe" for()
   loops using the STARTLOOPCNTXT instruction to run the body in a
   separate bcEval call.  Since this approach expects loop setup
   information to be passed on the stack from the outer bcEval call to
   an inner one the inner one cannot put things on the stack. For now,
   bcEval takes an additional argument that disables the cache in
   calls via STARTLOOPCNTXT for all "safe" loops. It would be better
   to deal with this in some other way, for example by having a
   specific STARTFORLOOPCNTXT instruction that deals with transferring
   the information in some other way. For now disabling the cache is
   an expedient solution. LT */

#define USE_BINDING_CACHE
# ifdef USE_BINDING_CACHE
/* CACHE_MAX must be a power of 2 for modulus using & CACHE_MASK to work*/
# define CACHE_MAX 128
# ifdef CACHE_MAX
#  define CACHE_MASK (CACHE_MAX - 1)
#  define CACHEIDX(i) ((i) & CACHE_MASK)
# else
#  define CACHEIDX(i) (i)
# endif

# define CACHE_ON_STACK
# ifdef CACHE_ON_STACK
typedef R_bcstack_t * R_binding_cache_t;
#  define GET_CACHED_BINDING_CELL(vcache, sidx) \
    (vcache ? vcache[CACHEIDX(sidx)] : R_NilValue)
#  define GET_SMALLCACHE_BINDING_CELL(vcache, sidx) \
    (vcache ? vcache[sidx] : R_NilValue)

#  define SET_CACHED_BINDING(cvache, sidx, cell) \
    do { if (vcache) vcache[CACHEIDX(sidx)] = (cell); } while (0)
# else
typedef SEXP R_binding_cache_t;
#  define GET_CACHED_BINDING_CELL(vcache, sidx) \
    (vcache ? VECTOR_ELT(vcache, CACHEIDX(sidx)) : R_NilValue)
#  define GET_SMALLCACHE_BINDING_CELL(vcache, sidx) \
    (vcache ? VECTOR_ELT(vcache, sidx) : R_NilValue)

#  define SET_CACHED_BINDING(vcache, sidx, cell) \
    do { if (vcache) SET_VECTOR_ELT(vcache, CACHEIDX(sidx), cell); } while (0)
# endif
#else
typedef void *R_binding_cache_t;
# define GET_CACHED_BINDING_CELL(vcache, sidx) R_NilValue
# define GET_SMALLCACHE_BINDING_CELL(vcache, sidx) R_NilValue

# define SET_CACHED_BINDING(vcache, sidx, cell)
#endif

static R_INLINE SEXP GET_BINDING_CELL_CACHE(SEXP symbol, SEXP rho,
					    R_binding_cache_t vcache, int idx)
{
    SEXP cell = GET_CACHED_BINDING_CELL(vcache, idx);
    /* The value returned by GET_CACHED_BINDING_CELL is either a
       binding cell or R_NilValue.  TAG(R_NilValue) is R_NilVelue, and
       that will no equal symbol. So a separate test for cell !=
       R_NilValue is not needed. */
    if (TAG(cell) == symbol && CAR(cell) != R_UnboundValue)
	return cell;
    else {
	SEXP ncell = GET_BINDING_CELL(symbol, rho);
	if (ncell != R_NilValue)
	    SET_CACHED_BINDING(vcache, idx, ncell);
	else if (cell != R_NilValue && CAR(cell) == R_UnboundValue)
	    SET_CACHED_BINDING(vcache, idx, R_NilValue);
	return ncell;
    }
}

static void MISSING_ARGUMENT_ERROR(SEXP symbol)
{
    const char *n = CHAR(PRINTNAME(symbol));
    if(*n) error(_("argument \"%s\" is missing, with no default"), n);
    else error(_("argument is missing, with no default"));
}

#define MAYBE_MISSING_ARGUMENT_ERROR(symbol, keepmiss) \
    do { if (! keepmiss) MISSING_ARGUMENT_ERROR(symbol); } while (0)

static void UNBOUND_VARIABLE_ERROR(SEXP symbol)
{
    error(_("object '%s' not found"), CHAR(PRINTNAME(symbol)));
}

static R_INLINE SEXP FORCE_PROMISE(SEXP value, SEXP symbol, SEXP rho,
				   Rboolean keepmiss)
{
    if (PRVALUE(value) == R_UnboundValue) {
	/**** R_isMissing is inefficient */
	if (keepmiss && R_isMissing(symbol, rho))
	    value = R_MissingArg;
	else 
            value = forcePromise(value);
    }
    else 
        value = PRVALUE(value);
    return value;
}

static R_INLINE SEXP FIND_VAR_NO_CACHE(SEXP symbol, SEXP rho, SEXP cell)
{
    SEXP value;
    /* only need to search the current frame again if
       binding was special or frame is a base frame */
    if (cell != R_NilValue ||
	rho == R_BaseEnv || rho == R_BaseNamespace)
	value =  findVar(symbol, rho);
    else
	value =  findVar(symbol, ENCLOS(rho));
    return value;
}

static R_INLINE SEXP getvar(SEXP symbol, SEXP rho,
			    Rboolean dd, Rboolean keepmiss,
			    R_binding_cache_t vcache, int sidx)
{
    SEXP value;
    if (dd)
	value = ddfindVar(symbol, rho);
    else if (vcache != NULL) {
	SEXP cell = GET_BINDING_CELL_CACHE(symbol, rho, vcache, sidx);
	value = BINDING_VALUE(cell);
	if (value == R_UnboundValue)
	    value = FIND_VAR_NO_CACHE(symbol, rho, cell);
    }
    else
	value = findVar(symbol, rho);

    if (value == R_UnboundValue)
	UNBOUND_VARIABLE_ERROR(symbol);
    else if (value == R_MissingArg)
	MAYBE_MISSING_ARGUMENT_ERROR(symbol, keepmiss);
    else if (TYPEOF(value) == PROMSXP)
	value = FORCE_PROMISE(value, symbol, rho, keepmiss);
    else if (NAMEDCNT_EQ_0(value))
	SET_NAMEDCNT_1(value);
    return value;
}

#define INLINE_GETVAR
#ifdef INLINE_GETVAR
/* Try to handle the most common case as efficiently as possible.  If
   smallcache is true then a modulus operation on the index is not
   needed, nor is a check that a non-null value corresponds to the
   requested symbol. The symbol from the constant pool is also usually
   not needed. The test TYPOF(value) != SYMBOL rules out R_MissingArg
   and R_UnboundValue as these are implemented s symbols.  It also
   rules other symbols, but as those are rare they are handled by the
   getvar() call. */
#define DO_GETVAR(dd,keepmiss) do { \
    int sidx = GETOP(); \
    if (!dd && smallcache) { \
	SEXP cell = GET_SMALLCACHE_BINDING_CELL(vcache, sidx); \
	/* try fast handling of REALSXP, INTSXP, LGLSXP */ \
	/* (cell won't be R_NilValue or an active binding) */ \
	value = CAR(cell); \
	int type = TYPEOF(value); \
	switch(type) { \
	case REALSXP: \
	case INTSXP: \
	case LGLSXP: \
	    /* may be ok to skip this test: */ \
	    if (NAMEDCNT_EQ_0(value)) \
		SET_NAMEDCNT_1(value); \
	    R_Visible = TRUE; \
	    BCNPUSH(value); \
	    NEXT(); \
	} \
	if (cell != R_NilValue && ! IS_ACTIVE_BINDING(cell)) { \
	    value = CAR(cell); \
	    if (TYPEOF(value) != SYMSXP) {	\
		if (TYPEOF(value) == PROMSXP) {		\
		    SEXP pv = PRVALUE(value);		\
		    if (pv == R_UnboundValue) {		\
			SEXP symbol = VECTOR_ELT(constants, sidx);	\
			value = FORCE_PROMISE(value, symbol, rho, keepmiss); \
		    }							\
		    else value = pv;					\
		}							\
		else if (NAMEDCNT_EQ_0(value))				\
		    SET_NAMEDCNT_1(value);				\
		R_Visible = TRUE;					\
		BCNPUSH(value);						\
		NEXT();							\
	    }								\
	}								\
    }									\
    SEXP symbol = VECTOR_ELT(constants, sidx);				\
    R_Visible = TRUE;							\
    BCNPUSH(getvar(symbol, rho, dd, keepmiss, vcache, sidx));		\
    NEXT();								\
} while (0)
#else
#define DO_GETVAR(dd,keepmiss) do { \
  int sidx = GETOP(); \
  SEXP symbol = VECTOR_ELT(constants, sidx); \
  R_Visible = TRUE; \
  BCNPUSH(getvar(symbol, rho, dd, keepmiss, vcache, sidx));	\
  NEXT(); \
} while (0)
#endif

#define PUSHCALLARG(v) PUSHCALLARG_CELL(CONS(v, R_NilValue))

#define PUSHCALLARG_CELL(c) do { \
  SEXP __cell__ = (c); \
  if (GETSTACK(-2) == R_NilValue) SETSTACK(-2, __cell__); \
  else SETCDR(GETSTACK(-1), __cell__); \
  SETSTACK(-1, __cell__);	       \
} while (0)

static int tryDispatch(char *generic, SEXP call, SEXP x, SEXP rho, SEXP *pv)
{
  RCNTXT cntxt;
  SEXP pargs, rho1;
  int dispatched = FALSE;
  SEXP op = SYMVALUE(install(generic)); /**** avoid this */

  PROTECT(pargs = promiseArgsWith1Value(CDR(call), rho, x));

  /**** Minimal hack to try to handle the S4 case.  If we do the check
	and do not dispatch then some arguments beyond the first might
	have been evaluated; these will then be evaluated again by the
	compiled argument code. */
  if (IS_S4_OBJECT(x) && R_has_methods(op)) {
    SEXP val = R_possible_dispatch(call, op, pargs, rho, TRUE);
    if (val) {
      *pv = val;
      UNPROTECT(1);
      return TRUE;
    }
  }

  /* See comment at first usemethod() call in this file. LT */
  PROTECT(rho1 = NewEnvironment(R_NilValue, R_NilValue, rho));
  begincontext(&cntxt, CTXT_RETURN, call, rho1, rho, pargs, op);
  if (usemethod(generic, x, call, pargs, rho1, rho, R_BaseEnv, 0, pv))
    dispatched = TRUE;
  endcontext(&cntxt);
  UNPROTECT(2);
  return dispatched;
}

static int tryAssignDispatch(char *generic, SEXP call, SEXP lhs, SEXP rhs,
			     SEXP rho, SEXP *pv)
{
    int result;
    SEXP ncall, last, prom;

    PROTECT(ncall = duplicate(call));
    last = ncall;
    while (CDR(last) != R_NilValue)
	last = CDR(last);
    prom = mkPROMISE(CAR(last), rho);
    SET_PRVALUE(prom, rhs);
    INC_NAMEDCNT(rhs);
    SETCAR(last, prom);
    result = tryDispatch(generic, ncall, lhs, rho, pv);
    UNPROTECT(1);
    return result;
}

#define DO_STARTDISPATCH(generic) do { \
  SEXP call = VECTOR_ELT(constants, GETOP()); \
  int label = GETOP(); \
  value = GETSTACK(-1); \
  if (isObject(value) && tryDispatch(generic, call, value, rho, &value)) {\
    SETSTACK(-1, value);						\
    BC_CHECK_SIGINT(); \
    pc = codebase + label; \
  } \
  else { \
    SEXP tag = TAG(CDR(call)); \
    SEXP cell = CONS(value, R_NilValue); \
    BCNSTACKCHECK(3); \
    SETSTACK(0, call); \
    SETSTACK(1, cell); \
    SETSTACK(2, cell); \
    R_BCNodeStackTop += 3; \
    if (tag != R_NilValue) \
      SET_TAG(cell, CreateTag(tag)); \
  } \
  NEXT(); \
} while (0)

#define DO_DFLTDISPATCH(fun, symbol) do { \
  SEXP call = GETSTACK(-3); \
  SEXP args = GETSTACK(-2); \
  value = fun(call, symbol, args, rho); \
  R_BCNodeStackTop -= 3; \
  SETSTACK(-1, value); \
  NEXT(); \
} while (0)

#define DO_START_ASSIGN_DISPATCH(generic) do { \
  SEXP call = VECTOR_ELT(constants, GETOP()); \
  int label = GETOP(); \
  SEXP lhs = GETSTACK(-2); \
  SEXP rhs = GETSTACK(-1); \
  if (NAMEDCNT_GT_1(lhs) && lhs != R_NilValue) { \
    lhs = duplicate(lhs); \
    SETSTACK(-2, lhs); \
    SET_NAMEDCNT_1(lhs); \
  } \
  if (isObject(lhs) && \
      tryAssignDispatch(generic, call, lhs, rhs, rho, &value)) { \
    R_BCNodeStackTop--;	\
    SETSTACK(-1, value); \
    BC_CHECK_SIGINT(); \
    pc = codebase + label; \
  } \
  else { \
    SEXP tag = TAG(CDR(call)); \
    SEXP cell = CONS(lhs, R_NilValue); \
    BCNSTACKCHECK(3); \
    SETSTACK(0, call); \
    SETSTACK(1, cell); \
    SETSTACK(2, cell); \
    R_BCNodeStackTop += 3; \
    if (tag != R_NilValue) \
      SET_TAG(cell, CreateTag(tag)); \
  } \
  NEXT(); \
} while (0)

#define DO_DFLT_ASSIGN_DISPATCH(fun, symbol) do { \
  SEXP rhs = GETSTACK(-4); \
  SEXP call = GETSTACK(-3); \
  SEXP args = GETSTACK(-2); \
  PUSHCALLARG(rhs); \
  value = fun(call, symbol, args, rho, 0); \
  R_BCNodeStackTop -= 4; \
  SETSTACK(-1, value);	 \
  NEXT(); \
} while (0)

#define DO_STARTDISPATCH_N(generic) do { \
    int callidx = GETOP(); \
    int label = GETOP(); \
    value = GETSTACK(-1); \
    if (isObject(value)) { \
	SEXP call = VECTOR_ELT(constants, callidx); \
	if (tryDispatch(generic, call, value, rho, &value)) { \
	    SETSTACK(-1, value); \
	    BC_CHECK_SIGINT(); \
	    pc = codebase + label; \
	} \
    } \
    NEXT(); \
} while (0)

#define DO_START_ASSIGN_DISPATCH_N(generic) do { \
    int callidx = GETOP(); \
    int label = GETOP(); \
    SEXP lhs = GETSTACK(-2); \
    if (isObject(lhs)) { \
	SEXP call = VECTOR_ELT(constants, callidx); \
	SEXP rhs = GETSTACK(-1); \
	if (NAMEDCNT_GT_1(lhs) & lhs != R_NilValue) { \
	    lhs = duplicate(lhs); \
	    SETSTACK(-2, lhs); \
	    SET_NAMEDCNT_1(lhs); \
	} \
	if (tryAssignDispatch(generic, call, lhs, rhs, rho, &value)) { \
	    R_BCNodeStackTop--; \
	    SETSTACK(-1, value); \
	    BC_CHECK_SIGINT(); \
	    pc = codebase + label; \
	} \
    } \
    NEXT(); \
} while (0)

#define DO_ISTEST(fun) do { \
  SETSTACK(-1, fun(GETSTACK(-1)) ? R_TrueValue : R_FalseValue);	\
  NEXT(); \
} while(0)
#define DO_ISTYPE(type) do { \
  SETSTACK(-1, TYPEOF(GETSTACK(-1)) == type ? mkTrue() : mkFalse()); \
  NEXT(); \
} while (0)
#define isNumericOnly(x) (isNumeric(x) && ! isLogical(x))

#ifdef BC_PROFILING
#define NO_CURRENT_OPCODE -1
static int current_opcode = NO_CURRENT_OPCODE;
static int opcode_counts[OPCOUNT];
#endif

#define BC_COUNT_DELTA 1000

#define BC_CHECK_SIGINT() do { \
  if (++evalcount > BC_COUNT_DELTA) { \
      R_CheckUserInterrupt(); \
      evalcount = 0; \
  } \
} while (0)

static void loopWithContext(volatile SEXP code, volatile SEXP rho)
{
    RCNTXT cntxt;
    begincontext(&cntxt, CTXT_LOOP, R_NilValue, rho, R_BaseEnv, R_NilValue,
		 R_NilValue);
    if (SETJMP(cntxt.cjmpbuf) != CTXT_BREAK)
	bcEval(code, rho, FALSE);
    endcontext(&cntxt);
}

static R_INLINE int bcStackIndex(R_bcstack_t *s)
{
    SEXP idx = *s;
    switch(TYPEOF(idx)) {
    case INTSXP:
	if (LENGTH(idx) == 1 && INTEGER(idx)[0] != NA_INTEGER)
	    return INTEGER(idx)[0];
	else return -1;
    case REALSXP:
	if (LENGTH(idx) == 1) {
	    double val = REAL(idx)[0];
	    if (! ISNAN(val) && val <= INT_MAX && val > INT_MIN)
		return val;
	    else return -1;
	}
	else return -1;
    default: return -1;
    }
}

static R_INLINE void VECSUBSET_PTR(R_bcstack_t *sx, R_bcstack_t *si,
				   R_bcstack_t *sv, SEXP rho)
{
    SEXP idx, args, value;
    SEXP vec = GETSTACK_PTR(sx);
    int i = bcStackIndex(si) - 1;

    if (ATTRIB(vec) == R_NilValue && i >= 0) {
	switch (TYPEOF(vec)) {
	case REALSXP:
	    if (LENGTH(vec) <= i) break;
	    SETSTACK_REAL_PTR(sv, REAL(vec)[i]);
	    return;
	case INTSXP:
	    if (LENGTH(vec) <= i) break;
	    SETSTACK_INTEGER_PTR(sv, INTEGER(vec)[i]);
	    return;
	case LGLSXP:
	    if (LENGTH(vec) <= i) break;
	    SETSTACK_LOGICAL_PTR(sv, LOGICAL(vec)[i]);
	    return;
	case CPLXSXP:
	    if (LENGTH(vec) <= i) break;
	    SETSTACK_PTR(sv, ScalarComplex(COMPLEX(vec)[i]));
	    return;
	case RAWSXP:
	    if (LENGTH(vec) <= i) break;
	    SETSTACK_PTR(sv, ScalarRaw(RAW(vec)[i]));
	    return;
	}
    }

    /* fall through to the standard default handler */
    idx = GETSTACK_PTR(si);
    args = CONS(idx, R_NilValue);
    args = CONS(vec, args);
    PROTECT(args);
    value = do_subset_dflt(R_NilValue, R_SubsetSym, args, rho);
    UNPROTECT(1);
    SETSTACK_PTR(sv, value);
}

#define DO_VECSUBSET(rho) do { \
    VECSUBSET_PTR(R_BCNodeStackTop - 2, R_BCNodeStackTop - 1, \
		  R_BCNodeStackTop - 2, rho); \
    R_BCNodeStackTop--; \
} while(0)

static R_INLINE SEXP getMatrixDim(SEXP mat)
{
    if (! OBJECT(mat) &&
	TAG(ATTRIB(mat)) == R_DimSymbol &&
	CDR(ATTRIB(mat)) == R_NilValue) {
	SEXP dim = CAR(ATTRIB(mat));
	if (TYPEOF(dim) == INTSXP && LENGTH(dim) == 2)
	    return dim;
	else return R_NilValue;
    }
    else return R_NilValue;
}

static R_INLINE void DO_MATSUBSET(SEXP rho)
{
    SEXP idx, jdx, args, value;
    SEXP mat = GETSTACK(-3);
    SEXP dim = getMatrixDim(mat);

    if (dim != R_NilValue) {
	int i = bcStackIndex(R_BCNodeStackTop - 2);
	int j = bcStackIndex(R_BCNodeStackTop - 1);
	int nrow = INTEGER(dim)[0];
	int ncol = INTEGER(dim)[1];
	if (i > 0 && j > 0 && i <= nrow && j <= ncol) {
	    int k = i - 1 + nrow * (j - 1);
	    switch (TYPEOF(mat)) {
	    case REALSXP:
		if (LENGTH(mat) <= k) break;
		R_BCNodeStackTop -= 2;
		SETSTACK_REAL(-1, REAL(mat)[k]);
		return;
	    case INTSXP:
		if (LENGTH(mat) <= k) break;
		R_BCNodeStackTop -= 2;
		SETSTACK_INTEGER(-1, INTEGER(mat)[k]);
		return;
	    case LGLSXP:
		if (LENGTH(mat) <= k) break;
		R_BCNodeStackTop -= 2;
		SETSTACK_LOGICAL(-1, LOGICAL(mat)[k]);
		return;
	    case CPLXSXP:
		if (LENGTH(mat) <= k) break;
		R_BCNodeStackTop -= 2;
		SETSTACK(-1, ScalarComplex(COMPLEX(mat)[k]));
		return;
	    }
	}
    }

    /* fall through to the standard default handler */
    idx = GETSTACK(-2);
    jdx = GETSTACK(-1);
    args = CONS(jdx, R_NilValue);
    args = CONS(idx, args);
    args = CONS(mat, args);
    SETSTACK(-1, args); /* for GC protection */
    value = do_subset_dflt(R_NilValue, R_SubsetSym, args, rho);
    R_BCNodeStackTop -= 2;
    SETSTACK(-1, value);
}

#define INTEGER_TO_REAL(x) ((x) == NA_INTEGER ? NA_REAL : (x))
#define LOGICAL_TO_REAL(x) ((x) == NA_LOGICAL ? NA_REAL : (x))

static R_INLINE Rboolean setElementFromScalar(SEXP vec, int i, int typev,
					      scalar_value_t *v)
{
    if (i < 0) return FALSE;

    if (TYPEOF(vec) == REALSXP) {
	if (LENGTH(vec) <= i) return FALSE;
	switch(typev) {
	case REALSXP: REAL(vec)[i] = v->dval; return TRUE;
	case INTSXP: REAL(vec)[i] = INTEGER_TO_REAL(v->ival); return TRUE;
	case LGLSXP: REAL(vec)[i] = LOGICAL_TO_REAL(v->ival); return TRUE;
	}
    }
    else if (typev == TYPEOF(vec)) {
	if (LENGTH(vec) <= i) return FALSE;
	switch (typev) {
	case INTSXP: INTEGER(vec)[i] = v->ival; return TRUE;
	case LGLSXP: LOGICAL(vec)[i] = v->ival; return TRUE;
	}
    }
    return FALSE;
}

static R_INLINE void SETVECSUBSET_PTR(R_bcstack_t *sx, R_bcstack_t *srhs,
				      R_bcstack_t *si, R_bcstack_t *sv,
				      SEXP rho)
{
    SEXP idx, args, value;
    SEXP vec = GETSTACK_PTR(sx);

    if (NAMEDCNT_GT_1(vec)) {
	vec = duplicate(vec);
	SETSTACK_PTR(sx, vec);
    }
    else
	SET_NAMEDCNT_0(vec);

    if (ATTRIB(vec) == R_NilValue) {
	int i = bcStackIndex(si);
	if (i > 0) {
	    scalar_value_t v;
	    int typev = bcStackScalar(srhs, &v);
	    if (setElementFromScalar(vec, i - 1, typev, &v)) {
		SETSTACK_PTR(sv, vec);
		return;
	    }
	}
    }

    /* fall through to the standard default handler */
    value = GETSTACK_PTR(srhs);
    idx = GETSTACK_PTR(si);
    args = CONS(value, R_NilValue);
    SET_TAG(args, R_valueSym);
    args = CONS(idx, args);
    args = CONS(vec, args);
    PROTECT(args);
    vec = do_subassign_dflt(R_NilValue, R_SubassignSym, args, rho, 0);
    UNPROTECT(1);
    SETSTACK_PTR(sv, vec);
}

static R_INLINE void DO_SETVECSUBSET(SEXP rho)
{
    SETVECSUBSET_PTR(R_BCNodeStackTop - 3, R_BCNodeStackTop - 2,
		     R_BCNodeStackTop - 1, R_BCNodeStackTop - 3, rho);
    R_BCNodeStackTop -= 2;
}

static R_INLINE void DO_SETMATSUBSET(SEXP rho)
{
    SEXP dim, idx, jdx, args, value;
    SEXP mat = GETSTACK(-4);

    if (NAMEDCNT_GT_1(mat)) {
	mat = duplicate(mat);
	SETSTACK(-4, mat);
    }
    else
	SET_NAMEDCNT_0(mat);

    dim = getMatrixDim(mat);

    if (dim != R_NilValue) {
	int i = bcStackIndex(R_BCNodeStackTop - 2);
	int j = bcStackIndex(R_BCNodeStackTop - 1);
	int nrow = INTEGER(dim)[0];
	int ncol = INTEGER(dim)[1];
	if (i > 0 && j > 0 && i <= nrow && j <= ncol) {
	    scalar_value_t v;
	    int typev = bcStackScalar(R_BCNodeStackTop - 3, &v);
	    int k = i - 1 + nrow * (j - 1);
	    if (setElementFromScalar(mat, k, typev, &v)) {
		R_BCNodeStackTop -= 3;
		SETSTACK(-1, mat);
		return;
	    }
	}
    }

    /* fall through to the standard default handler */
    value = GETSTACK(-3);
    idx = GETSTACK(-2);
    jdx = GETSTACK(-1);
    args = CONS(value, R_NilValue);
    SET_TAG(args, R_valueSym);
    args = CONS(jdx, args);
    args = CONS(idx, args);
    args = CONS(mat, args);
    SETSTACK(-1, args); /* for GC protection */
    mat = do_subassign_dflt(R_NilValue, R_SubassignSym, args, rho, 0);
    R_BCNodeStackTop -= 3;
    SETSTACK(-1, mat);
}

#define FIXUP_SCALAR_LOGICAL(callidx, arg, op) do { \
	SEXP val = GETSTACK(-1); \
	if (TYPEOF(val) != LGLSXP || LENGTH(val) != 1) { \
	    if (!isNumber(val))	\
		errorcall(VECTOR_ELT(constants, callidx), \
			  _("invalid %s type in 'x %s y'"), arg, op);	\
	    SETSTACK(-1, ScalarLogical(asLogical(val))); \
	} \
    } while(0)

static R_INLINE void checkForMissings(SEXP args, SEXP call)
{
    SEXP a, c;
    int n, k;
    for (a = args, n = 1; a != R_NilValue; a = CDR(a), n++)
	if (CAR(a) == R_MissingArg) {
	    /* check for an empty argument in the call -- start from
	       the beginning in case of ... arguments */
	    if (call != R_NilValue) {
		for (k = 1, c = CDR(call); c != R_NilValue; c = CDR(c), k++)
		    if (CAR(c) == R_MissingArg)
			errorcall(call, "argument %d is empty", k);
	    }
	    /* An error from evaluating a symbol will already have
	       been signaled.  The interpreter, in evalList, does
	       _not_ signal an error for a call expression that
	       produces an R_MissingArg value; for example
	       
	           c(alist(a=)$a)

	       does not signal an error. If we decide we do want an
	       error in this case we can modify evalList for the
	       interpreter and here use the code below. */
#ifdef NO_COMPUTED_MISSINGS
	    /* otherwise signal a 'missing argument' error */
	    errorcall(call, "argument %d is missing", n);
#endif
	}
}

#define GET_VEC_LOOP_VALUE(var, pos) do {		\
    (var) = GETSTACK(pos);				\
    if (NAMEDCNT_GT_1(var)) {				\
	(var) = allocVector(TYPEOF(seq), 1);		\
	SETSTACK(pos, var);				\
	SET_NAMEDCNT_1(var);				\
    }							\
} while (0)

static SEXP bcEval(SEXP body, SEXP rho, Rboolean useCache)
{
  SEXP value, constants;
  BCODE *pc, *codebase;
  int ftype = 0;
  R_bcstack_t *oldntop = R_BCNodeStackTop;
  static int evalcount = 0;
#ifdef BC_INT_STACK
  IStackval *olditop = R_BCIntStackTop;
#endif
#ifdef BC_PROFILING
  int old_current_opcode = current_opcode;
#endif
#ifdef THREADED_CODE
  int which = 0;
#endif

  BC_CHECK_SIGINT();

  INITIALIZE_MACHINE();
  codebase = pc = BCCODE(body);
  constants = BCCONSTS(body);

  /* allow bytecode to be disabled for testing */
  if (R_disable_bytecode)
      return eval(bytecodeExpr(body), rho);

  /* check version */
  {
      int version = GETOP();
      if (version < R_bcMinVersion || version > R_bcVersion) {
	  if (version >= 2) {
	      static Rboolean warned = FALSE;
	      if (! warned) {
		  warned = TRUE;
		  warning(_("bytecode version mismatch; using eval"));
	      }
	      return eval(bytecodeExpr(body), rho);
	  }
	  else if (version < R_bcMinVersion)
	      error(_("bytecode version is too old"));
	  else error(_("bytecode version is too new"));
      }
  }

  R_binding_cache_t vcache = NULL;
  Rboolean smallcache = TRUE;
#ifdef USE_BINDING_CACHE
  if (useCache) {
      R_len_t n = LENGTH(constants);
# ifdef CACHE_MAX
      if (n > CACHE_MAX) {
	  n = CACHE_MAX;
	  smallcache = FALSE;
      }
# endif
# ifdef CACHE_ON_STACK
      /* initialize binding cache on the stack */
      vcache = R_BCNodeStackTop;
      if (R_BCNodeStackTop + n > R_BCNodeStackEnd)
	  nodeStackOverflow();
      while (n > 0) {
	  *R_BCNodeStackTop = R_NilValue;
	  R_BCNodeStackTop++;
	  n--;
      }
# else
      /* allocate binding cache and protect on stack */
      vcache = allocVector(VECSXP, n);
      BCNPUSH(vcache);
# endif
  }
#endif

  BEGIN_MACHINE {
    OP(BCMISMATCH, 0): error(_("byte code version mismatch"));
    OP(RETURN, 0): value = GETSTACK(-1); goto done;
    OP(GOTO, 1):
      {
	int label = GETOP();
	BC_CHECK_SIGINT();
	pc = codebase + label;
	NEXT();
      }
    OP(BRIFNOT, 2):
      {
	int callidx = GETOP();
	int label = GETOP();
	int cond;
	SEXP call = VECTOR_ELT(constants, callidx);
	value = BCNPOP();
	cond = asLogicalNoNA(value, call);
	if (! cond) {
	    BC_CHECK_SIGINT(); /**** only on back branch?*/
	    pc = codebase + label;
	}
	NEXT();
      }
    OP(POP, 0): BCNPOP_IGNORE_VALUE(); NEXT();
    OP(DUP, 0): BCNDUP(); NEXT();
    OP(PRINTVALUE, 0): PrintValue(BCNPOP()); NEXT();
    OP(STARTLOOPCNTXT, 1):
	{
	    SEXP code = VECTOR_ELT(constants, GETOP());
	    loopWithContext(code, rho);
	    NEXT();
	}
    OP(ENDLOOPCNTXT, 0): value = R_NilValue; goto done;
    OP(DOLOOPNEXT, 0): findcontext(CTXT_NEXT, rho, R_NilValue);
    OP(DOLOOPBREAK, 0): findcontext(CTXT_BREAK, rho, R_NilValue);
    OP(STARTFOR, 3):
      {
	SEXP seq = GETSTACK(-1);
	int callidx = GETOP();
	SEXP symbol = VECTOR_ELT(constants, GETOP());
	int label = GETOP();

	/* if we are iterating over a factor, coerce to character first */
	if (inherits(seq, "factor")) {
	    seq = asCharacterFactor(seq);
	    SETSTACK(-1, seq);
	}

	defineVar(symbol, R_NilValue, rho);
	BCNPUSH(GET_BINDING_CELL(symbol, rho));

	value = allocVector(INTSXP, 2);
	INTEGER(value)[0] = -1;
	if (isVector(seq))
	  INTEGER(value)[1] = LENGTH(seq);
	else if (isList(seq) || isNull(seq))
	  INTEGER(value)[1] = length(seq);
	else errorcall(VECTOR_ELT(constants, callidx),
		       _("invalid for() loop sequence"));
	BCNPUSH(value);

	/* bump up NAMED count of seq to avoid modification by loop code */
	INC_NAMEDCNT(seq);

	/* place initial loop variable value object on stack */
	switch(TYPEOF(seq)) {
	case LGLSXP:
	case INTSXP:
	case REALSXP:
	case CPLXSXP:
	case STRSXP:
	case RAWSXP:
	    value = allocVector(TYPEOF(seq), 1);
	    BCNPUSH(value);
	    break;
	default: BCNPUSH(R_NilValue);
	}

	BC_CHECK_SIGINT();
	pc = codebase + label;
	NEXT();
      }
    OP(STEPFOR, 1):
      {
	int label = GETOP();
	int i = ++(INTEGER(GETSTACK(-2))[0]);
	int n = INTEGER(GETSTACK(-2))[1];
	if (i < n) {
	  SEXP seq = GETSTACK(-4);
	  SEXP cell = GETSTACK(-3);
	  switch (TYPEOF(seq)) {
	  case LGLSXP:
	    GET_VEC_LOOP_VALUE(value, -1);
	    LOGICAL(value)[0] = LOGICAL(seq)[i];
	    break;
	  case INTSXP:
	    GET_VEC_LOOP_VALUE(value, -1);
	    INTEGER(value)[0] = INTEGER(seq)[i];
	    break;
	  case REALSXP:
	    GET_VEC_LOOP_VALUE(value, -1);
	    REAL(value)[0] = REAL(seq)[i];
	    break;
	  case CPLXSXP:
	    GET_VEC_LOOP_VALUE(value, -1);
	    COMPLEX(value)[0] = COMPLEX(seq)[i];
	    break;
	  case STRSXP:
	    GET_VEC_LOOP_VALUE(value, -1);
	    SET_STRING_ELT(value, 0, STRING_ELT(seq, i));
	    break;
	  case RAWSXP:
	    GET_VEC_LOOP_VALUE(value, -1);
	    RAW(value)[0] = RAW(seq)[i];
	    break;
	  case EXPRSXP:
	  case VECSXP:
	    value = VECTOR_ELT(seq, i);
	    SET_NAMEDCNT_MAX(value);
	    break;
	  case LISTSXP:
	    value = CAR(seq);
	    SETSTACK(-4, CDR(seq));
	    SET_NAMEDCNT_MAX(value);
	    break;
	  default:
	    error(_("invalid sequence argument in for loop"));
	  }
	  if (! SET_BINDING_VALUE(cell, value))
	      defineVar(BINDING_SYMBOL(cell), value, rho);
	  BC_CHECK_SIGINT();
	  pc = codebase + label;
	}
	NEXT();
      }
    OP(ENDFOR, 0):
      {
	R_BCNodeStackTop -= 3;
	SETSTACK(-1, R_NilValue);
	NEXT();
      }
    OP(SETLOOPVAL, 0):
      BCNPOP_IGNORE_VALUE(); SETSTACK(-1, R_NilValue); NEXT();
    OP(INVISIBLE,0): R_Visible = FALSE; NEXT();
    /**** for now LDCONST, LDTRUE, and LDFALSE duplicate/allocate to
	  be defensive against bad package C code */
    OP(LDCONST, 1):
      R_Visible = TRUE;
      value = VECTOR_ELT(constants, GETOP());
      /* make sure NAMED = 2 -- lower values might be safe in some cases but
	 not in general, especially if the constant pool was created by
	 unserializing a compiled expression. */
      /*if (NAMED(value) < 2) SET_NAMED(value, 2);*/
      BCNPUSH(duplicate(value));
      NEXT();
    OP(LDNULL, 0): R_Visible = TRUE; BCNPUSH(R_NilValue); NEXT();
    OP(LDTRUE, 0): R_Visible = TRUE; BCNPUSH(mkTrue()); NEXT();
    OP(LDFALSE, 0): R_Visible = TRUE; BCNPUSH(mkFalse()); NEXT();
    OP(GETVAR, 1): DO_GETVAR(FALSE, FALSE);
    OP(DDVAL, 1): DO_GETVAR(TRUE, FALSE);
    OP(SETVAR, 1):
      {
	int sidx = GETOP();
	SEXP loc;
	if (smallcache)
	    loc = GET_SMALLCACHE_BINDING_CELL(vcache, sidx);
	else {
	    SEXP symbol = VECTOR_ELT(constants, sidx);
	    loc = GET_BINDING_CELL_CACHE(symbol, rho, vcache, sidx);
	}
	value = GETSTACK(-1);
        INC_NAMEDCNT(value);
	if (! SET_BINDING_VALUE(loc, value)) {
	    SEXP symbol = VECTOR_ELT(constants, sidx);
	    PROTECT(value);
	    defineVar(symbol, value, rho);
	    UNPROTECT(1);
	}
	NEXT();
      }
    OP(GETFUN, 1):
      {
	/* get the function */
	SEXP symbol = VECTOR_ELT(constants, GETOP());
	value = findFun(symbol, rho);
	if(RTRACE(value)) {
            Rprintf("trace: ");
            PrintValue(symbol);
	}

	/* initialize the function type register, push the function, and
	   push space for creating the argument list. */
	ftype = TYPEOF(value);
	BCNSTACKCHECK(3);
	SETSTACK(0, value);
	SETSTACK(1, R_NilValue);
	SETSTACK(2, R_NilValue);
	R_BCNodeStackTop += 3;
	NEXT();
      }
    OP(GETGLOBFUN, 1):
      {
	/* get the function */
	SEXP symbol = VECTOR_ELT(constants, GETOP());
	value = findFun(symbol, R_GlobalEnv);
	if(RTRACE(value)) {
            Rprintf("trace: ");
            PrintValue(symbol);
	}

	/* initialize the function type register, push the function, and
	   push space for creating the argument list. */
	ftype = TYPEOF(value);
	BCNSTACKCHECK(3);
	SETSTACK(0, value);
	SETSTACK(1, R_NilValue);
	SETSTACK(2, R_NilValue);
	R_BCNodeStackTop += 3;
	NEXT();
      }
    OP(GETSYMFUN, 1):
      {
	/* get the function */
	SEXP symbol = VECTOR_ELT(constants, GETOP());
	value = SYMVALUE(symbol);
	if (TYPEOF(value) == PROMSXP) {
	    value = forcePromise(value);
	    SET_NAMEDCNT_MAX(value);
	}
	if(RTRACE(value)) {
            Rprintf("trace: ");
            PrintValue(symbol);
	}

	/* initialize the function type register, push the function, and
	   push space for creating the argument list. */
	ftype = TYPEOF(value);
	BCNSTACKCHECK(3);
	SETSTACK(0, value);
	SETSTACK(1, R_NilValue);
	SETSTACK(2, R_NilValue);
	R_BCNodeStackTop += 3;
	NEXT();
      }
    OP(GETBUILTIN, 1):
      {
	/* get the function */
	SEXP symbol = VECTOR_ELT(constants, GETOP());
	value = getPrimitive(symbol, BUILTINSXP);
	if (RTRACE(value)) {
            Rprintf("trace: ");
            PrintValue(symbol);
	}

	/* push the function and push space for creating the argument list. */
	ftype = TYPEOF(value);
	BCNSTACKCHECK(3);
	SETSTACK(0, value);
	SETSTACK(1, R_NilValue);
	SETSTACK(2, R_NilValue);
	R_BCNodeStackTop += 3;
	NEXT();
      }
    OP(GETINTLBUILTIN, 1):
      {
	/* get the function */
	SEXP symbol = VECTOR_ELT(constants, GETOP());
	value = INTERNAL(symbol);
	if (TYPEOF(value) != BUILTINSXP)
            error(_("no internal function \"%s\""), CHAR(PRINTNAME(symbol)));

	/* push the function and push space for creating the argument list. */
	ftype = TYPEOF(value);
	BCNSTACKCHECK(3);
	SETSTACK(0, value);
	SETSTACK(1, R_NilValue);
	SETSTACK(2, R_NilValue);
	R_BCNodeStackTop += 3;
	NEXT();
      }
    OP(CHECKFUN, 0):
      {
	/* check then the value on the stack is a function */
	value = GETSTACK(-1);
	if (TYPEOF(value) != CLOSXP && TYPEOF(value) != BUILTINSXP &&
	    TYPEOF(value) != SPECIALSXP)
	  error(_("attempt to apply non-function"));

	/* initialize the function type register, and push space for
	   creating the argument list. */
	ftype = TYPEOF(value);
	BCNSTACKCHECK(2);
	SETSTACK(0, R_NilValue);
	SETSTACK(1, R_NilValue);
	R_BCNodeStackTop += 2;
	NEXT();
      }
    OP(MAKEPROM, 1):
      {
	SEXP code = VECTOR_ELT(constants, GETOP());
	if (ftype != SPECIALSXP) {
	  if (ftype == BUILTINSXP)
	      value = bcEval(code, rho, TRUE);
	  else
	    value = mkPROMISE(code, rho);
	  PUSHCALLARG(value);
	}
	NEXT();
      }
    OP(DOMISSING, 0):
      {
	if (ftype != SPECIALSXP)
	  PUSHCALLARG(R_MissingArg);
	NEXT();
      }
    OP(SETTAG, 1):
      {
	SEXP tag = VECTOR_ELT(constants, GETOP());
	SEXP cell = GETSTACK(-1);
	if (ftype != SPECIALSXP && cell != R_NilValue)
	  SET_TAG(cell, CreateTag(tag));
	NEXT();
      }
    OP(DODOTS, 0):
      {
	if (ftype != SPECIALSXP) {
	  SEXP h = findVar(R_DotsSymbol, rho);
	  if (TYPEOF(h) == DOTSXP || h == R_NilValue) {
	    for (; h != R_NilValue; h = CDR(h)) {
	      SEXP val, cell;
	      if (ftype == BUILTINSXP) val = eval(CAR(h), rho);
	      else val = mkPROMISE(CAR(h), rho);
	      cell = CONS(val, R_NilValue);
	      PUSHCALLARG_CELL(cell);
	      if (TAG(h) != R_NilValue) SET_TAG(cell, CreateTag(TAG(h)));
	    }
	  }
	  else if (h != R_MissingArg)
	    error(_("'...' used in an incorrect context"));
	}
	NEXT();
      }
    OP(PUSHARG, 0): PUSHCALLARG(BCNPOP()); NEXT();
    /**** for now PUSHCONST, PUSHTRUE, and PUSHFALSE duplicate/allocate to
	  be defensive against bad package C code */
    OP(PUSHCONSTARG, 1):
      value = VECTOR_ELT(constants, GETOP());
      PUSHCALLARG(duplicate(value));
      NEXT();
    OP(PUSHNULLARG, 0): PUSHCALLARG(R_NilValue); NEXT();
    OP(PUSHTRUEARG, 0): PUSHCALLARG(mkTrue()); NEXT();
    OP(PUSHFALSEARG, 0): PUSHCALLARG(mkFalse()); NEXT();
    OP(CALL, 1):
      {
	SEXP fun = GETSTACK(-3);
	SEXP call = VECTOR_ELT(constants, GETOP());
	SEXP args = GETSTACK(-2);
	int flag;
	switch (ftype) {
	case BUILTINSXP:
	  checkForMissings(args, call);
	  flag = PRIMPRINT(fun);
	  R_Visible = flag != 1;
          value = CALL_PRIMFUN(call, fun, args, rho, 0);
	  if (flag < 2) R_Visible = flag != 1;
	  break;
	case SPECIALSXP:
	  flag = PRIMPRINT(fun);
	  R_Visible = flag != 1;
          value = CALL_PRIMFUN(call, fun, CDR(call), rho, 0);
	  if (flag < 2) R_Visible = flag != 1;
	  break;
	case CLOSXP:
	  value = applyClosure_v(call, fun, args, rho, R_BaseEnv, 0);
	  break;
	default: error(_("bad function"));
	}
	R_BCNodeStackTop -= 2;
	SETSTACK(-1, value);
	ftype = 0;
	NEXT();
      }
    OP(CALLBUILTIN, 1):
      {
	SEXP fun = GETSTACK(-3);
	SEXP call = VECTOR_ELT(constants, GETOP());
	SEXP args = GETSTACK(-2);
	int flag;
	const void *vmax = VMAXGET();
	if (TYPEOF(fun) != BUILTINSXP)
	  error(_("not a BUILTIN function"));
	flag = PRIMPRINT(fun);
	R_Visible = flag != 1;
        value = CALL_PRIMFUN(call, fun, args, rho, 0);
	if (flag < 2) R_Visible = flag != 1;
	VMAXSET(vmax);
	R_BCNodeStackTop -= 2;
	SETSTACK(-1, value);
	NEXT();
      }
    OP(CALLSPECIAL, 1):
      {
	SEXP call = VECTOR_ELT(constants, GETOP());
	SEXP symbol = CAR(call);
	SEXP fun = getPrimitive(symbol, SPECIALSXP);
	int flag;
	const void *vmax = VMAXGET();
	if (RTRACE(fun)) {
            Rprintf("trace: ");
            PrintValue(symbol);
	}
	BCNPUSH(fun);  /* for GC protection */
	flag = PRIMPRINT(fun);
	R_Visible = flag != 1;
        value = CALL_PRIMFUN(call, fun, CDR(call), rho, 0);
	if (flag < 2) R_Visible = flag != 1;
	VMAXSET(vmax);
	SETSTACK(-1, value); /* replaces fun on stack */
	NEXT();
      }
    OP(MAKECLOSURE, 1):
      {
	SEXP fb = VECTOR_ELT(constants, GETOP());
	SEXP forms = VECTOR_ELT(fb, 0);
	SEXP body = VECTOR_ELT(fb, 1);
	value = mkCLOSXP(forms, body, rho);
	BCNPUSH(value);
	NEXT();
      }
    OP(UMINUS, 1): Arith1(R_SubSym);
    OP(UPLUS, 1): Arith1(R_AddSym);
    OP(ADD, 1): FastBinary(+, PLUSOP, R_AddSym);
    OP(SUB, 1): FastBinary(-, MINUSOP, R_SubSym);
    OP(MUL, 1): FastBinary(*, TIMESOP, R_MulSym);
    OP(DIV, 1): FastBinary(/, DIVOP, R_DivSym);
    OP(EXPT, 1): Arith2(POWOP, R_ExptSym);
    OP(SQRT, 1): Math1(R_SqrtSym);
    OP(EXP, 1): Math1(R_ExpSym);
    OP(EQ, 1): FastRelop2(==, EQOP, R_EqSym);
    OP(NE, 1): FastRelop2(!=, NEOP, R_NeSym);
    OP(LT, 1): FastRelop2(<, LTOP, R_LtSym);
    OP(LE, 1): FastRelop2(<=, LEOP, R_LeSym);
    OP(GE, 1): FastRelop2(>=, GEOP, R_GeSym);
    OP(GT, 1): FastRelop2(>, GTOP, R_GtSym);
    OP(AND, 1): Builtin2(do_andor, R_AndSym, rho);
    OP(OR, 1): Builtin2(do_andor, R_OrSym, rho);
    OP(NOT, 1): Builtin1(do_not, R_NotSym, rho);
    OP(DOTSERR, 0): error(_("'...' used in an incorrect context"));
    OP(STARTASSIGN, 1):
      {
	int sidx = GETOP();
	SEXP symbol = VECTOR_ELT(constants, sidx);
	SEXP cell = GET_BINDING_CELL_CACHE(symbol, rho, vcache, sidx);
	value = BINDING_VALUE(cell);
	if (value == R_UnboundValue || NAMEDCNT(value) != 1) {
            /* Used to call EnsureLocal, now changed, so old code is here. */
            value = findVarInFrame3 (rho, symbol, TRUE);
            if (value != R_UnboundValue) {
                if (TYPEOF(value) == PROMSXP)
                    value = forcePromise(value);
        	if (!NAMEDCNT_GT_1(value)) 
                    goto in_frame;
            }
            else {
                if (rho != R_EmptyEnv) {
                    value = findVar (symbol, ENCLOS(rho));
                    if (TYPEOF(value) == PROMSXP)
                        value = forcePromise(value);
                }
                if (value == R_UnboundValue)
                    error(_("object '%s' not found"), CHAR(PRINTNAME(symbol)));
            }
            value = dup_top_level(value);
            set_var_in_frame (symbol, value, rho, TRUE, 3);
          in_frame: ;
        }
	BCNPUSH(value);
	BCNDUP2ND();
	/* top three stack entries are now RHS value, LHS value, RHS value */
	NEXT();
      }
    OP(ENDASSIGN, 1):
      {
	int sidx = GETOP();
	SEXP symbol = VECTOR_ELT(constants, sidx);
	SEXP cell = GET_BINDING_CELL_CACHE(symbol, rho, vcache, sidx);
	value = GETSTACK(-1); /* leave on stack for GC protection */
        INC_NAMEDCNT(value);
	if (! SET_BINDING_VALUE(cell, value))
	    defineVar(symbol, value, rho);
	R_BCNodeStackTop--; /* now pop LHS value off the stack */
	/* original right-hand side value is now on top of stack again */
	/* we do not duplicate the right-hand side value, so to be
	   conservative mark the value as NAMED = 2 */
	SET_NAMEDCNT_MAX(GETSTACK(-1));
	NEXT();
      }
    OP(STARTSUBSET, 2): DO_STARTDISPATCH("[");
    OP(DFLTSUBSET, 0): DO_DFLTDISPATCH(do_subset_dflt, R_SubsetSym);
    OP(STARTSUBASSIGN, 2): DO_START_ASSIGN_DISPATCH("[<-");
    OP(DFLTSUBASSIGN, 0):
      DO_DFLT_ASSIGN_DISPATCH(do_subassign_dflt, R_SubassignSym);
    OP(STARTC, 2): DO_STARTDISPATCH("c");
    OP(DFLTC, 0): DO_DFLTDISPATCH(do_c_dflt, R_CSym);
    OP(STARTSUBSET2, 2): DO_STARTDISPATCH("[[");
    OP(DFLTSUBSET2, 0): DO_DFLTDISPATCH(do_subset2_dflt, R_Subset2Sym);
    OP(STARTSUBASSIGN2, 2): DO_START_ASSIGN_DISPATCH("[[<-");
    OP(DFLTSUBASSIGN2, 0):
      DO_DFLT_ASSIGN_DISPATCH(do_subassign2_dflt, R_Subassign2Sym);
    OP(DOLLAR, 2):
      {
	int dispatched = FALSE;
	SEXP call = VECTOR_ELT(constants, GETOP());
	SEXP symbol = VECTOR_ELT(constants, GETOP());
	SEXP x = GETSTACK(-1);
	if (isObject(x)) {
	    SEXP ncall;
	    PROTECT(ncall = duplicate(call));
	    /**** hack to avoid evaluating the symbol */
	    SETCAR(CDDR(ncall), ScalarString(PRINTNAME(symbol)));
	    dispatched = tryDispatch("$", ncall, x, rho, &value);
	    UNPROTECT(1);
	}
	if (dispatched)
	    SETSTACK(-1, value);
	else
	    SETSTACK(-1, R_subset3_dflt(x, R_NilValue, symbol, R_NilValue));
	NEXT();
      }
    OP(DOLLARGETS, 2):
      {
	int dispatched = FALSE;
	SEXP call = VECTOR_ELT(constants, GETOP());
	SEXP symbol = VECTOR_ELT(constants, GETOP());
	SEXP x = GETSTACK(-2);
	SEXP rhs = GETSTACK(-1);
	if (NAMEDCNT_GT_1(x) && x != R_NilValue) {
	    x = duplicate(x);
	    SETSTACK(-2, x);
	    SET_NAMEDCNT_1(x);
	}
	if (isObject(x)) {
	    SEXP ncall, prom;
	    PROTECT(ncall = duplicate(call));
	    /**** hack to avoid evaluating the symbol */
	    SETCAR(CDDR(ncall), ScalarString(PRINTNAME(symbol)));
	    prom = mkPROMISE(CADDDR(ncall), rho);
	    SET_PRVALUE(prom, rhs);
            INC_NAMEDCNT(rhs);
	    SETCAR(CDR(CDDR(ncall)), prom);
	    dispatched = tryDispatch("$<-", ncall, x, rho, &value);
	    UNPROTECT(1);
	}
	if (! dispatched)
	  value = R_subassign3_dflt(call, x, symbol, rhs, 0);
	R_BCNodeStackTop--;
	SETSTACK(-1, value);
	NEXT();
      }
    OP(ISNULL, 0): DO_ISTEST(isNull);
    OP(ISLOGICAL, 0): DO_ISTYPE(LGLSXP);
    OP(ISINTEGER, 0): {
	SEXP arg = GETSTACK(-1);
	Rboolean test = (TYPEOF(arg) == INTSXP) && ! inherits(arg, "factor");
	SETSTACK(-1, test ? mkTrue() : mkFalse());
	NEXT();
      }
    OP(ISDOUBLE, 0): DO_ISTYPE(REALSXP);
    OP(ISCOMPLEX, 0): DO_ISTYPE(CPLXSXP);
    OP(ISCHARACTER, 0): DO_ISTYPE(STRSXP);
    OP(ISSYMBOL, 0): DO_ISTYPE(SYMSXP); /**** S4 thingy allowed now???*/
    OP(ISOBJECT, 0): DO_ISTEST(OBJECT);
    OP(ISNUMERIC, 0): DO_ISTEST(isNumericOnly);
    OP(VECSUBSET, 0): DO_VECSUBSET(rho); NEXT();
    OP(MATSUBSET, 0): DO_MATSUBSET(rho); NEXT();
    OP(SETVECSUBSET, 0): DO_SETVECSUBSET(rho); NEXT();
    OP(SETMATSUBSET, 0): DO_SETMATSUBSET(rho); NEXT();
    OP(AND1ST, 2): {
	int callidx = GETOP();
	int label = GETOP();
        FIXUP_SCALAR_LOGICAL(callidx, "'x'", "&&");
        value = GETSTACK(-1);
	if (LOGICAL(value)[0] == FALSE)
	    pc = codebase + label;
	NEXT();
    }
    OP(AND2ND, 1): {
	int callidx = GETOP();
	FIXUP_SCALAR_LOGICAL(callidx, "'y'", "&&");
        value = GETSTACK(-1);
	/* The first argument is TRUE or NA. If the second argument is
	   not TRUE then its value is the result. If the second
	   argument is TRUE, then the first argument's value is the
	   result. */
	if (LOGICAL(value)[0] != TRUE)
	    SETSTACK(-2, value);
	R_BCNodeStackTop -= 1;
	NEXT();
    }
    OP(OR1ST, 2):  {
	int callidx = GETOP();
	int label = GETOP();
        FIXUP_SCALAR_LOGICAL(callidx, "'x'", "||");
        value = GETSTACK(-1);
	if (LOGICAL(value)[0] != NA_LOGICAL && LOGICAL(value)[0]) /* is true */
	    pc = codebase + label;
	NEXT();
    }
    OP(OR2ND, 1):  {
	int callidx = GETOP();
	FIXUP_SCALAR_LOGICAL(callidx, "'y'", "||");
        value = GETSTACK(-1);
	/* The first argument is FALSE or NA. If the second argument is
	   not FALSE then its value is the result. If the second
	   argument is FALSE, then the first argument's value is the
	   result. */
	if (LOGICAL(value)[0] != FALSE)
	    SETSTACK(-2, value);
	R_BCNodeStackTop -= 1;
	NEXT();
    }
    OP(GETVAR_MISSOK, 1): DO_GETVAR(FALSE, TRUE);
    OP(DDVAL_MISSOK, 1): DO_GETVAR(TRUE, TRUE);
    OP(VISIBLE, 0): R_Visible = TRUE; NEXT();
    OP(SETVAR2, 1):
      {
	SEXP symbol = VECTOR_ELT(constants, GETOP());
	value = GETSTACK(-1);
	if (NAMEDCNT_GT_0(value)) {
	    value = duplicate(value);
	    SETSTACK(-1, value);
	}
	set_var_nonlocal (symbol, value, ENCLOS(rho), 3);
	NEXT();
      }
    OP(STARTASSIGN2, 1):
      {
	SEXP symbol = VECTOR_ELT(constants, GETOP());
	value = GETSTACK(-1);
	BCNPUSH(getvar(symbol, ENCLOS(rho), FALSE, FALSE, NULL, 0));
	BCNPUSH(value);
	/* top three stack entries are now RHS value, LHS value, RHS value */
	NEXT();
      }
    OP(ENDASSIGN2, 1):
      {
	SEXP symbol = VECTOR_ELT(constants, GETOP());
	value = BCNPOP();
	set_var_nonlocal (symbol, value, ENCLOS(rho), 3);
	/* original right-hand side value is now on top of stack again */
	/* we do not duplicate the right-hand side value, so to be
	   conservative mark the value as NAMED = 2 */
	SET_NAMEDCNT_MAX(GETSTACK(-1));
	NEXT();
      }
    OP(SETTER_CALL, 2):
      {
        SEXP lhs = GETSTACK(-5);
        SEXP rhs = GETSTACK(-4);
	SEXP fun = GETSTACK(-3);
	SEXP call = VECTOR_ELT(constants, GETOP());
	SEXP vexpr = VECTOR_ELT(constants, GETOP());
	SEXP args, prom, last;
	if (NAMEDCNT_GT_1(lhs) && lhs != R_NilValue) {
	  lhs = duplicate(lhs);
	  SETSTACK(-5, lhs);
	  SET_NAMEDCNT_1(lhs);
	}
	switch (ftype) {
	case BUILTINSXP:
	  /* push RHS value onto arguments with 'value' tag */
	  PUSHCALLARG(rhs);
	  SET_TAG(GETSTACK(-1), R_valueSym);
	  /* replace first argument with LHS value */
	  args = GETSTACK(-2);
	  SETCAR(args, lhs);
	  /* make the call */
	  checkForMissings(args, call);
          value = CALL_PRIMFUN(call, fun, args, rho, 0);
	  break;
	case SPECIALSXP:
	  /* duplicate arguments and put into stack for GC protection */
	  args = duplicate(CDR(call));
	  SETSTACK(-2, args);
	  /* insert evaluated promise for LHS as first argument */
          prom = mkPROMISE(R_TmpvalSymbol, rho);
	  SET_PRVALUE(prom, lhs);
          INC_NAMEDCNT(lhs);
	  SETCAR(args, prom);
	  /* insert evaluated promise for RHS as last argument */
	  last = args;
	  while (CDR(last) != R_NilValue)
	      last = CDR(last);
	  prom = mkPROMISE(vexpr, rho);
	  SET_PRVALUE(prom, rhs);
          INC_NAMEDCNT(rhs);
	  SETCAR(last, prom);
	  /* make the call */
          value = CALL_PRIMFUN(call, fun, args, rho, 0);
	  break;
	case CLOSXP:
	  /* push evaluated promise for RHS onto arguments with 'value' tag */
	  prom = mkPROMISE(vexpr, rho);
	  SET_PRVALUE(prom, rhs);
          INC_NAMEDCNT(rhs);
	  PUSHCALLARG(prom);
	  SET_TAG(GETSTACK(-1), R_valueSym);
	  /* replace first argument with evaluated promise for LHS */
          prom = mkPROMISE(R_TmpvalSymbol, rho);
	  SET_PRVALUE(prom, lhs);
          INC_NAMEDCNT(lhs);
	  args = GETSTACK(-2);
	  SETCAR(args, prom);
	  /* make the call */
	  value = applyClosure_v(call, fun, args, rho, R_BaseEnv, 0);
	  break;
	default: error(_("bad function"));
	}
	R_BCNodeStackTop -= 4;
	SETSTACK(-1, value);
	ftype = 0;
	NEXT();
      }
    OP(GETTER_CALL, 1):
      {
	SEXP lhs = GETSTACK(-5);
	SEXP fun = GETSTACK(-3);
	SEXP call = VECTOR_ELT(constants, GETOP());
	SEXP args, prom;
	switch (ftype) {
	case BUILTINSXP:
	  /* replace first argument with LHS value */
	  args = GETSTACK(-2);
	  SETCAR(args, lhs);
	  /* make the call */
	  checkForMissings(args, call);
          value = CALL_PRIMFUN(call, fun, args, rho, 0);
	  break;
	case SPECIALSXP:
	  /* duplicate arguments and put into stack for GC protection */
	  args = duplicate(CDR(call));
	  SETSTACK(-2, args);
	  /* insert evaluated promise for LHS as first argument */
          prom = mkPROMISE(R_TmpvalSymbol, rho);
	  SET_PRVALUE(prom, lhs);
          INC_NAMEDCNT(lhs);
	  SETCAR(args, prom);
	  /* make the call */
          value = CALL_PRIMFUN(call, fun, args, rho, 0);
	  break;
	case CLOSXP:
	  /* replace first argument with evaluated promise for LHS */
          prom = mkPROMISE(R_TmpvalSymbol, rho);
	  SET_PRVALUE(prom, lhs);
          INC_NAMEDCNT(lhs);
	  args = GETSTACK(-2);
	  SETCAR(args, prom);
	  /* make the call */
	  value = applyClosure_v(call, fun, args, rho, R_BaseEnv, 0);
	  break;
	default: error(_("bad function"));
	}
	R_BCNodeStackTop -= 2;
	SETSTACK(-1, value);
	ftype = 0;
	NEXT();
      }
    OP(SWAP, 0): {
	R_bcstack_t tmp = R_BCNodeStackTop[-1];
	R_BCNodeStackTop[-1] = R_BCNodeStackTop[-2];
	R_BCNodeStackTop[-2] = tmp;
	NEXT();
    }
    OP(DUP2ND, 0): BCNDUP2ND(); NEXT();
    OP(SWITCH, 4): {
       SEXP call = VECTOR_ELT(constants, GETOP());
       SEXP names = VECTOR_ELT(constants, GETOP());
       SEXP coffsets = VECTOR_ELT(constants, GETOP());
       SEXP ioffsets = VECTOR_ELT(constants, GETOP());
       value = BCNPOP();
       if (!isVector(value) || length(value) != 1)
	   errorcall(call, _("EXPR must be a length 1 vector"));
       if (TYPEOF(value) == STRSXP) {
	   int i, n, which;
	   if (names == R_NilValue)
	       errorcall(call, _("numeric EXPR required for switch() "
				 "without named alternatives"));
	   if (TYPEOF(coffsets) != INTSXP)
	       errorcall(call, _("bad character switch offsets"));
	   if (TYPEOF(names) != STRSXP || LENGTH(names) != LENGTH(coffsets))
	       errorcall(call, _("bad switch names"));
	   n = LENGTH(names);
	   which = n - 1;
	   for (i = 0; i < n - 1; i++)
	       if (ep_match_exprs(STRING_ELT(value, 0),
			          STRING_ELT(names, i))==1 /* exact */) {
		   which = i;
		   break;
	       }
	   pc = codebase + INTEGER(coffsets)[which];
       }
       else {
	   int which = asInteger(value) - 1;
	   if (TYPEOF(ioffsets) != INTSXP)
	       errorcall(call, _("bad numeric switch offsets"));
	   if (which < 0 || which >= LENGTH(ioffsets))
	       which = LENGTH(ioffsets) - 1;
	   pc = codebase + INTEGER(ioffsets)[which];
       }
       NEXT();
    }
    OP(RETURNJMP, 0): {
      value = BCNPOP();
      findcontext(CTXT_BROWSER | CTXT_FUNCTION, rho, value);
    }
    OP(STARTVECSUBSET, 2): DO_STARTDISPATCH_N("[");
    OP(STARTMATSUBSET, 2): DO_STARTDISPATCH_N("[");
    OP(STARTSETVECSUBSET, 2): DO_START_ASSIGN_DISPATCH_N("[<-");
    OP(STARTSETMATSUBSET, 2): DO_START_ASSIGN_DISPATCH_N("[<-");
    LASTOP;
  }

 done:
  R_BCNodeStackTop = oldntop;
#ifdef BC_INT_STACK
  R_BCIntStackTop = olditop;
#endif
#ifdef BC_PROFILING
  current_opcode = old_current_opcode;
#endif
  return value;
}

#ifdef THREADED_CODE
SEXP R_bcEncode(SEXP bytes)
{
    SEXP code;
    BCODE *pc;
    int *ipc, i, n, m, v;

    m = (sizeof(BCODE) + sizeof(int) - 1) / sizeof(int);

    n = LENGTH(bytes);
    ipc = INTEGER(bytes);

    v = ipc[0];
    if (v < R_bcMinVersion || v > R_bcVersion) {
	code = allocVector(INTSXP, m * 2);
	pc = (BCODE *) INTEGER(code);
	pc[0].i = v;
	pc[1].v = opinfo[BCMISMATCH_OP].addr;
	return code;
    }
    else {
	code = allocVector(INTSXP, m * n);
	pc = (BCODE *) INTEGER(code);

	for (i = 0; i < n; i++) pc[i].i = ipc[i];

	/* install the current version number */
	pc[0].i = R_bcVersion;

	for (i = 1; i < n;) {
	    int op = pc[i].i;
	    if (op < 0 || op >= OPCOUNT)
		error("unknown instruction code");
	    pc[i].v = opinfo[op].addr;
	    i += opinfo[op].argc + 1;
	}

	return code;
    }
}

static int findOp(void *addr)
{
    int i;

    for (i = 0; i < OPCOUNT; i++)
	if (opinfo[i].addr == addr)
	    return i;
    error(_("cannot find index for threaded code address"));
    return 0; /* not reached */
}

SEXP R_bcDecode(SEXP code) {
    int n, i, j, *ipc;
    BCODE *pc;
    SEXP bytes;

    int m = (sizeof(BCODE) + sizeof(int) - 1) / sizeof(int);

    n = LENGTH(code) / m;
    pc = (BCODE *) INTEGER(code);

    bytes = allocVector(INTSXP, n);
    ipc = INTEGER(bytes);

    /* copy the version number */
    ipc[0] = pc[0].i;

    for (i = 1; i < n;) {
	int op = findOp(pc[i].v);
	int argc = opinfo[op].argc;
	ipc[i] = op;
	i++;
	for (j = 0; j < argc; j++, i++)
	    ipc[i] = pc[i].i;
    }

    return bytes;
}
#else
SEXP R_bcEncode(SEXP x) { return x; }
SEXP R_bcDecode(SEXP x) { return duplicate(x); }
#endif

static SEXP do_mkcode(SEXP call, SEXP op, SEXP args, SEXP rho)
{
    SEXP bytes, consts, ans;

    checkArity(op, args);
    bytes = CAR(args);
    consts = CADR(args);
    ans = CONS(R_bcEncode(bytes), consts);
    SET_TYPEOF(ans, BCODESXP);
    return ans;
}

static SEXP do_bcclose(SEXP call, SEXP op, SEXP args, SEXP rho)
{
    SEXP forms, body, env;

    checkArity(op, args);
    forms = CAR(args);
    body = CADR(args);
    env = CADDR(args);

    CheckFormals(forms);

    if (! isByteCode(body))
	errorcall(call, _("invalid body"));

    if (isNull(env)) {
	error(_("use of NULL environment is defunct"));
	env = R_BaseEnv;
    } else
    if (!isEnvironment(env))
	errorcall(call, _("invalid environment"));

    return mkCLOSXP(forms, body, env);
}

static SEXP do_is_builtin_internal(SEXP call, SEXP op, SEXP args, SEXP rho)
{
    SEXP symbol, i;

    checkArity(op, args);
    symbol = CAR(args);

    if (!isSymbol(symbol))
	errorcall(call, _("invalid symbol"));

    if ((i = INTERNAL(symbol)) != R_NilValue && TYPEOF(i) == BUILTINSXP)
	return R_TrueValue;
    else
	return R_FalseValue;
}

static SEXP disassemble(SEXP bc)
{
  SEXP ans, dconsts;
  int i;
  SEXP code = BCODE_CODE(bc);
  SEXP consts = BCODE_CONSTS(bc);
  SEXP expr = BCODE_EXPR(bc);
  int nc = LENGTH(consts);

  PROTECT(ans = allocVector(VECSXP, expr != R_NilValue ? 4 : 3));
  SET_VECTOR_ELT(ans, 0, install(".Code"));
  SET_VECTOR_ELT(ans, 1, R_bcDecode(code));
  SET_VECTOR_ELT(ans, 2, allocVector(VECSXP, nc));
  if (expr != R_NilValue)
      SET_VECTOR_ELT(ans, 3, duplicate(expr));

  dconsts = VECTOR_ELT(ans, 2);
  for (i = 0; i < nc; i++) {
    SEXP c = VECTOR_ELT(consts, i);
    if (isByteCode(c))
      SET_VECTOR_ELT(dconsts, i, disassemble(c));
    else
      SET_VECTOR_ELT(dconsts, i, duplicate(c));
  }

  UNPROTECT(1);
  return ans;
}

static SEXP do_disassemble(SEXP call, SEXP op, SEXP args, SEXP rho)
{
  SEXP code;

  checkArity(op, args);
  code = CAR(args);
  if (! isByteCode(code))
    errorcall(call, _("argument is not a byte code object"));
  return disassemble(code);
}

static SEXP do_bcversion(SEXP call, SEXP op, SEXP args, SEXP rho)
{
  SEXP ans = allocVector(INTSXP, 1);
  INTEGER(ans)[0] = R_bcVersion;
  return ans;
}

static SEXP do_loadfile(SEXP call, SEXP op, SEXP args, SEXP env)
{
    SEXP file, s;
    FILE *fp;

    checkArity(op, args);

    PROTECT(file = coerceVector(CAR(args), STRSXP));

    if (! isValidStringF(file))
	errorcall(call, _("bad file name"));

    fp = RC_fopen(STRING_ELT(file, 0), "rb", TRUE);
    if (!fp)
	errorcall(call, _("unable to open 'file'"));
    s = R_LoadFromFile(fp, 0);
    fclose(fp);

    UNPROTECT(1);
    return s;
}

static SEXP do_savefile(SEXP call, SEXP op, SEXP args, SEXP env)
{
    FILE *fp;

    checkArity(op, args);

    if (!isValidStringF(CADR(args)))
	errorcall(call, _("'file' must be non-empty string"));
    if (TYPEOF(CADDR(args)) != LGLSXP)
	errorcall(call, _("'ascii' must be logical"));

    fp = RC_fopen(STRING_ELT(CADR(args), 0), "wb", TRUE);
    if (!fp)
	errorcall(call, _("unable to open 'file'"));

    R_SaveToFileV(CAR(args), fp, INTEGER(CADDR(args))[0], 0);

    fclose(fp);
    return R_NilValue;
}

#define R_COMPILED_EXTENSION ".Rc"

/* neither of these functions call R_ExpandFileName -- the caller
   should do that if it wants to */
char *R_CompiledFileName(char *fname, char *buf, size_t bsize)
{
    char *basename, *ext;

    /* find the base name and the extension */
    basename = Rf_strrchr(fname, FILESEP[0]);
    if (basename == NULL) basename = fname;
    ext = Rf_strrchr(basename, '.');

    if (ext != NULL && strcmp(ext, R_COMPILED_EXTENSION) == 0) {
	/* the supplied file name has the compiled file extension, so
	   just copy it to the buffer and return the buffer pointer */
	if (snprintf(buf, bsize, "%s", fname) < 0)
	    error(_("R_CompiledFileName: buffer too small"));
	return buf;
    }
    else if (ext == NULL) {
	/* if the requested file has no extention, make a name that
	   has the extenrion added on to the expanded name */
	if (snprintf(buf, bsize, "%s%s", fname, R_COMPILED_EXTENSION) < 0)
	    error(_("R_CompiledFileName: buffer too small"));
	return buf;
    }
    else {
	/* the supplied file already has an extention, so there is no
	   corresponding compiled file name */
	return NULL;
    }
}

FILE *R_OpenCompiledFile(char *fname, char *buf, size_t bsize)
{
    char *cname = R_CompiledFileName(fname, buf, bsize);

    if (cname != NULL && R_FileExists(cname) &&
	(strcmp(fname, cname) == 0 ||
	 ! R_FileExists(fname) ||
	 R_FileMtime(cname) > R_FileMtime(fname)))
	/* the compiled file cname exists, and either fname does not
	   exist, or it is the same as cname, or both exist and cname
	   is newer */
	return R_fopen(buf, "rb");
    else return NULL;
}

static SEXP do_growconst(SEXP call, SEXP op, SEXP args, SEXP env)
{
    SEXP constBuf, ans;
    int i, n;

    checkArity(op, args);
    constBuf = CAR(args);
    if (TYPEOF(constBuf) != VECSXP)
	error(_("constant buffer must be a generic vector"));

    n = LENGTH(constBuf);
    ans = allocVector(VECSXP, 2 * n);
    for (i = 0; i < n; i++)
	SET_VECTOR_ELT(ans, i, VECTOR_ELT(constBuf, i));

    return ans;
}

static SEXP do_putconst(SEXP call, SEXP op, SEXP args, SEXP env)
{
    SEXP constBuf, x;
    int i, constCount;

    checkArity(op, args);

    constBuf = CAR(args);
    if (TYPEOF(constBuf) != VECSXP)
	error(_("constBuf must be a generic vector"));

    constCount = asInteger(CADR(args));
    if (constCount < 0 || constCount >= LENGTH(constBuf))
	error(_("bad constCount value"));

    x = CADDR(args);

    /* check for a match and return index if one is found */
    for (i = 0; i < constCount; i++) {
	SEXP y = VECTOR_ELT(constBuf, i);
	if (x == y || R_compute_identical(x, y, 0))
	    return ScalarInteger(i);
    }

    /* otherwise insert the constant and return index */
    SET_VECTOR_ELT(constBuf, constCount, x);
    return ScalarInteger(constCount);
}

static SEXP do_getconst(SEXP call, SEXP op, SEXP args, SEXP env)
{
    SEXP constBuf, ans;
    int i, n;

    checkArity(op, args);
    constBuf = CAR(args);
    n = asInteger(CADR(args));

    if (TYPEOF(constBuf) != VECSXP)
	error(_("constant buffer must be a generic vector"));
    if (n < 0 || n > LENGTH(constBuf))
	error(_("bad constant count"));

    ans = allocVector(VECSXP, n);
    for (i = 0; i < n; i++)
	SET_VECTOR_ELT(ans, i, VECTOR_ELT(constBuf, i));

    return ans;
}

#ifdef BC_PROFILING
SEXP R_getbcprofcounts()
{
    SEXP val;
    int i;

    val = allocVector(INTSXP, OPCOUNT);
    for (i = 0; i < OPCOUNT; i++)
	INTEGER(val)[i] = opcode_counts[i];
    return val;
}

static void dobcprof(int sig)
{
    if (current_opcode >= 0 && current_opcode < OPCOUNT)
	opcode_counts[current_opcode]++;
    signal(SIGPROF, dobcprof);
}

SEXP R_startbcprof()
{
    struct itimerval itv;
    int interval;
    double dinterval = 0.02;
    int i;

    if (R_Profiling)
	error(_("profile timer in use"));
    if (bc_profiling)
	error(_("already byte code profiling"));

    /* according to man setitimer, it waits until the next clock
       tick, usually 10ms, so avoid too small intervals here */
    interval = 1e6 * dinterval + 0.5;

    /* initialize the profile data */
    current_opcode = NO_CURRENT_OPCODE;
    for (i = 0; i < OPCOUNT; i++)
	opcode_counts[i] = 0;

    signal(SIGPROF, dobcprof);

    itv.it_interval.tv_sec = 0;
    itv.it_interval.tv_usec = interval;
    itv.it_value.tv_sec = 0;
    itv.it_value.tv_usec = interval;
    if (setitimer(ITIMER_PROF, &itv, NULL) == -1)
	error(_("setting profile timer failed"));

    bc_profiling = TRUE;

    return R_NilValue;
}

static void dobcprof_null(int sig)
{
    signal(SIGPROF, dobcprof_null);
}

SEXP R_stopbcprof()
{
    struct itimerval itv;

    if (! bc_profiling)
	error(_("not byte code profiling"));

    itv.it_interval.tv_sec = 0;
    itv.it_interval.tv_usec = 0;
    itv.it_value.tv_sec = 0;
    itv.it_value.tv_usec = 0;
    setitimer(ITIMER_PROF, &itv, NULL);
    signal(SIGPROF, dobcprof_null);

    bc_profiling = FALSE;

    return R_NilValue;
}
#else
SEXP R_getbcprofcounts() { return R_NilValue; }
SEXP R_startbcprof() { return R_NilValue; }
SEXP R_stopbcprof() { return R_NilValue; }
#endif

/* end of byte code section */

static SEXP do_setnumthreads(SEXP call, SEXP op, SEXP args, SEXP rho)
{
    int old = R_num_math_threads, new;
    checkArity(op, args);
    new = asInteger(CAR(args));
    if (new >= 0 && new <= R_max_num_math_threads)
	R_num_math_threads = new;
    return ScalarIntegerMaybeConst(old);
}

static SEXP do_setmaxnumthreads(SEXP call, SEXP op, SEXP args, SEXP rho)
{
    int old = R_max_num_math_threads, new;
    checkArity(op, args);
    new = asInteger(CAR(args));
    if (new >= 0) {
	R_max_num_math_threads = new;
	if (R_num_math_threads > R_max_num_math_threads)
	    R_num_math_threads = R_max_num_math_threads;
    }
    return ScalarIntegerMaybeConst(old);
}

/* FUNTAB entries defined in this source file. See names.c for documentation. */

attribute_hidden FUNTAB R_FunTab_eval[] =
{
/* printname	c-entry		offset	eval	arity	pp-kind	     precedence	rightassoc */

{"if",		do_if,		0,	1200,	-1,	{PP_IF,	     PREC_FN,	  1}},
{"for",		do_for,		0,	100,	-1,	{PP_FOR,     PREC_FN,	  0}},
{"while",	do_while,	0,	100,	-1,	{PP_WHILE,   PREC_FN,	  0}},
{"repeat",	do_repeat,	0,	100,	-1,	{PP_REPEAT,  PREC_FN,	  0}},
{"break",	do_break, CTXT_BREAK,	0,	-1,	{PP_BREAK,   PREC_FN,	  0}},
{"next",	do_break, CTXT_NEXT,	0,	-1,	{PP_NEXT,    PREC_FN,	  0}},
{"(",		do_paren,	0,	1000,	1,	{PP_PAREN,   PREC_FN,	  0}},
{"{",		do_begin,	0,	1200,	-1,	{PP_CURLY,   PREC_FN,	  0}},
{"return",	do_return,	0,	0,	-1,	{PP_RETURN,  PREC_FN,	  0}},
{"function",	do_function,	0,	0,	-1,	{PP_FUNCTION,PREC_FN,	  0}},
{"<-",		do_set,		1,	1100,	2,	{PP_ASSIGN,  PREC_LEFT,	  1}},
{"=",		do_set,		3,	1100,	2,	{PP_ASSIGN,  PREC_EQ,	  1}},
{"<<-",		do_set,		2,	1100,	2,	{PP_ASSIGN2, PREC_LEFT,	  1}},
{"eval",	do_eval,	0,	1211,	3,	{PP_FUNCALL, PREC_FN,	0}},
{"eval.with.vis",do_eval,	1,	1211,	3,	{PP_FUNCALL, PREC_FN,	0}},
{"Recall",	do_recall,	0,	210,	-1,	{PP_FUNCALL, PREC_FN,	  0}},

{"Rprof",	do_Rprof,	0,	11,	4,	{PP_FUNCALL, PREC_FN,	0}},
{"enableJIT",    do_enablejit,  0,      11,     1,      {PP_FUNCALL, PREC_FN, 0}},
{"compilePKGS", do_compilepkgs, 0,      11,     1,      {PP_FUNCALL, PREC_FN, 0}},
{"withVisible", do_withVisible,	1,	10,	1,	{PP_FUNCALL, PREC_FN,	0}},

{"mkCode",     do_mkcode,       0,      11,     2,      {PP_FUNCALL, PREC_FN, 0}},
{"bcClose",    do_bcclose,      0,      11,     3,      {PP_FUNCALL, PREC_FN, 0}},
{"is.builtin.internal", do_is_builtin_internal, 0, 11, 1, {PP_FUNCALL, PREC_FN, 0}},
{"disassemble", do_disassemble, 0,      11,     1,      {PP_FUNCALL, PREC_FN, 0}},
{"bcVersion", do_bcversion,     0,      11,     0,      {PP_FUNCALL, PREC_FN, 0}},
{"load.from.file", do_loadfile, 0,      11,     1,      {PP_FUNCALL, PREC_FN, 0}},
{"save.to.file", do_savefile,   0,      11,     3,      {PP_FUNCALL, PREC_FN, 0}},
{"growconst", do_growconst,     0,      11,     1,      {PP_FUNCALL, PREC_FN, 0}},
{"putconst", do_putconst,       0,      11,     3,      {PP_FUNCALL, PREC_FN, 0}},
{"getconst", do_getconst,       0,      11,     2,      {PP_FUNCALL, PREC_FN, 0}},

{"setNumMathThreads", do_setnumthreads,      0, 11, 1,  {PP_FUNCALL, PREC_FN, 0}},
{"setMaxNumMathThreads", do_setmaxnumthreads,0, 11, 1,  {PP_FUNCALL, PREC_FN, 0}},

{NULL,		NULL,		0,	0,	0,	{PP_INVALID, PREC_FN,	0}},
};<|MERGE_RESOLUTION|>--- conflicted
+++ resolved
@@ -1035,14 +1035,6 @@
     /* Get the srcref record from the closure object */
     
     R_Srcref = getAttrib(op, R_SrcrefSymbol);
-<<<<<<< HEAD
-    
-    /* The default return value is NULL.  FIXME: Is this really needed
-       or do we always get a sensible value returned?  */
-
-    tmp = R_NilValue;
-=======
->>>>>>> 096cb91d
 
     /* Debugging */
 
