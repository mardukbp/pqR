/*
 *  pqR : A pretty quick version of R
 *  Copyright (C) 2013, 2014 by Radford M. Neal
 *
 *  Based on R : A Computer Language for Statistical Data Analysis
 *  Copyright (C) 1995, 1996	Robert Gentleman and Ross Ihaka
 *  Copyright (C) 1998--2011	The R Development Core Team.
 *
 *  The changes in pqR from R-2.15.0 distributed by the R Core Team are
 *  documented in the NEWS and MODS files in the top-level source directory.
 *
 *  This program is free software; you can redistribute it and/or modify
 *  it under the terms of the GNU General Public License as published by
 *  the Free Software Foundation; either version 2 of the License, or
 *  (at your option) any later version.
 *
 *  This program is distributed in the hope that it will be useful,
 *  but WITHOUT ANY WARRANTY; without even the implied warranty of
 *  MERCHANTABILITY or FITNESS FOR A PARTICULAR PURPOSE.  See the
 *  GNU General Public License for more details.
 *
 *  You should have received a copy of the GNU General Public License
 *  along with this program; if not, a copy is available at
 *  http://www.r-project.org/Licenses/
 */


#undef HASHING

#ifdef HAVE_CONFIG_H
# include <config.h>
#endif

#ifdef HAVE_ALLOCA_H
# include <alloca.h>
#endif

#define USE_FAST_PROTECT_MACROS
#define R_USE_SIGNALS 1
#include <Defn.h>
#include <Rinterface.h>
#include <Fileio.h>

#include "arithmetic.h"

#include <helpers/helpers-app.h>


/* Bit flags that say whether each SEXP type evaluates to itself.  Used via
   SELF_EVAL(t), which says whether something of type t evaluates to itself. 
   Relies on the type field being 5 bits, so that the shifts below will not
   exceed the capacity of a 32-bit word.  (Also assumes, of course, that these
   shifts and adds will be done at compile time.) */

#define SELF_EVAL_TYPES ( \
  (1<<NILSXP) + \
  (1<<LISTSXP) + \
  (1<<LGLSXP) + \
  (1<<INTSXP) + \
  (1<<REALSXP) + \
  (1<<STRSXP) + \
  (1<<CPLXSXP) + \
  (1<<RAWSXP) + \
  (1<<S4SXP) + \
  (1<<SPECIALSXP) + \
  (1<<BUILTINSXP) + \
  (1<<ENVSXP) + \
  (1<<CLOSXP) + \
  (1<<VECSXP) + \
  (1<<EXTPTRSXP) + \
  (1<<WEAKREFSXP) + \
  (1<<EXPRSXP) )

#define SELF_EVAL(t) ((SELF_EVAL_TYPES>>(t))&1)


/* Macro version of findVarPendingOK, for speed when symbol is found
   from LASTSYMBINDING.  Doesn't set R_binding_cell. */

#define FIND_VAR_PENDING_OK(sym,rho) \
( LASTSYMENV(sym) != (rho) ? findVarPendingOK(sym,rho) \
    : CAR(LASTSYMBINDING(sym)) != R_UnboundValue ? CAR(LASTSYMBINDING(sym)) \
    : (LASTSYMENV(sym) = NULL, findVarPendingOK(sym,rho)) \
)

/* Macro version of findFun, for speed when a special symbol is found in
   the base environmet. */

#define FINDFUN(res,symbol,rho) do { \
    if (SPEC_SYM(symbol)) { \
        SEXP rho_ = rho; \
        while (NO_SPEC_SYM(rho_)) /* note that NO_SPEC_SYM(R_EmptyEnv) is 0 */ \
            rho_ = ENCLOS(rho_); \
        if (rho_ == R_GlobalEnv && BASE_CACHE(symbol) \
                                && !IS_ACTIVE_BINDING(symbol)) \
            res = SYMVALUE(symbol); \
        else \
            res = findFun(symbol,rho_); \
    } \
    else \
        res = findFun(symbol,rho); \
} while (0)


#define ARGUSED(x) LEVELS(x)

static SEXP bcEval(SEXP, SEXP, Rboolean);

/*#define BC_PROFILING*/
#ifdef BC_PROFILING
static Rboolean bc_profiling = FALSE;
#endif

static int R_Profiling = 0;

#ifdef R_PROFILING

/* BDR 2000-07-15
   Profiling is now controlled by the R function Rprof(), and should
   have negligible cost when not enabled.
*/

/* A simple mechanism for profiling R code.  When R_PROFILING is
   enabled, eval will write out the call stack every PROFSAMPLE
   microseconds using the SIGPROF handler triggered by timer signals
   from the ITIMER_PROF timer.  Since this is the same timer used by C
   profiling, the two cannot be used together.  Output is written to
   the file PROFOUTNAME.  This is a plain text file.  The first line
   of the file contains the value of PROFSAMPLE.  The remaining lines
   each give the call stack found at a sampling point with the inner
   most function first.

   To enable profiling, recompile eval.c with R_PROFILING defined.  It
   would be possible to selectively turn profiling on and off from R
   and to specify the file name from R as well, but for now I won't
   bother.

   The stack is traced by walking back along the context stack, just
   like the traceback creation in jump_to_toplevel.  One drawback of
   this approach is that it does not show BUILTIN's since they don't
   get a context.  With recent changes to pos.to.env it seems possible
   to insert a context around BUILTIN calls to that they show up in
   the trace.  Since there is a cost in establishing these contexts,
   they are only inserted when profiling is enabled. [BDR: we have since
   also added contexts for the BUILTIN calls to foreign code.]

   One possible advantage of not tracing BUILTIN's is that then
   profiling adds no cost when the timer is turned off.  This would be
   useful if we want to allow profiling to be turned on and off from
   within R.

   One thing that makes interpreting profiling output tricky is lazy
   evaluation.  When an expression f(g(x)) is profiled, lazy
   evaluation will cause g to be called inside the call to f, so it
   will appear as if g is called by f.

   L. T.  */

#ifdef Win32
# define WIN32_LEAN_AND_MEAN 1
# include <windows.h>		/* for CreateEvent, SetEvent */
# include <process.h>		/* for _beginthread, _endthread */
#else
# ifdef HAVE_SYS_TIME_H
#  include <sys/time.h>
# endif
# include <signal.h>
#endif /* not Win32 */

static FILE *R_ProfileOutfile = NULL;
static int R_Mem_Profiling=0;
extern void get_current_mem(unsigned long *,unsigned long *,unsigned long *); /* in memory.c */
extern unsigned long get_duplicate_counter(void);  /* in duplicate.c */
extern void reset_duplicate_counter(void);         /* in duplicate.c */

#ifdef Win32
HANDLE MainThread;
HANDLE ProfileEvent;

static void doprof(void)
{
    RCNTXT *cptr;
    char buf[1100];
    unsigned long bigv, smallv, nodes;
    int len;

    buf[0] = '\0';
    SuspendThread(MainThread);
    if (R_Mem_Profiling){
	    get_current_mem(&smallv, &bigv, &nodes);
	    if((len = strlen(buf)) < 1000) {
		sprintf(buf+len, ":%ld:%ld:%ld:%ld:", smallv, bigv,
		     nodes, get_duplicate_counter());
	    }
	    reset_duplicate_counter();
    }
    for (cptr = R_GlobalContext; cptr; cptr = cptr->nextcontext) {
	if ((cptr->callflag & (CTXT_FUNCTION | CTXT_BUILTIN))
	    && TYPEOF(cptr->call) == LANGSXP) {
	    SEXP fun = CAR(cptr->call);
	    if(strlen(buf) < 1000) {
		strcat(buf, TYPEOF(fun) == SYMSXP ? CHAR(PRINTNAME(fun)) :
		       "<Anonymous>");
		strcat(buf, " ");
	    }
	}
    }
    ResumeThread(MainThread);
    if(strlen(buf))
	fprintf(R_ProfileOutfile, "%s\n", buf);
}

/* Profiling thread main function */
static void __cdecl ProfileThread(void *pwait)
{
    int wait = *((int *)pwait);

    SetThreadPriority(GetCurrentThread(), THREAD_PRIORITY_HIGHEST);
    while(WaitForSingleObject(ProfileEvent, wait) != WAIT_OBJECT_0) {
	doprof();
    }
}
#else /* not Win32 */
static void doprof(int sig)
{
    RCNTXT *cptr;
    int newline = 0;
    unsigned long bigv, smallv, nodes;
    if (R_Mem_Profiling){
	    get_current_mem(&smallv, &bigv, &nodes);
	    if (!newline) newline = 1;
	    fprintf(R_ProfileOutfile, ":%ld:%ld:%ld:%ld:", smallv, bigv,
		     nodes, get_duplicate_counter());
	    reset_duplicate_counter();
    }
    for (cptr = R_GlobalContext; cptr; cptr = cptr->nextcontext) {
	if ((cptr->callflag & (CTXT_FUNCTION | CTXT_BUILTIN))
	    && TYPEOF(cptr->call) == LANGSXP) {
	    SEXP fun = CAR(cptr->call);
	    if (!newline) newline = 1;
	    fprintf(R_ProfileOutfile, "\"%s\" ",
		    TYPEOF(fun) == SYMSXP ? CHAR(PRINTNAME(fun)) :
		    "<Anonymous>");
	}
    }
    if (newline) fprintf(R_ProfileOutfile, "\n");
    signal(SIGPROF, doprof);
}

static void doprof_null(int sig)
{
    signal(SIGPROF, doprof_null);
}
#endif /* not Win32 */


static void R_EndProfiling(void)
{
#ifdef Win32
    SetEvent(ProfileEvent);
    CloseHandle(MainThread);
#else /* not Win32 */
    struct itimerval itv;

    itv.it_interval.tv_sec = 0;
    itv.it_interval.tv_usec = 0;
    itv.it_value.tv_sec = 0;
    itv.it_value.tv_usec = 0;
    setitimer(ITIMER_PROF, &itv, NULL);
    signal(SIGPROF, doprof_null);
#endif /* not Win32 */
    if(R_ProfileOutfile) fclose(R_ProfileOutfile);
    R_ProfileOutfile = NULL;
    R_Profiling = 0;
}

static void R_InitProfiling(SEXP filename, int append, double dinterval, int mem_profiling)
{
#ifndef Win32
    struct itimerval itv;
#else
    int wait;
    HANDLE Proc = GetCurrentProcess();
#endif
    int interval;

    interval = 1e6 * dinterval + 0.5;
    if(R_ProfileOutfile != NULL) R_EndProfiling();
    R_ProfileOutfile = RC_fopen(filename, append ? "a" : "w", TRUE);
    if (R_ProfileOutfile == NULL)
	error(_("Rprof: cannot open profile file '%s'"),
	      translateChar(filename));
    if(mem_profiling)
	fprintf(R_ProfileOutfile, "memory profiling: sample.interval=%d\n", interval);
    else
	fprintf(R_ProfileOutfile, "sample.interval=%d\n", interval);

    R_Mem_Profiling=mem_profiling;
    if (mem_profiling)
	reset_duplicate_counter();

#ifdef Win32
    /* need to duplicate to make a real handle */
    DuplicateHandle(Proc, GetCurrentThread(), Proc, &MainThread,
		    0, FALSE, DUPLICATE_SAME_ACCESS);
    wait = interval/1000;
    if(!(ProfileEvent = CreateEvent(NULL, FALSE, FALSE, NULL)) ||
       (_beginthread(ProfileThread, 0, &wait) == -1))
	R_Suicide("unable to create profiling thread");
    Sleep(wait/2); /* suspend this thread to ensure that the other one starts */
#else /* not Win32 */
    signal(SIGPROF, doprof);

    itv.it_interval.tv_sec = 0;
    itv.it_interval.tv_usec = interval;
    itv.it_value.tv_sec = 0;
    itv.it_value.tv_usec = interval;
    if (setitimer(ITIMER_PROF, &itv, NULL) == -1)
	R_Suicide("setting profile timer failed");
#endif /* not Win32 */
    R_Profiling = 1;
}

static SEXP do_Rprof(SEXP call, SEXP op, SEXP args, SEXP rho)
{
    SEXP filename;
    int append_mode, mem_profiling;
    double dinterval;

#ifdef BC_PROFILING
    if (bc_profiling) {
	warning(_("can't use R profiling while byte code profiling"));
	return R_NilValue;
    }
#endif
    checkArity(op, args);
    if (!isString(CAR(args)) || (LENGTH(CAR(args))) != 1)
	error(_("invalid '%s' argument"), "filename");
    append_mode = asLogical(CADR(args));
    dinterval = asReal(CADDR(args));
    mem_profiling = asLogical(CADDDR(args));
    filename = STRING_ELT(CAR(args), 0);
    if (LENGTH(filename))
	R_InitProfiling(filename, append_mode, dinterval, mem_profiling);
    else
	R_EndProfiling();
    return R_NilValue;
}
#else /* not R_PROFILING */
static SEXP do_Rprof(SEXP call, SEXP op, SEXP args, SEXP rho)
{
    error(_("R profiling is not available on this system"));
}
#endif /* not R_PROFILING */

/* NEEDED: A fixup is needed in browser, because it can trap errors,
 *	and currently does not reset the limit to the right value. */

#define CHECK_STACK_BALANCE(o,s) do { \
  if (s != R_PPStackTop) check_stack_balance(o,s); \
} while (0)

void attribute_hidden check_stack_balance(SEXP op, int save)
{
    if(save == R_PPStackTop) return;
    REprintf("Warning: stack imbalance in '%s', %d then %d\n",
	     PRIMNAME(op), save, R_PPStackTop);
}


/* Wait until no value in an argument list is still being computed by a task.
   Macro version does preliminary check in-line for speed. */

#define WAIT_UNTIL_ARGUMENTS_COMPUTED(_args_) \
    do { \
        if (helpers_tasks > 0) { \
            SEXP _a_ = (_args_); \
            while (_a_ != R_NilValue) { \
                if (helpers_is_being_computed(CAR(_a_))) { \
                    wait_until_arguments_computed (_a_); \
                    break; \
                } \
                _a_ = CDR(_a_); \
            } \
        } \
    } while (0)

void attribute_hidden wait_until_arguments_computed (SEXP args)
{
    SEXP wait_for, a;

    if (helpers_tasks == 0) return;

    wait_for = NULL;

    for (a = args; a != R_NilValue; a = CDR(a)) {
        SEXP this_arg = CAR(a);
        if (helpers_is_being_computed(this_arg)) {
            if (wait_for == NULL)
                wait_for = this_arg;
            else {
                helpers_wait_until_not_being_computed2 (wait_for, this_arg);
                wait_for = NULL;
            }
        }
    }

    if (wait_for != NULL)
        helpers_wait_until_not_being_computed (wait_for);
}

static SEXP forcePromiseUnbound(SEXP e) /* e is protected here */
{
    RPRSTACK prstack;
    SEXP val;

    PROTECT(e);

    if (PRSEEN(e)) {
        if (PRSEEN(e) == 1)
            errorcall(R_GlobalContext->call,
             _("promise already under evaluation: recursive default argument reference or earlier problems?"));
        else 
            warningcall(R_GlobalContext->call,
             _("restarting interrupted promise evaluation"));
    }

    /* Mark the promise as under evaluation and push it on a stack
       that can be used to unmark pending promises if a jump out
       of the evaluation occurs. */
    SET_PRSEEN(e, 1);

    prstack.promise = e;
    prstack.next = R_PendingPromises;
    R_PendingPromises = &prstack;

    val = evalv (PRCODE(e), PRENV(e), VARIANT_PENDING_OK);

    /* Pop the stack, unmark the promise and set its value field.
       Also set the environment to R_NilValue to allow GC to
       reclaim the promise environment; this is also useful for
       fancy games with delayedAssign() */
    R_PendingPromises = prstack.next;
    SET_PRSEEN(e, 0);
    SET_PRVALUE(e, val);
    INC_NAMEDCNT(val);
    SET_PRENV(e, R_NilValue);

    UNPROTECT(1);
    return val;
}

SEXP attribute_hidden forcePromise (SEXP e) /* e protected here if necessary */
{
    if (PRVALUE(e) == R_UnboundValue) {
        SEXP val = forcePromiseUnbound(e);
        WAIT_UNTIL_COMPUTED(val);
        return val;
    }
    else
        return PRVALUE(e);
}

SEXP attribute_hidden forcePromisePendingOK(SEXP e)/* e protected here if rqd */
{
    if (PRVALUE(e) == R_UnboundValue)
        return forcePromiseUnbound(e);
    else
        return PRVALUE_PENDING_OK(e);
}

/* The "eval" function returns the value of "e" evaluated in "rho".  The
   caller must ensure that both the arguments are protected.  The "eval" 
   function is just like "evalv" with 0 for the variant return argument.
   The "Rf_evalv2" function is the main part of "evalv", split off so that
   constants may be evaluated with less overhead within "eval" or "evalv".
   This split may not be necessary with a sufficiently clever compiler,
   but seems to help with gcc 4.6.3.  Similarly for the separation of
   Rf_builtin_op.  These functions are global but un-used elsewhere to 
   discourage inlining by the compiler. */

static int evalcount = 0; /* counts down to when to check for user interrupt */
SEXP Rf_evalv2(SEXP,SEXP,int);
SEXP Rf_builtin_op (SEXP op, SEXP e, SEXP rho, int variant);

#define EVAL_PRELUDE do { \
\
    R_variant_result = 0; \
    R_Visible = TRUE; \
    evalcount -= 1; \
\
    /* Evaluate constants quickly, without the overhead that's necessary when \
       the computation might be complex.  This code is repeated in evalv2 \
       for when evalcount < 0.  That way we avoid calling any procedure \
       other than evalv2 in this procedure, possibly reducing overhead \
       for constant evaluation. */ \
\
    if (evalcount >= 0 && SELF_EVAL(TYPEOF(e))) { \
	/* Make sure constants in expressions have maximum NAMEDCNT when \
	   used as values, so they won't be modified. */ \
        SET_NAMEDCNT_MAX(e); \
        return e; \
    } \
} while (0)

SEXP eval(SEXP e, SEXP rho)
{
    EVAL_PRELUDE;
    return Rf_evalv2(e,rho,0);
}

SEXP evalv(SEXP e, SEXP rho, int variant)
{
    if (0) {
        /* THE "IF" CONDITION ABOVE IS NORMALLY 0; CAN SET TO 1 FOR DEBUGGING.
           Enabling this zeroing of variant will test that callers who normally
           get a variant result can actually handle an ordinary result. */
        variant = 0;
    }

    EVAL_PRELUDE;
    return Rf_evalv2(e,rho,variant);
}

SEXP attribute_hidden Rf_evalv2(SEXP e, SEXP rho, int variant)
{
    SEXP op, res;

    /* Handle check for user interrupt.  Count was decremented in evalv. */

    if (evalcount < 0) {
        R_CheckUserInterrupt();
        evalcount = 1000;
        /* Evaluate constants quickly. */
        if (SELF_EVAL(TYPEOF(e))) {
            /* Make sure constants in expressions have maximum NAMEDCNT when
	       used as values, so they won't be modified. */
            SET_NAMEDCNT_MAX(e);
            return e;
        }
    }
    
    /* Save the current srcref context. */
    
    SEXP srcrefsave = R_Srcref;

    /* The use of depthsave below is necessary because of the
       possibility of non-local returns from evaluation.  Without this
       an "expression too complex error" is quite likely. */

    int depthsave = R_EvalDepth++;

    /* We need to explicit set a NULL call here to circumvent attempts
       to deparse the call in the error-handler */
    if (R_EvalDepth > R_Expressions) {
	R_Expressions = R_Expressions_keep + 500;
	errorcall(R_NilValue,
		  _("evaluation nested too deeply: infinite recursion / options(expressions=)?"));
    }

    R_CHECKSTACK();

#ifdef Win32
    /* This is an inlined version of Rwin_fpreset (src/gnuwin/extra.c)
       and resets the precision, rounding and exception modes of a ix86
       fpu.
     */
    __asm__ ( "fninit" );
#endif

    SEXPTYPE typeof_e = TYPEOF(e);

    if (typeof_e == SYMSXP) {

	if (e == R_DotsSymbol)
	    dotdotdot_error();

	if (DDVAL(e))
	    res = ddfindVar(e,rho);
	else {
	    res = FIND_VAR_PENDING_OK (e, rho);
            if (res == R_MissingArg)
                arg_missing_error(e);
        }
	if (res == R_UnboundValue)
            unbound_var_error(e);

        if (TYPEOF(res) == PROMSXP) {
            if (PRVALUE_PENDING_OK(res) == R_UnboundValue)
                res = forcePromiseUnbound(res);
            else 
                res = PRVALUE_PENDING_OK(res);
        }

        /* A NAMEDCNT of 0 might arise from an inadverently missing increment
           somewhere, or from a save/load sequence (since loaded values in
           promises have NAMEDCNT of 0), so fix up here... */

        if (NAMEDCNT_EQ_0(res))
            SET_NAMEDCNT_1(res);

        if ( ! (variant & VARIANT_PENDING_OK))
            WAIT_UNTIL_COMPUTED(res);
    }

    else if (typeof_e == LANGSXP) {

        SEXP fn = CAR(e), args = CDR(e);

        if (TYPEOF(fn) == SYMSXP)
            FINDFUN(op,fn,rho);
        else
            op = eval(fn,rho);

	if (RTRACE(op)) R_trace_call(e,op);

	if (TYPEOF(op) == CLOSXP) {
            /* op is proteced by applyClosure_v */
	    res = applyClosure_v (e, op, promiseArgs(args,rho), rho, 
                                  NULL, variant);
        }
	else {
            int save = R_PPStackTop;
            const void *vmax = VMAXGET();

            /* op is protected by PrimCache (see mkPRIMSXP). */
            if (TYPEOF(op) == SPECIALSXP)
                res = CALL_PRIMFUN (e, op, args, rho, variant);
            else if (TYPEOF(op) == BUILTINSXP)
                res = Rf_builtin_op (op, e, rho, variant);
            else
                error(_("attempt to apply non-function"));

            int flag = PRIMPRINT(op);
            if (flag == 0) R_Visible = TRUE;
            else if (flag == 1) R_Visible = FALSE;

            CHECK_STACK_BALANCE(op, save);
            VMAXSET(vmax);
        }
    }

    else if (typeof_e == PROMSXP) {

	if (PRVALUE_PENDING_OK(e) == R_UnboundValue)
            res = forcePromiseUnbound(e);
        else
            res = PRVALUE_PENDING_OK(e);

        if ( ! (variant & VARIANT_PENDING_OK))
            WAIT_UNTIL_COMPUTED(res);

    }

    else if (typeof_e == BCODESXP) {

	res = bcEval(e, rho, TRUE);
    }

    else if (typeof_e == DOTSXP)
        dotdotdot_error();

    else
        UNIMPLEMENTED_TYPE("eval", e);

    R_EvalDepth = depthsave;
    R_Srcref = srcrefsave;

#   if 0  /* Enable for debug output after typing STATIC.BOX.DEBUG */

    if (IS_STATIC_BOX(res) && installed_already("STATIC.BOX.DEBUG"))
    { REprintf("STATIC BOX RETURNED: %s %f\n",
        TYPEOF(res)==INTSXP ? "int" : "real",
        TYPEOF(res)==INTSXP ? (double)*INTEGER(res) : *REAL(res));
    }

#   endif

    return res;
}

SEXP attribute_hidden Rf_builtin_op (SEXP op, SEXP e, SEXP rho, int variant)
{
    SEXP args = CDR(e);
    SEXP res;

    int use_cntxt = R_Profiling;
    SEXP arg1;

    /* If we have an "alloca" function available, we use it to
       allocate space for a context only when one is needed, which
       saves stack space.  Otherwise, we just use a local variable
       declared here. */

    RCNTXT *cntxt;
#   ifndef HAVE_ALLOCA_H
        RCNTXT lcntxt;
        cntxt = &lcntxt;
#   endif

    /* See if this may be a fast primitive.  All fast primitives
       should be BUILTIN.  We do a fast call only if there is exactly
       one argument, with no tag, not missing or a ... argument.  
       The argument is stored in arg1. */

    if (args!=R_NilValue) {
        if (PRIMFUN_FAST(op) 
              && TAG(args)==R_NilValue && CDR(args)==R_NilValue
              && (arg1 = CAR(args))!=R_DotsSymbol && arg1!=R_MissingArg) {

            PROTECT(arg1 = evalv (arg1, rho, 
                                  PRIMFUN_ARG1VAR(op) | VARIANT_PENDING_OK));
    
            if (isObject(arg1) && PRIMFUN_DSPTCH1(op)) {
                UNPROTECT(1);
                PROTECT(args = CONS(arg1,R_NilValue));
                goto not_fast;
            }
    
            if (use_cntxt) { /* assume fast ops are not foreign */
#               ifdef HAVE_ALLOCA_H
                    cntxt = alloca (sizeof *cntxt);
#               endif
                beginbuiltincontext (cntxt, e);
            }

            if (!PRIMFUN_PENDING_OK(op)) {
                WAIT_UNTIL_COMPUTED(arg1);
            }

            res = ((SEXP(*)(SEXP,SEXP,SEXP,SEXP,int)) PRIMFUN_FAST(op)) 
                     (e, op, arg1, rho, variant);

            goto done_builtin;
        }
        args = evalListPendingOK (args, rho, e);
    }

    PROTECT(args);

    /* Handle a non-fast op.  We may get here after starting to handle a
       fast op, but if so, args has been set to the evaluated argument list. */

  not_fast: 
    if (use_cntxt || PRIMFOREIGN(op)) {
#       ifdef HAVE_ALLOCA_H
            cntxt = alloca (sizeof *cntxt);
#       endif
        beginbuiltincontext (cntxt, e);
        use_cntxt = TRUE;
    }
    if (!PRIMFUN_PENDING_OK(op)) {
        WAIT_UNTIL_ARGUMENTS_COMPUTED(args);
    }
    res = CALL_PRIMFUN(e, op, args, rho, variant);

  done_builtin:
    UNPROTECT(1); /* either args or arg1 */
    if (use_cntxt) endcontext(cntxt);

    return res;
}

attribute_hidden
void SrcrefPrompt(const char * prefix, SEXP srcref)
{
    /* If we have a valid srcref, use it */
    if (srcref && srcref != R_NilValue) {
        if (TYPEOF(srcref) == VECSXP) srcref = VECTOR_ELT(srcref, 0);
	SEXP srcfile = getAttrib00(srcref, R_SrcfileSymbol);
	if (TYPEOF(srcfile) == ENVSXP) {
	    SEXP filename = findVar(install("filename"), srcfile);
	    if (isString(filename) && length(filename)) {
	    	Rprintf(_("%s at %s#%d: "), prefix, CHAR(STRING_ELT(filename, 0)), 
	                                    asInteger(srcref));
	        return;
	    }
	}
    }
    /* default: */
    Rprintf("%s: ", prefix);
}

/* Apply SEXP op of type CLOSXP to actuals */

static void loadCompilerNamespace(void)
{
    SEXP fun, arg, expr;

    PROTECT(fun = install("getNamespace"));
    PROTECT(arg = mkString("compiler"));
    PROTECT(expr = lang2(fun, arg));
    eval(expr, R_GlobalEnv);
    UNPROTECT(3);
}

static int R_disable_bytecode = 0;

void attribute_hidden R_init_jit_enabled(void)
{
    if (R_jit_enabled <= 0) {
	char *enable = getenv("R_ENABLE_JIT");
	if (enable != NULL) {
	    int val = atoi(enable);
	    if (val > 0)
		loadCompilerNamespace();
	    R_jit_enabled = val;
	}
    }

    if (R_compile_pkgs <= 0) {
	char *compile = getenv("R_COMPILE_PKGS");
	if (compile != NULL) {
	    int val = atoi(compile);
	    if (val > 0)
		R_compile_pkgs = TRUE;
	    else
		R_compile_pkgs = FALSE;
	}
    }

    if (R_disable_bytecode <= 0) {
	char *disable = getenv("R_DISABLE_BYTECODE");
	if (disable != NULL) {
	    int val = atoi(disable);
	    if (val > 0)
		R_disable_bytecode = TRUE;
	    else
		R_disable_bytecode = FALSE;
	}
    }
}
    
SEXP attribute_hidden R_cmpfun(SEXP fun)
{
    SEXP packsym, funsym, call, fcall, val;

    packsym = install("compiler");
    funsym = install("tryCmpfun");

    PROTECT(fcall = lang3(R_TripleColonSymbol, packsym, funsym));
    PROTECT(call = lang2(fcall, fun));
    val = eval(call, R_GlobalEnv);
    UNPROTECT(2);
    return val;
}

static SEXP R_compileExpr(SEXP expr, SEXP rho)
{
    SEXP packsym, funsym, quotesym;
    SEXP qexpr, call, fcall, val;

    packsym = install("compiler");
    funsym = install("compile");
    quotesym = install("quote");

    PROTECT(fcall = lang3(R_DoubleColonSymbol, packsym, funsym));
    PROTECT(qexpr = lang2(quotesym, expr));
    PROTECT(call = lang3(fcall, qexpr, rho));
    val = eval(call, R_GlobalEnv);
    UNPROTECT(3);
    return val;
}

static SEXP R_compileAndExecute(SEXP call, SEXP rho)
{
    int old_enabled = R_jit_enabled;
    SEXP code, val;

    R_jit_enabled = 0;
    PROTECT(call);
    PROTECT(rho);
    PROTECT(code = R_compileExpr(call, rho));
    R_jit_enabled = old_enabled;

    val = bcEval(code, rho, TRUE);
    UNPROTECT(3);
    return val;
}

static SEXP do_enablejit(SEXP call, SEXP op, SEXP args, SEXP rho)
{
    int old = R_jit_enabled, new;
    checkArity(op, args);
    new = asInteger(CAR(args));
    if (new > 0)
	loadCompilerNamespace();
    R_jit_enabled = new;
    return ScalarIntegerMaybeConst(old);
}

static SEXP do_compilepkgs(SEXP call, SEXP op, SEXP args, SEXP rho)
{
    int old = R_compile_pkgs, new;
    checkArity(op, args);
    new = asLogical(CAR(args));
    if (new != NA_LOGICAL && new)
	loadCompilerNamespace();
    R_compile_pkgs = new;
    return ScalarLogicalMaybeConst(old);
}

/* forward declaration */
static SEXP bytecodeExpr(SEXP);

/* this function gets the srcref attribute from a statement block, 
   and confirms it's in the expected format */
   
static R_INLINE SEXP getBlockSrcrefs(SEXP call)
{
    SEXP srcrefs = getAttrib00(call, R_SrcrefSymbol);
    if (TYPEOF(srcrefs) == VECSXP) return srcrefs;
    return R_NilValue;
}

/* this function extracts one srcref, and confirms the format */
/* It assumes srcrefs has already been validated to be a VECSXP or NULL */

static R_INLINE SEXP getSrcref(SEXP srcrefs, int ind)
{
    SEXP result;
    if (!isNull(srcrefs)
        && LENGTH(srcrefs) > ind
        && TYPEOF(result = VECTOR_ELT(srcrefs, ind)) == INTSXP
	&& LENGTH(result) >= 6)
	return result;
    else
	return R_NilValue;
}

static void printcall (SEXP call, SEXP rho)
{
    int old_bl = R_BrowseLines;
    int blines = asInteger(GetOption1(install("deparse.max.lines")));
    if (blines != NA_INTEGER && blines > 0) R_BrowseLines = blines;
    PrintValueRec(call,rho);
    R_BrowseLines = old_bl;
}

SEXP attribute_hidden applyClosure_v(SEXP call, SEXP op, SEXP arglist, SEXP rho,
                                     SEXP suppliedenv, int variant)
{
    int vrnt = VARIANT_PENDING_OK | VARIANT_DIRECT_RETURN 
                 | VARIANT_PASS_ON(variant);

    SEXP formals, actuals, savedrho;
    volatile SEXP body, newrho;
    SEXP f, a, res;
    RCNTXT cntxt;

    PROTECT2(op,arglist);

    formals = FORMALS(op);
    body = BODY(op);
    savedrho = CLOENV(op);

    if (R_jit_enabled > 0 && TYPEOF(body) != BCODESXP) {
	int old_enabled = R_jit_enabled;
	SEXP newop;
	R_jit_enabled = 0;
	newop = R_cmpfun(op);
	body = BODY(newop);
	SET_BODY(op, body);
	R_jit_enabled = old_enabled;
    }

    /*  Set up a context with the call in it for use if an error occurs below
        in matchArgs or from running out of memory (eg, in NewEnvironment). */

    begincontext(&cntxt, CTXT_RETURN, call, savedrho, rho, arglist, op);

    /*  Build a list which matches the actual (unevaluated) arguments
	to the formal paramters.  Build a new environment which
	contains the matched pairs.  Note that actuals is protected via
        newrho. */

    actuals = matchArgs(formals, NULL, 0, arglist, call);
    PROTECT(newrho = NewEnvironment(R_NilValue, actuals, savedrho));
        /* no longer passes formals, since matchArg now puts tags in actuals */

    /* This piece of code is destructively modifying the actuals list,
       which is now also the list of bindings in the frame of newrho.
       This is one place where internal structure of environment
       bindings leaks out of envir.c.  It should be rewritten
       eventually so as not to break encapsulation of the internal
       environment layout.  We can live with it for now since it only
       happens immediately after the environment creation.  LT */

    f = formals;
    a = actuals;
    while (f != R_NilValue) {
	if (CAR(a) == R_MissingArg && CAR(f) != R_MissingArg) {
	    SETCAR(a, mkPROMISE(CAR(f), newrho));
	    SET_MISSING(a, 2);
	}
	f = CDR(f);
	a = CDR(a);
    }

    setNoSpecSymFlag (newrho);

    /*  Fix up any extras that were supplied by usemethod. */

    if (suppliedenv) {
	for (SEXP t = FRAME(suppliedenv); t != R_NilValue; t = CDR(t)) {
	    for (a = actuals; a != R_NilValue; a = CDR(a))
		if (TAG(a) == TAG(t))
		    break;
	    if (a == R_NilValue)
		set_var_in_frame (TAG(t), CAR(t), newrho, TRUE, 3);
	}
    }

    UNPROTECT(1); /* newrho, which will be protected below via revised context*/

    /*  Change the previously-set-up context to have the correct environment.

        If we have a generic function we need to use the sysparent of
	the generic as the sysparent of the method because the method
	is a straight substitution of the generic. */

    if (R_GlobalContext->nextcontext->callflag == CTXT_GENERIC)
	revisecontext (newrho, R_GlobalContext->nextcontext->sysparent);
    else
	revisecontext (newrho, rho);

    /* Get the srcref record from the closure object */
    
    R_Srcref = getAttrib00(op, R_SrcrefSymbol);

    /* Debugging */

    SET_RDEBUG(newrho, RDEBUG(op) || RSTEP(op));
    if( RSTEP(op) ) SET_RSTEP(op, 0);
    if (RDEBUG(newrho)) {
	SEXP savesrcref;
	/* switch to interpreted version when debugging compiled code */
	if (TYPEOF(body) == BCODESXP)
	    body = bytecodeExpr(body);
	Rprintf("debugging in: ");
        printcall(call,rho);
	savesrcref = R_Srcref;
	PROTECT(R_Srcref = getSrcref(getBlockSrcrefs(body), 0));
	SrcrefPrompt("debug", R_Srcref);
	PrintValue(body);
	do_browser(call, op, R_NilValue, newrho);
	R_Srcref = savesrcref;
	UNPROTECT(1);
    }

    /*  It isn't completely clear that this is the right place to do
	this, but maybe (if the matchArgs above reverses the
	arguments) it might just be perfect.

	This will not currently work as the entry points in envir.c
	are static.
    */

#ifdef  HASHING
    {
	SEXP R_NewHashTable(int);
	SEXP R_HashFrame(SEXP);
	int nargs = length(arglist);
	HASHTAB(newrho) = R_NewHashTable(nargs);
	newrho = R_HashFrame(newrho);
    }
#endif
#undef  HASHING

    /*  Set a longjmp target which will catch any explicit returns
	from the function body.  */

    if ((SETJMP(cntxt.cjmpbuf))) {
	if (R_ReturnedValue == R_RestartToken) {
	    cntxt.callflag = CTXT_RETURN;  /* turn restart off */
	    R_ReturnedValue = R_NilValue;  /* remove restart token */
	    PROTECT(res = evalv (body, newrho, vrnt));
	}
	else {
	    PROTECT(res = R_ReturnedValue);
        }
    }
    else {
	PROTECT(res = evalv (body, newrho, vrnt));
    }

    R_variant_result &= ~VARIANT_RTN_FLAG;

    endcontext(&cntxt);

    if ( ! (variant & VARIANT_PENDING_OK))
        WAIT_UNTIL_COMPUTED(res);

    if (RDEBUG(op)) {
	Rprintf("exiting from: ");
        printcall(call,rho);
    }

    UNPROTECT(3); /* op, arglist, res */
    return res;
}

SEXP applyClosure (SEXP call, SEXP op, SEXP arglist, SEXP rho, 
                   SEXP suppliedenv)
{
  return applyClosure_v (call, op, arglist, rho, suppliedenv, 0);
}

/* **** FIXME: This code is factored out of applyClosure.  If we keep
   **** it we should change applyClosure to run through this routine
   **** to avoid code drift. */
static SEXP R_execClosure(SEXP call, SEXP op, SEXP arglist, SEXP rho,
			  SEXP newrho)
{
    volatile SEXP body;
    SEXP res;
    RCNTXT cntxt;

    PROTECT2(op,arglist);

    body = BODY(op);

    if (R_jit_enabled > 0 && TYPEOF(body) != BCODESXP) {
	int old_enabled = R_jit_enabled;
	SEXP newop;
	R_jit_enabled = 0;
	newop = R_cmpfun(op);
	body = BODY(newop);
	SET_BODY(op, body);
	R_jit_enabled = old_enabled;
    }

    begincontext(&cntxt, CTXT_RETURN, call, newrho, rho, arglist, op);

    /* Get the srcref record from the closure object.  Disable for now
       at least, since it's not clear that it's needed. */
    
    /* R_Srcref = getAttrib(op, R_SrcrefSymbol); */

    /* Debugging */

    SET_RDEBUG(newrho, RDEBUG(op) || RSTEP(op));
    if( RSTEP(op) ) SET_RSTEP(op, 0);
    if (RDEBUG(op)) {
        SEXP savesrcref;
	/* switch to interpreted version when debugging compiled code */
	if (TYPEOF(body) == BCODESXP)
	    body = bytecodeExpr(body);
	Rprintf("debugging in: ");
	printcall (call, rho);
	savesrcref = R_Srcref;
	PROTECT(R_Srcref = getSrcref(getBlockSrcrefs(body), 0));
	SrcrefPrompt("debug", R_Srcref);
	PrintValue(body);
	do_browser(call, op, R_NilValue, newrho);
	R_Srcref = savesrcref;
	UNPROTECT(1);
    }

    /*  It isn't completely clear that this is the right place to do
	this, but maybe (if the matchArgs above reverses the
	arguments) it might just be perfect.  */

#ifdef  HASHING
#define HASHTABLEGROWTHRATE  1.2
    {
	SEXP R_NewHashTable(int, double);
	SEXP R_HashFrame(SEXP);
	int nargs = length(arglist);
	HASHTAB(newrho) = R_NewHashTable(nargs, HASHTABLEGROWTHRATE);
	newrho = R_HashFrame(newrho);
    }
#endif
#undef  HASHING

    /*  Set a longjmp target which will catch any explicit returns
	from the function body.  */

    if ((SETJMP(cntxt.cjmpbuf))) {
	if (R_ReturnedValue == R_RestartToken) {
	    cntxt.callflag = CTXT_RETURN;  /* turn restart off */
	    R_ReturnedValue = R_NilValue;  /* remove restart token */
	    PROTECT(res = eval(body, newrho));
	}
	else {
	    PROTECT(res = R_ReturnedValue);
            WAIT_UNTIL_COMPUTED(res);
        }
    }
    else {
	PROTECT(res = eval(body, newrho));
    }

    endcontext(&cntxt);

    if (RDEBUG(op)) {
	Rprintf("exiting from: ");
	printcall (call, rho);
    }

    UNPROTECT(3);  /* op, arglist, res */
    return res;
}

/* **** FIXME: Temporary code to execute S4 methods in a way that
   **** preserves lexical scope. */

/* called from methods_list_dispatch.c */
SEXP R_execMethod(SEXP op, SEXP rho)
{
    SEXP call, arglist, callerenv, newrho, next, val;
    RCNTXT *cptr;

    /* create a new environment frame enclosed by the lexical
       environment of the method */
    PROTECT(newrho = Rf_NewEnvironment(R_NilValue, R_NilValue, CLOENV(op)));

    /* copy the bindings for the formal environment from the top frame
       of the internal environment of the generic call to the new
       frame.  need to make sure missingness information is preserved
       and the environments for any default expression promises are
       set to the new environment.  should move this to envir.c where
       it can be done more efficiently. */
    for (next = FORMALS(op); next != R_NilValue; next = CDR(next)) {
	SEXP symbol =  TAG(next);
	R_varloc_t loc;
	int missing;
	loc = R_findVarLocInFrame(rho,symbol);
	if(loc == NULL)
	    error(_("could not find symbol \"%s\" in environment of the generic function"),
		  CHAR(PRINTNAME(symbol)));
	missing = R_GetVarLocMISSING(loc);
	val = R_GetVarLocValue(loc);
	SET_FRAME(newrho, CONS(val, FRAME(newrho)));
	SET_TAG(FRAME(newrho), symbol);
	if (missing) {
	    SET_MISSING(FRAME(newrho), missing);
	    if (TYPEOF(val) == PROMSXP && PRENV(val) == rho) {
		SEXP deflt;
		SET_PRENV(val, newrho);
		/* find the symbol in the method, copy its expression
		 * to the promise */
		for(deflt = CAR(op); deflt != R_NilValue; deflt = CDR(deflt)) {
		    if(TAG(deflt) == symbol)
			break;
		}
		if(deflt == R_NilValue)
		    error(_("symbol \"%s\" not in environment of method"),
			  CHAR(PRINTNAME(symbol)));
		SET_PRCODE(val, CAR(deflt));
	    }
	}
    }

    /* copy the bindings of the spacial dispatch variables in the top
       frame of the generic call to the new frame */
    defineVar(R_dot_defined, findVarInFrame(rho, R_dot_defined), newrho);
    defineVar(R_dot_Method, findVarInFrame(rho, R_dot_Method), newrho);
    defineVar(R_dot_target, findVarInFrame(rho, R_dot_target), newrho);

    /* copy the bindings for .Generic and .Methods.  We know (I think)
       that they are in the second frame, so we could use that. */
    defineVar(R_dot_Generic, findVar(R_dot_Generic, rho), newrho);
    defineVar(R_dot_Methods, findVar(R_dot_Methods, rho), newrho);

    /* Find the calling context.  Should be R_GlobalContext unless
       profiling has inserted a CTXT_BUILTIN frame. */
    cptr = R_GlobalContext;
    if (cptr->callflag & CTXT_BUILTIN)
	cptr = cptr->nextcontext;

    /* The calling environment should either be the environment of the
       generic, rho, or the environment of the caller of the generic,
       the current sysparent. */
    callerenv = cptr->sysparent; /* or rho? */

    /* get the rest of the stuff we need from the current context,
       execute the method, and return the result */
    call = cptr->call;
    arglist = cptr->promargs;
    val = R_execClosure(call, op, arglist, callerenv, newrho);
    UNPROTECT(1);
    return val;
}

static R_NORETURN void asLogicalNoNA_error (SEXP s, SEXP call)
{
    errorcall (call, 
      length(s) == 0 ? _("argument is of length zero") :
      isLogical(s) ?   _("missing value where TRUE/FALSE needed") :
                       _("argument is not interpretable as logical"));
}

static void asLogicalNoNA_warning (SEXP s, SEXP call)
{
    PROTECT(s);
    warningcall (call,
     _("the condition has length > 1 and only the first element will be used"));
    UNPROTECT(1);
}
                                  /* Caller needn't protect the s arg below */
static R_INLINE Rboolean asLogicalNoNA(SEXP s, SEXP call)
{
    int len, cond;

    switch(TYPEOF(s)) { /* common cases done here for efficiency */
    case INTSXP:  /* assume logical and integer are the same */
    case LGLSXP:
        len = LENGTH(s);
        if (len == 0 || LOGICAL(s)[0] == NA_LOGICAL) goto error;
        cond = LOGICAL(s)[0];
        break;
    default:
        len = length(s);
        if (len == 0) goto error;
        cond = asLogical(s);
        break;
    }

    if (cond == NA_LOGICAL) goto error;

    if (len > 1) asLogicalNoNA_warning (s, call);

    return cond;

  error:
    asLogicalNoNA_error (s, call);
}


#define BodyHasBraces(body) \
    (isLanguage(body) && CAR(body) == R_BraceSymbol)


static SEXP do_if (SEXP call, SEXP op, SEXP args, SEXP rho, int variant)
{
    SEXP Cond, Stmt;
    int absent_else = 0;

    Cond = CAR(args); args = CDR(args);
    Stmt = CAR(args); args = CDR(args);

    if (!asLogicalNoNA (eval(Cond,rho), call)) {  /* go to else part */
        if (args != R_NilValue)
            Stmt = CAR(args);
        else {
            absent_else = 1;
            Stmt = R_NilValue;
        }
    }

    if (RDEBUG(rho) && Stmt!=R_NilValue && !BodyHasBraces(Stmt)) {
	SrcrefPrompt("debug", R_Srcref);
        PrintValue(Stmt);
        do_browser(call, op, R_NilValue, rho);
    } 

    if (absent_else) {
        R_Visible = FALSE; /* case of no 'else' so return invisible NULL */
        return R_NilValue;
    }

    return evalv (Stmt, rho, VARIANT_PASS_ON(variant));
}


/* For statement.  Evaluates body with VARIANT_NULL | VARIANT_PENDING_OK. */

#define DO_LOOP_RDEBUG(call, op, body, rho, bgn) do { \
    if (!bgn && RDEBUG(rho)) { \
	SrcrefPrompt("debug", R_Srcref); \
	PrintValue(body); \
	do_browser(call, op, R_NilValue, rho); \
    } } while (0)

static SEXP do_for(SEXP call, SEXP op, SEXP args, SEXP rho)
{
    /* Need to declare volatile variables whose values are relied on
       after for_next or for_break longjmps and might change between
       the setjmp and longjmp calls. Theoretically this does not
       include n and bgn, but gcc -O2 -Wclobbered warns about these so
       to be safe we declare them volatile as well. */
    volatile int i, n, bgn;
    volatile SEXP v, val, nval, bcell;
    int dbg, val_type;
    SEXP sym, body;
    RCNTXT cntxt;
    PROTECT_INDEX valpi, vpi, bix;
    int variant;

    sym = CAR(args);
    val = CADR(args);
    body = CADDR(args);

    if ( !isSymbol(sym) ) errorcall(call, _("non-symbol loop variable"));

    if (R_jit_enabled > 2 && ! R_PendingPromises) {
	R_compileAndExecute(call, rho); 
	return R_NilValue;
    }

    PROTECT(args);
    PROTECT(rho);

    PROTECT_WITH_INDEX(val = evalv (val, rho, VARIANT_SEQ), &valpi);
    variant = R_variant_result;

    if (variant) {
        R_variant_result = 0;
        if (TYPEOF(val)!=INTSXP || LENGTH(val)!=2) /* shouldn't happen*/
            errorcall(call, "internal inconsistency with variant op in for!");
        n = INTEGER(val)[1] - INTEGER(val)[0] + 1;
        val_type = INTSXP;
    }
    else { /* non-variant return value */

        /* deal with the case where we are iterating over a factor
           we need to coerce to character - then iterate */

        if ( inherits(val, "factor") )
            REPROTECT(val = asCharacterFactor(val), valpi);

        /* increment NAMEDCNT for sequence to avoid modification by loop code */
        INC_NAMEDCNT(val);

        if (isList(val) || isNull(val)) {
	    n = length(val);
            nval = val;
        }
        else
	    n = LENGTH(val);

        val_type = TYPEOF(val);
    }

    dbg = RDEBUG(rho);
    bgn = BodyHasBraces(body);

    PROTECT_WITH_INDEX(v = R_NilValue, &vpi);
    PROTECT_WITH_INDEX(bcell = R_NilValue, &bix);

    begincontext(&cntxt, CTXT_LOOP, R_NilValue, rho, R_BaseEnv, R_NilValue,
		 R_NilValue);

    switch (SETJMP(cntxt.cjmpbuf)) {
    case CTXT_BREAK: goto for_break;
    case CTXT_NEXT: goto for_next;
    }

    if (n == 0) 
        defineVar (sym, R_NilValue, rho);  /* mimic previous behaviour */

    for (i = 0; i < n; i++) {

	switch (val_type) {

	case EXPRSXP:
	case VECSXP:
	    v = VECTOR_ELT(val, i);
	    SET_NAMEDCNT_MAX(v); /* maybe unnecessary? */
	    break;

	case LISTSXP:
	    v = CAR(nval);
	    nval = CDR(nval);
	    SET_NAMEDCNT_MAX(v);
	    break;

	default:

            /* Allocate space for the loop variable value the first time through
               (when v == R_NilValue), when the value has been assigned to
               another variable (NAMEDCNT(v) > 1), and when an attribute
               has been attached to it. */

            if (v == R_NilValue || NAMEDCNT_GT_1(v) || ATTRIB(v) != R_NilValue)
                REPROTECT(v = allocVector(val_type, 1), vpi);

            switch (val_type) {
            case LGLSXP:
                LOGICAL(v)[0] = LOGICAL(val)[i];
                break;
            case INTSXP:
                INTEGER(v)[0] = variant ? INTEGER(val)[0] + i 
                                        : INTEGER(val)[i];
                break;
            case REALSXP:
                REAL(v)[0] = REAL(val)[i];
                break;
            case CPLXSXP:
                COMPLEX(v)[0] = COMPLEX(val)[i];
                break;
            case STRSXP:
                SET_STRING_ELT(v, 0, STRING_ELT(val, i));
                break;
            case RAWSXP:
                RAW(v)[0] = RAW(val)[i];
                break;
            default:
                errorcall(call, _("invalid for() loop sequence"));
            }

            break;
        }

        if (bcell == R_NilValue || CAR(bcell) != v) {
            set_var_in_frame (sym, v, rho, TRUE, 3);
            REPROTECT(bcell = R_binding_cell, bix);
        }

        DO_LOOP_RDEBUG(call, op, body, rho, bgn);

        evalv (body, rho, VARIANT_NULL | VARIANT_PENDING_OK);

    for_next: ;  /* semi-colon needed for attaching label */
    }

 for_break:
    endcontext(&cntxt);
    if (!variant) 
        DEC_NAMEDCNT(val);
    UNPROTECT(5);
    SET_RDEBUG(rho, dbg);
    return R_NilValue;
}


/* While statement.  Evaluates body with VARIANT_NULL | VARIANT_PENDING_OK. */

static SEXP do_while(SEXP call, SEXP op, SEXP args, SEXP rho)
{
    int dbg;
    volatile int bgn;
    volatile SEXP body;
    RCNTXT cntxt;

    if (R_jit_enabled > 2 && ! R_PendingPromises) {
	R_compileAndExecute(call, rho);
	return R_NilValue;
    }

    dbg = RDEBUG(rho);
    body = CADR(args);
    bgn = BodyHasBraces(body);

    begincontext(&cntxt, CTXT_LOOP, R_NilValue, rho, R_BaseEnv, R_NilValue,
		 R_NilValue);
    if (SETJMP(cntxt.cjmpbuf) != CTXT_BREAK) {

	while (asLogicalNoNA(eval(CAR(args), rho), call)) {
	    DO_LOOP_RDEBUG(call, op, body, rho, bgn);
	    evalv (body, rho, VARIANT_NULL | VARIANT_PENDING_OK);
	}
    }
    endcontext(&cntxt);
    SET_RDEBUG(rho, dbg);
    return R_NilValue;
}


/* Repeat statement.  Evaluates body with VARIANT_NULL | VARIANT_PENDING_OK. */

static SEXP do_repeat(SEXP call, SEXP op, SEXP args, SEXP rho)
{
    int dbg;
    volatile int bgn;
    volatile SEXP body;
    RCNTXT cntxt;

    if (R_jit_enabled > 2 && ! R_PendingPromises) {
	R_compileAndExecute(call, rho);
	return R_NilValue;
    }

    dbg = RDEBUG(rho);
    body = CAR(args);
    bgn = BodyHasBraces(body);

    begincontext(&cntxt, CTXT_LOOP, R_NilValue, rho, R_BaseEnv, R_NilValue,
		 R_NilValue);
    if (SETJMP(cntxt.cjmpbuf) != CTXT_BREAK) {

	for (;;) {
	    DO_LOOP_RDEBUG(call, op, body, rho, bgn);
	    evalv (body, rho, VARIANT_NULL | VARIANT_PENDING_OK);
	}
    }
    endcontext(&cntxt);
    SET_RDEBUG(rho, dbg);
    return R_NilValue;
}


static R_NORETURN SEXP do_break(SEXP call, SEXP op, SEXP args, SEXP rho)
{
    findcontext(PRIMVAL(op), rho, R_NilValue);
}

/* Parens are now a SPECIAL, to avoid overhead of creating an arg list. 
   Also avoids overhead of calling checkArity when there is no error.  
   Care is taken to allow (...) when ... is bound to exactly one argument, 
   though it is debatable whether this should be considered valid. 

   The eval variant requested is passed on to the inner expression. */

static SEXP do_paren (SEXP call, SEXP op, SEXP args, SEXP rho, int variant)
{
    if (args!=R_NilValue && CAR(args)==R_DotsSymbol && CDR(args)==R_NilValue) {
        args = findVar(R_DotsSymbol, rho);
        if (TYPEOF(args) != DOTSXP)
            args = R_NilValue;
    }

    if (args == R_NilValue || CDR(args) != R_NilValue)
        checkArity(op, args);

    return evalv (CAR(args), rho, VARIANT_PASS_ON(variant));
}

/* Curly brackets.  Passes on the eval variant to the last expression.  For
   earlier expressions, passes either VARIANT_NULL | VARIANT_PENDING_OK or
   the variant passed OR'd with those, if the variant passed includes
   VARIANT_DIRECT_RETURN. */

static SEXP do_begin (SEXP call, SEXP op, SEXP args, SEXP rho, int variant)
{
    if (args == R_NilValue)
        return R_NilValue;

    SEXP arg, s, srcrefs = getBlockSrcrefs(call);

    int vrnt = VARIANT_NULL | VARIANT_PENDING_OK;
    variant = VARIANT_PASS_ON(variant);
    if (variant & VARIANT_DIRECT_RETURN) 
        vrnt |= variant;

    for (int i = 1; ; i++) {
        arg = CAR(args);
        args = CDR(args);
        PROTECT(R_Srcref = getSrcref(srcrefs, i));
        if (RDEBUG(rho)) {
            SrcrefPrompt("debug", R_Srcref);
            PrintValue(arg);
            do_browser(call, op, R_NilValue, rho);
        }
        if (args == R_NilValue)
            break;
        s = evalv (arg, rho, vrnt);
        R_Srcref = R_NilValue;
        UNPROTECT(1);
        if (R_variant_result & VARIANT_RTN_FLAG)
            return s;
    }

    s = evalv (arg, rho, variant);
    R_Srcref = R_NilValue;
    UNPROTECT(1);
    return s;
}


static SEXP do_return(SEXP call, SEXP op, SEXP args, SEXP rho, int variant)
{
    SEXP v;

    if (args == R_NilValue) /* zero arguments provided */
	v = R_NilValue;
    else if (CDR(args) == R_NilValue) /* one argument */
	v = evalv (CAR(args), rho, ! (variant & VARIANT_DIRECT_RETURN) ? 0
                    : VARIANT_PASS_ON(variant) & ~ VARIANT_NULL);
    else
	errorcall(call, _("multi-argument returns are not permitted"));

    if (variant & VARIANT_DIRECT_RETURN) {
        R_variant_result |= VARIANT_RTN_FLAG;
        return v;
    }

    findcontext(CTXT_BROWSER | CTXT_FUNCTION, rho, v);
}

/* Declared with a variable number of args in names.c */
static SEXP do_function(SEXP call, SEXP op, SEXP args, SEXP rho)
{
    SEXP rval, srcref;

    /* The following is as in 2.15.0, but it's not clear how it can happen. */
    if (TYPEOF(op) == PROMSXP) {
	op = forcePromise(op);
	SET_NAMEDCNT_MAX(op);
    }

    CheckFormals(CAR(args));
    rval = mkCLOSXP(CAR(args), CADR(args), rho);
    srcref = CADDR(args);
    if (srcref != R_NilValue) 
        setAttrib(rval, R_SrcrefSymbol, srcref);
    return rval;
}


/* START OF DEFUNCT CODE ---------------------------------------------------- */
/*                                                                            */
/* This code is no longer used, unless a #if 0 is changed to #if 1 in do_set. */

static SEXP replaceCall(SEXP fun, SEXP varval, SEXP args, SEXP rhs);
static SEXP installAssignFcnName(SEXP fun);

/*  -------------------------------------------------------------------
 *  Assignments for complex LVAL specifications. This is the stuff that
 *  nightmares are made of ...	
 *
 *  For complex superassignment  x[y==z]<<-w  we want x required to be 
 *  nonlocal, y,z, and w permitted to be local or nonlocal.
 *
 *  If val is a language object, we must prevent evaluation.  As an
 *  example consider  e <- quote(f(x=1,y=2)); names(e) <- c("","a","b") 
 */

static SEXP EnsureLocal(SEXP symbol, SEXP rho)
{
    SEXP vl;

    vl = findVarInFrame3 (rho, symbol, TRUE);
    if (vl != R_UnboundValue) {
        if (TYPEOF(vl) == PROMSXP)
            vl = forcePromise(vl);
        return vl;
    }

    if (rho != R_EmptyEnv) {
        vl = findVar (symbol, ENCLOS(rho));
        if (TYPEOF(vl) == PROMSXP)
            vl = forcePromise(vl);
    }

    if (vl == R_UnboundValue)
        unbound_var_error(symbol);

    set_var_in_frame (symbol, vl, rho, TRUE, 3);
    return vl;
}

/* arguments of assignCall must be protected by the caller. */

static SEXP assignCall(SEXP op, SEXP symbol, SEXP fun,
		       SEXP varval, SEXP args, SEXP rhs)
{
    SEXP c;

    c = CONS (op, CONS (symbol, 
          CONS (replaceCall(fun, varval, args, rhs), R_NilValue)));

    SET_TYPEOF (c, LANGSXP);

    return c;
}

/*  "evalseq" preprocesses the LHS of an assignment.  Given an expression, 
 *  it builds a list of partial values for the expression.  For example, 
 *  the assignment 
 *
 *       x$a[[3]][2] <- 10
 *
 *  yields the (improper) list:
 *
 *       (eval(x$a[[3]])  eval(x$a)  eval(x) . x)
 *
 *  Note that the full LHS expression is not included (and not passed to
 *  evalseq).  Note also the terminating symbol in the improper list.  
 *  The partial evaluations are carried out efficiently using previously 
 *  computed components.
 *
 *  Each CONS cell in the list returned will have its LEVELS field set to 1
 *  if NAMEDCNT for its CAR or the CAR of any later element in the list is
 *  greater than 1 (and otherwise to 0).  This determines whether duplication 
 *  of the corresponding part of the object is neccessary.
 *
 *  The expr and rho arguments must be protected by the caller of evalseq.
 */

static SEXP evalseq(SEXP expr, SEXP rho, int forcelocal,  R_varloc_t tmploc)
{
    SEXP val, nval, nexpr, r;

    switch (TYPEOF(expr)) {

    case NILSXP:
	error(_("invalid (NULL) left side of assignment"));

    case SYMSXP:

        nval = forcelocal ? EnsureLocal(expr, rho) : eval(expr, ENCLOS(rho));

        /* This duplication should be unnecessary, but some packages
           (eg, Matrix 1.0-6) assume (in C code) that the object in a
           replacement function is not shared. */
        if (NAMEDCNT_GT_1(nval)) 
            nval = dup_top_level(nval);

	r = CONS(nval, expr);

        /* Statement below is now unnecessary (can always leave LEVELS at 0),
           given the duplication above. */
        /* SETLEVELS (r, NAMEDCNT_GT_1(nval)); */

        break;

    case LANGSXP:

	PROTECT(val = evalseq(CADR(expr), rho, forcelocal, tmploc));
	R_SetVarLocValue(tmploc, CAR(val));
	PROTECT(nexpr = LCONS (CAR(expr), 
                               LCONS(R_GetVarLocSymbol(tmploc), CDDR(expr))));
	nval = eval(nexpr, rho);
	UNPROTECT(2);

	r = CONS(nval, val);

        if (LEVELS(val) || NAMEDCNT_GT_1(nval))
            SETLEVELS (r, 1);

        break;

    default:
        error(_("target of assignment expands to non-language object"));
    }

    return r;
}

static void tmp_cleanup(void *data)
{
    (void) RemoveVariable (R_TmpvalSymbol, (SEXP) data);
}

/* Main entry point for complex assignments; rhs has already been evaluated. */

static void applydefine (SEXP call, SEXP op, SEXP expr, SEXP rhs, SEXP rho)
{
    SEXP lhs, tmp, afun, rhsprom, v;
    R_varloc_t tmploc;
    RCNTXT cntxt;

    if (rho == R_BaseNamespace)
	errorcall(call, _("cannot do complex assignments in base namespace"));
    if (rho == R_BaseEnv)
	errorcall(call, _("cannot do complex assignments in base environment"));

    /*  We need a temporary variable to hold the intermediate values
	in the computation.  For efficiency reasons we record the
	location where this variable is stored.  We need to protect
	the location in case the biding is removed from its
	environment by user code or an assignment within the
	assignment arguments */

    /*  There are two issues with the approach here:

	    A complex assignment within a complex assignment, like
	    f(x, y[] <- 1) <- 3, can cause the value temporary
	    variable for the outer assignment to be overwritten and
	    then removed by the inner one.  This could be addressed by
	    using multiple temporaries or using a promise for this
	    variable as is done for the RHS.  Printing of the
	    replacement function call in error messages might then need
	    to be adjusted.

	    With assignments of the form f(g(x, z), y) <- w the value
	    of 'z' will be computed twice, once for a call to g(x, z)
	    and once for the call to the replacement function g<-.  It
	    might be possible to address this by using promises.
	    Using more temporaries would not work as it would mess up
	    replacement functions that use substitute and/or
	    nonstandard evaluation (and there are packages that do
	    that -- igraph is one).

	    LT */

    defineVar(R_TmpvalSymbol, R_NilValue, rho);
    PROTECT((SEXP) (tmploc = R_findVarLocInFrame(rho, R_TmpvalSymbol)));

    /* Now set up a context to remove it when we are done, even in the
     * case of an error.  This all helps error() provide a better call.
     */
    begincontext(&cntxt, CTXT_CCODE, call, R_BaseEnv, R_BaseEnv,
		 R_NilValue, R_NilValue);
    cntxt.cend = &tmp_cleanup;
    cntxt.cenddata = rho;

    /*  Do a partial evaluation down through the LHS. */
    lhs = evalseq(CADR(expr), rho,
		  PRIMVAL(op)==1 || PRIMVAL(op)==3, tmploc);

    PROTECT(lhs);
    PROTECT(rhsprom = mkPROMISE(CADDR(call), rho));
    SET_PRVALUE(rhsprom, rhs);
    WAIT_UNTIL_COMPUTED(rhs);

    while (isLanguage(CADR(expr))) {
        PROTECT(tmp = installAssignFcnName(CAR(expr)));
        v = CAR(lhs);
        if (LEVELS(lhs) && v != R_NilValue) {
            v = duplicate(v);
            SET_NAMEDCNT_1(v);
            SETCAR(lhs,v);
        }
        R_SetVarLocValue(tmploc, v);
	PROTECT(rhs = replaceCall(tmp, R_TmpvalSymbol, CDDR(expr), rhsprom));
	rhs = eval (rhs, rho);
	SET_PRVALUE(rhsprom, rhs);
	SET_PRCODE(rhsprom, rhs); /* not good but is what we have been doing */
	UNPROTECT(2);
	lhs = CDR(lhs);
	expr = CADR(expr);
    }

    PROTECT(afun = installAssignFcnName(CAR(expr)));
    R_SetVarLocValue(tmploc, CAR(lhs));
    expr = assignCall(R_AssignSymbols[PRIMVAL(op)], CDR(lhs),
		      afun, R_TmpvalSymbol, CDDR(expr), rhsprom);
    UNPROTECT(4);
    PROTECT(expr);
    (void) eval(expr, rho);
    UNPROTECT(1);
    endcontext(&cntxt); /* which does not run the remove */
    (void) RemoveVariable (R_TmpvalSymbol, rho);
}

/* END OF DEFUNCT CODE ------------------------------------------------------ */


#define ASSIGNBUFSIZ 32
static SEXP installAssignFcnName(SEXP fun)
{
    /* Handle "[", "[[", and "$" specially for speed. */

    if (fun == R_BracketSymbol)
        return R_SubAssignSymbol;

    if (fun == R_Bracket2Symbol)
        return R_SubSubAssignSymbol;

    if (fun == R_DollarSymbol)
        return R_DollarAssignSymbol;

    /* The general case for a symbol */

    if (TYPEOF(fun) == SYMSXP) {

        char buf[ASSIGNBUFSIZ];
        const char *fname = CHAR(PRINTNAME(fun));

        if (!copy_2_strings (buf, sizeof buf, fname, "<-"))
            error(_("overlong name in '%s'"), fname);

        return install(buf);
    }

    /* Handle foo::bar and foo:::bar. */

    if (TYPEOF(fun)==LANGSXP && length(fun)==3 && TYPEOF(CADDR(fun))==SYMSXP
      && (CAR(fun)==R_DoubleColonSymbol || CAR(fun)==R_TripleColonSymbol))
        return lang3 (CAR(fun), CADR(fun), installAssignFcnName(CADDR(fun)));

    error(_("invalid function in complex assignment"));
}

/* arguments of replaceCall must be protected by the caller. */

static SEXP replaceCall(SEXP fun, SEXP varval, SEXP args, SEXP rhs)
{
    SEXP value, first;

    first = value = cons_with_tag (rhs, R_NilValue, R_ValueSymbol);

    if (args != R_NilValue) {

        first = cons_with_tag (CAR(args), value, TAG(args));

        SEXP p = CDR(args);
        if (p != R_NilValue) {
            PROTECT(first);
            SEXP q = first;
            do { 
                SETCDR (q, cons_with_tag (CAR(p), value, TAG(p)));
                q = CDR(q);
                p = CDR(p);
            } while (p != R_NilValue);
            UNPROTECT(1);
        }
    }

    first = CONS (fun, CONS(varval, first));
    SET_TYPEOF (first, LANGSXP);

    return first;
}

/* Create two lists of promises to evaluate each argument, with promises
   shared.  When an argument is evaluated in a call using one argument list,
   its value is then known without re-evaluation in a second call using 
   the second argument list.  The argument lists are terminated with the
   initial values of *a1 and *a2. */

static void promiseArgsTwo (SEXP el, SEXP rho, SEXP *a1, SEXP *a2)
{
    SEXP head1, tail1, head2, tail2, ev, h;

    head1 = head2 = R_NilValue;

    while (el != R_NilValue) {

        SEXP a = CAR(el);

	/* If we have a ... symbol, we look to see what it is bound to.
	   If its binding is R_NilValue we just ignore it.  If it is bound
           to a ... list of promises, we repromise all the promises and 
           then splice the list of resulting values into the return value.
	   Anything else bound to a ... symbol is an error. */

	if (a == R_DotsSymbol) {
	    h = findVar(a, rho);
            if (h == R_NilValue) {
                /* nothing */
            }
	    else if (TYPEOF(h) == DOTSXP) {
		while (h != R_NilValue) {
                    a = CAR(h);
                    if (TYPEOF(a) == PROMSXP) {
                        INC_NAMEDCNT(a);
                        INC_NAMEDCNT(a);
                        SEXP p = PRVALUE_PENDING_OK(a);
                        if (p != R_UnboundValue && NAMEDCNT_GT_0(p))
                            INC_NAMEDCNT(p);
                    }
                    else if (a != R_MissingArg) {
                       a = mkPROMISE (a, rho);
                       INC_NAMEDCNT(a);
                    }
                    ev = cons_with_tag (a, R_NilValue, TAG(h));
                    if (head1==R_NilValue)
                        PROTECT(head1=ev);
                    else
                        SETCDR(tail1,ev);
                    tail1 = ev;
                    ev = cons_with_tag (a, R_NilValue, TAG(h));
                    if (head2==R_NilValue)
                        PROTECT(head2=ev);
                    else
                        SETCDR(tail2,ev);
                    tail2 = ev;
		    h = CDR(h);
		}
	    }
	    else if (h != R_MissingArg)
		dotdotdot_error();
	}
        else {
            if (TYPEOF(a) == PROMSXP) {
                INC_NAMEDCNT(a);
                INC_NAMEDCNT(a);
                SEXP p = PRVALUE_PENDING_OK(a);
                if (p != R_UnboundValue && NAMEDCNT_GT_0(p))
                    INC_NAMEDCNT(p);
            }
            else if (a != R_MissingArg) {
               a = mkPROMISE (a, rho);
               INC_NAMEDCNT(a);
            }
            ev = cons_with_tag (a, R_NilValue, TAG(el));
            if (head1 == R_NilValue)
                PROTECT(head1 = ev);
            else
                SETCDR(tail1, ev);
            tail1 = ev;
            ev = cons_with_tag (a, R_NilValue, TAG(el));
            if (head2 == R_NilValue)
                PROTECT(head2 = ev);
            else
                SETCDR(tail2, ev);
            tail2 = ev;
        }
	el = CDR(el);
    }

    if (head1 != R_NilValue) {
        if (*a1 != R_NilValue)
            SETCDR(tail1,*a1);
        *a1 = head1;
        if (*a2 != R_NilValue)
            SETCDR(tail2,*a2);
        *a2 = head2;
        UNPROTECT(2);
    }
}

/*  Assignment in its various forms  */

static SEXP do_set (SEXP call, SEXP op, SEXP args, SEXP rho, int variant)
{
    SEXP a;

    if (args==R_NilValue || (a = CDR(args)) == R_NilValue || CDR(a)!=R_NilValue)
        checkArity(op,args);

    SEXP lhs = CAR(args), rhs = CAR(a);
    SEXPTYPE lhs_type = TYPEOF(lhs);

    /* Convert lhs string to a symbol. */

    if (lhs_type == STRSXP) {
        lhs = install(translateChar(STRING_ELT(lhs, 0)));
        lhs_type = TYPEOF(lhs);
    }

    switch (lhs_type) {

    /* -- ASSIGNMENT TO A SIMPLE VARIABLE -- */

    case SYMSXP: {

        /* Handle <<- without trying the optimizations done below. */

        if (PRIMVAL(op) == 2) {
            rhs = evalv (rhs, rho, VARIANT_PENDING_OK);
            set_var_nonlocal (lhs, rhs, ENCLOS(rho), 3);
            break;  /* out of main switch */
        }

        /* Handle assignment into base and user database environments without
           any special optimizations. */

        if (IS_BASE(rho) || IS_USER_DATABASE(rho)) {
            rhs = evalv (rhs, rho, VARIANT_PENDING_OK);
            set_var_in_frame (lhs, rhs, rho, TRUE, 3);
            break;  /* out of main switch */
        }
<<<<<<< HEAD

        /* We decide whether we'll ask the right hand side evalutation to do
           the assignment, for statements like v<-exp(v), v<-v+1, or v<-2*v. */

=======

        /* We decide whether we'll ask the right hand side evalutation to do
           the assignment, for statements like v<-exp(v), v<-v+1, or v<-2*v. */

>>>>>>> 60b5c19b
        int local_assign = 0;

        if (TYPEOF(rhs) == LANGSXP) {
            if (CADR(rhs) == lhs) 
                local_assign = VARIANT_LOCAL_ASSIGN1;
            else if (CADDR(rhs) == lhs)
                local_assign = VARIANT_LOCAL_ASSIGN2;
        }

        /* Evaluate the right hand side, asking for it in a static box. */

        rhs = evalv (rhs, rho, 
                     local_assign | VARIANT_PENDING_OK | VARIANT_STATIC_BOX_OK);

        /* See if the assignment was done by the rhs operator. */

        if (R_variant_result) {
            R_variant_result = 0;
            break;
        }

        /* Try to copy the value, not assign the object, if the rhs is scalar
           and doesn't have zero NAMEDCNT (for which assignment would be free). 
           This will include static boxes, which must be replaced by regular
           values if the copy can't be done.  If the copy can't be done, but 
           a binding cell was found here, the assignment is done directly into
           the binding cell, avoiding overhead of calling set_var_in_frame. */

        if (NAMEDCNT_GT_0(rhs) && isVectorNonpointer(rhs) && LENGTH(rhs) == 1) {
            SEXP v;
            if (rho != LASTSYMENV(lhs) 
                  || BINDING_IS_LOCKED((R_binding_cell = LASTSYMBINDING(lhs)))
                  || (v = CAR(R_binding_cell)) == R_UnboundValue)
                v = findVarInFrame3_nolast (rho, lhs, 7);
            if (v != R_UnboundValue) {
                SEXPTYPE rhs_type = TYPEOF(rhs);
                if (NAMEDCNT_EQ_0(v)) /* this will wait until v is not in use */
                    SET_NAMEDCNT_1(v);
                if (TYPEOF(v)==rhs_type && !NAMEDCNT_GT_1(v)
                      && LENGTH(v)==1 && ATTRIB(v)==ATTRIB(rhs)
                      && TRUELENGTH(v) == TRUELENGTH(rhs)
                      && LEVELS(v)==LEVELS(rhs)) {
                    WAIT_UNTIL_COMPUTED(v);
                    switch (rhs_type) {
                    case LGLSXP:  *LOGICAL(v) = *LOGICAL(rhs); break;
                    case INTSXP:  *INTEGER(v) = *INTEGER(rhs); break;
                    case REALSXP: *REAL(v)    = *REAL(rhs);    break;
                    case CPLXSXP: *COMPLEX(v) = *COMPLEX(rhs); break;
                    case RAWSXP:  *RAW(v)     = *RAW(rhs);     break;
                    }
                    rhs = v; /* for return value */
                    break; /* out of main switch */
                }
            }
            if (IS_STATIC_BOX(rhs)) 
                rhs = rhs==R_ScalarIntegerBox ? ScalarInteger(*INTEGER(rhs))
                                              : ScalarReal(*REAL(rhs));
            if (R_binding_cell != R_NilValue) {
                DEC_NAMEDCNT_AND_PRVALUE(v);
                SETCAR(R_binding_cell, rhs);
                SET_MISSING(R_binding_cell,0);
                INC_NAMEDCNT(rhs);
                if (rho == R_GlobalEnv) 
                    R_DirtyImage = 1;
                break; /* out of main switch */
            }
        }

        /* Assign rhs object to lhs symbol the usual way. */

        set_var_in_frame (lhs, rhs, rho, TRUE, 3);
        break;  /* out of main switch */
    }

    /* -- ASSIGNMENT TO A COMPLEX TARGET -- */

    case LANGSXP: {

        SEXP var, varval, newval, rhsprom, lhsprom, e;
        int depth;

        /* We evaluate the right hand side now. */

        PROTECT(rhs = evalv (rhs, rho, VARIANT_PENDING_OK));

        /* Debugging/comparison aid:  Can be enabled one way or the other below,
           then activated by typing `switch to old` or `switch to new` at the
           prompt. */

#       if 0
            if (1 && !installed_already("switch to new")
             || 0 && installed_already("switch to old")) {

                if ( ! (variant & VARIANT_NULL))
                    INC_NAMEDCNT(rhs);
    
                applydefine (call, op, lhs, rhs, rho);
    
                if ( ! (variant & VARIANT_NULL))
                    DEC_NAMEDCNT(rhs);
      
                UNPROTECT(1);
                break;
            }
#       endif

        /* Increment NAMEDCNT temporarily if rhs will be needed as the value,
           to protect it from being modified by the assignment, or otherwise. */

        if ( ! (variant & VARIANT_NULL))
            INC_NAMEDCNT(rhs);

        /* Find the variable ultimately assigned to, and its depth.
           The depth is 1 for a variable within one replacement function
           (eg, in names(a) <- ...). */

        depth = 1;
        for (var = CADR(lhs); TYPEOF(var) != SYMSXP; var = CADR(var)) {
            if (TYPEOF(var) != LANGSXP)
                errorcall (call, _("invalid assignment left-hand side"));
            depth += 1;
        }

        /* Get the value of the variable assigned to, and ensure it is local
           (unless this is the <<- operator).  Save and protect the binding 
           cell used. */

        if (PRIMVAL(op) == 2) /* <<- */
            varval = findVar (var, ENCLOS(rho));
        else {
            varval = findVarInFramePendingOK (rho, var);
            if (varval == R_UnboundValue && rho != R_EmptyEnv) {
                varval = findVar (var, ENCLOS(rho));
                if (varval != R_UnboundValue) {
                    if (TYPEOF(varval) == PROMSXP)
                        varval = forcePromisePendingOK(varval);
                    set_var_in_frame (var, varval, rho, TRUE, 3);
                }
            }
        }
        if (NAMEDCNT_EQ_0(varval)) /* may sometime happen - should mean 1 */
            SET_NAMEDCNT_1(varval);

        SEXP bcell = R_binding_cell;
        PROTECT(bcell);

        if (TYPEOF(varval) == PROMSXP)
            varval = forcePromisePendingOK(varval);
        if (varval == R_UnboundValue)
            unbound_var_error(var);

        /* We might be able to avoid this duplication sometimes (eg, in
           a <- b <- integer(10); a[1] <- 0.5), except that some packages 
           (eg, Matrix 1.0-6) assume (in C code) that the object in a 
           replacement function is not shared. */

        if (NAMEDCNT_GT_1(varval))
            varval = dup_top_level(varval);

        PROTECT(varval);

        /* Special code for depth of 1.  This is purely an optimization - the
           general code below should also work when depth is 1. */

        if (depth == 1) {

            PROTECT(rhsprom = mkPROMISE(CAR(a), rho));
            SET_PRVALUE(rhsprom, rhs);
            SEXP assgnfcn = installAssignFcnName(CAR(lhs));
            PROTECT (lhsprom = mkPROMISE(CADR(lhs), rho));
            SET_PRVALUE (lhsprom, varval);
            PROTECT(e = replaceCall (assgnfcn, lhsprom, CDDR(lhs), rhsprom));
            newval = eval(e,rho);
            UNPROTECT(6);
        }

        else {  /* the general case, for any depth */

            /* Structure recording information on expressions at all levels of 
               the lhs.  Level 0 is the ultimate variable, level depth is the
               whole lhs expression. */

            struct { 
                SEXP fetch_args;      /* Arguments lists, sharing promises */
                SEXP store_args;
                SEXP value_arg;       /* Last cell in store_args, for value */
                SEXP expr;            /* Expression at this level */
                SEXP value;           /* Value of expr, may later change */
                int in_next;          /* 1 or 2 if value is unshared part */
            } s[depth+1];             /*   of value at next level, else 0 */

            SEXP v;
            int d;

            /* For each level from 1 to depth, store the lhs expression at that
               level.  For each level except the final variable and outermost 
               level, which only does a store, save argument lists for the 
               fetch/store functions that share promises, so that they are
               evaluated only once.  The store argument list has a "value"
               cell at the end to fill in the stored value. */

            s[0].expr = lhs;
            s[0].store_args = CDDR(lhs);  /* original args, no value cell */
            for (v = CADR(lhs), d = 1; d < depth; v = CADR(v), d++) {
                s[d].fetch_args = R_NilValue;
                PROTECT (s[d].value_arg = s[d].store_args =
                    cons_with_tag (R_NilValue, R_NilValue, R_ValueSymbol));
                promiseArgsTwo (CDDR(v), rho, &s[d].fetch_args, 
                                              &s[d].store_args);
                UNPROTECT(1);
                PROTECT2 (s[d].fetch_args, s[d].store_args);
                s[d].expr = v;
            }
            s[depth].expr = var;

            /* Note: In code below, promises with the value already filled in
                     are used to 'quote' values passsed as arguments, so they 
                     will not be changed when the arguments are evaluated, and 
                     so deparsed error messages will have the source expression.
                     These promises should not be recycled, since they may be 
                     saved in warning messages stored for later display.  */

            /* For each level except the outermost, evaluate and save the value
               of the expression as it is before the assignment.  Also, ask if
               it is an unshared subset of the next larger expression.  If it
               is not known to be part of the next larger expression, we do a
               top-level duplicate of it, unless it has NAMEDCNT of 0. */

            s[depth].value = varval;

            for (d = depth-1; d > 0; d--) {

                SEXP prom = mkPROMISE(s[d+1].expr,rho);
                SET_PRVALUE(prom,s[d+1].value);

                /* We'll need this value for the subsequent replacement
                   operation, so make sure it doesn't change.  Incrementing
                   NAMEDCNT would be the obvious way, but if NAMEDCNT 
                   was already non-zero, that leads to undesirable duplication
                   later (even if the increment is later undone).  Making sure
                   that NAMEDCNT isn't zero seems to be sufficient. */

                if (NAMEDCNT_EQ_0(s[d+1].value)) 
                    SET_NAMEDCNT_1(s[d+1].value);

                e = LCONS (CAR(s[d].expr), CONS (prom, s[d].fetch_args));
                PROTECT(e);
                e = evalv (e, rho, VARIANT_QUERY_UNSHARED_SUBSET);
                UNPROTECT(1);
                s[d].in_next = R_variant_result;  /* 0, 1, or 2 */

                if (R_variant_result == 0 && NAMEDCNT_GT_0(e)) 
                    e = dup_top_level(e);
                R_variant_result = 0;

                s[d].value = e;
                PROTECT(e);
            }

            /* Call the replacement functions at levels 1 to depth, changing the
               values at each level, using the fetched value at that level 
               (was perhaps duplicated), and the new value after replacement at 
               the lower level.  Except we don't do that if it's not necessary
               because the new value is already part of the larger object.
               The new value at the outermost level is the rhs value. */
            
            PROTECT(rhsprom = mkPROMISE(CAR(a), rho));
            SET_PRVALUE(rhsprom, rhs);
            s[0].in_next = 0;

            for (d = 1; ; d++) {

                if (s[d-1].in_next == 1) { /* don't need to do replacement */
                    newval = s[d].value;
                    UNPROTECT(1);  /* s[d].value protected in previous loop */
                }

                else {

                    /* Assume symbol below is protected by the symbol table. */

                    SEXP assgnfcn = installAssignFcnName(CAR(s[d-1].expr));

                    PROTECT (lhsprom = mkPROMISE(s[d].expr, rho));
                    SET_PRVALUE (lhsprom, s[d].value);
                    if (d == 1) /* original args, no value cell at end */
                        PROTECT(e = replaceCall (assgnfcn, lhsprom, 
                                                 s[d-1].store_args, rhsprom));
                    else { 
                        SETCAR (s[d-1].value_arg, rhsprom);
                        PROTECT(e = LCONS (assgnfcn, CONS (lhsprom,
                                                       s[d-1].store_args)));
                    }

                    newval = eval(e,rho);

                    /* Unprotect e, lhsprom, rhsprom, and s[d].value from the
                       previous loop, which went from depth-1 to 1 in the 
                       opposite order as this one (plus unprotect one more from
                       before that).  Note: e used below; no alloc before. */

                    UNPROTECT(4);
                }

                /* See if we're done, with the final value in newval. */

                if (d == depth) break;

                /* If the replacement function returned a different object, 
                   that new object won't be part of the object at the next
                   level, even if the old one was. */

                if (s[d].value != newval)
                    s[d].in_next = 0;

                /* Create a rhs promise if this value needs to be put into
                   the next-higher object. */

                if (s[d].in_next != 1) {
                    PROTECT(newval);
                    rhsprom = mkPROMISE (e, rho);
                    SET_PRVALUE (rhsprom, newval);
                    UNPROTECT(1);
                    PROTECT(rhsprom);
                }
            }

            UNPROTECT(2*(depth-1)+2);  /* fetch_args, store_args + two more */
        }

        /* Assign the final result after the top level replacement.  We
           can sometimes avoid the cost of this by looking at the saved
           binding cell, if we have one. */

        if (bcell != R_NilValue && CAR(bcell) == newval) {
            /* The replacement function might have changed NAMEDCNT to 0. */
            if (NAMEDCNT_EQ_0(varval))
                SET_NAMEDCNT_1(varval);
        }
        else {
            if (PRIMVAL(op) == 2) /* <<- */
                set_var_nonlocal (var, newval, ENCLOS(rho), 3);
            else
                set_var_in_frame (var, newval, rho, TRUE, 3);
        }

        if ( ! (variant & VARIANT_NULL))
            DEC_NAMEDCNT(rhs);
  
        break;  /* out of main switch */
    }

    /* -- ASSIGNMENT TO AN INVALID TARGET -- */

    default:
        errorcall (call, _("invalid assignment left-hand side"));
    }

    if (variant & VARIANT_NULL)
        return R_NilValue;

    if ( ! (variant & VARIANT_PENDING_OK)) 
        WAIT_UNTIL_COMPUTED(rhs);
    
    return rhs;
}


/* Evaluate each expression in "el" in the environment "rho", with the
   result allowed to have arguments whose computation is pending (see
   below for the version that waits for these computations).

   Used in eval and applyMethod (object.c) for builtin primitives,
   do_internal (names.c) for builtin .Internals and in evalArgs.

   The 'call' argument is used only for error reporting when an argument is
   missing.  It is assumed that 'el' is a tail of the arguments in 'call', 
   so the position of a missing argument can be found by searching 'call'.  
   (Previously, an argument was passed saying how many arguments were dropped 
   in 'el'.)

   If the 'call' argument is NULL, missing arguments are retained.
 */

SEXP attribute_hidden evalListPendingOK(SEXP el, SEXP rho, SEXP call)
{
    SEXP head, tail, ev, h;

    head = R_NilValue;
    tail = R_NilValue; /* to prevent uninitialized variable warnings */

    while (el != R_NilValue) {

	if (CAR(el) == R_DotsSymbol) {
	    /* If we have a ... symbol, we look to see what it is bound to.
	     * If its binding is Null (i.e. zero length)
	     *	we just ignore it and return the cdr with all its expressions evaluated;
	     * if it is bound to a ... list of promises,
	     *	we force all the promises and then splice
	     *	the list of resulting values into the return value.
	     * Anything else bound to a ... symbol is an error
	     */
	    h = findVar(CAR(el), rho);
	    if (TYPEOF(h) == DOTSXP || h == R_NilValue) {
		while (h != R_NilValue) {
                    ev = call == NULL && CAR(h) == R_MissingArg ? 
                         cons_with_tag (R_MissingArg, R_NilValue, TAG(h))
                       : cons_with_tag (
                           evalv (CAR(h), rho, VARIANT_PENDING_OK),
                           R_NilValue,
                           TAG(h));
                    if (head==R_NilValue)
                        PROTECT(head = ev);
                    else
                        SETCDR(tail, ev);
                    tail = ev;
		    h = CDR(h);
		}
	    }
	    else if (h != R_MissingArg)
		dotdotdot_error();

	} else if (CAR(el) == R_MissingArg && call != NULL) {
            /* Report the missing argument as an error. */
            int n = 1;
            SEXP a;
            for (a = CDR(call); a!=R_NilValue && CAR(a)!=CAR(el); a = CDR(a))
                n += 1;
            /* If for some reason we never found the missing argument, n will
               indicate an argument past the end, which is fairly harmless. */
	    errorcall(call, _("argument %d is empty"), n);

	} else {
            if (call == NULL && (CAR(el) == R_MissingArg ||
                                 isSymbol(CAR(el)) && R_isMissing(CAR(el),rho)))
                ev = cons_with_tag (R_MissingArg, R_NilValue, TAG(el));
            else
                ev = cons_with_tag (
                       evalv (CAR(el), rho, VARIANT_PENDING_OK), 
                       R_NilValue, 
                       TAG(el));
            if (head==R_NilValue)
                PROTECT(head = ev);
            else
                SETCDR(tail, ev);
            tail = ev;
	}

	el = CDR(el);
    }

    if (head!=R_NilValue)
        UNPROTECT(1);

    return head;

} /* evalList() */

/* Evaluate argument list, waiting for any pending computations of arguments. */

SEXP attribute_hidden evalList(SEXP el, SEXP rho, SEXP call)
{
    SEXP args;

    args = evalListPendingOK (el, rho, call);
    WAIT_UNTIL_ARGUMENTS_COMPUTED (args);

    return args;
}

/* Evaluate argument list, with no error for missing arguments. */

SEXP attribute_hidden evalListKeepMissing(SEXP el, SEXP rho)
{ 
    return evalList (el, rho, NULL);
}


/* Create a promise to evaluate each argument.	If the argument is itself
   a promise, it is used unchanged, except that it has its NAMEDCNT
   incremented, and the NAMEDCNT of its value (if not unbound) incremented
   unless it is zero.  See inside for handling of ... */

SEXP attribute_hidden promiseArgs(SEXP el, SEXP rho)
{
    SEXP head, tail, ev, h;

    head = R_NilValue;
    tail = R_NilValue; /* to prevent uninitialized variable warnings */

    while(el != R_NilValue) {

        SEXP a = CAR(el);

	/* If we have a ... symbol, we look to see what it is bound to.
	   If its binding is R_NilValue we just ignore it.  If it is bound
           to a ... list of promises, we repromise all the promises and 
           then splice the list of resulting values into the return value.
	   Anything else bound to a ... symbol is an error. */

	if (a == R_DotsSymbol) {
	    h = findVar(a, rho);
            if (h == R_NilValue) {
                /* nothing */
            }
	    else if (TYPEOF(h) == DOTSXP) {
		while (h != R_NilValue) {
                    a = CAR(h);
                    if (TYPEOF(a) == PROMSXP) {
                        INC_NAMEDCNT(a);
                        SEXP p = PRVALUE_PENDING_OK(a);
                        if (p != R_UnboundValue && NAMEDCNT_GT_0(p))
                            INC_NAMEDCNT(p);
                    }
                    else if (a != R_MissingArg)
                        a = mkPROMISE (a, rho);
                    ev = cons_with_tag (a, R_NilValue, TAG(h));
                    if (head==R_NilValue)
                        PROTECT(head=ev);
                    else
                        SETCDR(tail,ev);
                    tail = ev;
		    h = CDR(h);
		}
	    }
	    else if (h != R_MissingArg)
		dotdotdot_error();
	}
        else {
            if (TYPEOF(a) == PROMSXP) {
                INC_NAMEDCNT(a);
                SEXP p = PRVALUE_PENDING_OK(a);
                if (p != R_UnboundValue && NAMEDCNT_GT_0(p))
                    INC_NAMEDCNT(p);
            }
            else if (a != R_MissingArg)
               a = mkPROMISE (a, rho);
            ev = cons_with_tag (a, R_NilValue, TAG(el));
            if (head == R_NilValue)
                PROTECT(head = ev);
            else
                SETCDR(tail, ev);
            tail = ev;
        }
	el = CDR(el);
    }

    if (head!=R_NilValue)
        UNPROTECT(1);

    return head;
}
 
/* Create promises for arguments, with values for promises filled in.  
   Values for arguments that don't become promises are silently ignored.  
   This is used in method dispatch, hence the text of the error message 
   (which should never occur). */
 
SEXP attribute_hidden promiseArgsWithValues(SEXP el, SEXP rho, SEXP values)
{
    SEXP s, a, b;
    PROTECT(s = promiseArgs(el, rho));
    if (length(s) != length(values)) error(_("dispatch error"));
    for (a = values, b = s; a != R_NilValue; a = CDR(a), b = CDR(b))
        if (TYPEOF(CAR(b)) == PROMSXP) {
            SET_PRVALUE(CAR(b), CAR(a));
            INC_NAMEDCNT(CAR(a));
        }
    UNPROTECT(1);
    return s;
}

/* Like promiseArgsWithValues except it sets only the first value. */

SEXP attribute_hidden promiseArgsWith1Value(SEXP el, SEXP rho, SEXP value)
{
    SEXP s;
    PROTECT(s = promiseArgs(el, rho));
    if (s == R_NilValue) error(_("dispatch error"));
    if (TYPEOF(CAR(s)) == PROMSXP) {
        SET_PRVALUE(CAR(s), value);
        INC_NAMEDCNT(value);
    }
    UNPROTECT(1);
    return s;
}


/* Check that each formal is a symbol */

/* used in coerce.c */
void attribute_hidden CheckFormals(SEXP ls)
{
    if (isList(ls)) {
	for (; ls != R_NilValue; ls = CDR(ls))
	    if (TYPEOF(TAG(ls)) != SYMSXP)
		goto err;
	return;
    }
 err:
    error(_("invalid formal argument list for \"function\""));
}


static SEXP VectorToPairListNamed(SEXP x)
{
    SEXP xptr, xnew, xnames;
    int i, len, len_x = length(x);

    PROTECT(x);
    PROTECT(xnames = getAttrib(x, R_NamesSymbol)); 
                       /* isn't this protected via x?  Or could be concocted? */

    len = 0;
    if (xnames != R_NilValue) {
	for (i = 0; i < len_x; i++)
	    if (CHAR(STRING_ELT(xnames,i))[0] != 0) len += 1;
    }

    PROTECT(xnew = allocList(len));

    if (len > 0) {
	xptr = xnew;
	for (i = 0; i < len_x; i++) {
	    if (CHAR(STRING_ELT(xnames,i))[0] != 0) {
		SETCAR (xptr, VECTOR_ELT(x,i));
		SET_TAG (xptr, install (translateChar (STRING_ELT(xnames,i))));
		xptr = CDR(xptr);
	    }
	}
    } 

    UNPROTECT(3);
    return xnew;
}

#define simple_as_environment(arg) (IS_S4_OBJECT(arg) && (TYPEOF(arg) == S4SXP) ? R_getS4DataSlot(arg, ENVSXP) : R_NilValue)

/* "eval" and "eval.with.vis" : Evaluate the first argument */
/* in the environment specified by the second argument. */

static SEXP do_eval (SEXP call, SEXP op, SEXP args, SEXP rho, int variant)
{
    SEXP encl, x, xptr;
    volatile SEXP expr, env, tmp;

    int frame;
    RCNTXT cntxt;

    checkArity(op, args);
    expr = CAR(args);
    env = CADR(args);
    encl = CADDR(args);
    if (isNull(encl)) {
	/* This is supposed to be defunct, but has been kept here
	   (and documented as such) */
	encl = R_BaseEnv;
    } else if ( !isEnvironment(encl) &&
		!isEnvironment((encl = simple_as_environment(encl))) )
	error(_("invalid '%s' argument"), "enclos");
    if(IS_S4_OBJECT(env) && (TYPEOF(env) == S4SXP))
	env = R_getS4DataSlot(env, ANYSXP); /* usually an ENVSXP */
    switch(TYPEOF(env)) {
    case NILSXP:
	env = encl;     /* so eval(expr, NULL, encl) works */
        break;
    case ENVSXP:
	break;
    case LISTSXP:
	/* This usage requires all the pairlist to be named */
	env = NewEnvironment(R_NilValue, duplicate(CADR(args)), encl);
	break;
    case VECSXP:
	/* PR#14035 */
	x = VectorToPairListNamed(CADR(args));
	for (xptr = x ; xptr != R_NilValue ; xptr = CDR(xptr))
	    SET_NAMEDCNT_MAX(CAR(xptr));
	env = NewEnvironment(R_NilValue, x, encl);
	break;
    case INTSXP:
    case REALSXP:
	if (length(env) != 1)
	    error(_("numeric 'envir' arg not of length one"));
	frame = asInteger(env);
	if (frame == NA_INTEGER)
	    error(_("invalid '%s' argument"), "envir");
	env = R_sysframe(frame, R_GlobalContext);
	break;
    default:
	error(_("invalid '%s' argument"), "envir");
    }

    PROTECT(env); /* may no longer be what was passed in arg */

    /* isLanguage includes NILSXP, and that does not need to be evaluated,
       so don't use isLanguage(expr) || isSymbol(expr) || isByteCode(expr) */
    if (TYPEOF(expr) == LANGSXP || TYPEOF(expr) == SYMSXP || isByteCode(expr)) {
	begincontext(&cntxt, CTXT_RETURN, call, env, rho, args, op);
	if (!SETJMP(cntxt.cjmpbuf))
	    expr = evalv (expr, env, VARIANT_PASS_ON(variant));
	else {
	    expr = R_ReturnedValue;
	    if (expr == R_RestartToken) {
		cntxt.callflag = CTXT_RETURN;  /* turn restart off */
		error(_("restarts not supported in 'eval'"));
	    }
            if ( ! (variant & VARIANT_PENDING_OK))
                WAIT_UNTIL_COMPUTED(R_ReturnedValue);
	}
	UNPROTECT(1);
	PROTECT(expr);
	endcontext(&cntxt);
    }
    else if (TYPEOF(expr) == EXPRSXP) {
	int i, n;
        SEXP srcrefs = getBlockSrcrefs(expr);
	n = LENGTH(expr);
	tmp = R_NilValue;
	begincontext(&cntxt, CTXT_RETURN, call, env, rho, args, op);
	if (!SETJMP(cntxt.cjmpbuf)) {
	    for (i = 0 ; i < n ; i++) {
                R_Srcref = getSrcref(srcrefs, i); 
		tmp = evalv (VECTOR_ELT(expr, i), env, 
                        i==n-1 ? VARIANT_PASS_ON(variant) 
                               : VARIANT_NULL | VARIANT_PENDING_OK);
            }
        }
	else {
	    tmp = R_ReturnedValue;
	    if (tmp == R_RestartToken) {
		cntxt.callflag = CTXT_RETURN;  /* turn restart off */
		error(_("restarts not supported in 'eval'"));
	    }
            if ( ! (variant & VARIANT_PENDING_OK))
                WAIT_UNTIL_COMPUTED(R_ReturnedValue);
	}
	UNPROTECT(1);
	PROTECT(tmp);
	endcontext(&cntxt);
	expr = tmp;
    }
    else if( TYPEOF(expr) == PROMSXP ) {
	expr = forcePromise(expr);
    } 
    else 
        ; /* expr is returned unchanged */

    if (PRIMVAL(op)) { /* eval.with.vis(*) : */
	PROTECT(expr);
	PROTECT(env = allocVector(VECSXP, 2));
	PROTECT(encl = allocVector(STRSXP, 2));
	SET_STRING_ELT(encl, 0, mkChar("value"));
	SET_STRING_ELT(encl, 1, mkChar("visible"));
	SET_VECTOR_ELT(env, 0, expr);
	SET_VECTOR_ELT(env, 1, ScalarLogicalMaybeConst(R_Visible));
	setAttrib(env, R_NamesSymbol, encl);
	expr = env;
	UNPROTECT(3);
    }

    UNPROTECT(1);
    return expr;
}

/* This is a special .Internal */
static SEXP do_withVisible(SEXP call, SEXP op, SEXP args, SEXP rho)
{
    SEXP x, nm, ret;

    checkArity(op, args);
    x = CAR(args);
    x = eval(x, rho);
    PROTECT(x);
    PROTECT(ret = allocVector(VECSXP, 2));
    PROTECT(nm = allocVector(STRSXP, 2));
    SET_STRING_ELT(nm, 0, mkChar("value"));
    SET_STRING_ELT(nm, 1, mkChar("visible"));
    SET_VECTOR_ELT(ret, 0, x);
    SET_VECTOR_ELT(ret, 1, ScalarLogicalMaybeConst(R_Visible));
    setAttrib(ret, R_NamesSymbol, nm);
    UNPROTECT(3);
    return ret;
}

/* This is a special .Internal */
static SEXP do_recall(SEXP call, SEXP op, SEXP args, SEXP rho)
{
    RCNTXT *cptr;
    SEXP s, ans ;
    cptr = R_GlobalContext;
    /* get the args supplied */
    while (cptr != NULL) {
	if (cptr->callflag == CTXT_RETURN && cptr->cloenv == rho)
	    break;
	cptr = cptr->nextcontext;
    }
    if (cptr != NULL) {
	args = cptr->promargs;
    }
    /* get the env recall was called from */
    s = R_GlobalContext->sysparent;
    while (cptr != NULL) {
	if (cptr->callflag == CTXT_RETURN && cptr->cloenv == s)
	    break;
	cptr = cptr->nextcontext;
    }
    if (cptr == NULL)
	error(_("'Recall' called from outside a closure"));

    /* If the function has been recorded in the context, use it
       otherwise search for it by name or evaluate the expression
       originally used to get it.
    */
    if (cptr->callfun != R_NilValue)
	PROTECT(s = cptr->callfun);
    else if( TYPEOF(CAR(cptr->call)) == SYMSXP)
	PROTECT(s = findFun(CAR(cptr->call), cptr->sysparent));
    else
	PROTECT(s = eval(CAR(cptr->call), cptr->sysparent));
    if (TYPEOF(s) != CLOSXP) 
    	error(_("'Recall' called from outside a closure"));
    ans = applyClosure_v(cptr->call, s, args, cptr->sysparent, NULL, 0);
    UNPROTECT(1);
    return ans;
}


static SEXP evalArgs(SEXP el, SEXP rho, int dropmissing, SEXP call)
{
    return evalList (el, rho, dropmissing ? call : NULL);
}


/* A version of DispatchOrEval that checks for possible S4 methods for
 * any argument, not just the first.  Used in the code for `[` in
 * do_subset.  Differs in that all arguments are evaluated
 * immediately, rather than after the call to R_possible_dispatch.
 * NOT ACTUALLY USED AT PRESENT.
 */
attribute_hidden
int DispatchAnyOrEval(SEXP call, SEXP op, const char *generic, SEXP args,
		      SEXP rho, SEXP *ans, int dropmissing, int argsevald)
{
    if(R_has_methods(op)) {
        SEXP argValue, el,  value; 
	/* Rboolean hasS4 = FALSE; */ 
	int nprotect = 0, dispatch;
	if(!argsevald) {
            PROTECT(argValue = evalArgs(args, rho, dropmissing, call));
	    nprotect++;
	    argsevald = TRUE;
	}
	else argValue = args;
	for(el = argValue; el != R_NilValue; el = CDR(el)) {
	    if(IS_S4_OBJECT(CAR(el))) {
	        value = R_possible_dispatch(call, op, argValue, rho, TRUE);
	        if(value) {
		    *ans = value;
		    UNPROTECT(nprotect);
		    return 1;
	        }
		else break;
	    }
	}
	 /* else, use the regular DispatchOrEval, but now with evaluated args */
	dispatch = DispatchOrEval(call, op, generic, argValue, rho, ans, dropmissing, argsevald);
	UNPROTECT(nprotect);
	return dispatch;
    }
    return DispatchOrEval(call, op, generic, args, rho, ans, dropmissing, argsevald);
}


/* DispatchOrEval is used in internal functions which dispatch to
 * object methods (e.g. "[" or "[[").  The code either builds promises
 * and dispatches to the appropriate method, or it evaluates the
 * arguments it comes in with (if argsevald is 0) and returns them so that
 * the generic built-in C code can continue.  Note that CDR(call) is
 * used to obtain the unevaluated arguments when creating promises, even
 * when argsevald is 1 (so args is the evaluated arguments).  If argsevald 
 * is -1, only the first argument will have been evaluated.
 *
 * The caller must ensure the argument list is protected if arsevald is 0,
 * but not if argsevald is 1 or -1.
 */
attribute_hidden
int DispatchOrEval(SEXP call, SEXP op, const char *generic, SEXP args,
		   SEXP rho, SEXP *ans, int dropmissing, int argsevald)
{
/* DispatchOrEval is called very frequently, most often in cases where
   no dispatching is needed and the isObject or the string-based
   pre-test fail.  To avoid degrading performance it is therefore
   necessary to avoid creating promises in these cases.  The pre-test
   does require that we look at the first argument, so that needs to
   be evaluated.  The complicating factor is that the first argument
   might come in with a "..." and that there might be other arguments
   in the "..." as well.  LT */

    SEXP x = R_NilValue;
    int dots = FALSE, nprotect = 0;;

    if (argsevald != 0) {
        PROTECT(args); nprotect++;
	x = CAR(args);
    }
    else {
	/* Find the object to dispatch on, dropping any leading
	   ... arguments with missing or empty values.  If there are no
	   arguments, R_NilValue is used. */
	for (; args != R_NilValue; args = CDR(args)) {
	    if (CAR(args) == R_DotsSymbol) {
		SEXP h = findVar(R_DotsSymbol, rho);
		if (TYPEOF(h) == DOTSXP) {
#ifdef DODO
		    /**** any self-evaluating value should be OK; this
			  is used in byte compiled code. LT */
		    /* just a consistency check */
		    if (TYPEOF(CAR(h)) != PROMSXP)
			error(_("value in '...' is not a promise"));
#endif
		    dots = TRUE;
		    x = eval(CAR(h), rho);
                    break;
		}
		else if (h != R_NilValue && h != R_MissingArg)
		    dotdotdot_error();
	    }
	    else {
                dots = FALSE;
                x = eval(CAR(args), rho);
                break;
	    }
	}
	PROTECT(x); nprotect++;
    }
	/* try to dispatch on the object */
    if( isObject(x) ) {
	char *pt;
	/* Try for formal method. */
	if(IS_S4_OBJECT(x) && R_has_methods(op)) {
	    SEXP value, argValue;
	    /* create a promise to pass down to applyClosure  */
	    if (argsevald < 0)
                argValue = promiseArgsWith1Value(CDR(call), rho, x);
            else if (argsevald == 0)
		argValue = promiseArgsWith1Value(args, rho, x);
	    else 
                argValue = args;
	    PROTECT(argValue); nprotect++;
	    /* This means S4 dispatch */
	    value = R_possible_dispatch (call, op, argValue, rho, argsevald<=0);
	    if(value) {
		*ans = value;
		UNPROTECT(nprotect);
		return 1;
	    }
	    else {
		/* go on, with the evaluated args.  Not guaranteed to have
		   the same semantics as if the arguments were not
		   evaluated, in special cases (e.g., arg values that are
		   LANGSXP).
		   The use of the promiseArgs is supposed to prevent
		   multiple evaluation after the call to possible_dispatch.
		*/
		if (dots)
		    PROTECT(argValue = evalArgs(argValue, rho, dropmissing,
						call));
		else {
		    PROTECT(argValue = CONS(x, evalArgs(CDR(argValue), rho,
							dropmissing, call)));
		    SET_TAG(argValue, CreateTag(TAG(args)));
		}
		nprotect++;
		args = argValue; 
		argsevald = 1;
	    }
	}
	if (TYPEOF(CAR(call)) == SYMSXP)
	    pt = Rf_strrchr(CHAR(PRINTNAME(CAR(call))), '.');
	else
	    pt = NULL;

	if (pt == NULL || strcmp(pt,".default")) {
	    RCNTXT cntxt;
	    SEXP pargs, rho1;

            if (argsevald > 0) {  /* handle as in R_possible_dispatch */
                PROTECT(args); nprotect++;
                pargs = promiseArgsWithValues(CDR(call), rho, args);
            }
            else
                pargs = promiseArgsWith1Value(args, rho, x); 
            PROTECT(pargs); nprotect++;

	    /* The context set up here is needed because of the way
	       usemethod() is written.  DispatchGroup() repeats some
	       internal usemethod() code and avoids the need for a
	       context; perhaps the usemethod() code should be
	       refactored so the contexts around the usemethod() calls
	       in this file can be removed.

	       Using rho for current and calling environment can be
	       confusing for things like sys.parent() calls captured
	       in promises (Gabor G had an example of this).  Also,
	       since the context is established without a SETJMP using
	       an R-accessible environment allows a segfault to be
	       triggered (by something very obscure, but still).
	       Hence here and in the other usemethod() uses below a
	       new environment rho1 is created and used.  LT */
	    PROTECT(rho1 = NewEnvironment(R_NilValue, R_NilValue, rho)); nprotect++;
	    begincontext(&cntxt, CTXT_RETURN, call, rho1, rho, pargs, op);
	    if(usemethod(generic, x, call, pargs, rho1, rho, R_BaseEnv, 0, ans))
	    {
		endcontext(&cntxt);
		UNPROTECT(nprotect);
		return 1;
	    }
	    endcontext(&cntxt);
	}
    }
    if (argsevald <= 0) {
	if (dots)
	    /* The first call argument was ... and may contain more than the
	       object, so it needs to be evaluated here.  The object should be
	       in a promise, so evaluating it again should be no problem. */
	    *ans = evalArgs(args, rho, dropmissing, call);
	else {
	    PROTECT(*ans = CONS(x, evalArgs(CDR(args), rho, dropmissing, call)));
	    SET_TAG(*ans, CreateTag(TAG(args)));
	    UNPROTECT(1);
	}
    }
    else *ans = args;
    UNPROTECT(nprotect);
    return 0;
}


/* gr needs to be protected on return from this function. */
static void findmethod(SEXP Class, const char *group, const char *generic,
		       SEXP *sxp,  SEXP *gr, SEXP *meth, int *which,
		       SEXP rho)
{
    int len, whichclass;
    char buf[512];

    len = length(Class);

    /* Need to interleave looking for group and generic methods
       e.g. if class(x) is c("foo", "bar)" then x > 3 should invoke
       "Ops.foo" rather than ">.bar"
    */
    for (whichclass = 0 ; whichclass < len ; whichclass++) {
	const char *ss = translateChar(STRING_ELT(Class, whichclass));
	if (!copy_3_strings (buf, sizeof buf, generic, ".", ss))
	    error(_("class name too long in '%s'"), generic);
	*meth = install(buf);
	*sxp = R_LookupMethod(*meth, rho, rho, R_BaseEnv);
	if (isFunction(*sxp)) {
	    *gr = R_BlankScalarString;
	    break;
	}
        if (!copy_3_strings (buf, sizeof buf, group, ".", ss))
	    error(_("class name too long in '%s'"), group);
	*meth = install(buf);
	*sxp = R_LookupMethod(*meth, rho, rho, R_BaseEnv);
	if (isFunction(*sxp)) {
	    *gr = mkString(group);
	    break;
	}
    }
    *which = whichclass;
}

attribute_hidden
int DispatchGroup(const char* group, SEXP call, SEXP op, SEXP args, SEXP rho,
		  SEXP *ans)
{
    int i, j, nargs, lwhich, rwhich, set;
    SEXP lclass, s, t, m, lmeth, lsxp, lgr, newrho;
    SEXP rclass, rmeth, rgr, rsxp, value;
    char *generic;
    Rboolean useS4 = TRUE, isOps = FALSE;

    /* pre-test to avoid string computations when there is nothing to
       dispatch on because either there is only one argument and it
       isn't an object or there are two or more arguments but neither
       of the first two is an object -- both of these cases would be
       rejected by the code following the string examination code
       below */
    if (args != R_NilValue && ! isObject(CAR(args)) &&
	(CDR(args) == R_NilValue || ! isObject(CADR(args))))
	return 0;

    isOps = strcmp(group, "Ops") == 0;

    /* try for formal method */
    if(length(args) == 1 && !IS_S4_OBJECT(CAR(args))) useS4 = FALSE;
    if(length(args) == 2 &&
       !IS_S4_OBJECT(CAR(args)) && !IS_S4_OBJECT(CADR(args))) useS4 = FALSE;
    if(useS4) {
	/* Remove argument names to ensure positional matching */
	if(isOps)
	    for(s = args; s != R_NilValue; s = CDR(s)) SET_TAG(s, R_NilValue);
	if(R_has_methods(op) &&
	   (value = R_possible_dispatch(call, op, args, rho, FALSE))) {
	       *ans = value;
	       return 1;
	}
	/* else go on to look for S3 methods */
    }

    /* check whether we are processing the default method */
    if ( isSymbol(CAR(call)) ) {
        const char *pt;
        pt = CHAR(PRINTNAME(CAR(call)));
        while (*pt == '.') pt += 1;   /* duplicate previous behaviour exactly */
        while (*pt != 0 && *pt != '.') pt += 1;
        if (*pt != 0) {
            while (*pt == '.') pt += 1;
            if (strcmp(pt,"default") == 0)
                return 0;
        }
    }

    if(isOps)
	nargs = length(args);
    else
	nargs = 1;

    if( nargs == 1 && !isObject(CAR(args)) )
	return 0;

    if(!isObject(CAR(args)) && !isObject(CADR(args)))
	return 0;

    generic = PRIMNAME(op);

    lclass = IS_S4_OBJECT(CAR(args)) ? R_data_class2(CAR(args))
      : getAttrib00(CAR(args), R_ClassSymbol);

    if( nargs == 2 )
	rclass = IS_S4_OBJECT(CADR(args)) ? R_data_class2(CADR(args))
      : getAttrib00(CADR(args), R_ClassSymbol);
    else
	rclass = R_NilValue;

    lsxp = R_NilValue; lgr = R_NilValue; lmeth = R_NilValue;
    rsxp = R_NilValue; rgr = R_NilValue; rmeth = R_NilValue;

    findmethod(lclass, group, generic, &lsxp, &lgr, &lmeth, &lwhich, rho);
    PROTECT(lgr);
    if(isFunction(lsxp) && IS_S4_OBJECT(CAR(args)) && lwhich > 0
       && isBasicClass(translateChar(STRING_ELT(lclass, lwhich)))) {
	/* This and the similar test below implement the strategy
	 for S3 methods selected for S4 objects.  See ?Methods */
        value = CAR(args);
	if (NAMEDCNT_GT_0(value)) SET_NAMEDCNT_MAX(value);
	value = R_getS4DataSlot(value, S4SXP); /* the .S3Class obj. or NULL*/
	if(value != R_NilValue) /* use the S3Part as the inherited object */
	    SETCAR(args, value);
    }

    if( nargs == 2 )
	findmethod(rclass, group, generic, &rsxp, &rgr, &rmeth, &rwhich, rho);
    else
	rwhich = 0;

    if(isFunction(rsxp) && IS_S4_OBJECT(CADR(args)) && rwhich > 0
       && isBasicClass(translateChar(STRING_ELT(rclass, rwhich)))) {
        value = CADR(args);
	if (NAMEDCNT_GT_0(value)) SET_NAMEDCNT_MAX(value);
	value = R_getS4DataSlot(value, S4SXP);
	if(value != R_NilValue) SETCADR(args, value);
    }

    PROTECT(rgr);

    if( !isFunction(lsxp) && !isFunction(rsxp) ) {
	UNPROTECT(2);
	return 0; /* no generic or group method so use default*/
    }

    if( lsxp != rsxp ) {
	if ( isFunction(lsxp) && isFunction(rsxp) ) {
	    /* special-case some methods involving difftime */
	    const char *lname = CHAR(PRINTNAME(lmeth)),
		*rname = CHAR(PRINTNAME(rmeth));
	    if( streql(rname, "Ops.difftime") && 
		(streql(lname, "+.POSIXt") || streql(lname, "-.POSIXt") ||
		 streql(lname, "+.Date") || streql(lname, "-.Date")) )
		rsxp = R_NilValue;
	    else if (streql(lname, "Ops.difftime") && 
		     (streql(rname, "+.POSIXt") || streql(rname, "+.Date")) )
		lsxp = R_NilValue;
	    else {
		warning(_("Incompatible methods (\"%s\", \"%s\") for \"%s\""),
			lname, rname, generic);
		UNPROTECT(2);
		return 0;
	    }
	}
	/* if the right hand side is the one */
	if( !isFunction(lsxp) ) { /* copy over the righthand stuff */
	    lsxp = rsxp;
	    lmeth = rmeth;
	    lgr = rgr;
	    lclass = rclass;
	    lwhich = rwhich;
	}
    }

    /* we either have a group method or a class method */

    PROTECT(newrho = allocSExp(ENVSXP));
    PROTECT(m = allocVector(STRSXP,nargs));
    s = args;
    for (i = 0 ; i < nargs ; i++) {
	t = IS_S4_OBJECT(CAR(s)) ? R_data_class2(CAR(s))
	  : getAttrib00(CAR(s), R_ClassSymbol);
	set = 0;
	if (isString(t)) {
	    for (j = 0 ; j < LENGTH(t) ; j++) {
		if (!strcmp(translateChar(STRING_ELT(t, j)),
			    translateChar(STRING_ELT(lclass, lwhich)))) {
		    SET_STRING_ELT(m, i, PRINTNAME(lmeth));
		    set = 1;
		    break;
		}
	    }
	}
	if( !set )
	    SET_STRING_ELT(m, i, R_BlankString);
	s = CDR(s);
    }

    defineVar(R_dot_Method, m, newrho);
    UNPROTECT(1);
    PROTECT(t = mkString(generic));
    defineVar(R_dot_Generic, t, newrho);
    UNPROTECT(1);
    defineVar(R_dot_Group, lgr, newrho);
    set = length(lclass) - lwhich;
    t = allocVector(STRSXP, set);
    copy_string_elements (t, 0, lclass, lwhich, set);
    defineVar(R_dot_Class, t, newrho);
    defineVar(R_dot_GenericCallEnv, rho, newrho);
    defineVar(R_dot_GenericDefEnv, R_BaseEnv, newrho);

    PROTECT(t = LCONS(lmeth, CDR(call)));

    /* the arguments have been evaluated; since we are passing them */
    /* out to a closure we need to wrap them in promises so that */
    /* they get duplicated and things like missing/substitute work. */

    PROTECT(s = promiseArgsWithValues(CDR(call), rho, args));
    if (isOps) {
        /* ensure positional matching for operators */
        for (m = s; m != R_NilValue; m = CDR(m))
            SET_TAG(m, R_NilValue);
    }

    *ans = applyClosure_v(t, lsxp, s, rho, newrho, 0);
    UNPROTECT(5);
    return 1;
}


/* START OF BYTECODE SECTION. */

static int R_bcVersion = 7;
static int R_bcMinVersion = 6;

static SEXP R_AddSym = NULL;
static SEXP R_SubSym = NULL;
static SEXP R_MulSym = NULL;
static SEXP R_DivSym = NULL;
static SEXP R_ExptSym = NULL;
static SEXP R_SqrtSym = NULL;
static SEXP R_ExpSym = NULL;
static SEXP R_EqSym = NULL;
static SEXP R_NeSym = NULL;
static SEXP R_LtSym = NULL;
static SEXP R_LeSym = NULL;
static SEXP R_GeSym = NULL;
static SEXP R_GtSym = NULL;
static SEXP R_AndSym = NULL;
static SEXP R_OrSym = NULL;
static SEXP R_NotSym = NULL;
static SEXP R_SubsetSym = NULL;
static SEXP R_SubassignSym = NULL;
static SEXP R_CSym = NULL;
static SEXP R_Subset2Sym = NULL;
static SEXP R_Subassign2Sym = NULL;
static SEXP R_valueSym = NULL;
static SEXP R_TrueValue = NULL;
static SEXP R_FalseValue = NULL;

#if defined(__GNUC__) && ! defined(BC_PROFILING) && (! defined(NO_THREADED_CODE))
# define THREADED_CODE
#endif

attribute_hidden
void R_initialize_bcode(void)
{
  R_AddSym = install("+");
  R_SubSym = install("-");
  R_MulSym = install("*");
  R_DivSym = install("/");
  R_ExptSym = install("^");
  R_SqrtSym = install("sqrt");
  R_ExpSym = install("exp");
  R_EqSym = install("==");
  R_NeSym = install("!=");
  R_LtSym = install("<");
  R_LeSym = install("<=");
  R_GeSym = install(">=");
  R_GtSym = install(">");
  R_AndSym = install("&");
  R_OrSym = install("|");
  R_NotSym = install("!");
  R_SubsetSym = R_BracketSymbol; /* "[" */
  R_SubassignSym = install("[<-");
  R_CSym = install("c");
  R_Subset2Sym = R_Bracket2Symbol; /* "[[" */
  R_Subassign2Sym = install("[[<-");
  R_valueSym = install("value");

  R_TrueValue = mkTrue();
  SET_NAMEDCNT_MAX(R_TrueValue);
  R_PreserveObject(R_TrueValue);
  R_FalseValue = mkFalse();
  SET_NAMEDCNT_MAX(R_FalseValue);
  R_PreserveObject(R_FalseValue);
#ifdef THREADED_CODE
  bcEval(NULL, NULL, FALSE);
#endif
}

enum {
  BCMISMATCH_OP,
  RETURN_OP,
  GOTO_OP,
  BRIFNOT_OP,
  POP_OP,
  DUP_OP,
  PRINTVALUE_OP,
  STARTLOOPCNTXT_OP,
  ENDLOOPCNTXT_OP,
  DOLOOPNEXT_OP,
  DOLOOPBREAK_OP,
  STARTFOR_OP,
  STEPFOR_OP,
  ENDFOR_OP,
  SETLOOPVAL_OP,
  INVISIBLE_OP,
  LDCONST_OP,
  LDNULL_OP,
  LDTRUE_OP,
  LDFALSE_OP,
  GETVAR_OP,
  DDVAL_OP,
  SETVAR_OP,
  GETFUN_OP,
  GETGLOBFUN_OP,
  GETSYMFUN_OP,
  GETBUILTIN_OP,
  GETINTLBUILTIN_OP,
  CHECKFUN_OP,
  MAKEPROM_OP,
  DOMISSING_OP,
  SETTAG_OP,
  DODOTS_OP,
  PUSHARG_OP,
  PUSHCONSTARG_OP,
  PUSHNULLARG_OP,
  PUSHTRUEARG_OP,
  PUSHFALSEARG_OP,
  CALL_OP,
  CALLBUILTIN_OP,
  CALLSPECIAL_OP,
  MAKECLOSURE_OP,
  UMINUS_OP,
  UPLUS_OP,
  ADD_OP,
  SUB_OP,
  MUL_OP,
  DIV_OP,
  EXPT_OP,
  SQRT_OP,
  EXP_OP,
  EQ_OP,
  NE_OP,
  LT_OP,
  LE_OP,
  GE_OP,
  GT_OP,
  AND_OP,
  OR_OP,
  NOT_OP,
  DOTSERR_OP,
  STARTASSIGN_OP,
  ENDASSIGN_OP,
  STARTSUBSET_OP,
  DFLTSUBSET_OP,
  STARTSUBASSIGN_OP,
  DFLTSUBASSIGN_OP,
  STARTC_OP,
  DFLTC_OP,
  STARTSUBSET2_OP,
  DFLTSUBSET2_OP,
  STARTSUBASSIGN2_OP,
  DFLTSUBASSIGN2_OP,
  DOLLAR_OP,
  DOLLARGETS_OP,
  ISNULL_OP,
  ISLOGICAL_OP,
  ISINTEGER_OP,
  ISDOUBLE_OP,
  ISCOMPLEX_OP,
  ISCHARACTER_OP,
  ISSYMBOL_OP,
  ISOBJECT_OP,
  ISNUMERIC_OP,
  VECSUBSET_OP,
  MATSUBSET_OP,
  SETVECSUBSET_OP,
  SETMATSUBSET_OP,
  AND1ST_OP,
  AND2ND_OP,
  OR1ST_OP,
  OR2ND_OP,
  GETVAR_MISSOK_OP,
  DDVAL_MISSOK_OP,
  VISIBLE_OP,
  SETVAR2_OP,
  STARTASSIGN2_OP,
  ENDASSIGN2_OP,
  SETTER_CALL_OP,
  GETTER_CALL_OP,
  SWAP_OP,
  DUP2ND_OP,
  SWITCH_OP,
  RETURNJMP_OP,
  STARTVECSUBSET_OP,
  STARTMATSUBSET_OP,
  STARTSETVECSUBSET_OP,
  STARTSETMATSUBSET_OP,
  OPCOUNT
};

#define GETSTACK_PTR(s) (*(s))
#define GETSTACK(i) GETSTACK_PTR(R_BCNodeStackTop + (i))

#define SETSTACK_PTR(s, v) do { \
    SEXP __v__ = (v); \
    *(s) = __v__; \
} while (0)

#define SETSTACK(i, v) SETSTACK_PTR(R_BCNodeStackTop + (i), v)

#define SETSTACK_REAL_PTR(s, v) SETSTACK_PTR(s, ScalarReal(v))

#define SETSTACK_REAL(i, v) SETSTACK_REAL_PTR(R_BCNodeStackTop + (i), v)

#define SETSTACK_INTEGER_PTR(s, v) SETSTACK_PTR(s, ScalarInteger(v))

#define SETSTACK_INTEGER(i, v) SETSTACK_INTEGER_PTR(R_BCNodeStackTop + (i), v)

#define SETSTACK_LOGICAL_PTR(s, v) do { \
    int __ssl_v__ = (v); \
    if (__ssl_v__ == NA_LOGICAL) \
	SETSTACK_PTR(s, ScalarLogical(NA_LOGICAL)); \
    else \
	SETSTACK_PTR(s, __ssl_v__ ? R_TrueValue : R_FalseValue); \
} while(0)

#define SETSTACK_LOGICAL(i, v) SETSTACK_LOGICAL_PTR(R_BCNodeStackTop + (i), v)

typedef union { double dval; int ival; } scalar_value_t;

/* bcStackScalar() checks whether the object in the specified stack
   location is a simple real, integer, or logical scalar (i.e. length
   one and no attributes.  If so, the type is returned as the function
   value and the value is returned in the structure pointed to by the
   second argument; if not, then zero is returned as the function
   value. */
static R_INLINE int bcStackScalar(R_bcstack_t *s, scalar_value_t *v)
{
    SEXP x = *s;
    if (ATTRIB(x) == R_NilValue) {
	switch(TYPEOF(x)) {
	case REALSXP:
	    if (LENGTH(x) == 1) {
		v->dval = REAL(x)[0];
		return REALSXP;
	    }
	    else return 0;
	case INTSXP:
	    if (LENGTH(x) == 1) {
		v->ival = INTEGER(x)[0];
		return INTSXP;
	    }
	    else return 0;
	case LGLSXP:
	    if (LENGTH(x) == 1) {
		v->ival = LOGICAL(x)[0];
		return LGLSXP;
	    }
	    else return 0;
	default: return 0;
	}
    }
    else return 0;
}

#define DO_FAST_RELOP2(op,a,b) do { \
    SKIP_OP(); \
    SETSTACK_LOGICAL(-2, ((a) op (b)) ? TRUE : FALSE);	\
    R_BCNodeStackTop--; \
    NEXT(); \
} while (0)

# define FastRelop2(op,opval,opsym) do { \
    scalar_value_t vx; \
    scalar_value_t vy; \
    int typex = bcStackScalar(R_BCNodeStackTop - 2, &vx); \
    int typey = bcStackScalar(R_BCNodeStackTop - 1, &vy); \
    if (typex == REALSXP && ! ISNAN(vx.dval)) { \
	if (typey == REALSXP && ! ISNAN(vy.dval)) \
	    DO_FAST_RELOP2(op, vx.dval, vy.dval); \
	else if (typey == INTSXP && vy.ival != NA_INTEGER) \
	    DO_FAST_RELOP2(op, vx.dval, vy.ival); \
    } \
    else if (typex == INTSXP && vx.ival != NA_INTEGER) { \
	if (typey == REALSXP && ! ISNAN(vy.dval)) \
	    DO_FAST_RELOP2(op, vx.ival, vy.dval); \
	else if (typey == INTSXP && vy.ival != NA_INTEGER) { \
	    DO_FAST_RELOP2(op, vx.ival, vy.ival); \
	} \
    } \
    Relop2(opval, opsym); \
} while (0)

/* Handle when probably a package redefined a base function,
   so try to get the real thing from the internal table of
   primitives */

static SEXP getLostPrimitive(SEXP symbol, SEXPTYPE type)
{
    SEXP value = R_Primitive(CHAR(PRINTNAME(symbol)));
    if (TYPEOF(value) != type)
        /* if that doesn't work we signal an error */
        error(_("\"%s\" is not a %s function"),
              CHAR(PRINTNAME(symbol)),
              type == BUILTINSXP ? "BUILTIN" : "SPECIAL");
    return value;
}

static R_INLINE SEXP getPrimitive(SEXP symbol, SEXPTYPE type)
{
    SEXP value = SYMVALUE(symbol);
    if (TYPEOF(value) == PROMSXP) {
	value = forcePromise(value);
	SET_NAMEDCNT_MAX(value);
    }
    if (TYPEOF(value) != type)
        value = getLostPrimitive (symbol, type);
    return value;
}

static SEXP cmp_relop(SEXP call, int opval, SEXP opsym, SEXP x, SEXP y,
		      SEXP rho)
{
    SEXP op = getPrimitive(opsym, SPECIALSXP);
    if (isObject(x) || isObject(y)) {
	SEXP args, ans;
	args = CONS(x, CONS(y, R_NilValue));
	PROTECT(args);
	if (DispatchGroup("Ops", call, op, args, rho, &ans)) {
	    UNPROTECT(1);
	    return ans;
	}
	UNPROTECT(1);
    }
    return R_relop (call, op, x, y, rho, 0);
}

static SEXP cmp_arith1(SEXP call, SEXP opsym, SEXP x, SEXP rho)
{
    SEXP op = getPrimitive(opsym, SPECIALSXP);
    if (isObject(x)) {
	SEXP args, ans;
	args = CONS(x, R_NilValue);
	PROTECT(args);
	if (DispatchGroup("Ops", call, op, args, rho, &ans)) {
	    UNPROTECT(1);
	    return ans;
	}
	UNPROTECT(1);
    }
    return R_unary(call, op, x, rho, 0);
}

static SEXP cmp_arith2(SEXP call, int opval, SEXP opsym, SEXP x, SEXP y,
		       SEXP rho)
{
    SEXP op = getPrimitive(opsym, SPECIALSXP);
    if (TYPEOF(op) == PROMSXP) {
	op = forcePromise(op);
	SET_NAMEDCNT_MAX(op);
    }
    if (isObject(x) || isObject(y)) {
	SEXP args, ans;
	args = CONS(x, CONS(y, R_NilValue));
	PROTECT(args);
	if (DispatchGroup("Ops", call, op, args, rho, &ans)) {
	    UNPROTECT(1);
	    return ans;
	}
	UNPROTECT(1);
    }
    return R_binary(call, op, x, y, rho, 0);
}

#define Builtin1(do_fun,which,rho) do { \
  SEXP call = VECTOR_ELT(constants, GETOP()); \
  SETSTACK(-1, CONS(GETSTACK(-1), R_NilValue));		     \
  SETSTACK(-1, do_fun(call, getPrimitive(which, BUILTINSXP), \
		      GETSTACK(-1), rho, 0));		     \
  NEXT(); \
} while(0)

#define Builtin2(do_fun,which,rho) do {		     \
  SEXP call = VECTOR_ELT(constants, GETOP()); \
  SEXP tmp = CONS(GETSTACK(-1), R_NilValue); \
  SETSTACK(-2, CONS(GETSTACK(-2), tmp));     \
  R_BCNodeStackTop--; \
  SETSTACK(-1, do_fun(call, getPrimitive(which, BUILTINSXP),	\
		      GETSTACK(-1), rho, 0));			\
  NEXT(); \
} while(0)

#define Special2(do_fun,which,rho) do {		     \
  SEXP call = VECTOR_ELT(constants, GETOP()); \
  SEXP tmp = CONS(GETSTACK(-1), R_NilValue); \
  SETSTACK(-2, CONS(GETSTACK(-2), tmp));     \
  R_BCNodeStackTop--; \
  SETSTACK(-1, do_fun(call, getPrimitive(which, SPECIALSXP),	\
		      GETSTACK(-1), rho, 0));			\
  NEXT(); \
} while(0)

#define NewBuiltin2(do_fun,opval,opsym,rho) do {	\
  SEXP call = VECTOR_ELT(constants, GETOP()); \
  SEXP x = GETSTACK(-2); \
  SEXP y = GETSTACK(-1); \
  SETSTACK(-2, do_fun(call, opval, opsym, x, y,rho));	\
  R_BCNodeStackTop--; \
  NEXT(); \
} while(0)

#define Arith1(opsym) do {		\
  SEXP call = VECTOR_ELT(constants, GETOP()); \
  SEXP x = GETSTACK(-1); \
  SETSTACK(-1, cmp_arith1(call, opsym, x, rho)); \
  NEXT(); \
} while(0)


#define Arith2(opval,opsym) NewBuiltin2(cmp_arith2,opval,opsym,rho)
#define Math1(which) Builtin1(do_math1,which,rho)
#define Relop2(opval,opsym) NewBuiltin2(cmp_relop,opval,opsym,rho)

# define DO_FAST_BINOP(op,a,b) do { \
    SKIP_OP(); \
    SETSTACK_REAL(-2, (a) op (b)); \
    R_BCNodeStackTop--; \
    NEXT(); \
} while (0)

# define DO_FAST_BINOP_INT(op, a, b) do { \
    double dval = ((double) (a)) op ((double) (b)); \
    if (dval <= INT_MAX && dval >= INT_MIN + 1) { \
        SKIP_OP(); \
	SETSTACK_INTEGER(-2, (int) dval); \
	R_BCNodeStackTop--; \
	NEXT(); \
    } \
} while(0)

# define FastBinary(op,opval,opsym) do { \
    scalar_value_t vx; \
    scalar_value_t vy; \
    int typex = bcStackScalar(R_BCNodeStackTop - 2, &vx); \
    int typey = bcStackScalar(R_BCNodeStackTop - 1, &vy); \
    if (typex == REALSXP) { \
        if (typey == REALSXP) \
	    DO_FAST_BINOP(op, vx.dval, vy.dval); \
	else if (typey == INTSXP && vy.ival != NA_INTEGER) \
	    DO_FAST_BINOP(op, vx.dval, vy.ival); \
    } \
    else if (typex == INTSXP && vx.ival != NA_INTEGER) { \
	if (typey == REALSXP) \
	    DO_FAST_BINOP(op, vx.ival, vy.dval); \
	else if (typey == INTSXP && vy.ival != NA_INTEGER) { \
	    if (opval == DIVOP) \
		DO_FAST_BINOP(op, (double) vx.ival, (double) vy.ival); \
            else \
		DO_FAST_BINOP_INT(op, vx.ival, vy.ival); \
	} \
    } \
    Arith2(opval, opsym); \
} while (0)

#define BCNPUSH(v) do { \
  SEXP __value__ = (v); \
  R_bcstack_t *__ntop__ = R_BCNodeStackTop + 1; \
  if (__ntop__ > R_BCNodeStackEnd) nodeStackOverflow(); \
  __ntop__[-1] = __value__; \
  R_BCNodeStackTop = __ntop__; \
} while (0)

#define BCNDUP() do { \
    R_bcstack_t *__ntop__ = R_BCNodeStackTop + 1; \
    if (__ntop__ > R_BCNodeStackEnd) nodeStackOverflow(); \
    __ntop__[-1] = __ntop__[-2]; \
    R_BCNodeStackTop = __ntop__; \
} while(0)

#define BCNDUP2ND() do { \
    R_bcstack_t *__ntop__ = R_BCNodeStackTop + 1; \
    if (__ntop__ > R_BCNodeStackEnd) nodeStackOverflow(); \
    __ntop__[-1] = __ntop__[-3]; \
    R_BCNodeStackTop = __ntop__; \
} while(0)

#define BCNPOP() (R_BCNodeStackTop--, GETSTACK(0))
#define BCNPOP_IGNORE_VALUE() R_BCNodeStackTop--

#define BCNSTACKCHECK(n)  do { \
  if (R_BCNodeStackTop + 1 > R_BCNodeStackEnd) nodeStackOverflow(); \
} while (0)

#define BCIPUSHPTR(v)  do { \
  void *__value__ = (v); \
  IStackval *__ntop__ = R_BCIntStackTop + 1; \
  if (__ntop__ > R_BCIntStackEnd) intStackOverflow(); \
  *__ntop__[-1].p = __value__; \
  R_BCIntStackTop = __ntop__; \
} while (0)

#define BCIPUSHINT(v)  do { \
  int __value__ = (v); \
  IStackval *__ntop__ = R_BCIntStackTop + 1; \
  if (__ntop__ > R_BCIntStackEnd) intStackOverflow(); \
  __ntop__[-1].i = __value__; \
  R_BCIntStackTop = __ntop__; \
} while (0)

#define BCIPOPPTR() ((--R_BCIntStackTop)->p)
#define BCIPOPINT() ((--R_BCIntStackTop)->i)

#define BCCONSTS(e) BCODE_CONSTS(e)

static void nodeStackOverflow()
{
    error(_("node stack overflow"));
}

#ifdef BC_INT_STACK
static void intStackOverflow()
{
    error(_("integer stack overflow"));
}
#endif

static SEXP bytecodeExpr(SEXP e)
{
    if (isByteCode(e)) {
	if (LENGTH(BCCONSTS(e)) > 0)
	    return VECTOR_ELT(BCCONSTS(e), 0);
	else return R_NilValue;
    }
    else return e;
}

SEXP R_PromiseExpr(SEXP p)
{
    return bytecodeExpr(PRCODE(p));
}

SEXP R_ClosureExpr(SEXP p)
{
    return bytecodeExpr(BODY(p));
}

#ifdef THREADED_CODE
typedef union { void *v; int i; } BCODE;

static struct { void *addr; int argc; } opinfo[OPCOUNT];

#define OP(name,n) \
  case name##_OP: opinfo[name##_OP].addr = (__extension__ &&op_##name); \
    opinfo[name##_OP].argc = (n); \
    goto loop; \
    op_##name

#define BEGIN_MACHINE  NEXT(); init: { loop: switch(which++)
#define LASTOP } value = R_NilValue; goto done
#define INITIALIZE_MACHINE() if (body == NULL) goto init

#define NEXT() (__extension__ ({goto *(*pc++).v;}))
#define GETOP() (*pc++).i
#define SKIP_OP() (pc++)

#define BCCODE(e) (BCODE *) INTEGER(BCODE_CODE(e))
#else
typedef int BCODE;

#define OP(name,argc) case name##_OP

#ifdef BC_PROFILING
#define BEGIN_MACHINE  loop: current_opcode = *pc; switch(*pc++)
#else
#define BEGIN_MACHINE  loop: switch(*pc++)
#endif
#define LASTOP  default: error(_("Bad opcode"))
#define INITIALIZE_MACHINE()

#define NEXT() goto loop
#define GETOP() *pc++
#define SKIP_OP() (pc++)

#define BCCODE(e) INTEGER(BCODE_CODE(e))
#endif

static R_INLINE SEXP GET_BINDING_CELL(SEXP symbol, SEXP rho)
{
    if (rho == R_BaseEnv || rho == R_BaseNamespace)
	return R_NilValue;
    else {
	SEXP loc = (SEXP) R_findVarLocInFrame(rho, symbol);
	return (loc != NULL) ? loc : R_NilValue;
    }
}

static R_INLINE Rboolean SET_BINDING_VALUE(SEXP loc, SEXP value) {
    /* This depends on the current implementation of bindings */
    if (loc != R_NilValue &&
	! BINDING_IS_LOCKED(loc) && ! IS_ACTIVE_BINDING(loc)) {
	if (CAR(loc) != value) {
	    SETCAR(loc, value);
	    if (MISSING(loc))
		SET_MISSING(loc, 0);
	}
	return TRUE;
    }
    else
	return FALSE;
}

static R_INLINE SEXP BINDING_VALUE(SEXP loc)
{
    if (loc != R_NilValue && ! IS_ACTIVE_BINDING(loc))
	return CAR(loc);
    else
	return R_UnboundValue;
}

#define BINDING_SYMBOL(loc) TAG(loc)

/* Defining USE_BINDING_CACHE enables a cache for GETVAR, SETVAR, and
   others to more efficiently locate bindings in the top frame of the
   current environment.  The index into of the symbol in the constant
   table is used as the cache index.  Two options can be used to chose
   among implementation strategies:

       If CACHE_ON_STACK is defined the the cache is allocated on the
       byte code stack. Otherwise it is allocated on the heap as a
       VECSXP.  The stack-based approach is more efficient, but runs
       the risk of running out of stack space.

       If CACHE_MAX is defined, then a cache of at most that size is
       used. The value must be a power of 2 so a modulus computation x
       % CACHE_MAX can be done as x & (CACHE_MAX - 1). More than 90%
       of the closures in base have constant pools with fewer than 128
       entries when compiled, to that is a good value to use.

   On average about 1/3 of constant pool entries are symbols, so this
   approach wastes some space.  This could be avoided by grouping the
   symbols at the beginning of the constant pool and recording the
   number.

   Bindings recorded may become invalid if user code removes a
   variable.  The code in envir.c has been modified to insert
   R_unboundValue as the value of a binding when it is removed, and
   code using cached bindings checks for this.

   It would be nice if we could also cache bindings for variables
   found in enclosing environments. These would become invalid if a
   new variable is defined in an intervening frame. Some mechanism for
   invalidating the cache would be needed. This is certainly possible,
   but finding an efficient mechanism does not seem to be easy.   LT */

/* Both mechanisms implemented here make use of the stack to hold
   cache information.  This is not a problem except for "safe" for()
   loops using the STARTLOOPCNTXT instruction to run the body in a
   separate bcEval call.  Since this approach expects loop setup
   information to be passed on the stack from the outer bcEval call to
   an inner one the inner one cannot put things on the stack. For now,
   bcEval takes an additional argument that disables the cache in
   calls via STARTLOOPCNTXT for all "safe" loops. It would be better
   to deal with this in some other way, for example by having a
   specific STARTFORLOOPCNTXT instruction that deals with transferring
   the information in some other way. For now disabling the cache is
   an expedient solution. LT */

#define USE_BINDING_CACHE
# ifdef USE_BINDING_CACHE
/* CACHE_MAX must be a power of 2 for modulus using & CACHE_MASK to work*/
# define CACHE_MAX 128
# ifdef CACHE_MAX
#  define CACHE_MASK (CACHE_MAX - 1)
#  define CACHEIDX(i) ((i) & CACHE_MASK)
# else
#  define CACHEIDX(i) (i)
# endif

# define CACHE_ON_STACK
# ifdef CACHE_ON_STACK
typedef R_bcstack_t * R_binding_cache_t;
#  define GET_CACHED_BINDING_CELL(vcache, sidx) \
    (vcache ? vcache[CACHEIDX(sidx)] : R_NilValue)
#  define GET_SMALLCACHE_BINDING_CELL(vcache, sidx) \
    (vcache ? vcache[sidx] : R_NilValue)

#  define SET_CACHED_BINDING(cvache, sidx, cell) \
    do { if (vcache) vcache[CACHEIDX(sidx)] = (cell); } while (0)
# else
typedef SEXP R_binding_cache_t;
#  define GET_CACHED_BINDING_CELL(vcache, sidx) \
    (vcache ? VECTOR_ELT(vcache, CACHEIDX(sidx)) : R_NilValue)
#  define GET_SMALLCACHE_BINDING_CELL(vcache, sidx) \
    (vcache ? VECTOR_ELT(vcache, sidx) : R_NilValue)

#  define SET_CACHED_BINDING(vcache, sidx, cell) \
    do { if (vcache) SET_VECTOR_ELT(vcache, CACHEIDX(sidx), cell); } while (0)
# endif
#else
typedef void *R_binding_cache_t;
# define GET_CACHED_BINDING_CELL(vcache, sidx) R_NilValue
# define GET_SMALLCACHE_BINDING_CELL(vcache, sidx) R_NilValue

# define SET_CACHED_BINDING(vcache, sidx, cell)
#endif

static R_INLINE SEXP GET_BINDING_CELL_CACHE(SEXP symbol, SEXP rho,
					    R_binding_cache_t vcache, int idx)
{
    SEXP cell = GET_CACHED_BINDING_CELL(vcache, idx);
    /* The value returned by GET_CACHED_BINDING_CELL is either a
       binding cell or R_NilValue.  TAG(R_NilValue) is R_NilVelue, and
       that will no equal symbol. So a separate test for cell !=
       R_NilValue is not needed. */
    if (TAG(cell) == symbol && CAR(cell) != R_UnboundValue)
	return cell;
    else {
	SEXP ncell = GET_BINDING_CELL(symbol, rho);
	if (ncell != R_NilValue)
	    SET_CACHED_BINDING(vcache, idx, ncell);
	else if (cell != R_NilValue && CAR(cell) == R_UnboundValue)
	    SET_CACHED_BINDING(vcache, idx, R_NilValue);
	return ncell;
    }
}

static R_INLINE SEXP FORCE_PROMISE(SEXP value, SEXP symbol, SEXP rho,
				   Rboolean keepmiss)
{
    if (PRVALUE(value) == R_UnboundValue) {
	/**** R_isMissing is inefficient */
	if (keepmiss && R_isMissing(symbol, rho))
	    value = R_MissingArg;
	else 
            value = forcePromise(value);
    }
    else 
        value = PRVALUE(value);
    return value;
}

static R_INLINE SEXP FIND_VAR_NO_CACHE(SEXP symbol, SEXP rho, SEXP cell)
{
    SEXP value;
    /* only need to search the current frame again if
       binding was special or frame is a base frame */
    if (cell != R_NilValue ||
	rho == R_BaseEnv || rho == R_BaseNamespace)
	value =  findVar(symbol, rho);
    else
	value =  findVar(symbol, ENCLOS(rho));
    return value;
}

static R_INLINE SEXP getvar(SEXP symbol, SEXP rho,
			    Rboolean dd, Rboolean keepmiss,
			    R_binding_cache_t vcache, int sidx)
{
    SEXP value;
    if (dd)
	value = ddfindVar(symbol, rho);
    else if (vcache != NULL) {
	SEXP cell = GET_BINDING_CELL_CACHE(symbol, rho, vcache, sidx);
	value = BINDING_VALUE(cell);
	if (value == R_UnboundValue)
	    value = FIND_VAR_NO_CACHE(symbol, rho, cell);
    }
    else
	value = findVar(symbol, rho);

    if (value == R_UnboundValue)
	unbound_var_error(symbol);
    else if (value == R_MissingArg) {
	if (! keepmiss) arg_missing_error(symbol);
    }
    else if (TYPEOF(value) == PROMSXP)
	value = FORCE_PROMISE(value, symbol, rho, keepmiss);
    else if (NAMEDCNT_EQ_0(value))
	SET_NAMEDCNT_1(value);
    return value;
}

#define INLINE_GETVAR
#ifdef INLINE_GETVAR
/* Try to handle the most common case as efficiently as possible.  If
   smallcache is true then a modulus operation on the index is not
   needed, nor is a check that a non-null value corresponds to the
   requested symbol. The symbol from the constant pool is also usually
   not needed. The test TYPOF(value) != SYMBOL rules out R_MissingArg
   and R_UnboundValue as these are implemented s symbols.  It also
   rules other symbols, but as those are rare they are handled by the
   getvar() call. */
#define DO_GETVAR(dd,keepmiss) do { \
    int sidx = GETOP(); \
    if (!dd && smallcache) { \
	SEXP cell = GET_SMALLCACHE_BINDING_CELL(vcache, sidx); \
	/* try fast handling of REALSXP, INTSXP, LGLSXP */ \
	/* (cell won't be R_NilValue or an active binding) */ \
	value = CAR(cell); \
	int type = TYPEOF(value); \
	switch(type) { \
	case REALSXP: \
	case INTSXP: \
	case LGLSXP: \
	    /* may be ok to skip this test: */ \
	    if (NAMEDCNT_EQ_0(value)) \
		SET_NAMEDCNT_1(value); \
	    R_Visible = TRUE; \
	    BCNPUSH(value); \
	    NEXT(); \
	} \
	if (cell != R_NilValue && ! IS_ACTIVE_BINDING(cell)) { \
	    value = CAR(cell); \
	    if (TYPEOF(value) != SYMSXP) {	\
		if (TYPEOF(value) == PROMSXP) {		\
		    SEXP pv = PRVALUE(value);		\
		    if (pv == R_UnboundValue) {		\
			SEXP symbol = VECTOR_ELT(constants, sidx);	\
			value = FORCE_PROMISE(value, symbol, rho, keepmiss); \
		    }							\
		    else value = pv;					\
		}							\
		else if (NAMEDCNT_EQ_0(value))				\
		    SET_NAMEDCNT_1(value);				\
		R_Visible = TRUE;					\
		BCNPUSH(value);						\
		NEXT();							\
	    }								\
	}								\
    }									\
    SEXP symbol = VECTOR_ELT(constants, sidx);				\
    R_Visible = TRUE;							\
    BCNPUSH(getvar(symbol, rho, dd, keepmiss, vcache, sidx));		\
    NEXT();								\
} while (0)
#else
#define DO_GETVAR(dd,keepmiss) do { \
  int sidx = GETOP(); \
  SEXP symbol = VECTOR_ELT(constants, sidx); \
  R_Visible = TRUE; \
  BCNPUSH(getvar(symbol, rho, dd, keepmiss, vcache, sidx));	\
  NEXT(); \
} while (0)
#endif

#define PUSHCALLARG(v) PUSHCALLARG_CELL(CONS(v, R_NilValue))

#define PUSHCALLARG_CELL(c) do { \
  SEXP __cell__ = (c); \
  if (GETSTACK(-2) == R_NilValue) SETSTACK(-2, __cell__); \
  else SETCDR(GETSTACK(-1), __cell__); \
  SETSTACK(-1, __cell__);	       \
} while (0)

static int tryDispatch(char *generic, SEXP call, SEXP x, SEXP rho, SEXP *pv)
{
  RCNTXT cntxt;
  SEXP pargs, rho1;
  int dispatched = FALSE;
  SEXP op = SYMVALUE(install(generic)); /**** avoid this */

  PROTECT(pargs = promiseArgsWith1Value(CDR(call), rho, x));

  /**** Minimal hack to try to handle the S4 case.  If we do the check
	and do not dispatch then some arguments beyond the first might
	have been evaluated; these will then be evaluated again by the
	compiled argument code. */
  if (IS_S4_OBJECT(x) && R_has_methods(op)) {
    SEXP val = R_possible_dispatch(call, op, pargs, rho, TRUE);
    if (val) {
      *pv = val;
      UNPROTECT(1);
      return TRUE;
    }
  }

  /* See comment at first usemethod() call in this file. LT */
  PROTECT(rho1 = NewEnvironment(R_NilValue, R_NilValue, rho));
  begincontext(&cntxt, CTXT_RETURN, call, rho1, rho, pargs, op);
  if (usemethod(generic, x, call, pargs, rho1, rho, R_BaseEnv, 0, pv))
    dispatched = TRUE;
  endcontext(&cntxt);
  UNPROTECT(2);
  return dispatched;
}

static int tryAssignDispatch(char *generic, SEXP call, SEXP lhs, SEXP rhs,
			     SEXP rho, SEXP *pv)
{
    int result;
    SEXP ncall, last, prom;

    PROTECT(ncall = duplicate(call));
    last = ncall;
    while (CDR(last) != R_NilValue)
	last = CDR(last);
    prom = mkPROMISE(CAR(last), rho);
    SET_PRVALUE(prom, rhs);
    INC_NAMEDCNT(rhs);
    SETCAR(last, prom);
    result = tryDispatch(generic, ncall, lhs, rho, pv);
    UNPROTECT(1);
    return result;
}

#define DO_STARTDISPATCH(generic) do { \
  SEXP call = VECTOR_ELT(constants, GETOP()); \
  int label = GETOP(); \
  value = GETSTACK(-1); \
  if (isObject(value) && tryDispatch(generic, call, value, rho, &value)) {\
    SETSTACK(-1, value);						\
    BC_CHECK_SIGINT(); \
    pc = codebase + label; \
  } \
  else { \
    SEXP tag = TAG(CDR(call)); \
    SEXP cell = CONS(value, R_NilValue); \
    BCNSTACKCHECK(3); \
    SETSTACK(0, call); \
    SETSTACK(1, cell); \
    SETSTACK(2, cell); \
    R_BCNodeStackTop += 3; \
    if (tag != R_NilValue) \
      SET_TAG(cell, CreateTag(tag)); \
  } \
  NEXT(); \
} while (0)

#define DO_DFLTDISPATCH0(fun, symbol) do { \
  SEXP call = GETSTACK(-3); \
  SEXP args = GETSTACK(-2); \
  value = fun(call, symbol, args, rho, 0); \
  R_BCNodeStackTop -= 3; \
  SETSTACK(-1, value); \
  NEXT(); \
} while (0)

#define DO_DFLTDISPATCH(fun, symbol) do { \
  SEXP call = GETSTACK(-3); \
  SEXP args = GETSTACK(-2); \
  value = fun(call, symbol, args, rho); \
  R_BCNodeStackTop -= 3; \
  SETSTACK(-1, value); \
  NEXT(); \
} while (0)

#define DO_START_ASSIGN_DISPATCH(generic) do { \
  SEXP call = VECTOR_ELT(constants, GETOP()); \
  int label = GETOP(); \
  SEXP lhs = GETSTACK(-2); \
  SEXP rhs = GETSTACK(-1); \
  if (NAMEDCNT_GT_1(lhs) && lhs != R_NilValue) { \
    lhs = duplicate(lhs); \
    SETSTACK(-2, lhs); \
    SET_NAMEDCNT_1(lhs); \
  } \
  if (isObject(lhs) && \
      tryAssignDispatch(generic, call, lhs, rhs, rho, &value)) { \
    R_BCNodeStackTop--;	\
    SETSTACK(-1, value); \
    BC_CHECK_SIGINT(); \
    pc = codebase + label; \
  } \
  else { \
    SEXP tag = TAG(CDR(call)); \
    SEXP cell = CONS(lhs, R_NilValue); \
    BCNSTACKCHECK(3); \
    SETSTACK(0, call); \
    SETSTACK(1, cell); \
    SETSTACK(2, cell); \
    R_BCNodeStackTop += 3; \
    if (tag != R_NilValue) \
      SET_TAG(cell, CreateTag(tag)); \
  } \
  NEXT(); \
} while (0)

#define DO_DFLT_ASSIGN_DISPATCH(fun, symbol) do { \
  SEXP rhs = GETSTACK(-4); \
  SEXP call = GETSTACK(-3); \
  SEXP args = GETSTACK(-2); \
  PUSHCALLARG(rhs); \
  value = fun(call, symbol, args, rho); \
  R_BCNodeStackTop -= 4; \
  SETSTACK(-1, value);	 \
  NEXT(); \
} while (0)

#define DO_STARTDISPATCH_N(generic) do { \
    int callidx = GETOP(); \
    int label = GETOP(); \
    value = GETSTACK(-1); \
    if (isObject(value)) { \
	SEXP call = VECTOR_ELT(constants, callidx); \
	if (tryDispatch(generic, call, value, rho, &value)) { \
	    SETSTACK(-1, value); \
	    BC_CHECK_SIGINT(); \
	    pc = codebase + label; \
	} \
    } \
    NEXT(); \
} while (0)

#define DO_START_ASSIGN_DISPATCH_N(generic) do { \
    int callidx = GETOP(); \
    int label = GETOP(); \
    SEXP lhs = GETSTACK(-2); \
    if (isObject(lhs)) { \
	SEXP call = VECTOR_ELT(constants, callidx); \
	SEXP rhs = GETSTACK(-1); \
	if (NAMEDCNT_GT_1(lhs) && lhs != R_NilValue) { \
	    lhs = duplicate(lhs); \
	    SETSTACK(-2, lhs); \
	    SET_NAMEDCNT_1(lhs); \
	} \
	if (tryAssignDispatch(generic, call, lhs, rhs, rho, &value)) { \
	    R_BCNodeStackTop--; \
	    SETSTACK(-1, value); \
	    BC_CHECK_SIGINT(); \
	    pc = codebase + label; \
	} \
    } \
    NEXT(); \
} while (0)

#define DO_ISTEST(fun) do { \
  SETSTACK(-1, fun(GETSTACK(-1)) ? R_TrueValue : R_FalseValue);	\
  NEXT(); \
} while(0)
#define DO_ISTYPE(type) do { \
  SETSTACK(-1, TYPEOF(GETSTACK(-1)) == type ? mkTrue() : mkFalse()); \
  NEXT(); \
} while (0)
#define isNumericOnly(x) (isNumeric(x) && ! isLogical(x))

#ifdef BC_PROFILING
#define NO_CURRENT_OPCODE -1
static int current_opcode = NO_CURRENT_OPCODE;
static int opcode_counts[OPCOUNT];
#endif

#define BC_COUNT_DELTA 1000

#define BC_CHECK_SIGINT() do { \
  if (++evalcount > BC_COUNT_DELTA) { \
      R_CheckUserInterrupt(); \
      evalcount = 0; \
  } \
} while (0)

static void loopWithContext(volatile SEXP code, volatile SEXP rho)
{
    RCNTXT cntxt;
    begincontext(&cntxt, CTXT_LOOP, R_NilValue, rho, R_BaseEnv, R_NilValue,
		 R_NilValue);
    if (SETJMP(cntxt.cjmpbuf) != CTXT_BREAK)
	bcEval(code, rho, FALSE);
    endcontext(&cntxt);
}

static R_INLINE int bcStackIndex(R_bcstack_t *s)
{
    SEXP idx = *s;
    switch(TYPEOF(idx)) {
    case INTSXP:
	if (LENGTH(idx) == 1 && INTEGER(idx)[0] != NA_INTEGER)
	    return INTEGER(idx)[0];
	else return -1;
    case REALSXP:
	if (LENGTH(idx) == 1) {
	    double val = REAL(idx)[0];
	    if (! ISNAN(val) && val <= INT_MAX && val > INT_MIN)
		return val;
	    else return -1;
	}
	else return -1;
    default: return -1;
    }
}

static void VECSUBSET_PTR(R_bcstack_t *sx, R_bcstack_t *si,
                          R_bcstack_t *sv, SEXP rho)
{
    SEXP idx, args, value;
    SEXP vec = GETSTACK_PTR(sx);
    int i = bcStackIndex(si) - 1;

    if (ATTRIB(vec) == R_NilValue && i >= 0) {
	switch (TYPEOF(vec)) {
	case REALSXP:
	    if (LENGTH(vec) <= i) break;
	    SETSTACK_REAL_PTR(sv, REAL(vec)[i]);
	    return;
	case INTSXP:
	    if (LENGTH(vec) <= i) break;
	    SETSTACK_INTEGER_PTR(sv, INTEGER(vec)[i]);
	    return;
	case LGLSXP:
	    if (LENGTH(vec) <= i) break;
	    SETSTACK_LOGICAL_PTR(sv, LOGICAL(vec)[i]);
	    return;
	case CPLXSXP:
	    if (LENGTH(vec) <= i) break;
	    SETSTACK_PTR(sv, ScalarComplex(COMPLEX(vec)[i]));
	    return;
	case RAWSXP:
	    if (LENGTH(vec) <= i) break;
	    SETSTACK_PTR(sv, ScalarRaw(RAW(vec)[i]));
	    return;
	}
    }

    /* fall through to the standard default handler */
    idx = GETSTACK_PTR(si);
    args = CONS(idx, R_NilValue);
    args = CONS(vec, args);
    PROTECT(args);
    value = do_subset_dflt(R_NilValue, R_SubsetSym, args, rho);
    UNPROTECT(1);
    SETSTACK_PTR(sv, value);
}

#define DO_VECSUBSET(rho) do { \
    VECSUBSET_PTR(R_BCNodeStackTop - 2, R_BCNodeStackTop - 1, \
		  R_BCNodeStackTop - 2, rho); \
    R_BCNodeStackTop--; \
} while(0)

static R_INLINE SEXP getMatrixDim(SEXP mat)
{
    if (! OBJECT(mat) &&
	TAG(ATTRIB(mat)) == R_DimSymbol &&
	CDR(ATTRIB(mat)) == R_NilValue) {
	SEXP dim = CAR(ATTRIB(mat));
	if (TYPEOF(dim) == INTSXP && LENGTH(dim) == 2)
	    return dim;
	else return R_NilValue;
    }
    else return R_NilValue;
}

static R_INLINE void DO_MATSUBSET(SEXP rho)
{
    SEXP idx, jdx, args, value;
    SEXP mat = GETSTACK(-3);
    SEXP dim = getMatrixDim(mat);

    if (dim != R_NilValue) {
	int i = bcStackIndex(R_BCNodeStackTop - 2);
	int j = bcStackIndex(R_BCNodeStackTop - 1);
	int nrow = INTEGER(dim)[0];
	int ncol = INTEGER(dim)[1];
	if (i > 0 && j > 0 && i <= nrow && j <= ncol) {
	    int k = i - 1 + nrow * (j - 1);
	    switch (TYPEOF(mat)) {
	    case REALSXP:
		if (LENGTH(mat) <= k) break;
		R_BCNodeStackTop -= 2;
		SETSTACK_REAL(-1, REAL(mat)[k]);
		return;
	    case INTSXP:
		if (LENGTH(mat) <= k) break;
		R_BCNodeStackTop -= 2;
		SETSTACK_INTEGER(-1, INTEGER(mat)[k]);
		return;
	    case LGLSXP:
		if (LENGTH(mat) <= k) break;
		R_BCNodeStackTop -= 2;
		SETSTACK_LOGICAL(-1, LOGICAL(mat)[k]);
		return;
	    case CPLXSXP:
		if (LENGTH(mat) <= k) break;
		R_BCNodeStackTop -= 2;
		SETSTACK(-1, ScalarComplex(COMPLEX(mat)[k]));
		return;
	    }
	}
    }

    /* fall through to the standard default handler */
    idx = GETSTACK(-2);
    jdx = GETSTACK(-1);
    args = CONS(jdx, R_NilValue);
    args = CONS(idx, args);
    args = CONS(mat, args);
    SETSTACK(-1, args); /* for GC protection */
    value = do_subset_dflt(R_NilValue, R_SubsetSym, args, rho);
    R_BCNodeStackTop -= 2;
    SETSTACK(-1, value);
}

#define INTEGER_TO_REAL(x) ((x) == NA_INTEGER ? NA_REAL : (x))
#define LOGICAL_TO_REAL(x) ((x) == NA_LOGICAL ? NA_REAL : (x))

static R_INLINE Rboolean setElementFromScalar(SEXP vec, int i, int typev,
					      scalar_value_t *v)
{
    if (i < 0) return FALSE;

    if (TYPEOF(vec) == REALSXP) {
	if (LENGTH(vec) <= i) return FALSE;
	switch(typev) {
	case REALSXP: REAL(vec)[i] = v->dval; return TRUE;
	case INTSXP: REAL(vec)[i] = INTEGER_TO_REAL(v->ival); return TRUE;
	case LGLSXP: REAL(vec)[i] = LOGICAL_TO_REAL(v->ival); return TRUE;
	}
    }
    else if (typev == TYPEOF(vec)) {
	if (LENGTH(vec) <= i) return FALSE;
	switch (typev) {
	case INTSXP: INTEGER(vec)[i] = v->ival; return TRUE;
	case LGLSXP: LOGICAL(vec)[i] = v->ival; return TRUE;
	}
    }
    return FALSE;
}

static R_INLINE void SETVECSUBSET_PTR(R_bcstack_t *sx, R_bcstack_t *srhs,
				      R_bcstack_t *si, R_bcstack_t *sv,
				      SEXP rho)
{
    SEXP idx, args, value;
    SEXP vec = GETSTACK_PTR(sx);

    if (NAMEDCNT_GT_1(vec)) {
	vec = duplicate(vec);
	SETSTACK_PTR(sx, vec);
    }
    else
	SET_NAMEDCNT_0(vec);

    if (ATTRIB(vec) == R_NilValue) {
	int i = bcStackIndex(si);
	if (i > 0) {
	    scalar_value_t v;
	    int typev = bcStackScalar(srhs, &v);
	    if (setElementFromScalar(vec, i - 1, typev, &v)) {
		SETSTACK_PTR(sv, vec);
		return;
	    }
	}
    }

    /* fall through to the standard default handler */
    value = GETSTACK_PTR(srhs);
    idx = GETSTACK_PTR(si);
    args = CONS(value, R_NilValue);
    SET_TAG(args, R_valueSym);
    args = CONS(idx, args);
    args = CONS(vec, args);
    PROTECT(args);
    vec = do_subassign_dflt(R_NilValue, R_SubassignSym, args, rho);
    UNPROTECT(1);
    SETSTACK_PTR(sv, vec);
}

static void DO_SETVECSUBSET(SEXP rho)
{
    SETVECSUBSET_PTR(R_BCNodeStackTop - 3, R_BCNodeStackTop - 2,
		     R_BCNodeStackTop - 1, R_BCNodeStackTop - 3, rho);
    R_BCNodeStackTop -= 2;
}

static void DO_SETMATSUBSET(SEXP rho)
{
    SEXP dim, idx, jdx, args, value;
    SEXP mat = GETSTACK(-4);

    if (NAMEDCNT_GT_1(mat)) {
	mat = duplicate(mat);
	SETSTACK(-4, mat);
    }
    else
	SET_NAMEDCNT_0(mat);

    dim = getMatrixDim(mat);

    if (dim != R_NilValue) {
	int i = bcStackIndex(R_BCNodeStackTop - 2);
	int j = bcStackIndex(R_BCNodeStackTop - 1);
	int nrow = INTEGER(dim)[0];
	int ncol = INTEGER(dim)[1];
	if (i > 0 && j > 0 && i <= nrow && j <= ncol) {
	    scalar_value_t v;
	    int typev = bcStackScalar(R_BCNodeStackTop - 3, &v);
	    int k = i - 1 + nrow * (j - 1);
	    if (setElementFromScalar(mat, k, typev, &v)) {
		R_BCNodeStackTop -= 3;
		SETSTACK(-1, mat);
		return;
	    }
	}
    }

    /* fall through to the standard default handler */
    value = GETSTACK(-3);
    idx = GETSTACK(-2);
    jdx = GETSTACK(-1);
    args = CONS(value, R_NilValue);
    SET_TAG(args, R_valueSym);
    args = CONS(jdx, args);
    args = CONS(idx, args);
    args = CONS(mat, args);
    SETSTACK(-1, args); /* for GC protection */
    mat = do_subassign_dflt(R_NilValue, R_SubassignSym, args, rho);
    R_BCNodeStackTop -= 3;
    SETSTACK(-1, mat);
}

#define FIXUP_SCALAR_LOGICAL(callidx, arg, op) do { \
	SEXP val = GETSTACK(-1); \
	if (TYPEOF(val) != LGLSXP || LENGTH(val) != 1) { \
	    if (!isNumber(val))	\
		errorcall(VECTOR_ELT(constants, callidx), \
			  _("invalid %s type in 'x %s y'"), arg, op);	\
	    SETSTACK(-1, ScalarLogical(asLogical(val))); \
	} \
    } while(0)

static void maybe_missing_error(SEXP call)
{
    SEXP c;
    int k;

    if (call == R_NilValue) 
        return;

    /* check for an empty argument in the call -- start from
       the beginning in case of ... arguments */
    for (k = 1, c = CDR(call); c != R_NilValue; c = CDR(c), k++)
        if (CAR(c) == R_MissingArg)
            errorcall(call, "argument %d is empty", k);

    /* An error from evaluating a symbol will already have
       been signaled.  The interpreter, in evalList, does
       _not_ signal an error for a call expression that
       produces an R_MissingArg value; for example
       
           c(alist(a=)$a)

       does not signal an error. */
}

static R_INLINE void checkForMissings(SEXP args, SEXP call)
{
    SEXP a;
    for (a = args; a != R_NilValue; a = CDR(a))
	if (CAR(a) == R_MissingArg) {
            maybe_missing_error(call);
            return;
        }
}

#define GET_VEC_LOOP_VALUE(var, pos) do {		\
    (var) = GETSTACK(pos);				\
    if (NAMEDCNT_GT_1(var)) {				\
	(var) = allocVector(TYPEOF(seq), 1);		\
	SETSTACK(pos, var);				\
	SET_NAMEDCNT_1(var);				\
    }							\
} while (0)

static R_NORETURN void bad_function_error (void)
{
    error(_("bad function"));
}

static SEXP bcEval(SEXP body, SEXP rho, Rboolean useCache)
{
  SEXP value, constants;
  BCODE *pc, *codebase;
  int ftype = 0;
  R_bcstack_t *oldntop = R_BCNodeStackTop;
  static int evalcount = 0;
#ifdef BC_INT_STACK
  IStackval *olditop = R_BCIntStackTop;
#endif
#ifdef BC_PROFILING
  int old_current_opcode = current_opcode;
#endif
#ifdef THREADED_CODE
  int which = 0;
#endif

  BC_CHECK_SIGINT();

  INITIALIZE_MACHINE();
  codebase = pc = BCCODE(body);
  constants = BCCONSTS(body);

  /* allow bytecode to be disabled for testing */
  if (R_disable_bytecode)
      return eval(bytecodeExpr(body), rho);

  /* check version */
  {
      int version = GETOP();
      if (version < R_bcMinVersion || version > R_bcVersion) {
	  if (version >= 2) {
	      static Rboolean warned = FALSE;
	      if (! warned) {
		  warned = TRUE;
		  warning(_("bytecode version mismatch; using eval"));
	      }
	      return eval(bytecodeExpr(body), rho);
	  }
	  else if (version < R_bcMinVersion)
	      error(_("bytecode version is too old"));
	  else error(_("bytecode version is too new"));
      }
  }

  R_binding_cache_t vcache = NULL;
  Rboolean smallcache = TRUE;
#ifdef USE_BINDING_CACHE
  if (useCache) {
      R_len_t n = LENGTH(constants);
# ifdef CACHE_MAX
      if (n > CACHE_MAX) {
	  n = CACHE_MAX;
	  smallcache = FALSE;
      }
# endif
# ifdef CACHE_ON_STACK
      /* initialize binding cache on the stack */
      vcache = R_BCNodeStackTop;
      if (R_BCNodeStackTop + n > R_BCNodeStackEnd)
	  nodeStackOverflow();
      while (n > 0) {
	  *R_BCNodeStackTop = R_NilValue;
	  R_BCNodeStackTop++;
	  n--;
      }
# else
      /* allocate binding cache and protect on stack */
      vcache = allocVector(VECSXP, n);
      BCNPUSH(vcache);
# endif
  }
#endif

  BEGIN_MACHINE {
    OP(BCMISMATCH, 0): error(_("byte code version mismatch"));
    OP(RETURN, 0): value = GETSTACK(-1); goto done;
    OP(GOTO, 1):
      {
	int label = GETOP();
	BC_CHECK_SIGINT();
	pc = codebase + label;
	NEXT();
      }
    OP(BRIFNOT, 2):
      {
	int callidx = GETOP();
	int label = GETOP();
	int cond;
	SEXP call = VECTOR_ELT(constants, callidx);
	value = BCNPOP();
	cond = asLogicalNoNA(value, call);
	if (! cond) {
	    BC_CHECK_SIGINT(); /**** only on back branch?*/
	    pc = codebase + label;
	}
	NEXT();
      }
    OP(POP, 0): BCNPOP_IGNORE_VALUE(); NEXT();
    OP(DUP, 0): BCNDUP(); NEXT();
    OP(PRINTVALUE, 0): PrintValue(BCNPOP()); NEXT();
    OP(STARTLOOPCNTXT, 1):
	{
	    SEXP code = VECTOR_ELT(constants, GETOP());
	    loopWithContext(code, rho);
	    NEXT();
	}
    OP(ENDLOOPCNTXT, 0): value = R_NilValue; goto done;
    OP(DOLOOPNEXT, 0): findcontext(CTXT_NEXT, rho, R_NilValue);
    OP(DOLOOPBREAK, 0): findcontext(CTXT_BREAK, rho, R_NilValue);
    OP(STARTFOR, 3):
      {
	SEXP seq = GETSTACK(-1);
	int callidx = GETOP();
	SEXP symbol = VECTOR_ELT(constants, GETOP());
	int label = GETOP();

	/* if we are iterating over a factor, coerce to character first */
	if (inherits(seq, "factor")) {
	    seq = asCharacterFactor(seq);
	    SETSTACK(-1, seq);
	}

	defineVar(symbol, R_NilValue, rho);
	BCNPUSH(GET_BINDING_CELL(symbol, rho));

	value = allocVector(INTSXP, 2);
	INTEGER(value)[0] = -1;
	if (isVector(seq))
	  INTEGER(value)[1] = LENGTH(seq);
	else if (isList(seq) || isNull(seq))
	  INTEGER(value)[1] = length(seq);
	else errorcall(VECTOR_ELT(constants, callidx),
		       _("invalid for() loop sequence"));
	BCNPUSH(value);

	/* bump up NAMED count of seq to avoid modification by loop code */
	INC_NAMEDCNT(seq);

	/* place initial loop variable value object on stack */
	switch(TYPEOF(seq)) {
	case LGLSXP:
	case INTSXP:
	case REALSXP:
	case CPLXSXP:
	case STRSXP:
	case RAWSXP:
	    value = allocVector(TYPEOF(seq), 1);
	    BCNPUSH(value);
	    break;
	default: BCNPUSH(R_NilValue);
	}

	BC_CHECK_SIGINT();
	pc = codebase + label;
	NEXT();
      }
    OP(STEPFOR, 1):
      {
	int label = GETOP();
	int i = ++(INTEGER(GETSTACK(-2))[0]);
	int n = INTEGER(GETSTACK(-2))[1];
	if (i < n) {
	  SEXP seq = GETSTACK(-4);
	  SEXP cell = GETSTACK(-3);
	  switch (TYPEOF(seq)) {
	  case LGLSXP:
	    GET_VEC_LOOP_VALUE(value, -1);
	    LOGICAL(value)[0] = LOGICAL(seq)[i];
	    break;
	  case INTSXP:
	    GET_VEC_LOOP_VALUE(value, -1);
	    INTEGER(value)[0] = INTEGER(seq)[i];
	    break;
	  case REALSXP:
	    GET_VEC_LOOP_VALUE(value, -1);
	    REAL(value)[0] = REAL(seq)[i];
	    break;
	  case CPLXSXP:
	    GET_VEC_LOOP_VALUE(value, -1);
	    COMPLEX(value)[0] = COMPLEX(seq)[i];
	    break;
	  case STRSXP:
	    GET_VEC_LOOP_VALUE(value, -1);
	    SET_STRING_ELT(value, 0, STRING_ELT(seq, i));
	    break;
	  case RAWSXP:
	    GET_VEC_LOOP_VALUE(value, -1);
	    RAW(value)[0] = RAW(seq)[i];
	    break;
	  case EXPRSXP:
	  case VECSXP:
	    value = VECTOR_ELT(seq, i);
	    SET_NAMEDCNT_MAX(value);
	    break;
	  case LISTSXP:
	    value = CAR(seq);
	    SETSTACK(-4, CDR(seq));
	    SET_NAMEDCNT_MAX(value);
	    break;
	  default:
	    error(_("invalid sequence argument in for loop"));
	  }
	  if (! SET_BINDING_VALUE(cell, value))
	      defineVar(BINDING_SYMBOL(cell), value, rho);
	  BC_CHECK_SIGINT();
	  pc = codebase + label;
	}
	NEXT();
      }
    OP(ENDFOR, 0):
      {
	R_BCNodeStackTop -= 3;
	SETSTACK(-1, R_NilValue);
	NEXT();
      }
    OP(SETLOOPVAL, 0):
      BCNPOP_IGNORE_VALUE(); SETSTACK(-1, R_NilValue); NEXT();
    OP(INVISIBLE,0): R_Visible = FALSE; NEXT();
    /**** for now LDCONST, LDTRUE, and LDFALSE duplicate/allocate to
	  be defensive against bad package C code */
    OP(LDCONST, 1):
      R_Visible = TRUE;
      value = VECTOR_ELT(constants, GETOP());
      /* make sure NAMED = 2 -- lower values might be safe in some cases but
	 not in general, especially if the constant pool was created by
	 unserializing a compiled expression. */
      /*if (NAMED(value) < 2) SET_NAMED(value, 2);*/
      BCNPUSH(duplicate(value));
      NEXT();
    OP(LDNULL, 0): R_Visible = TRUE; BCNPUSH(R_NilValue); NEXT();
    OP(LDTRUE, 0): R_Visible = TRUE; BCNPUSH(mkTrue()); NEXT();
    OP(LDFALSE, 0): R_Visible = TRUE; BCNPUSH(mkFalse()); NEXT();
    OP(GETVAR, 1): DO_GETVAR(FALSE, FALSE);
    OP(DDVAL, 1): DO_GETVAR(TRUE, FALSE);
    OP(SETVAR, 1):
      {
	int sidx = GETOP();
	SEXP loc;
	if (smallcache)
	    loc = GET_SMALLCACHE_BINDING_CELL(vcache, sidx);
	else {
	    SEXP symbol = VECTOR_ELT(constants, sidx);
	    loc = GET_BINDING_CELL_CACHE(symbol, rho, vcache, sidx);
	}
	value = GETSTACK(-1);
        INC_NAMEDCNT(value);
	if (! SET_BINDING_VALUE(loc, value)) {
	    SEXP symbol = VECTOR_ELT(constants, sidx);
	    PROTECT(value);
	    defineVar(symbol, value, rho);
	    UNPROTECT(1);
	}
	NEXT();
      }
    OP(GETFUN, 1):
      {
	/* get the function */
	SEXP symbol = VECTOR_ELT(constants, GETOP());
	value = findFun(symbol, rho);
	if(RTRACE(value)) {
            Rprintf("trace: ");
            PrintValue(symbol);
	}

	/* initialize the function type register, push the function, and
	   push space for creating the argument list. */
	ftype = TYPEOF(value);
	BCNSTACKCHECK(3);
	SETSTACK(0, value);
	SETSTACK(1, R_NilValue);
	SETSTACK(2, R_NilValue);
	R_BCNodeStackTop += 3;
	NEXT();
      }
    OP(GETGLOBFUN, 1):
      {
	/* get the function */
	SEXP symbol = VECTOR_ELT(constants, GETOP());
	value = findFun(symbol, R_GlobalEnv);
	if(RTRACE(value)) {
            Rprintf("trace: ");
            PrintValue(symbol);
	}

	/* initialize the function type register, push the function, and
	   push space for creating the argument list. */
	ftype = TYPEOF(value);
	BCNSTACKCHECK(3);
	SETSTACK(0, value);
	SETSTACK(1, R_NilValue);
	SETSTACK(2, R_NilValue);
	R_BCNodeStackTop += 3;
	NEXT();
      }
    OP(GETSYMFUN, 1):
      {
	/* get the function */
	SEXP symbol = VECTOR_ELT(constants, GETOP());
	value = SYMVALUE(symbol);
	if (TYPEOF(value) == PROMSXP) {
	    value = forcePromise(value);
	    SET_NAMEDCNT_MAX(value);
	}
	if(RTRACE(value)) {
            Rprintf("trace: ");
            PrintValue(symbol);
	}

	/* initialize the function type register, push the function, and
	   push space for creating the argument list. */
	ftype = TYPEOF(value);
	BCNSTACKCHECK(3);
	SETSTACK(0, value);
	SETSTACK(1, R_NilValue);
	SETSTACK(2, R_NilValue);
	R_BCNodeStackTop += 3;
	NEXT();
      }
    OP(GETBUILTIN, 1):
      {
	/* get the function */
	SEXP symbol = VECTOR_ELT(constants, GETOP());
	value = getPrimitive(symbol, BUILTINSXP);
	if (RTRACE(value)) {
            Rprintf("trace: ");
            PrintValue(symbol);
	}

	/* push the function and push space for creating the argument list. */
	ftype = TYPEOF(value);
	BCNSTACKCHECK(3);
	SETSTACK(0, value);
	SETSTACK(1, R_NilValue);
	SETSTACK(2, R_NilValue);
	R_BCNodeStackTop += 3;
	NEXT();
      }
    OP(GETINTLBUILTIN, 1):
      {
	/* get the function */
	SEXP symbol = VECTOR_ELT(constants, GETOP());
	value = INTERNAL(symbol);
	if (TYPEOF(value) != BUILTINSXP)
            error(_("no internal function \"%s\""), CHAR(PRINTNAME(symbol)));

	/* push the function and push space for creating the argument list. */
	ftype = TYPEOF(value);
	BCNSTACKCHECK(3);
	SETSTACK(0, value);
	SETSTACK(1, R_NilValue);
	SETSTACK(2, R_NilValue);
	R_BCNodeStackTop += 3;
	NEXT();
      }
    OP(CHECKFUN, 0):
      {
	/* check then the value on the stack is a function */
	value = GETSTACK(-1);
	if (TYPEOF(value) != CLOSXP && TYPEOF(value) != BUILTINSXP &&
	    TYPEOF(value) != SPECIALSXP)
	  error(_("attempt to apply non-function"));

	/* initialize the function type register, and push space for
	   creating the argument list. */
	ftype = TYPEOF(value);
	BCNSTACKCHECK(2);
	SETSTACK(0, R_NilValue);
	SETSTACK(1, R_NilValue);
	R_BCNodeStackTop += 2;
	NEXT();
      }
    OP(MAKEPROM, 1):
      {
	SEXP code = VECTOR_ELT(constants, GETOP());
	if (ftype != SPECIALSXP) {
	  if (ftype == BUILTINSXP)
	      value = bcEval(code, rho, TRUE);
	  else
	    value = mkPROMISE(code, rho);
	  PUSHCALLARG(value);
	}
	NEXT();
      }
    OP(DOMISSING, 0):
      {
	if (ftype != SPECIALSXP)
	  PUSHCALLARG(R_MissingArg);
	NEXT();
      }
    OP(SETTAG, 1):
      {
	SEXP tag = VECTOR_ELT(constants, GETOP());
	SEXP cell = GETSTACK(-1);
	if (ftype != SPECIALSXP && cell != R_NilValue)
	  SET_TAG(cell, CreateTag(tag));
	NEXT();
      }
    OP(DODOTS, 0):
      {
	if (ftype != SPECIALSXP) {
	  SEXP h = findVar(R_DotsSymbol, rho);
	  if (TYPEOF(h) == DOTSXP || h == R_NilValue) {
	    for (; h != R_NilValue; h = CDR(h)) {
	      SEXP val, cell;
	      if (ftype == BUILTINSXP) val = eval(CAR(h), rho);
	      else val = mkPROMISE(CAR(h), rho);
	      cell = CONS(val, R_NilValue);
	      PUSHCALLARG_CELL(cell);
	      if (TAG(h) != R_NilValue) SET_TAG(cell, CreateTag(TAG(h)));
	    }
	  }
	  else if (h != R_MissingArg)
	    dotdotdot_error();
	}
	NEXT();
      }
    OP(PUSHARG, 0): PUSHCALLARG(BCNPOP()); NEXT();
    /**** for now PUSHCONST, PUSHTRUE, and PUSHFALSE duplicate/allocate to
	  be defensive against bad package C code */
    OP(PUSHCONSTARG, 1):
      value = VECTOR_ELT(constants, GETOP());
      PUSHCALLARG(duplicate(value));
      NEXT();
    OP(PUSHNULLARG, 0): PUSHCALLARG(R_NilValue); NEXT();
    OP(PUSHTRUEARG, 0): PUSHCALLARG(mkTrue()); NEXT();
    OP(PUSHFALSEARG, 0): PUSHCALLARG(mkFalse()); NEXT();
    OP(CALL, 1):
      {
	SEXP fun = GETSTACK(-3);
	SEXP call = VECTOR_ELT(constants, GETOP());
	SEXP args = GETSTACK(-2);
	int flag;
	switch (ftype) {
	case BUILTINSXP:
	  checkForMissings(args, call);
	  flag = PRIMPRINT(fun);
	  R_Visible = flag != 1;
          value = CALL_PRIMFUN(call, fun, args, rho, 0);
	  if (flag < 2) R_Visible = flag != 1;
	  break;
	case SPECIALSXP:
	  flag = PRIMPRINT(fun);
	  R_Visible = flag != 1;
          value = CALL_PRIMFUN(call, fun, CDR(call), rho, 0);
	  if (flag < 2) R_Visible = flag != 1;
	  break;
	case CLOSXP:
	  value = applyClosure_v(call, fun, args, rho, NULL, 0);
	  break;
	default: bad_function_error();
	}
	R_BCNodeStackTop -= 2;
	SETSTACK(-1, value);
	ftype = 0;
	NEXT();
      }
    OP(CALLBUILTIN, 1):
      {
	SEXP fun = GETSTACK(-3);
	SEXP call = VECTOR_ELT(constants, GETOP());
	SEXP args = GETSTACK(-2);
	int flag;
	const void *vmax = VMAXGET();
	if (TYPEOF(fun) != BUILTINSXP)
	  error(_("not a BUILTIN function"));
	flag = PRIMPRINT(fun);
	R_Visible = flag != 1;
        value = CALL_PRIMFUN(call, fun, args, rho, 0);
	if (flag < 2) R_Visible = flag != 1;
	VMAXSET(vmax);
	R_BCNodeStackTop -= 2;
	SETSTACK(-1, value);
	NEXT();
      }
    OP(CALLSPECIAL, 1):
      {
	SEXP call = VECTOR_ELT(constants, GETOP());
	SEXP symbol = CAR(call);
	SEXP fun = getPrimitive(symbol, SPECIALSXP);
	int flag;
	const void *vmax = VMAXGET();
	if (RTRACE(fun)) {
            Rprintf("trace: ");
            PrintValue(symbol);
	}
	BCNPUSH(fun);  /* for GC protection */
	flag = PRIMPRINT(fun);
	R_Visible = flag != 1;
        value = CALL_PRIMFUN(call, fun, CDR(call), rho, 0);
	if (flag < 2) R_Visible = flag != 1;
	VMAXSET(vmax);
	SETSTACK(-1, value); /* replaces fun on stack */
	NEXT();
      }
    OP(MAKECLOSURE, 1):
      {
	SEXP fb = VECTOR_ELT(constants, GETOP());
	SEXP forms = VECTOR_ELT(fb, 0);
	SEXP body = VECTOR_ELT(fb, 1);
	value = mkCLOSXP(forms, body, rho);
	BCNPUSH(value);
	NEXT();
      }
    OP(UMINUS, 1): Arith1(R_SubSym);
    OP(UPLUS, 1): Arith1(R_AddSym);
    OP(ADD, 1): FastBinary(+, PLUSOP, R_AddSym);
    OP(SUB, 1): FastBinary(-, MINUSOP, R_SubSym);
    OP(MUL, 1): FastBinary(*, TIMESOP, R_MulSym);
    OP(DIV, 1): FastBinary(/, DIVOP, R_DivSym);
    OP(EXPT, 1): Arith2(POWOP, R_ExptSym);
    OP(SQRT, 1): Math1(R_SqrtSym);
    OP(EXP, 1): Math1(R_ExpSym);
    OP(EQ, 1): FastRelop2(==, EQOP, R_EqSym);
    OP(NE, 1): FastRelop2(!=, NEOP, R_NeSym);
    OP(LT, 1): FastRelop2(<, LTOP, R_LtSym);
    OP(LE, 1): FastRelop2(<=, LEOP, R_LeSym);
    OP(GE, 1): FastRelop2(>=, GEOP, R_GeSym);
    OP(GT, 1): FastRelop2(>, GTOP, R_GtSym);
    OP(AND, 1): Special2(do_andor, R_AndSym, rho);
    OP(OR, 1): Special2(do_andor, R_OrSym, rho);
    OP(NOT, 1): Builtin1(do_not, R_NotSym, rho);
    OP(DOTSERR, 0): dotdotdot_error();
    OP(STARTASSIGN, 1):
      {
	int sidx = GETOP();
	SEXP symbol = VECTOR_ELT(constants, sidx);
	SEXP cell = GET_BINDING_CELL_CACHE(symbol, rho, vcache, sidx);
	value = BINDING_VALUE(cell);
        if (TYPEOF(value) == PROMSXP)
            value = forcePromise(value);
	if (value == R_UnboundValue || NAMEDCNT(value) != 1) {
            /* Used to call EnsureLocal, now changed, so old code is here. */
            value = findVarInFrame3 (rho, symbol, TRUE);
            if (value != R_UnboundValue) {
                if (TYPEOF(value) == PROMSXP)
                    value = forcePromise(value);
        	if (!NAMEDCNT_GT_1(value)) 
                    goto in_frame;
            }
            else {
                if (rho != R_EmptyEnv) {
                    value = findVar (symbol, ENCLOS(rho));
                    if (TYPEOF(value) == PROMSXP)
                        value = forcePromise(value);
                }
                if (value == R_UnboundValue)
                    unbound_var_error(symbol);
            }
            value = dup_top_level(value);
            set_var_in_frame (symbol, value, rho, TRUE, 3);
          in_frame: ;
        }
	BCNPUSH(value);
	BCNDUP2ND();
	/* top three stack entries are now RHS value, LHS value, RHS value */
	NEXT();
      }
    OP(ENDASSIGN, 1):
      {
	int sidx = GETOP();
	SEXP symbol = VECTOR_ELT(constants, sidx);
	SEXP cell = GET_BINDING_CELL_CACHE(symbol, rho, vcache, sidx);
	value = GETSTACK(-1); /* leave on stack for GC protection */
        INC_NAMEDCNT(value);
	if (! SET_BINDING_VALUE(cell, value))
	    defineVar(symbol, value, rho);
	R_BCNodeStackTop--; /* now pop LHS value off the stack */
	/* original right-hand side value is now on top of stack again */
	/* we do not duplicate the right-hand side value, so to be
	   conservative mark the value as NAMED = 2 */
	SET_NAMEDCNT_MAX(GETSTACK(-1));
	NEXT();
      }
    OP(STARTSUBSET, 2): DO_STARTDISPATCH("[");
    OP(DFLTSUBSET, 0): DO_DFLTDISPATCH(do_subset_dflt, R_SubsetSym);
    OP(STARTSUBASSIGN, 2): DO_START_ASSIGN_DISPATCH("[<-");
    OP(DFLTSUBASSIGN, 0):
      DO_DFLT_ASSIGN_DISPATCH(do_subassign_dflt, R_SubassignSym);
    OP(STARTC, 2): DO_STARTDISPATCH("c");
    OP(DFLTC, 0): DO_DFLTDISPATCH(do_c_dflt, R_CSym);
    OP(STARTSUBSET2, 2): DO_STARTDISPATCH("[[");
    OP(DFLTSUBSET2, 0): DO_DFLTDISPATCH0(do_subset2_dflt, R_Subset2Sym);
    OP(STARTSUBASSIGN2, 2): DO_START_ASSIGN_DISPATCH("[[<-");
    OP(DFLTSUBASSIGN2, 0):
      DO_DFLT_ASSIGN_DISPATCH(do_subassign2_dflt, R_Subassign2Sym);
    OP(DOLLAR, 2):
      {
	int dispatched = FALSE;
	SEXP call = VECTOR_ELT(constants, GETOP());
	SEXP symbol = VECTOR_ELT(constants, GETOP());
	SEXP x = GETSTACK(-1);
	if (isObject(x)) {
	    SEXP ncall;
	    PROTECT(ncall = duplicate(call));
	    /**** hack to avoid evaluating the symbol */
	    SETCAR(CDDR(ncall), ScalarString(PRINTNAME(symbol)));
	    dispatched = tryDispatch("$", ncall, x, rho, &value);
	    UNPROTECT(1);
	}
	if (dispatched)
	    SETSTACK(-1, value);
	else
	    SETSTACK(-1, R_subset3_dflt(x, R_NilValue, symbol, R_NilValue, 0));
	NEXT();
      }
    OP(DOLLARGETS, 2):
      {
	int dispatched = FALSE;
	SEXP call = VECTOR_ELT(constants, GETOP());
	SEXP symbol = VECTOR_ELT(constants, GETOP());
	SEXP x = GETSTACK(-2);
	SEXP rhs = GETSTACK(-1);
	if (NAMEDCNT_GT_1(x) && x != R_NilValue) {
	    x = duplicate(x);
	    SETSTACK(-2, x);
	    SET_NAMEDCNT_1(x);
	}
	if (isObject(x)) {
	    SEXP ncall, prom;
	    PROTECT(ncall = duplicate(call));
	    /**** hack to avoid evaluating the symbol */
	    SETCAR(CDDR(ncall), ScalarString(PRINTNAME(symbol)));
	    prom = mkPROMISE(CADDDR(ncall), rho);
	    SET_PRVALUE(prom, rhs);
            INC_NAMEDCNT(rhs);
	    SETCAR(CDR(CDDR(ncall)), prom);
	    dispatched = tryDispatch("$<-", ncall, x, rho, &value);
	    UNPROTECT(1);
	}
	if (! dispatched)
	    value = R_subassign3_dflt(call, x, symbol, rhs);
	R_BCNodeStackTop--;
	SETSTACK(-1, value);
	NEXT();
      }
    OP(ISNULL, 0): DO_ISTEST(isNull);
    OP(ISLOGICAL, 0): DO_ISTYPE(LGLSXP);
    OP(ISINTEGER, 0): {
	SEXP arg = GETSTACK(-1);
	Rboolean test = (TYPEOF(arg) == INTSXP) && ! inherits(arg, "factor");
	SETSTACK(-1, test ? mkTrue() : mkFalse());
	NEXT();
      }
    OP(ISDOUBLE, 0): DO_ISTYPE(REALSXP);
    OP(ISCOMPLEX, 0): DO_ISTYPE(CPLXSXP);
    OP(ISCHARACTER, 0): DO_ISTYPE(STRSXP);
    OP(ISSYMBOL, 0): DO_ISTYPE(SYMSXP); /**** S4 thingy allowed now???*/
    OP(ISOBJECT, 0): DO_ISTEST(OBJECT);
    OP(ISNUMERIC, 0): DO_ISTEST(isNumericOnly);
    OP(VECSUBSET, 0): DO_VECSUBSET(rho); NEXT();
    OP(MATSUBSET, 0): DO_MATSUBSET(rho); NEXT();
    OP(SETVECSUBSET, 0): DO_SETVECSUBSET(rho); NEXT();
    OP(SETMATSUBSET, 0): DO_SETMATSUBSET(rho); NEXT();
    OP(AND1ST, 2): {
	int callidx = GETOP();
	int label = GETOP();
        FIXUP_SCALAR_LOGICAL(callidx, "'x'", "&&");
        value = GETSTACK(-1);
	if (LOGICAL(value)[0] == FALSE)
	    pc = codebase + label;
	NEXT();
    }
    OP(AND2ND, 1): {
	int callidx = GETOP();
	FIXUP_SCALAR_LOGICAL(callidx, "'y'", "&&");
        value = GETSTACK(-1);
	/* The first argument is TRUE or NA. If the second argument is
	   not TRUE then its value is the result. If the second
	   argument is TRUE, then the first argument's value is the
	   result. */
	if (LOGICAL(value)[0] != TRUE)
	    SETSTACK(-2, value);
	R_BCNodeStackTop -= 1;
	NEXT();
    }
    OP(OR1ST, 2):  {
	int callidx = GETOP();
	int label = GETOP();
        FIXUP_SCALAR_LOGICAL(callidx, "'x'", "||");
        value = GETSTACK(-1);
	if (LOGICAL(value)[0] != NA_LOGICAL && LOGICAL(value)[0]) /* is true */
	    pc = codebase + label;
	NEXT();
    }
    OP(OR2ND, 1):  {
	int callidx = GETOP();
	FIXUP_SCALAR_LOGICAL(callidx, "'y'", "||");
        value = GETSTACK(-1);
	/* The first argument is FALSE or NA. If the second argument is
	   not FALSE then its value is the result. If the second
	   argument is FALSE, then the first argument's value is the
	   result. */
	if (LOGICAL(value)[0] != FALSE)
	    SETSTACK(-2, value);
	R_BCNodeStackTop -= 1;
	NEXT();
    }
    OP(GETVAR_MISSOK, 1): DO_GETVAR(FALSE, TRUE);
    OP(DDVAL_MISSOK, 1): DO_GETVAR(TRUE, TRUE);
    OP(VISIBLE, 0): R_Visible = TRUE; NEXT();
    OP(SETVAR2, 1):
      {
	SEXP symbol = VECTOR_ELT(constants, GETOP());
	value = GETSTACK(-1);
	if (NAMEDCNT_GT_0(value)) {
	    value = duplicate(value);
	    SETSTACK(-1, value);
	}
	set_var_nonlocal (symbol, value, ENCLOS(rho), 3);
	NEXT();
      }
    OP(STARTASSIGN2, 1):
      {
	SEXP symbol = VECTOR_ELT(constants, GETOP());
	value = GETSTACK(-1);
	BCNPUSH(getvar(symbol, ENCLOS(rho), FALSE, FALSE, NULL, 0));
	BCNPUSH(value);
	/* top three stack entries are now RHS value, LHS value, RHS value */
	NEXT();
      }
    OP(ENDASSIGN2, 1):
      {
	SEXP symbol = VECTOR_ELT(constants, GETOP());
	value = BCNPOP();
	set_var_nonlocal (symbol, value, ENCLOS(rho), 3);
	/* original right-hand side value is now on top of stack again */
	/* we do not duplicate the right-hand side value, so to be
	   conservative mark the value as NAMED = 2 */
	SET_NAMEDCNT_MAX(GETSTACK(-1));
	NEXT();
      }
    OP(SETTER_CALL, 2):
      {
        SEXP lhs = GETSTACK(-5);
        SEXP rhs = GETSTACK(-4);
	SEXP fun = GETSTACK(-3);
	SEXP call = VECTOR_ELT(constants, GETOP());
	SEXP vexpr = VECTOR_ELT(constants, GETOP());
	SEXP args, prom, last;
	if (NAMEDCNT_GT_1(lhs) && lhs != R_NilValue) {
	  lhs = duplicate(lhs);
	  SETSTACK(-5, lhs);
	  SET_NAMEDCNT_1(lhs);
	}
	switch (ftype) {
	case BUILTINSXP:
	  /* push RHS value onto arguments with 'value' tag */
	  PUSHCALLARG(rhs);
	  SET_TAG(GETSTACK(-1), R_valueSym);
	  /* replace first argument with LHS value */
	  args = GETSTACK(-2);
	  SETCAR(args, lhs);
	  /* make the call */
	  checkForMissings(args, call);
          value = CALL_PRIMFUN(call, fun, args, rho, 0);
	  break;
	case SPECIALSXP:
	  /* duplicate arguments and put into stack for GC protection */
	  args = duplicate(CDR(call));
	  SETSTACK(-2, args);
	  /* insert evaluated promise for LHS as first argument */
          prom = mkPROMISE(R_TmpvalSymbol, rho);
	  SET_PRVALUE(prom, lhs);
          INC_NAMEDCNT(lhs);
	  SETCAR(args, prom);
	  /* insert evaluated promise for RHS as last argument */
	  last = args;
	  while (CDR(last) != R_NilValue)
	      last = CDR(last);
	  prom = mkPROMISE(vexpr, rho);
	  SET_PRVALUE(prom, rhs);
          INC_NAMEDCNT(rhs);
	  SETCAR(last, prom);
	  /* make the call */
          value = CALL_PRIMFUN(call, fun, args, rho, 0);
	  break;
	case CLOSXP:
	  /* push evaluated promise for RHS onto arguments with 'value' tag */
	  prom = mkPROMISE(vexpr, rho);
	  SET_PRVALUE(prom, rhs);
          INC_NAMEDCNT(rhs);
	  PUSHCALLARG(prom);
	  SET_TAG(GETSTACK(-1), R_valueSym);
	  /* replace first argument with evaluated promise for LHS */
          prom = mkPROMISE(R_TmpvalSymbol, rho);
	  SET_PRVALUE(prom, lhs);
          INC_NAMEDCNT(lhs);
	  args = GETSTACK(-2);
	  SETCAR(args, prom);
	  /* make the call */
	  value = applyClosure_v(call, fun, args, rho, NULL, 0);
	  break;
	default: bad_function_error();
	}
	R_BCNodeStackTop -= 4;
	SETSTACK(-1, value);
	ftype = 0;
	NEXT();
      }
    OP(GETTER_CALL, 1):
      {
	SEXP lhs = GETSTACK(-5);
	SEXP fun = GETSTACK(-3);
	SEXP call = VECTOR_ELT(constants, GETOP());
	SEXP args, prom;
	switch (ftype) {
	case BUILTINSXP:
	  /* replace first argument with LHS value */
	  args = GETSTACK(-2);
	  SETCAR(args, lhs);
	  /* make the call */
	  checkForMissings(args, call);
          value = CALL_PRIMFUN(call, fun, args, rho, 0);
	  break;
	case SPECIALSXP:
	  /* duplicate arguments and put into stack for GC protection */
	  args = duplicate(CDR(call));
	  SETSTACK(-2, args);
	  /* insert evaluated promise for LHS as first argument */
          prom = mkPROMISE(R_TmpvalSymbol, rho);
	  SET_PRVALUE(prom, lhs);
          INC_NAMEDCNT(lhs);
	  SETCAR(args, prom);
	  /* make the call */
          value = CALL_PRIMFUN(call, fun, args, rho, 0);
	  break;
	case CLOSXP:
	  /* replace first argument with evaluated promise for LHS */
          prom = mkPROMISE(R_TmpvalSymbol, rho);
	  SET_PRVALUE(prom, lhs);
          INC_NAMEDCNT(lhs);
	  args = GETSTACK(-2);
	  SETCAR(args, prom);
	  /* make the call */
	  value = applyClosure_v(call, fun, args, rho, NULL, 0);
	  break;
	default: bad_function_error();
	}
	R_BCNodeStackTop -= 2;
	SETSTACK(-1, value);
	ftype = 0;
	NEXT();
      }
    OP(SWAP, 0): {
	R_bcstack_t tmp = R_BCNodeStackTop[-1];
	R_BCNodeStackTop[-1] = R_BCNodeStackTop[-2];
	R_BCNodeStackTop[-2] = tmp;
	NEXT();
    }
    OP(DUP2ND, 0): BCNDUP2ND(); NEXT();
    OP(SWITCH, 4): {
       SEXP call = VECTOR_ELT(constants, GETOP());
       SEXP names = VECTOR_ELT(constants, GETOP());
       SEXP coffsets = VECTOR_ELT(constants, GETOP());
       SEXP ioffsets = VECTOR_ELT(constants, GETOP());
       value = BCNPOP();
       if (!isVector(value) || length(value) != 1)
	   errorcall(call, _("EXPR must be a length 1 vector"));
       if (TYPEOF(value) == STRSXP) {
	   int i, n, which;
	   if (names == R_NilValue)
	       errorcall(call, _("numeric EXPR required for switch() "
				 "without named alternatives"));
	   if (TYPEOF(coffsets) != INTSXP)
	       errorcall(call, _("bad character switch offsets"));
	   if (TYPEOF(names) != STRSXP || LENGTH(names) != LENGTH(coffsets))
	       errorcall(call, _("bad switch names"));
	   n = LENGTH(names);
	   which = n - 1;
	   for (i = 0; i < n - 1; i++)
	       if (ep_match_exprs(STRING_ELT(value, 0),
			          STRING_ELT(names, i))==1 /* exact */) {
		   which = i;
		   break;
	       }
	   pc = codebase + INTEGER(coffsets)[which];
       }
       else {
	   int which = asInteger(value) - 1;
	   if (TYPEOF(ioffsets) != INTSXP)
	       errorcall(call, _("bad numeric switch offsets"));
	   if (which < 0 || which >= LENGTH(ioffsets))
	       which = LENGTH(ioffsets) - 1;
	   pc = codebase + INTEGER(ioffsets)[which];
       }
       NEXT();
    }
    OP(RETURNJMP, 0): {
      value = BCNPOP();
      findcontext(CTXT_BROWSER | CTXT_FUNCTION, rho, value);
    }
    OP(STARTVECSUBSET, 2): DO_STARTDISPATCH_N("[");
    OP(STARTMATSUBSET, 2): DO_STARTDISPATCH_N("[");
    OP(STARTSETVECSUBSET, 2): DO_START_ASSIGN_DISPATCH_N("[<-");
    OP(STARTSETMATSUBSET, 2): DO_START_ASSIGN_DISPATCH_N("[<-");
    LASTOP;
  }

 done:
  R_BCNodeStackTop = oldntop;
#ifdef BC_INT_STACK
  R_BCIntStackTop = olditop;
#endif
#ifdef BC_PROFILING
  current_opcode = old_current_opcode;
#endif
  return value;
}

#ifdef THREADED_CODE
SEXP R_bcEncode(SEXP bytes)
{
    SEXP code;
    BCODE *pc;
    int *ipc, i, n, m, v;

    m = (sizeof(BCODE) + sizeof(int) - 1) / sizeof(int);

    n = LENGTH(bytes);
    ipc = INTEGER(bytes);

    v = ipc[0];
    if (v < R_bcMinVersion || v > R_bcVersion) {
	code = allocVector(INTSXP, m * 2);
	pc = (BCODE *) INTEGER(code);
	pc[0].i = v;
	pc[1].v = opinfo[BCMISMATCH_OP].addr;
	return code;
    }
    else {
	code = allocVector(INTSXP, m * n);
	pc = (BCODE *) INTEGER(code);

	for (i = 0; i < n; i++) pc[i].i = ipc[i];

	/* install the current version number */
	pc[0].i = R_bcVersion;

	for (i = 1; i < n;) {
	    int op = pc[i].i;
	    if (op < 0 || op >= OPCOUNT)
		error("unknown instruction code");
	    pc[i].v = opinfo[op].addr;
	    i += opinfo[op].argc + 1;
	}

	return code;
    }
}

static int findOp(void *addr)
{
    int i;

    for (i = 0; i < OPCOUNT; i++)
	if (opinfo[i].addr == addr)
	    return i;
    error(_("cannot find index for threaded code address"));
}

SEXP R_bcDecode(SEXP code) {
    int n, i, j, *ipc;
    BCODE *pc;
    SEXP bytes;

    int m = (sizeof(BCODE) + sizeof(int) - 1) / sizeof(int);

    n = LENGTH(code) / m;
    pc = (BCODE *) INTEGER(code);

    bytes = allocVector(INTSXP, n);
    ipc = INTEGER(bytes);

    /* copy the version number */
    ipc[0] = pc[0].i;

    for (i = 1; i < n;) {
	int op = findOp(pc[i].v);
	int argc = opinfo[op].argc;
	ipc[i] = op;
	i++;
	for (j = 0; j < argc; j++, i++)
	    ipc[i] = pc[i].i;
    }

    return bytes;
}
#else
SEXP R_bcEncode(SEXP x) { return x; }
SEXP R_bcDecode(SEXP x) { return duplicate(x); }
#endif

static SEXP do_mkcode(SEXP call, SEXP op, SEXP args, SEXP rho)
{
    SEXP bytes, consts, ans;

    checkArity(op, args);
    bytes = CAR(args);
    consts = CADR(args);
    ans = CONS(R_bcEncode(bytes), consts);
    SET_TYPEOF(ans, BCODESXP);
    return ans;
}

static SEXP do_bcclose(SEXP call, SEXP op, SEXP args, SEXP rho)
{
    SEXP forms, body, env;

    checkArity(op, args);
    forms = CAR(args);
    body = CADR(args);
    env = CADDR(args);

    CheckFormals(forms);

    if (! isByteCode(body))
	errorcall(call, _("invalid body"));

    if (isNull(env)) {
	error(_("use of NULL environment is defunct"));
	env = R_BaseEnv;
    } else
    if (!isEnvironment(env))
	errorcall(call, _("invalid environment"));

    return mkCLOSXP(forms, body, env);
}

static SEXP do_is_builtin_internal(SEXP call, SEXP op, SEXP args, SEXP rho)
{
    SEXP symbol, i;

    checkArity(op, args);
    symbol = CAR(args);

    if (!isSymbol(symbol))
	errorcall(call, _("invalid symbol"));

    if ((i = INTERNAL(symbol)) != R_NilValue && TYPEOF(i) == BUILTINSXP)
	return R_TrueValue;
    else
	return R_FalseValue;
}

static SEXP disassemble(SEXP bc)
{
  SEXP ans, dconsts;
  int i;
  SEXP code = BCODE_CODE(bc);
  SEXP consts = BCODE_CONSTS(bc);
  SEXP expr = BCODE_EXPR(bc);
  int nc = LENGTH(consts);

  PROTECT(ans = allocVector(VECSXP, expr != R_NilValue ? 4 : 3));
  SET_VECTOR_ELT(ans, 0, install(".Code"));
  SET_VECTOR_ELT(ans, 1, R_bcDecode(code));
  SET_VECTOR_ELT(ans, 2, allocVector(VECSXP, nc));
  if (expr != R_NilValue)
      SET_VECTOR_ELT(ans, 3, duplicate(expr));

  dconsts = VECTOR_ELT(ans, 2);
  for (i = 0; i < nc; i++) {
    SEXP c = VECTOR_ELT(consts, i);
    if (isByteCode(c))
      SET_VECTOR_ELT(dconsts, i, disassemble(c));
    else
      SET_VECTOR_ELT(dconsts, i, duplicate(c));
  }

  UNPROTECT(1);
  return ans;
}

static SEXP do_disassemble(SEXP call, SEXP op, SEXP args, SEXP rho)
{
  SEXP code;

  checkArity(op, args);
  code = CAR(args);
  if (! isByteCode(code))
    errorcall(call, _("argument is not a byte code object"));
  return disassemble(code);
}

static SEXP do_bcversion(SEXP call, SEXP op, SEXP args, SEXP rho)
{
  SEXP ans = allocVector1INT();
  INTEGER(ans)[0] = R_bcVersion;
  return ans;
}

static SEXP do_loadfile(SEXP call, SEXP op, SEXP args, SEXP env)
{
    SEXP file, s;
    FILE *fp;

    checkArity(op, args);

    PROTECT(file = coerceVector(CAR(args), STRSXP));

    if (! isValidStringF(file))
	errorcall(call, _("bad file name"));

    fp = RC_fopen(STRING_ELT(file, 0), "rb", TRUE);
    if (!fp)
	errorcall(call, _("unable to open 'file'"));
    s = R_LoadFromFile(fp, 0);
    fclose(fp);

    UNPROTECT(1);
    return s;
}

static SEXP do_savefile(SEXP call, SEXP op, SEXP args, SEXP env)
{
    FILE *fp;

    checkArity(op, args);

    if (!isValidStringF(CADR(args)))
	errorcall(call, _("'file' must be non-empty string"));
    if (TYPEOF(CADDR(args)) != LGLSXP)
	errorcall(call, _("'ascii' must be logical"));

    fp = RC_fopen(STRING_ELT(CADR(args), 0), "wb", TRUE);
    if (!fp)
	errorcall(call, _("unable to open 'file'"));

    R_SaveToFileV(CAR(args), fp, INTEGER(CADDR(args))[0], 0);

    fclose(fp);
    return R_NilValue;
}

#define R_COMPILED_EXTENSION ".Rc"

/* neither of these functions call R_ExpandFileName -- the caller
   should do that if it wants to */
char *R_CompiledFileName(char *fname, char *buf, size_t bsize)
{
    char *basename, *ext;

    /* find the base name and the extension */
    basename = Rf_strrchr(fname, FILESEP[0]);
    if (basename == NULL) basename = fname;
    ext = Rf_strrchr(basename, '.');

    if (ext != NULL && strcmp(ext, R_COMPILED_EXTENSION) == 0) {
	/* the supplied file name has the compiled file extension, so
	   just copy it to the buffer and return the buffer pointer */
	if (snprintf(buf, bsize, "%s", fname) < 0)
	    error(_("R_CompiledFileName: buffer too small"));
	return buf;
    }
    else if (ext == NULL) {
	/* if the requested file has no extention, make a name that
	   has the extenrion added on to the expanded name */
	if (snprintf(buf, bsize, "%s%s", fname, R_COMPILED_EXTENSION) < 0)
	    error(_("R_CompiledFileName: buffer too small"));
	return buf;
    }
    else {
	/* the supplied file already has an extention, so there is no
	   corresponding compiled file name */
	return NULL;
    }
}

FILE *R_OpenCompiledFile(char *fname, char *buf, size_t bsize)
{
    char *cname = R_CompiledFileName(fname, buf, bsize);

    if (cname != NULL && R_FileExists(cname) &&
	(strcmp(fname, cname) == 0 ||
	 ! R_FileExists(fname) ||
	 R_FileMtime(cname) > R_FileMtime(fname)))
	/* the compiled file cname exists, and either fname does not
	   exist, or it is the same as cname, or both exist and cname
	   is newer */
	return R_fopen(buf, "rb");
    else return NULL;
}

static SEXP do_growconst(SEXP call, SEXP op, SEXP args, SEXP env)
{
    SEXP constBuf, ans;
    int i, n;

    checkArity(op, args);
    constBuf = CAR(args);
    if (TYPEOF(constBuf) != VECSXP)
	error(_("constant buffer must be a generic vector"));

    n = LENGTH(constBuf);
    ans = allocVector(VECSXP, 2 * n);
    for (i = 0; i < n; i++)
	SET_VECTOR_ELT(ans, i, VECTOR_ELT(constBuf, i));

    return ans;
}

static SEXP do_putconst(SEXP call, SEXP op, SEXP args, SEXP env)
{
    SEXP constBuf, x;
    int i, constCount;

    checkArity(op, args);

    constBuf = CAR(args);
    if (TYPEOF(constBuf) != VECSXP)
	error(_("constBuf must be a generic vector"));

    constCount = asInteger(CADR(args));
    if (constCount < 0 || constCount >= LENGTH(constBuf))
	error(_("bad constCount value"));

    x = CADDR(args);

    /* check for a match and return index if one is found */
    for (i = 0; i < constCount; i++) {
	SEXP y = VECTOR_ELT(constBuf, i);
	if (x == y || R_compute_identical(x, y, 0))
	    return ScalarInteger(i);
    }

    /* otherwise insert the constant and return index */
    SET_VECTOR_ELT(constBuf, constCount, x);
    return ScalarInteger(constCount);
}

static SEXP do_getconst(SEXP call, SEXP op, SEXP args, SEXP env)
{
    SEXP constBuf, ans;
    int i, n;

    checkArity(op, args);
    constBuf = CAR(args);
    n = asInteger(CADR(args));

    if (TYPEOF(constBuf) != VECSXP)
	error(_("constant buffer must be a generic vector"));
    if (n < 0 || n > LENGTH(constBuf))
	error(_("bad constant count"));

    ans = allocVector(VECSXP, n);
    for (i = 0; i < n; i++)
	SET_VECTOR_ELT(ans, i, VECTOR_ELT(constBuf, i));

    return ans;
}

#ifdef BC_PROFILING
SEXP R_getbcprofcounts()
{
    SEXP val;
    int i;

    val = allocVector(INTSXP, OPCOUNT);
    for (i = 0; i < OPCOUNT; i++)
	INTEGER(val)[i] = opcode_counts[i];
    return val;
}

static void dobcprof(int sig)
{
    if (current_opcode >= 0 && current_opcode < OPCOUNT)
	opcode_counts[current_opcode]++;
    signal(SIGPROF, dobcprof);
}

SEXP R_startbcprof()
{
    struct itimerval itv;
    int interval;
    double dinterval = 0.02;
    int i;

    if (R_Profiling)
	error(_("profile timer in use"));
    if (bc_profiling)
	error(_("already byte code profiling"));

    /* according to man setitimer, it waits until the next clock
       tick, usually 10ms, so avoid too small intervals here */
    interval = 1e6 * dinterval + 0.5;

    /* initialize the profile data */
    current_opcode = NO_CURRENT_OPCODE;
    for (i = 0; i < OPCOUNT; i++)
	opcode_counts[i] = 0;

    signal(SIGPROF, dobcprof);

    itv.it_interval.tv_sec = 0;
    itv.it_interval.tv_usec = interval;
    itv.it_value.tv_sec = 0;
    itv.it_value.tv_usec = interval;
    if (setitimer(ITIMER_PROF, &itv, NULL) == -1)
	error(_("setting profile timer failed"));

    bc_profiling = TRUE;

    return R_NilValue;
}

static void dobcprof_null(int sig)
{
    signal(SIGPROF, dobcprof_null);
}

SEXP R_stopbcprof()
{
    struct itimerval itv;

    if (! bc_profiling)
	error(_("not byte code profiling"));

    itv.it_interval.tv_sec = 0;
    itv.it_interval.tv_usec = 0;
    itv.it_value.tv_sec = 0;
    itv.it_value.tv_usec = 0;
    setitimer(ITIMER_PROF, &itv, NULL);
    signal(SIGPROF, dobcprof_null);

    bc_profiling = FALSE;

    return R_NilValue;
}
#else
SEXP R_getbcprofcounts() { return R_NilValue; }
SEXP R_startbcprof() { return R_NilValue; }
SEXP R_stopbcprof() { return R_NilValue; }
#endif

/* end of byte code section */

static SEXP do_setnumthreads(SEXP call, SEXP op, SEXP args, SEXP rho)
{
    int old = R_num_math_threads, new;
    checkArity(op, args);
    new = asInteger(CAR(args));
    if (new >= 0 && new <= R_max_num_math_threads)
	R_num_math_threads = new;
    return ScalarIntegerMaybeConst(old);
}

static SEXP do_setmaxnumthreads(SEXP call, SEXP op, SEXP args, SEXP rho)
{
    int old = R_max_num_math_threads, new;
    checkArity(op, args);
    new = asInteger(CAR(args));
    if (new >= 0) {
	R_max_num_math_threads = new;
	if (R_num_math_threads > R_max_num_math_threads)
	    R_num_math_threads = R_max_num_math_threads;
    }
    return ScalarIntegerMaybeConst(old);
}

/* FUNTAB entries defined in this source file. See names.c for documentation. */

attribute_hidden FUNTAB R_FunTab_eval[] =
{
/* printname	c-entry		offset	eval	arity	pp-kind	     precedence	rightassoc */

{"if",		do_if,		0,	1200,	-1,	{PP_IF,	     PREC_FN,	  1}},
{"for",		do_for,		0,	100,	-1,	{PP_FOR,     PREC_FN,	  0}},
{"while",	do_while,	0,	100,	-1,	{PP_WHILE,   PREC_FN,	  0}},
{"repeat",	do_repeat,	0,	100,	-1,	{PP_REPEAT,  PREC_FN,	  0}},
{"break",	do_break, CTXT_BREAK,	0,	-1,	{PP_BREAK,   PREC_FN,	  0}},
{"next",	do_break, CTXT_NEXT,	0,	-1,	{PP_NEXT,    PREC_FN,	  0}},
{"(",		do_paren,	0,	1000,	1,	{PP_PAREN,   PREC_FN,	  0}},
{"{",		do_begin,	0,	1200,	-1,	{PP_CURLY,   PREC_FN,	  0}},
{"return",	do_return,	0,	1200,	-1,	{PP_RETURN,  PREC_FN,	  0}},
{"function",	do_function,	0,	0,	-1,	{PP_FUNCTION,PREC_FN,	  0}},
{"<-",		do_set,		1,	1100,	2,	{PP_ASSIGN,  PREC_LEFT,	  1}},
{"=",		do_set,		3,	1100,	2,	{PP_ASSIGN,  PREC_EQ,	  1}},
{"<<-",		do_set,		2,	1100,	2,	{PP_ASSIGN2, PREC_LEFT,	  1}},
{"eval",	do_eval,	0,	1211,	3,	{PP_FUNCALL, PREC_FN,	0}},
{"eval.with.vis",do_eval,	1,	1211,	3,	{PP_FUNCALL, PREC_FN,	0}},
{"Recall",	do_recall,	0,	210,	-1,	{PP_FUNCALL, PREC_FN,	  0}},

{"Rprof",	do_Rprof,	0,	11,	4,	{PP_FUNCALL, PREC_FN,	0}},
{"enableJIT",    do_enablejit,  0,      11,     1,      {PP_FUNCALL, PREC_FN, 0}},
{"compilePKGS", do_compilepkgs, 0,      11,     1,      {PP_FUNCALL, PREC_FN, 0}},
{"withVisible", do_withVisible,	1,	10,	1,	{PP_FUNCALL, PREC_FN,	0}},

{"mkCode",     do_mkcode,       0,      11,     2,      {PP_FUNCALL, PREC_FN, 0}},
{"bcClose",    do_bcclose,      0,      11,     3,      {PP_FUNCALL, PREC_FN, 0}},
{"is.builtin.internal", do_is_builtin_internal, 0, 11, 1, {PP_FUNCALL, PREC_FN, 0}},
{"disassemble", do_disassemble, 0,      11,     1,      {PP_FUNCALL, PREC_FN, 0}},
{"bcVersion", do_bcversion,     0,      11,     0,      {PP_FUNCALL, PREC_FN, 0}},
{"load.from.file", do_loadfile, 0,      11,     1,      {PP_FUNCALL, PREC_FN, 0}},
{"save.to.file", do_savefile,   0,      11,     3,      {PP_FUNCALL, PREC_FN, 0}},
{"growconst", do_growconst,     0,      11,     1,      {PP_FUNCALL, PREC_FN, 0}},
{"putconst", do_putconst,       0,      11,     3,      {PP_FUNCALL, PREC_FN, 0}},
{"getconst", do_getconst,       0,      11,     2,      {PP_FUNCALL, PREC_FN, 0}},

{"setNumMathThreads", do_setnumthreads,      0, 11, 1,  {PP_FUNCALL, PREC_FN, 0}},
{"setMaxNumMathThreads", do_setmaxnumthreads,0, 11, 1,  {PP_FUNCALL, PREC_FN, 0}},

{NULL,		NULL,		0,	0,	0,	{PP_INVALID, PREC_FN,	0}},
};<|MERGE_RESOLUTION|>--- conflicted
+++ resolved
@@ -2135,17 +2135,10 @@
             set_var_in_frame (lhs, rhs, rho, TRUE, 3);
             break;  /* out of main switch */
         }
-<<<<<<< HEAD
 
         /* We decide whether we'll ask the right hand side evalutation to do
            the assignment, for statements like v<-exp(v), v<-v+1, or v<-2*v. */
 
-=======
-
-        /* We decide whether we'll ask the right hand side evalutation to do
-           the assignment, for statements like v<-exp(v), v<-v+1, or v<-2*v. */
-
->>>>>>> 60b5c19b
         int local_assign = 0;
 
         if (TYPEOF(rhs) == LANGSXP) {
