/*
 *  pqR : A pretty quick version of R
 *  Copyright (C) 2013, 2014, 2015, 2016, 2017 by Radford M. Neal
 *
 *  Based on R : A Computer Language for Statistical Data Analysis
 *  Copyright (C) 1995, 1996	Robert Gentleman and Ross Ihaka
 *  Copyright (C) 1998--2011	The R Core Team.
 *
 *  The changes in pqR from R-2.15.0 distributed by the R Core Team are
 *  documented in the NEWS and MODS files in the top-level source directory.
 *
 *  This program is free software; you can redistribute it and/or modify
 *  it under the terms of the GNU General Public License as published by
 *  the Free Software Foundation; either version 2 of the License, or
 *  (at your option) any later version.
 *
 *  This program is distributed in the hope that it will be useful,
 *  but WITHOUT ANY WARRANTY; without even the implied warranty of
 *  MERCHANTABILITY or FITNESS FOR A PARTICULAR PURPOSE.  See the
 *  GNU General Public License for more details.
 *
 *  You should have received a copy of the GNU General Public License
 *  along with this program; if not, a copy is available at
 *  http://www.r-project.org/Licenses/
 */


#undef HASHING

#ifdef HAVE_CONFIG_H
# include <config.h>
#endif

#ifdef HAVE_ALLOCA_H
# include <alloca.h>
#endif

#define USE_FAST_PROTECT_MACROS
#define R_USE_SIGNALS 1
#include <Defn.h>
#include <Rinterface.h>
#include <Fileio.h>

#include "scalar-stack.h"
#include "arithmetic.h"

#include <helpers/helpers-app.h>


#define SCALAR_STACK_DEBUG 0


/* Inline version of findFun, meant to be fast when a special symbol is found 
   in the base environmet. */

static inline SEXP FINDFUN (SEXP symbol, SEXP rho)
{
    rho = SKIP_USING_SYMBITS (rho, symbol);

    if (rho == R_GlobalEnv && BASE_CACHE(symbol)) {
        SEXP res = SYMVALUE(symbol);
        if (TYPEOF(res) == PROMSXP)
            res = PRVALUE_PENDING_OK(res);
        if (isFunction(res))
            return res;
    }

    return findFun_nospecsym(symbol,rho);
}


#define ARGUSED(x) LEVELS(x)

static SEXP Rf_builtin_op_no_cntxt (SEXP op, SEXP e, SEXP rho, int variant);
static SEXP bcEval(SEXP, SEXP, Rboolean);

/*#define BC_PROFILING*/
#ifdef BC_PROFILING
static Rboolean bc_profiling = FALSE;
#endif

#define R_Profiling R_high_frequency_globals.Profiling

#ifdef R_PROFILING

/* BDR 2000-07-15
   Profiling is now controlled by the R function Rprof(), and should
   have negligible cost when not enabled.
*/

/* A simple mechanism for profiling R code.  When R_PROFILING is
   enabled, eval will write out the call stack every PROFSAMPLE
   microseconds using the SIGPROF handler triggered by timer signals
   from the ITIMER_PROF timer.  Since this is the same timer used by C
   profiling, the two cannot be used together.  Output is written to
   the file PROFOUTNAME.  This is a plain text file.  The first line
   of the file contains the value of PROFSAMPLE.  The remaining lines
   each give the call stack found at a sampling point with the inner
   most function first.

   To enable profiling, recompile eval.c with R_PROFILING defined.  It
   would be possible to selectively turn profiling on and off from R
   and to specify the file name from R as well, but for now I won't
   bother.

   The stack is traced by walking back along the context stack, just
   like the traceback creation in jump_to_toplevel.  One drawback of
   this approach is that it does not show BUILTIN's since they don't
   get a context.  With recent changes to pos.to.env it seems possible
   to insert a context around BUILTIN calls to that they show up in
   the trace.  Since there is a cost in establishing these contexts,
   they are only inserted when profiling is enabled. [BDR: we have since
   also added contexts for the BUILTIN calls to foreign code.]

   One possible advantage of not tracing BUILTIN's is that then
   profiling adds no cost when the timer is turned off.  This would be
   useful if we want to allow profiling to be turned on and off from
   within R.

   One thing that makes interpreting profiling output tricky is lazy
   evaluation.  When an expression f(g(x)) is profiled, lazy
   evaluation will cause g to be called inside the call to f, so it
   will appear as if g is called by f.

   L. T.  */

#ifdef Win32
# define WIN32_LEAN_AND_MEAN 1
# include <windows.h>		/* for CreateEvent, SetEvent */
# include <process.h>		/* for _beginthread, _endthread */
#else
# ifdef HAVE_SYS_TIME_H
#  include <sys/time.h>
# endif
# include <signal.h>
#endif /* not Win32 */

static FILE *R_ProfileOutfile = NULL;
static int R_Mem_Profiling=0;
extern void get_current_mem(unsigned long *,unsigned long *,unsigned long *); /* in memory.c */
extern unsigned long get_duplicate_counter(void);  /* in duplicate.c */
extern void reset_duplicate_counter(void);         /* in duplicate.c */

#ifdef Win32
HANDLE MainThread;
HANDLE ProfileEvent;

static void doprof(void)
{
    RCNTXT *cptr;
    char buf[1100];
    unsigned long bigv, smallv, nodes;
    int len;

    buf[0] = '\0';
    SuspendThread(MainThread);
    if (R_Mem_Profiling){
	    get_current_mem(&smallv, &bigv, &nodes);
	    if((len = strlen(buf)) < 1000) {
		sprintf(buf+len, ":%ld:%ld:%ld:%ld:", smallv, bigv,
		     nodes, get_duplicate_counter());
	    }
	    reset_duplicate_counter();
    }
    for (cptr = R_GlobalContext; cptr; cptr = cptr->nextcontext) {
	if ((cptr->callflag & (CTXT_FUNCTION | CTXT_BUILTIN))
	    && TYPEOF(cptr->call) == LANGSXP) {
	    SEXP fun = CAR(cptr->call);
	    if(strlen(buf) < 1000) {
		strcat(buf, TYPEOF(fun) == SYMSXP ? CHAR(PRINTNAME(fun)) :
		       "<Anonymous>");
		strcat(buf, " ");
	    }
	}
    }
    ResumeThread(MainThread);
    if(strlen(buf))
	fprintf(R_ProfileOutfile, "%s\n", buf);
}

/* Profiling thread main function */
static void __cdecl ProfileThread(void *pwait)
{
    int wait = *((int *)pwait);

    SetThreadPriority(GetCurrentThread(), THREAD_PRIORITY_HIGHEST);
    while(WaitForSingleObject(ProfileEvent, wait) != WAIT_OBJECT_0) {
	doprof();
    }
}
#else /* not Win32 */
static void doprof(int sig)
{
    RCNTXT *cptr;
    int newline = 0;
    unsigned long bigv, smallv, nodes;
    if (R_Mem_Profiling){
	    get_current_mem(&smallv, &bigv, &nodes);
	    if (!newline) newline = 1;
	    fprintf(R_ProfileOutfile, ":%ld:%ld:%ld:%ld:", smallv, bigv,
		     nodes, get_duplicate_counter());
	    reset_duplicate_counter();
    }
    for (cptr = R_GlobalContext; cptr; cptr = cptr->nextcontext) {
	if ((cptr->callflag & (CTXT_FUNCTION | CTXT_BUILTIN))
	    && TYPEOF(cptr->call) == LANGSXP) {
	    SEXP fun = CAR(cptr->call);
	    if (!newline) newline = 1;
	    fprintf(R_ProfileOutfile, "\"%s\" ",
		    TYPEOF(fun) == SYMSXP ? CHAR(PRINTNAME(fun)) :
		    "<Anonymous>");
	}
    }
    if (newline) fprintf(R_ProfileOutfile, "\n");
    signal(SIGPROF, doprof);
}

static void doprof_null(int sig)
{
    signal(SIGPROF, doprof_null);
}
#endif /* not Win32 */


static void R_EndProfiling(void)
{
#ifdef Win32
    SetEvent(ProfileEvent);
    CloseHandle(MainThread);
#else /* not Win32 */
    struct itimerval itv;

    itv.it_interval.tv_sec = 0;
    itv.it_interval.tv_usec = 0;
    itv.it_value.tv_sec = 0;
    itv.it_value.tv_usec = 0;
    setitimer(ITIMER_PROF, &itv, NULL);
    signal(SIGPROF, doprof_null);
#endif /* not Win32 */
    if(R_ProfileOutfile) fclose(R_ProfileOutfile);
    R_ProfileOutfile = NULL;
    R_Profiling = 0;
}

static void R_InitProfiling(SEXP filename, int append, double dinterval, int mem_profiling)
{
#ifndef Win32
    struct itimerval itv;
#else
    int wait;
    HANDLE Proc = GetCurrentProcess();
#endif
    int interval;

    interval = 1e6 * dinterval + 0.5;
    if(R_ProfileOutfile != NULL) R_EndProfiling();
    R_ProfileOutfile = RC_fopen(filename, append ? "a" : "w", TRUE);
    if (R_ProfileOutfile == NULL)
	error(_("Rprof: cannot open profile file '%s'"),
	      translateChar(filename));
    if(mem_profiling)
	fprintf(R_ProfileOutfile, "memory profiling: sample.interval=%d\n", interval);
    else
	fprintf(R_ProfileOutfile, "sample.interval=%d\n", interval);

    R_Mem_Profiling=mem_profiling;
    if (mem_profiling)
	reset_duplicate_counter();

#ifdef Win32
    /* need to duplicate to make a real handle */
    DuplicateHandle(Proc, GetCurrentThread(), Proc, &MainThread,
		    0, FALSE, DUPLICATE_SAME_ACCESS);
    wait = interval/1000;
    if(!(ProfileEvent = CreateEvent(NULL, FALSE, FALSE, NULL)) ||
       (_beginthread(ProfileThread, 0, &wait) == -1))
	R_Suicide("unable to create profiling thread");
    Sleep(wait/2); /* suspend this thread to ensure that the other one starts */
#else /* not Win32 */
    signal(SIGPROF, doprof);

    itv.it_interval.tv_sec = 0;
    itv.it_interval.tv_usec = interval;
    itv.it_value.tv_sec = 0;
    itv.it_value.tv_usec = interval;
    if (setitimer(ITIMER_PROF, &itv, NULL) == -1)
	R_Suicide("setting profile timer failed");
#endif /* not Win32 */
    R_Profiling = 1;
}

static SEXP do_Rprof(SEXP call, SEXP op, SEXP args, SEXP rho)
{
    SEXP filename;
    int append_mode, mem_profiling;
    double dinterval;

#ifdef BC_PROFILING
    if (bc_profiling) {
	warning(_("can't use R profiling while byte code profiling"));
	return R_NilValue;
    }
#endif
    checkArity(op, args);
    if (!isString(CAR(args)) || (LENGTH(CAR(args))) != 1)
	error(_("invalid '%s' argument"), "filename");
    append_mode = asLogical(CADR(args));
    dinterval = asReal(CADDR(args));
    mem_profiling = asLogical(CADDDR(args));
    filename = STRING_ELT(CAR(args), 0);
    if (LENGTH(filename))
	R_InitProfiling(filename, append_mode, dinterval, mem_profiling);
    else
	R_EndProfiling();
    return R_NilValue;
}
#else /* not R_PROFILING */
static SEXP do_Rprof(SEXP call, SEXP op, SEXP args, SEXP rho)
{
    error(_("R profiling is not available on this system"));
}
#endif /* not R_PROFILING */

/* NEEDED: A fixup is needed in browser, because it can trap errors,
 *	and currently does not reset the limit to the right value. */

#define CHECK_STACK_BALANCE(o,s) do { \
  if (s != R_PPStackTop) check_stack_balance(o,s); \
} while (0)

void attribute_hidden check_stack_balance(SEXP op, int save)
{
    if(save == R_PPStackTop) return;
    REprintf("Warning: stack imbalance in '%s', %d then %d\n",
	     PRIMNAME(op), save, R_PPStackTop);
}


/* Wait until no value in an argument list is still being computed by a task.
   Macro version does preliminary check in-line for speed. */

#define WAIT_UNTIL_ARGUMENTS_COMPUTED(_args_) \
    do { \
        if (helpers_tasks > 0) { \
            SEXP _a_ = (_args_); \
            while (_a_ != R_NilValue) { \
                if (helpers_is_being_computed(CAR(_a_))) { \
                    wait_until_arguments_computed (_a_); \
                    break; \
                } \
                _a_ = CDR(_a_); \
            } \
        } \
    } while (0)

void attribute_hidden wait_until_arguments_computed (SEXP args)
{
    SEXP wait_for, a;

    if (helpers_tasks == 0) return;

    wait_for = R_NoObject;

    for (a = args; a != R_NilValue; a = CDR(a)) {
        SEXP this_arg = CAR(a);
        if (helpers_is_being_computed(this_arg)) {
            if (wait_for == R_NoObject)
                wait_for = this_arg;
            else {
                helpers_wait_until_not_being_computed2 (wait_for, this_arg);
                wait_for = R_NoObject;
            }
        }
    }

    if (wait_for != R_NoObject)
        helpers_wait_until_not_being_computed (wait_for);
}

/* e is protected here */
SEXP attribute_hidden forcePromiseUnbound (SEXP e, int variant)
{
    RPRSTACK prstack;
    SEXP val;

    PROTECT(e);

    if (PRSEEN(e)) PRSEEN_error_or_warning(e);

    /* Mark the promise as under evaluation and push it on a stack
       that can be used to unmark pending promises if a jump out
       of the evaluation occurs. */

    prstack.promise = e;
    prstack.next = R_PendingPromises;
    R_PendingPromises = &prstack;

    SET_PRSEEN(e, 1);

    val = EVALV (PRCODE(e), PRENV(e), 
                 (variant & VARIANT_PENDING_OK) | VARIANT_MISSING_OK);

    /* Pop the stack, unmark the promise and set its value field. */

    R_PendingPromises = prstack.next;
    SET_PRSEEN(e, 0);
    SET_PRVALUE(e, val);
    INC_NAMEDCNT(val);

    /* Attempt to mimic past behaviour... */
    if (val == R_MissingArg) {
        if ( ! (variant & VARIANT_MISSING_OK) && TYPEOF(PRCODE(e)) == SYMSXP 
                  && R_isMissing (PRCODE(e), PRENV(e)))
            arg_missing_error(PRCODE(e));
    }
    else {
        /* Set the environment to R_NilValue to allow GC to
           reclaim the promise environment (unless value is R_MissingArg);
           this is also useful for fancy games with delayedAssign() */
        SET_PRENV(e, R_NilValue);
    }

    UNPROTECT(1);

    return val;
}

SEXP forcePromise (SEXP e) /* e protected here if necessary */
{
    if (PRVALUE(e) == R_UnboundValue) {
        return forcePromiseUnbound(e,0);
    }
    else
        return PRVALUE(e);
}


/* The "evalv" function returns the value of "e" evaluated in "rho",
   with given variant.  The caller must ensure that both SEXP
   arguments are protected.  The "eval" function is just like "evalv"
   with 0 for the variant return argument.

   The "Rf_evalv2" function, if it exists, is the main part of
   "evalv", split off so that constants may be evaluated with less
   overhead within "eval" or "evalv".  It may also be used in the
   EVALV macro in Defn.h. 

   Some optional tweaks can be done here, controlled by R_EVAL_TWEAKS,
   set to decimal integer XYZ.  If XYZ is zero, no tweaks are done.
   Otherwise, the meanings are

       Z = 1      Enable and use Rf_evalv2 (also done if X or Y is non-zero)
       Y = 1      Have eval do its own prelude, rather than just calling evalv
       X = 0      Have EVALV in Defn.h just call evalv here
           1      Have EVALV do its own prelude, then call evalv2
           2      Have EVALV do its own prelude and easy symbol stuff, then
                  call evalv2
 */

SEXP Rf_evalv2(SEXP,SEXP,int);
SEXP Rf_builtin_op (SEXP op, SEXP e, SEXP rho, int variant);

#define evalcount R_high_frequency_globals.evalcount

#define EVAL_PRELUDE do { \
\
    R_variant_result = 0; \
\
    /* Evaluate constants quickly, without the overhead that's necessary when \
       the computation might be complex.  This code is repeated in evalv2 \
       for when evalcount < 0.  That way we avoid calling any procedure \
       other than evalv2 in this procedure, possibly reducing overhead \
       for constant evaluation. */ \
\
    if (SELF_EVAL(TYPEOF(e)) && --evalcount >= 0) { \
	/* Make sure constants in expressions have maximum NAMEDCNT when \
	   used as values, so they won't be modified. */ \
        SET_NAMEDCNT_MAX(e); \
        R_Visible = TRUE; \
        return e; \
    } \
} while (0)

SEXP eval(SEXP e, SEXP rho)
{
#   if (R_EVAL_TWEAKS/10)%10 == 0
        return Rf_evalv(e,rho,0);
#   else
        EVAL_PRELUDE;
        return Rf_evalv2(e,rho,0);
#   endif
}

SEXP evalv(SEXP e, SEXP rho, int variant)
{
    if (0) {
        /* THE "IF" CONDITION ABOVE IS NORMALLY 0; CAN SET TO 1 FOR DEBUGGING.
           Enabling this zeroing of variant will test that callers who normally
           get a variant result can actually handle an ordinary result. */
        variant = 0;
    }

    EVAL_PRELUDE;

#if R_EVAL_TWEAKS > 0

    return Rf_evalv2(e,rho,variant);
}

SEXP attribute_hidden Rf_evalv2(SEXP e, SEXP rho, int variant)
{

#endif

    /* Handle check for user interrupt.  When negative, repeats check for 
       SELF_EVAL which may have already been done, but not acted on since
       evalcount went negative. */

    if (--evalcount < 0) {
        R_CheckUserInterrupt();
        evalcount = 1000;
        /* Evaluate constants quickly. */
        if (SELF_EVAL(TYPEOF(e))) {
            /* Make sure constants in expressions have maximum NAMEDCNT when
	       used as values, so they won't be modified. */
            SET_NAMEDCNT_MAX(e);
            R_Visible = TRUE;
            return e;
        }
    }

    SEXP op, res;

    R_EvalDepth += 1;

    if (R_EvalDepth > R_Expressions) {
	R_Expressions = R_Expressions_keep + 500;
	errorcall (R_NilValue /* avoids deparsing call in the error handler */,
         _("evaluation nested too deeply: infinite recursion / options(expressions=)?"));
    }

    R_CHECKSTACK();

#ifdef Win32
    /* This resets the precision, rounding and exception modes of a ix86 fpu. */
    __asm__ ( "fninit" );
#endif

    SEXPTYPE typeof_e;

    if (SYM_NO_DOTS(e)) {

        R_Visible = TRUE;  /* May be set FALSE by active binding / lazy eval */

	res = FIND_VAR_PENDING_OK (e, rho);

      symbol:  /* can also get here for ..1, ..2, etc., from below */

	if (res == R_UnboundValue)
            unbound_var_error(e);

        if (res == R_MissingArg) {
            if ( ! (variant & VARIANT_MISSING_OK))
                if (!DDVAL(e))  /* revert bug fix for the moment */
                    arg_missing_error(e);
        }
        else if (TYPEOF(res) == PROMSXP) {
            if (PRVALUE_PENDING_OK(res) == R_UnboundValue)
                res = forcePromiseUnbound(res,variant);
            else
                res = PRVALUE_PENDING_OK(res);
        }

        /* A NAMEDCNT of 0 might arise from an inadverently missing increment
           somewhere, or from a save/load sequence (since loaded values in
           promises have NAMEDCNT of 0), so fix up here... */

        SET_NAMEDCNT_NOT_0(res);

        if ( ! (variant & VARIANT_PENDING_OK))
            WAIT_UNTIL_COMPUTED(res);
    }

    else if ((typeof_e = TYPEOF(e)) == LANGSXP) {

#       if SCALAR_STACK_DEBUG
            SEXP sv_stack = R_scalar_stack;
#       endif

#       if SCALAR_STACK_DEBUG
            SEXP sv_stack = R_scalar_stack;
#       endif

        SEXP fn = CAR(e), args = CDR(e);

        if (TYPEOF(fn) == SYMSXP)
            op = FINDFUN(fn,rho);
        else
            op = eval(fn,rho);

	if (RTRACE(op)) R_trace_call(e,op);

	if (TYPEOF(op) == CLOSXP) {
            PROTECT(op);
	    res = applyClosure_v (e, op, promiseArgs(args,rho), rho, 
                                  R_NoObject, variant);
            UNPROTECT(1);
        }
	else {
            int save = R_PPStackTop;
            const void *vmax = VMAXGET();

            R_Visible = TRUE;

            if (TYPEOF(op) == SPECIALSXP)
                res = CALL_PRIMFUN (e, op, args, rho, variant);
            else if (TYPEOF(op) == BUILTINSXP)
                res = R_Profiling ? Rf_builtin_op(op, e, rho, variant)
                                  : Rf_builtin_op_no_cntxt(op, e, rho, variant);
            else
                apply_non_function_error();

            if (!R_Visible && PRIMPRINT(op) == 0)
                R_Visible = TRUE;

            CHECK_STACK_BALANCE(op, save);
            VMAXSET(vmax);
        }

#       if SCALAR_STACK_DEBUG
            if (variant & VARIANT_SCALAR_STACK_OK) {
                if (R_scalar_stack != sv_stack && (res != sv_stack 
                      || SCALAR_STACK_OFFSET(1) != sv_stack)) abort();
            }
            else {
                if (R_scalar_stack != sv_stack) abort();
            }
#       endif
<<<<<<< HEAD
    }

    else if (typeof_e == SYMSXP) {  /* Must be ... or ..1, ..2, etc. */

	if (e == R_DotsSymbol)
	    dotdotdot_error();

        R_Visible = TRUE;  /* May be set FALSE by active binding / lazy eval */

	res = ddfindVar(e,rho);

        goto symbol;
=======
>>>>>>> 4799285d
    }

    else if (typeof_e == PROMSXP) {

	if (PRVALUE_PENDING_OK(e) == R_UnboundValue)
            res = forcePromiseUnbound(e,variant);
        else
            res = PRVALUE_PENDING_OK(e);

        if ( ! (variant & VARIANT_PENDING_OK))
            WAIT_UNTIL_COMPUTED(res);

        R_Visible = TRUE;
    }

    else if (typeof_e == BCODESXP) {

	res = bcEval(e, rho, TRUE);
    }

    else if (typeof_e == DOTSXP)
        dotdotdot_error();

    else
        UNIMPLEMENTED_TYPE("eval", e);

    R_EvalDepth -= 1;

#   if SCALAR_STACK_DEBUG /* Get debug output after typing SCALAR.STACK.DEBUG */
<<<<<<< HEAD
        if (ON_SCALAR_STACK(res) 
             && installed_already("SCALAR.STACK.DEBUG") != R_NoObject)
        { REprintf("SCALAR STACK VALUE RETURNED: %llx %llx %llx %s %f\n",
            (long long) R_scalar_stack_start,
            (long long) res, 
            (long long) R_scalar_stack,
            TYPEOF(res)==INTSXP ? "int" : "real",
            TYPEOF(res)==INTSXP ? (double)*INTEGER(res) : *REAL(res));
=======
        if (installed_already("SCALAR.STACK.DEBUG") != R_NoObject) {
            if (ON_SCALAR_STACK(res)) {
                REprintf("SCALAR STACK VALUE RETURNED: %llx %llx %llx %s %f\n",
                 (long long) R_scalar_stack_start,
                 (long long) res, 
                 (long long) R_scalar_stack,
                 TYPEOF(res)==INTSXP ? "int" : "real",
                 TYPEOF(res)==INTSXP ? (double)*INTEGER(res) : *REAL(res));
            }
#           if 0
                REprintf("STACK:\n");
                for (int i = 0; i < 6; i++) {
                    if (SCALAR_STACK_ENTRY(i)==R_scalar_stack) REprintf("@@\n");
                    R_inspect(SCALAR_STACK_ENTRY(i));
                }
                REprintf("END\n");
#           endif
>>>>>>> 4799285d
        }
#   endif

    return res;
}


/* Like Rf_builtin_op (defined in builtin.c) except that no context is
   created.  Making this separate from Rf_builtin_op saves on stack
   space for the local context variable.  Since the somewhat
   time-consuming context creation is not done, there is no advantage
   to evaluating a single argument with pending OK. */

static SEXP Rf_builtin_op_no_cntxt (SEXP op, SEXP e, SEXP rho, int variant)
{
    SEXP args = CDR(e);
    SEXP arg1;
    SEXP res;

    /* See if this may be a fast primitive.  All fast primitives
       should be BUILTIN.  We do a fast call only if there is exactly
       one argument, with no tag, not missing or a ... argument.  
       The argument is stored in arg1. */

    if (args!=R_NilValue) {
        if (PRIMFUN_FAST(op) 
              && TAG(args)==R_NilValue && CDR(args)==R_NilValue
              && (arg1 = CAR(args))!=R_DotsSymbol 
              && arg1!=R_MissingArg && arg1!=R_MissingUnder) {

            PROTECT(arg1 = EVALV (arg1, rho, PRIMFUN_ARG1VAR(op)));

            if (isObject(arg1) && PRIMFUN_DSPTCH1(op)) {
                if ((PRIMFUN_ARG1VAR (op) & VARIANT_UNCLASS)
                       && (R_variant_result & VARIANT_UNCLASS_FLAG)) {
                    R_variant_result &= ~VARIANT_UNCLASS_FLAG;
                }
                else {
                    UNPROTECT(1);
                    PROTECT(args = CONS(arg1,R_NilValue));
                    goto not_fast;
                }
            }

            res = ((SEXP(*)(SEXP,SEXP,SEXP,SEXP,int)) PRIMFUN_FAST(op)) 
                     (e, op, arg1, rho, variant);

            UNPROTECT(1);  /* arg1 */
            return res;
        }

        args = evalList (args, rho);
    }

    PROTECT(args);

    /* Handle a non-fast op.  We may get here after starting to handle a
       fast op, but if so, args has been set to the evaluated argument list. */

  not_fast: 

    res = CALL_PRIMFUN(e, op, args, rho, variant);

    UNPROTECT(1); /* args */
    return res;
}


attribute_hidden
void SrcrefPrompt(const char * prefix, SEXP srcref)
{
    /* If we have a valid srcref, use it */
    if (srcref && srcref != R_NilValue) {
        if (TYPEOF(srcref) == VECSXP) srcref = VECTOR_ELT(srcref, 0);
	SEXP srcfile = getAttrib00(srcref, R_SrcfileSymbol);
	if (TYPEOF(srcfile) == ENVSXP) {
	    SEXP filename = findVar(install("filename"), srcfile);
	    if (isString(filename) && length(filename)) {
	    	Rprintf(_("%s at %s#%d: "), prefix, CHAR(STRING_ELT(filename, 0)), 
	                                    asInteger(srcref));
	        return;
	    }
	}
    }
    /* default: */
    Rprintf("%s: ", prefix);
}

/* Apply SEXP op of type CLOSXP to actuals */

static void loadCompilerNamespace(void)
{
    SEXP fun, arg, expr;

    PROTECT(fun = install("getNamespace"));
    PROTECT(arg = mkString("compiler"));
    PROTECT(expr = lang2(fun, arg));
    eval(expr, R_GlobalEnv);
    UNPROTECT(3);
}

static int R_disable_bytecode = 0;

void attribute_hidden R_init_jit_enabled(void)
{
    if (R_jit_enabled <= 0) {
        R_jit_enabled = 0;  /* never do JIT now */
	char *enable = getenv("R_ENABLE_JIT");
	if (enable != NULL) {
	    int val = atoi(enable);
	    if (val > 0)
		loadCompilerNamespace();
	    R_jit_enabled = val;
	}
    }

    if (R_compile_pkgs <= 0) {
	char *compile = getenv("R_COMPILE_PKGS");
	if (compile != NULL) {
	    int val = atoi(compile);
	    if (val > 0)
		R_compile_pkgs = TRUE;
	    else
		R_compile_pkgs = FALSE;
	}
        char *doit = getenv("R_PKG_BYTECOMPILE");
        if (doit == NULL || strcmp(doit,"TRUE") != 0)
            R_compile_pkgs = FALSE;
    }

    if (R_disable_bytecode <= 0) {
	char *disable = getenv("R_DISABLE_BYTECODE");
	if (disable != NULL) {
	    int val = atoi(disable);
	    if (val > 0)
		R_disable_bytecode = TRUE;
	    else
		R_disable_bytecode = FALSE;
	}
        char *use = getenv("R_USE_BYTECODE");
        if (use == NULL || strcmp(use,"TRUE") != 0)
            R_disable_bytecode = TRUE;
    }
}
    
SEXP attribute_hidden R_cmpfun(SEXP fun)
{
    SEXP packsym, funsym, call, fcall, val;

    packsym = install("compiler");
    funsym = install("tryCmpfun");

    PROTECT(fcall = lang3(R_TripleColonSymbol, packsym, funsym));
    PROTECT(call = lang2(fcall, fun));
    val = eval(call, R_GlobalEnv);
    UNPROTECT(2);
    return val;
}

static SEXP R_compileExpr(SEXP expr, SEXP rho)
{
    SEXP packsym, funsym, quotesym;
    SEXP qexpr, call, fcall, val;

    packsym = install("compiler");
    funsym = install("compile");
    quotesym = install("quote");

    PROTECT(fcall = lang3(R_DoubleColonSymbol, packsym, funsym));
    PROTECT(qexpr = lang2(quotesym, expr));
    PROTECT(call = lang3(fcall, qexpr, rho));
    val = eval(call, R_GlobalEnv);
    UNPROTECT(3);
    return val;
}

static SEXP R_compileAndExecute(SEXP call, SEXP rho)
{
    int old_enabled = R_jit_enabled;
    SEXP code, val;

    R_jit_enabled = 0;
    PROTECT(call);
    PROTECT(rho);
    PROTECT(code = R_compileExpr(call, rho));
    R_jit_enabled = old_enabled;

    val = bcEval(code, rho, TRUE);
    UNPROTECT(3);
    return val;
}

static SEXP do_enablejit(SEXP call, SEXP op, SEXP args, SEXP rho)
{
    R_jit_enabled = 0;  /* never use JIT now */
    return ScalarIntegerMaybeConst(0);

    int old = R_jit_enabled, new;
    checkArity(op, args);
    new = asInteger(CAR(args));
    if (new > 0)
	loadCompilerNamespace();
    R_jit_enabled = new;
    return ScalarIntegerMaybeConst(old);
}

static SEXP do_compilepkgs(SEXP call, SEXP op, SEXP args, SEXP rho)
{
    int old = R_compile_pkgs, new;
    checkArity(op, args);
    new = asLogical(CAR(args));
    if (new != NA_LOGICAL && new)
	loadCompilerNamespace();
    R_compile_pkgs = new;
    return ScalarLogicalMaybeConst(old);
}

/* forward declaration */
static SEXP bytecodeExpr(SEXP);

/* This function gets the srcref attribute from a statement block, 
   and confirms it's in the expected format */
   
static R_INLINE void getBlockSrcrefs(SEXP call, SEXP **refs, int *len)
{
    SEXP srcrefs = getAttrib00(call, R_SrcrefSymbol);
    if (TYPEOF(srcrefs) == VECSXP) {
        *refs = (SEXP *) DATAPTR(srcrefs);
        *len = LENGTH(srcrefs);
    }
    else
    {   *len = 0;
    }
}

/* This function extracts one srcref, and confirms the format.  It is 
   passed an index and the array and length from getBlockSrcrefs. */

static R_INLINE SEXP getSrcref(SEXP *refs, int len, int ind)
{
    if (ind < len) {
        SEXP result = refs[ind];
        if (TYPEOF(result) == INTSXP && LENGTH(result) >= 6)
            return result;
    }

    return R_NilValue;
}

static void printcall (SEXP call, SEXP rho)
{
    int old_bl = R_BrowseLines;
    int blines = asInteger(GetOption1(install("deparse.max.lines")));
    if (blines != NA_INTEGER && blines > 0) R_BrowseLines = blines;
    PrintValueRec(call,rho);
    R_BrowseLines = old_bl;
}

static void start_browser (SEXP call, SEXP op, SEXP stmt, SEXP env)
{
    SrcrefPrompt("debug", R_Srcref);
    PrintValue(stmt);
    do_browser(call, op, R_NilValue, env);
}

SEXP attribute_hidden applyClosure_v(SEXP call, SEXP op, SEXP arglist, SEXP rho,
                                     SEXP suppliedenv, int variant)
{
    int vrnt = VARIANT_PENDING_OK | VARIANT_DIRECT_RETURN 
                 | VARIANT_PASS_ON(variant);

    SEXP formals, actuals, savedrho, savedsrcref;
    volatile SEXP body, newrho;
    SEXP f, a, res;
    RCNTXT cntxt;

    PROTECT2(op,arglist);

    formals = FORMALS(op);
    body = BODY(op);
    savedrho = CLOENV(op);

    if (R_jit_enabled > 0 && TYPEOF(body) != BCODESXP) {
	int old_enabled = R_jit_enabled;
	SEXP newop;
	R_jit_enabled = 0;
	newop = R_cmpfun(op);
	body = BODY(newop);
	SET_BODY(op, body);
	R_jit_enabled = old_enabled;
    }

    /*  Set up a context with the call in it for use if an error occurs below
        in matchArgs or from running out of memory (eg, in NewEnvironment). */

    begincontext(&cntxt, CTXT_RETURN, call, savedrho, rho, arglist, op);
    savedsrcref = R_Srcref;  /* saved in context for longjmp, and protection */

    /*  Build a list which matches the actual (unevaluated) arguments
	to the formal paramters.  Build a new environment which
	contains the matched pairs.  Note that actuals is protected via
        newrho. */

    actuals = matchArgs(formals, NULL, 0, arglist, call);
    PROTECT(newrho = NewEnvironment(R_NilValue, actuals, savedrho));
        /* no longer passes formals, since matchArg now puts tags in actuals */

    /* This piece of code is destructively modifying the actuals list,
       which is now also the list of bindings in the frame of newrho.
       This is one place where internal structure of environment
       bindings leaks out of envir.c.  It should be rewritten
       eventually so as not to break encapsulation of the internal
       environment layout.  We can live with it for now since it only
       happens immediately after the environment creation.  LT */

    f = formals;
    a = actuals;
    while (f != R_NilValue) {
	if (MISSING(a) && CAR(f) != R_MissingArg) {
	    SETCAR(a, mkPROMISE(CAR(f), newrho));
	    SET_MISSING(a, 2);
	}
	f = CDR(f);
	a = CDR(a);
    }

    set_symbits_in_env (newrho);

    /*  Fix up any extras that were supplied by usemethod. */

    if (suppliedenv != R_NoObject) {
	for (SEXP t = FRAME(suppliedenv); t != R_NilValue; t = CDR(t)) {
	    for (a = actuals; a != R_NilValue; a = CDR(a))
		if (TAG(a) == TAG(t))
		    break;
	    if (a == R_NilValue)
		set_var_in_frame (TAG(t), CAR(t), newrho, TRUE, 3);
	}
    }

    UNPROTECT(1); /* newrho, which will be protected below via revised context*/

    /*  Change the previously-set-up context to have the correct environment.

        If we have a generic function we need to use the sysparent of
	the generic as the sysparent of the method because the method
	is a straight substitution of the generic. */

    if (R_GlobalContext->nextcontext->callflag == CTXT_GENERIC)
	revisecontext (newrho, R_GlobalContext->nextcontext->sysparent);
    else
	revisecontext (newrho, rho);

    /* Get the srcref record from the closure object */
    
    R_Srcref = getAttrib00(op, R_SrcrefSymbol);

    /* Debugging */

    if (RDEBUG(op) | RSTEP(op)) {
        SET_RDEBUG(newrho, 1);
        if (RSTEP(op)) SET_RSTEP(op, 0);
	SEXP savesrcref; SEXP *srcrefs; int len;
	/* switch to interpreted version when debugging compiled code */
	if (TYPEOF(body) == BCODESXP)
	    body = bytecodeExpr(body);
	Rprintf("debugging in: ");
        printcall(call,rho);
	savesrcref = R_Srcref;
	getBlockSrcrefs(body,&srcrefs,&len);
	PROTECT(R_Srcref = getSrcref(srcrefs,len,0));
        start_browser (call, op, body, newrho);
	R_Srcref = savesrcref;
	UNPROTECT(1);
    }

    /*  It isn't completely clear that this is the right place to do
	this, but maybe (if the matchArgs above reverses the
	arguments) it might just be perfect.

	This will not currently work as the entry points in envir.c
	are static.
    */

#ifdef  HASHING
    {
	SEXP R_NewHashTable(int);
	SEXP R_HashFrame(SEXP);
	int nargs = length(arglist);
	HASHTAB(newrho) = R_NewHashTable(nargs);
	newrho = R_HashFrame(newrho);
    }
#endif
#undef  HASHING

    /*  Set a longjmp target which will catch any explicit returns
	from the function body.  */

    if ((SETJMP(cntxt.cjmpbuf))) {
	if (R_ReturnedValue == R_RestartToken) {
	    cntxt.callflag = CTXT_RETURN;  /* turn restart off */
	    R_ReturnedValue = R_NilValue;  /* remove restart token */
	    PROTECT(res = evalv (body, newrho, vrnt));
	}
	else {
	    PROTECT(res = R_ReturnedValue);
        }
    }
    else {
	PROTECT(res = evalv (body, newrho, vrnt));
    }

    R_variant_result &= ~VARIANT_RTN_FLAG;

    R_Srcref = savedsrcref;
    endcontext(&cntxt);

    if ( ! (variant & VARIANT_PENDING_OK))
        WAIT_UNTIL_COMPUTED(res);

    if (RDEBUG(op)) {
	Rprintf("exiting from: ");
        printcall(call,rho);
    }

    UNPROTECT(3); /* op, arglist, res */
    return res;
}

SEXP applyClosure (SEXP call, SEXP op, SEXP arglist, SEXP rho, 
                   SEXP suppliedenv)
{
  return applyClosure_v (call, op, arglist, rho, suppliedenv, 0);
}

/* **** FIXME: This code is factored out of applyClosure.  If we keep
   **** it we should change applyClosure to run through this routine
   **** to avoid code drift. */
static SEXP R_execClosure(SEXP call, SEXP op, SEXP arglist, SEXP rho,
			  SEXP newrho)
{
    volatile SEXP body;
    SEXP res, savedsrcref;
    RCNTXT cntxt;

    PROTECT2(op,arglist);

    body = BODY(op);

    if (R_jit_enabled > 0 && TYPEOF(body) != BCODESXP) {
	int old_enabled = R_jit_enabled;
	SEXP newop;
	R_jit_enabled = 0;
	newop = R_cmpfun(op);
	body = BODY(newop);
	SET_BODY(op, body);
	R_jit_enabled = old_enabled;
    }

    begincontext(&cntxt, CTXT_RETURN, call, newrho, rho, arglist, op);
    savedsrcref = R_Srcref;  /* saved in context for longjmp, and protection */

    /* Get the srcref record from the closure object.  Disable for now
       at least, since it's not clear that it's needed. */
    
    R_Srcref = R_NilValue;  /* was: getAttrib(op, R_SrcrefSymbol); */

    /* Debugging */

    if (RDEBUG(op) | RSTEP(op)) {
        SET_RDEBUG(newrho, 1);
        if (RSTEP(op)) SET_RSTEP(op, 0);
        SEXP savesrcref; SEXP *srcrefs; int len;
	/* switch to interpreted version when debugging compiled code */
	if (TYPEOF(body) == BCODESXP)
	    body = bytecodeExpr(body);
	Rprintf("debugging in: ");
	printcall (call, rho);
	savesrcref = R_Srcref;
	getBlockSrcrefs(body,&srcrefs,&len);
	PROTECT(R_Srcref = getSrcref(srcrefs,len,0));
        start_browser (call, op, body, newrho);
	R_Srcref = savesrcref;
	UNPROTECT(1);
    }

    /*  It isn't completely clear that this is the right place to do
	this, but maybe (if the matchArgs above reverses the
	arguments) it might just be perfect.  */

#ifdef  HASHING
#define HASHTABLEGROWTHRATE  1.2
    {
	SEXP R_NewHashTable(int, double);
	SEXP R_HashFrame(SEXP);
	int nargs = length(arglist);
	HASHTAB(newrho) = R_NewHashTable(nargs, HASHTABLEGROWTHRATE);
	newrho = R_HashFrame(newrho);
    }
#endif
#undef  HASHING

    /*  Set a longjmp target which will catch any explicit returns
	from the function body.  */

    if ((SETJMP(cntxt.cjmpbuf))) {
	if (R_ReturnedValue == R_RestartToken) {
	    cntxt.callflag = CTXT_RETURN;  /* turn restart off */
	    R_ReturnedValue = R_NilValue;  /* remove restart token */
	    PROTECT(res = eval(body, newrho));
	}
	else {
	    PROTECT(res = R_ReturnedValue);
            WAIT_UNTIL_COMPUTED(res);
        }
    }
    else {
	PROTECT(res = eval(body, newrho));
    }

    R_Srcref = savedsrcref;
    endcontext(&cntxt);

    if (RDEBUG(op)) {
	Rprintf("exiting from: ");
	printcall (call, rho);
    }

    UNPROTECT(3);  /* op, arglist, res */
    return res;
}

/* **** FIXME: Temporary code to execute S4 methods in a way that
   **** preserves lexical scope. */

/* called from methods_list_dispatch.c */
SEXP R_execMethod(SEXP op, SEXP rho)
{
    SEXP call, arglist, callerenv, newrho, next, val;
    RCNTXT *cptr;

    /* create a new environment frame enclosed by the lexical
       environment of the method */
    PROTECT(newrho = Rf_NewEnvironment(R_NilValue, R_NilValue, CLOENV(op)));

    /* copy the bindings for the formal environment from the top frame
       of the internal environment of the generic call to the new
       frame.  need to make sure missingness information is preserved
       and the environments for any default expression promises are
       set to the new environment.  should move this to envir.c where
       it can be done more efficiently. */
    for (next = FORMALS(op); next != R_NilValue; next = CDR(next)) {
	SEXP symbol =  TAG(next);
	R_varloc_t loc;
	int missing;
	loc = R_findVarLocInFrame(rho,symbol);
	if (loc == R_NoObject)
	    error(_("could not find symbol \"%s\" in environment of the generic function"),
		  CHAR(PRINTNAME(symbol)));
	missing = R_GetVarLocMISSING(loc);
	val = R_GetVarLocValue(loc);
	SET_FRAME(newrho, CONS(val, FRAME(newrho)));
	SET_TAG(FRAME(newrho), symbol);
	if (missing) {
	    SET_MISSING(FRAME(newrho), missing);
	    if (TYPEOF(val) == PROMSXP && PRENV(val) == rho) {
		SEXP deflt;
		SET_PRENV(val, newrho);
		/* find the symbol in the method, copy its expression
		 * to the promise */
		for(deflt = CAR(op); deflt != R_NilValue; deflt = CDR(deflt)) {
		    if(TAG(deflt) == symbol)
			break;
		}
		if(deflt == R_NilValue)
		    error(_("symbol \"%s\" not in environment of method"),
			  CHAR(PRINTNAME(symbol)));
		SET_PRCODE(val, CAR(deflt));
	    }
	}
    }

    /* copy the bindings of the spacial dispatch variables in the top
       frame of the generic call to the new frame */
    defineVar(R_dot_defined, findVarInFrame(rho, R_dot_defined), newrho);
    defineVar(R_dot_Method, findVarInFrame(rho, R_dot_Method), newrho);
    defineVar(R_dot_target, findVarInFrame(rho, R_dot_target), newrho);

    /* copy the bindings for .Generic and .Methods.  We know (I think)
       that they are in the second frame, so we could use that. */
    defineVar(R_dot_Generic, findVar(R_dot_Generic, rho), newrho);
    defineVar(R_dot_Methods, findVar(R_dot_Methods, rho), newrho);

    /* Find the calling context.  Should be R_GlobalContext unless
       profiling has inserted a CTXT_BUILTIN frame. */
    cptr = R_GlobalContext;
    if (cptr->callflag & CTXT_BUILTIN)
	cptr = cptr->nextcontext;

    /* The calling environment should either be the environment of the
       generic, rho, or the environment of the caller of the generic,
       the current sysparent. */
    callerenv = cptr->sysparent; /* or rho? */

    /* get the rest of the stuff we need from the current context,
       execute the method, and return the result */
    call = cptr->call;
    arglist = cptr->promargs;
    val = R_execClosure(call, op, arglist, callerenv, newrho);
    UNPROTECT(1);
    return val;
}

                                  /* Caller needn't protect the s arg below */
static R_INLINE Rboolean asLogicalNoNA(SEXP s, SEXP call)
{
    int len, cond;

    switch(TYPEOF(s)) { /* common cases done here for efficiency */
    case INTSXP:  /* assume logical and integer are the same */
    case LGLSXP:
        len = LENGTH(s);
        if (len == 0 || LOGICAL(s)[0] == NA_LOGICAL) goto error;
        cond = LOGICAL(s)[0];
        break;
    default:
        len = length(s);
        if (len == 0) goto error;
        cond = asLogical(s);
        break;
    }

    if (cond == NA_LOGICAL) goto error;

    if (len > 1) asLogicalNoNA_warning (s, call);

    return cond;

  error:
    asLogicalNoNA_error (s, call);
}


#define BodyHasBraces(body) \
    (isLanguage(body) && CAR(body) == R_BraceSymbol)


static SEXP do_if (SEXP call, SEXP op, SEXP args, SEXP rho, int variant)
{
    SEXP Cond, Stmt;
    int absent_else = 0;

    Cond = CAR(args); args = CDR(args);
    Stmt = CAR(args); args = CDR(args);

    SEXP condval = evalv (Cond, rho, VARIANT_SCALAR_STACK_OK);
    int condlogical = asLogicalNoNA (condval, call);
    POP_IF_TOP_OF_STACK(condval);

    if (!condlogical) {
        /* go to else part */
        if (args != R_NilValue)
            Stmt = CAR(args);
        else {
            absent_else = 1;
            Stmt = R_NilValue;
        }
    }

    if (RDEBUG(rho) && Stmt!=R_NilValue && !BodyHasBraces(Stmt))
        start_browser (call, op, Stmt, rho);

    if (absent_else) {
        R_Visible = FALSE; /* case of no 'else' so return invisible NULL */
        return R_NilValue;
    }

    return evalv (Stmt, rho, VARIANT_PASS_ON(variant));
}


/* For statement.  Unevaluated arguments for different formats are as follows:

       for (i in v) body          i, v, body
       for (i down v) body        i, down=v, body
       for (i across v) body      i, across=v, body
       for (i along v) body       i, along=v, body     (ok for vec or for array)
       for (i, j along M) body    i, j, along=M, body     (requires correct dim)
       etc.

   Extra variables after i are ignored for 'in', 'down', and 'across'.

   Evaluates body with VARIANT_NULL | VARIANT_PENDING_OK.
 */

#define DO_LOOP_RDEBUG(call, op, body, rho, bgn) do { \
        if (!bgn && RDEBUG(rho)) start_browser (call, op, body, rho); \
    } while (0)

static SEXP do_for(SEXP call, SEXP op, SEXP args, SEXP rho)
{
    /* Need to declare volatile variables whose values are relied on
       after for_next or for_break longjmps and that might change between
       the setjmp and longjmp calls.  Theoretically this does not include
       n, bgn, and some others, but gcc -O2 -Wclobbered warns about some, 
       so to be safe we declare them volatile as well. */

    volatile int i, n, bgn;
    volatile SEXP val, nval;
    volatile SEXP v, bcell;                /* for use with one 'for' variable */
    volatile SEXP indexes, ixvals, bcells; /* for use with >1 'for' variables */
    int dbg, val_type;
    SEXP a, syms, sym, body, dims;
    RCNTXT cntxt;
    PROTECT_INDEX valpi, vpi, bix;
    int is_seq, seq_start;
    int along = 0, across = 0, down = 0, in = 0;
    int nsyms;

    R_Visible = FALSE;

    PROTECT(args);

    /* Count how many variables there are before the argument after the "in",
       "across", "down", or "along" keyword.  Set 'a' to the cell for the 
       argument after these variables. */

    syms = args;
    nsyms = 0;
    a = args;
    do {
        if (!isSymbol(CAR(a))) errorcall(call, _("non-symbol loop variable"));
        a = CDR(a);
        nsyms += 1;
    } while (CDDR(a) != R_NilValue);

    if (TAG(a) == R_AlongSymbol)
        along = 1;
    else if (TAG(a) == R_AcrossSymbol)
        across = 1;
    else if (TAG(a) == R_DownSymbol)
        down = 1;
    else
        in = 1;  /* we treat any other (or no) tag as "in" */

    /* Sometimes handled by bytecode... */

    if (in && nsyms == 1 && R_jit_enabled > 2 && ! R_PendingPromises) {
	R_compileAndExecute(call, rho); 
	return R_NilValue;
    }

    if (!along) nsyms = 1;  /* ignore extras when not 'along' */

    val = CAR(a);
    body = CADR(a);
    sym = CAR(syms);

    PROTECT(rho);

    PROTECT(val = evalv(val, rho, in    ? VARIANT_SEQ | VARIANT_ANY_ATTR :
                                  along ? VARIANT_UNCLASS | VARIANT_ANY_ATTR :
                                    VARIANT_UNCLASS | VARIANT_ANY_ATTR_EX_DIM));
    dims = R_NilValue;

    is_seq = 0;

    if (along) { /* "along" and therefore not seq variant */
        R_variant_result = 0;
        if (nsyms == 1) { /* go along vector/pairlist (may also be an array) */
            is_seq = 1;
            seq_start = 1;
            val_type = INTSXP;
        }
        else { /* "along" for array, with several dimensions */
            dims = getAttrib (val, R_DimSymbol);
            if (length(dims) != nsyms)
                errorcall (call, _("incorrect number of dimensions"));
            PROTECT(dims);
            INC_NAMEDCNT(dims);
            PROTECT(indexes = allocVector(INTSXP,nsyms));
            INTEGER(indexes)[0] = 0; /* so will be 1 after first increment */
            for (int j = 1; j < nsyms; j++) 
                INTEGER(indexes)[j] = 1;
            PROTECT(ixvals = allocVector(VECSXP,nsyms));
            PROTECT(bcells = allocVector(VECSXP,nsyms));
        }
        n = length(val);
    }
    else if (across || down) { /* "across" or "down", hence not seq variant*/
        R_variant_result = 0;
        is_seq = 1;
        seq_start = 1;
        val_type = INTSXP;
        dims = getAttrib (val, R_DimSymbol);
        if (TYPEOF(dims)!=INTSXP || LENGTH(dims)==0) /* no valid dim attribute*/
            n = length(val);
        else if (down)
            n = INTEGER(dims)[0];
        else /* across */
            n = LENGTH(dims) > 1 ? INTEGER(dims)[1] : INTEGER(dims)[0];
    }
    else if (R_variant_result) {  /* variant "in" value */
        R_variant_result = 0;
        is_seq = 1;
        if (TYPEOF(val)!=INTSXP || LENGTH(val)!=2) /* shouldn't happen*/
            errorcall(call, "internal inconsistency with variant op in for!");
        seq_start = INTEGER(val)[0];
        n = INTEGER(val)[1] - INTEGER(val)[0] + 1;
        val_type = INTSXP;
    }
    else { /* non-variant "in" value */

        PROTECT_WITH_INDEX (val, &valpi);
        INC_NAMEDCNT(val);  /* increment NAMEDCNT to avoid mods by loop code */
        nval = val;  /* for scanning pairlist */

        /* Deal with the case where we are iterating over a factor.
           We need to coerce to character, then iterate */

        if (inherits (val, "factor"))
            REPROTECT(val = asCharacterFactor(val), valpi);

        n = length(val);
        val_type = TYPEOF(val);
    }

    dbg = RDEBUG(rho);
    bgn = BodyHasBraces(body);

    if (nsyms == 1) {
        PROTECT_WITH_INDEX(v = R_NilValue, &vpi);
        PROTECT_WITH_INDEX(bcell = R_NilValue, &bix);
    }

    begincontext(&cntxt, CTXT_LOOP, R_NilValue, rho, R_BaseEnv, R_NilValue,
		 R_NilValue);

    switch (SETJMP(cntxt.cjmpbuf)) {
    case CTXT_BREAK: goto for_break;
    case CTXT_NEXT: goto for_next;
    }

    /* Loop variables are initialized to R NULL. */

    int j;
    SEXP s;
    for (j = 0, s = syms; j < nsyms; j++, s = CDR(s)) { 
        set_var_in_frame (CAR(s), R_NilValue, rho, TRUE, 3);
    }

    /* MAIN LOOP. */

    for (i = 0; i < n; i++) {

        /* Handle multi-dimensional "along". */

        if (nsyms > 1) {

            /* Increment to next combination of indexes. */

            for (j = 0; INTEGER(indexes)[j] == INTEGER(dims)[j]; j++) {
                if (j == nsyms-1) abort();
                INTEGER(indexes)[j] = 1;
            }
            INTEGER(indexes)[j] += 1;

            /* Make sure all 'for' variables are set to the right index,
               using records of the binding cells used for speed. */

            for (j = 0, s = syms; j < nsyms; j++, s = CDR(s)) {
                SEXP v = VECTOR_ELT(ixvals,j);
                if (v==R_NilValue || NAMEDCNT_GT_1(v) || HAS_ATTRIB(v)){
                    v = allocVector(INTSXP,1);
                    SET_VECTOR_ELT(ixvals,j,v);
                }
                INTEGER(v)[0] = INTEGER(indexes)[j];
                SEXP bcell = VECTOR_ELT(bcells,j);
                if (bcell == R_NilValue || CAR(bcell) != v) {
                    set_var_in_frame (CAR(s), v, rho, TRUE, 3);
                    SET_VECTOR_ELT(bcells,j,R_binding_cell);
                }
            }
            
            goto do_iter;
        }

        /* Handle "in", "across", "down", and univariate "along". */

	switch (val_type) {

	case EXPRSXP:
	case VECSXP:
	    v = VECTOR_ELT(val, i);
	    SET_NAMEDCNT_MAX(v); /* maybe unnecessary? */
	    break;

	case LISTSXP:
	    v = CAR(nval);
	    nval = CDR(nval);
	    SET_NAMEDCNT_MAX(v);
	    break;

	default:

            /* Allocate new space for the loop variable value when the value has
               been assigned to another variable (NAMEDCNT(v) > 1), and when an
               attribute has been attached to it. */

            if (v == R_NilValue || NAMEDCNT_GT_1(v) || HAS_ATTRIB(v))
                REPROTECT(v = allocVector(val_type, 1), vpi);

            switch (val_type) {
            case LGLSXP:
                LOGICAL(v)[0] = LOGICAL(val)[i];
                break;
            case INTSXP:
                INTEGER(v)[0] = is_seq ? seq_start + i : INTEGER(val)[i];
                break;
            case REALSXP:
                REAL(v)[0] = REAL(val)[i];
                break;
            case CPLXSXP:
                COMPLEX(v)[0] = COMPLEX(val)[i];
                break;
            case STRSXP:
                SET_STRING_ELT(v, 0, STRING_ELT(val, i));
                break;
            case RAWSXP:
                RAW(v)[0] = RAW(val)[i];
                break;
            default:
                errorcall(call, _("invalid for() loop sequence"));
            }

            break;
        }

        if (bcell == R_NilValue || CAR(bcell) != v) {
            set_var_in_frame (sym, v, rho, TRUE, 3);
            REPROTECT(bcell = R_binding_cell, bix);
        }

    do_iter: ;

        DO_LOOP_RDEBUG(call, op, body, rho, bgn);

        evalv (body, rho, VARIANT_NULL | VARIANT_PENDING_OK);

    for_next: ;  /* semi-colon needed for attaching label */
    }

 for_break:
    endcontext(&cntxt);
    if (in && !is_seq) {
        DEC_NAMEDCNT(val);
        UNPROTECT(1);  /* val */
    }
    if (nsyms == 1)
        UNPROTECT(2);  /* v, bcell */
    else 
        UNPROTECT(4);  /* dims, indexes, ixvals, bcells */
    UNPROTECT(3);      /* val, rho, args */
    SET_RDEBUG(rho, dbg);

    R_Visible = FALSE;
    return R_NilValue;
}


/* While statement.  Evaluates body with VARIANT_NULL | VARIANT_PENDING_OK. */

static SEXP do_while(SEXP call, SEXP op, SEXP args, SEXP rho)
{
    int dbg;
    volatile int bgn;
    volatile SEXP body;
    RCNTXT cntxt;

    R_Visible = FALSE;

    if (R_jit_enabled > 2 && ! R_PendingPromises) {
	R_compileAndExecute(call, rho);
	return R_NilValue;
    }

    dbg = RDEBUG(rho);
    body = CADR(args);
    bgn = BodyHasBraces(body);

    begincontext(&cntxt, CTXT_LOOP, R_NilValue, rho, R_BaseEnv, R_NilValue,
		 R_NilValue);

    if (SETJMP(cntxt.cjmpbuf) != CTXT_BREAK) { /* <- back here for "next" */
        for (;;) {
            SEXP condval = evalv (CAR(args), rho, VARIANT_SCALAR_STACK_OK);
            int condlogical = asLogicalNoNA (condval, call);
            POP_IF_TOP_OF_STACK(condval);
            if (!condlogical) 
                break;
	    DO_LOOP_RDEBUG(call, op, body, rho, bgn);
	    evalv (body, rho, VARIANT_NULL | VARIANT_PENDING_OK);
	}
    }

    endcontext(&cntxt);
    SET_RDEBUG(rho, dbg);

    R_Visible = FALSE;
    return R_NilValue;
}


/* Repeat statement.  Evaluates body with VARIANT_NULL | VARIANT_PENDING_OK. */

static SEXP do_repeat(SEXP call, SEXP op, SEXP args, SEXP rho)
{
    int dbg;
    volatile int bgn;
    volatile SEXP body;
    RCNTXT cntxt;

    R_Visible = FALSE;

    if (R_jit_enabled > 2 && ! R_PendingPromises) {
	R_compileAndExecute(call, rho);
	return R_NilValue;
    }

    dbg = RDEBUG(rho);
    body = CAR(args);
    bgn = BodyHasBraces(body);

    begincontext(&cntxt, CTXT_LOOP, R_NilValue, rho, R_BaseEnv, R_NilValue,
		 R_NilValue);

    if (SETJMP(cntxt.cjmpbuf) != CTXT_BREAK) { /* <- back here for "next" */
	for (;;) {
	    DO_LOOP_RDEBUG(call, op, body, rho, bgn);
	    evalv (body, rho, VARIANT_NULL | VARIANT_PENDING_OK);
	}
    }

    endcontext(&cntxt);
    SET_RDEBUG(rho, dbg);

    R_Visible = FALSE;
    return R_NilValue;
}


static R_NORETURN SEXP do_break(SEXP call, SEXP op, SEXP args, SEXP rho)
{
    findcontext(PRIMVAL(op), rho, R_NilValue);
}

/* Parens are now a SPECIAL, to avoid overhead of creating an arg list. 
   Also avoids overhead of calling checkArity when there is no error.  
   Care is taken to allow (...) when ... is bound to exactly one argument, 
   though it is debatable whether this should be considered valid. 

   The eval variant requested is passed on to the inner expression. 

   EVALV is not used because expr in parents unlikely to be const or symbol. */

static SEXP do_paren (SEXP call, SEXP op, SEXP args, SEXP rho, int variant)
{
    if (args!=R_NilValue && CAR(args)==R_DotsSymbol && CDR(args)==R_NilValue) {
        args = findVar(R_DotsSymbol, rho);
        if (TYPEOF(args) != DOTSXP)
            args = R_NilValue;
    }

    if (args == R_NilValue || CDR(args) != R_NilValue)
        checkArity(op, args);

    return evalv (CAR(args), rho, VARIANT_PASS_ON(variant));
}

/* Curly brackets.  Passes on the eval variant to the last expression.  For
   earlier expressions, passes either VARIANT_NULL | VARIANT_PENDING_OK or
   the variant passed OR'd with those, if the variant passed includes
   VARIANT_DIRECT_RETURN. */

static SEXP do_begin (SEXP call, SEXP op, SEXP args, SEXP rho, int variant)
{
    if (args == R_NilValue)
        return R_NilValue;

    SEXP arg, s;
    SEXP savedsrcref = R_Srcref;
    int len;
    SEXP *srcrefs;

    getBlockSrcrefs(call,&srcrefs,&len);

    int vrnt = VARIANT_NULL | VARIANT_PENDING_OK;
    variant = VARIANT_PASS_ON(variant);
    if (variant & VARIANT_DIRECT_RETURN) 
        vrnt |= variant;

    for (int i = 1; ; i++) {
        arg = CAR(args);
        args = CDR(args);
        R_Srcref = getSrcref (srcrefs, len, i);
        if (RDEBUG(rho))
            start_browser (call, op, arg, rho);
        if (args == R_NilValue)
            break;
        s = evalv (arg, rho, vrnt);
        if (R_variant_result & VARIANT_RTN_FLAG) {
            R_Srcref = savedsrcref;
            return s;
        }
    }

    s = EVALV (arg, rho, variant);
    R_Srcref = savedsrcref;
    return s;
}


static SEXP do_return(SEXP call, SEXP op, SEXP args, SEXP rho, int variant)
{
    SEXP v;

    if (args == R_NilValue) /* zero arguments provided */
	v = R_NilValue;
    else if (CDR(args) == R_NilValue) /* one argument */
	v = EVALV (CAR(args), rho, ! (variant & VARIANT_DIRECT_RETURN) ? 0
                    : VARIANT_PASS_ON(variant) & ~ VARIANT_NULL);
    else
	errorcall(call, _("multi-argument returns are not permitted"));

    if (variant & VARIANT_DIRECT_RETURN) {
        R_variant_result |= VARIANT_RTN_FLAG;
        return v;
    }

    findcontext(CTXT_BROWSER | CTXT_FUNCTION, rho, v);
}

/* Declared with a variable number of args in names.c */
static SEXP do_function(SEXP call, SEXP op, SEXP args, SEXP rho)
{
    SEXP rval, srcref;

    /* The following is as in 2.15.0, but it's not clear how it can happen. */
    if (TYPEOF(op) == PROMSXP) {
	op = forcePromise(op);
	SET_NAMEDCNT_MAX(op);
    }

    CheckFormals(CAR(args));
    rval = mkCLOSXP(CAR(args), CADR(args), rho);
    srcref = CADDR(args);
    if (srcref != R_NilValue) 
        setAttrib(rval, R_SrcrefSymbol, srcref);
    return rval;
}


/* START OF DEFUNCT CODE ---------------------------------------------------- */
/*                                                                            */
/* This code is no longer used, unless a #if 0 is changed to #if 1 in do_set. */

static SEXP replaceCall(SEXP fun, SEXP varval, SEXP args, SEXP rhs);
static SEXP installAssignFcnName(SEXP fun);

/*  -------------------------------------------------------------------
 *  Assignments for complex LVAL specifications. This is the stuff that
 *  nightmares are made of ...	
 *
 *  For complex superassignment  x[y==z]<<-w  we want x required to be 
 *  nonlocal, y,z, and w permitted to be local or nonlocal.
 *
 *  If val is a language object, we must prevent evaluation.  As an
 *  example consider  e <- quote(f(x=1,y=2)); names(e) <- c("","a","b") 
 */

static SEXP EnsureLocal(SEXP symbol, SEXP rho)
{
    SEXP vl;

    vl = findVarInFrame3 (rho, symbol, TRUE);
    if (vl != R_UnboundValue) {
        if (TYPEOF(vl) == PROMSXP)
            vl = forcePromise(vl);
        return vl;
    }

    if (rho != R_EmptyEnv) {
        vl = findVar (symbol, ENCLOS(rho));
        if (TYPEOF(vl) == PROMSXP)
            vl = forcePromise(vl);
    }

    if (vl == R_UnboundValue)
        unbound_var_error(symbol);

    set_var_in_frame (symbol, vl, rho, TRUE, 3);
    return vl;
}

/* arguments of assignCall must be protected by the caller. */

static SEXP assignCall(SEXP op, SEXP symbol, SEXP fun,
		       SEXP varval, SEXP args, SEXP rhs)
{
    SEXP c;

    c = LCONS (op, CONS (symbol, 
          CONS (replaceCall(fun, varval, args, rhs), R_NilValue)));

    return c;
}

/*  "evalseq" preprocesses the LHS of an assignment.  Given an expression, 
 *  it builds a list of partial values for the expression.  For example, 
 *  the assignment 
 *
 *       x$a[[3]][2] <- 10
 *
 *  yields the (improper) list:
 *
 *       (eval(x$a[[3]])  eval(x$a)  eval(x) . x)
 *
 *  Note that the full LHS expression is not included (and not passed to
 *  evalseq).  Note also the terminating symbol in the improper list.  
 *  The partial evaluations are carried out efficiently using previously 
 *  computed components.
 *
 *  Each CONS cell in the list returned will have its LEVELS field set to 1
 *  if NAMEDCNT for its CAR or the CAR of any later element in the list is
 *  greater than 1 (and otherwise to 0).  This determines whether duplication 
 *  of the corresponding part of the object is neccessary.
 *
 *  The expr and rho arguments must be protected by the caller of evalseq.
 */

static SEXP evalseq(SEXP expr, SEXP rho, int forcelocal,  R_varloc_t tmploc)
{
    SEXP val, nval, nexpr, r;

    switch (TYPEOF(expr)) {

    case NILSXP:
	error(_("invalid (NULL) left side of assignment"));

    case SYMSXP:

        nval = forcelocal ? EnsureLocal(expr, rho) : eval(expr, ENCLOS(rho));

        /* This duplication should be unnecessary, but some packages
           (eg, Matrix 1.0-6) assume (in C code) that the object in a
           replacement function is not shared. */
        if (NAMEDCNT_GT_1(nval)) 
            nval = dup_top_level(nval);

	r = CONS(nval, expr);

        /* Statement below is now unnecessary (can always leave LEVELS at 0),
           given the duplication above. */
        /* SETLEVELS (r, NAMEDCNT_GT_1(nval)); */

        break;

    case LANGSXP:

	PROTECT(val = evalseq(CADR(expr), rho, forcelocal, tmploc));
	R_SetVarLocValue(tmploc, CAR(val));
	PROTECT(nexpr = LCONS (CAR(expr), 
                               LCONS(R_GetVarLocSymbol(tmploc), CDDR(expr))));
	nval = eval(nexpr, rho);
	UNPROTECT(2);

	r = CONS(nval, val);

        if (LEVELS(val) || NAMEDCNT_GT_1(nval))
            SETLEVELS (r, 1);

        break;

    default:
        error(_("target of assignment expands to non-language object"));
    }

    return r;
}

static void tmp_cleanup(void *data)
{
    (void) RemoveVariable (R_TmpvalSymbol, (SEXP) (uintptr_t) data);
}

/* Main entry point for complex assignments; rhs has already been evaluated. */

static void applydefine (SEXP call, SEXP op, SEXP expr, SEXP rhs, SEXP rho)
{
    SEXP lhs, tmp, afun, rhsprom, v;
    R_varloc_t tmploc;
    RCNTXT cntxt;

    if (rho == R_BaseNamespace)
	errorcall(call, _("cannot do complex assignments in base namespace"));
    if (rho == R_BaseEnv)
	errorcall(call, _("cannot do complex assignments in base environment"));

    /*  We need a temporary variable to hold the intermediate values
	in the computation.  For efficiency reasons we record the
	location where this variable is stored.  We need to protect
	the location in case the biding is removed from its
	environment by user code or an assignment within the
	assignment arguments */

    /*  There are two issues with the approach here:

	    A complex assignment within a complex assignment, like
	    f(x, y[] <- 1) <- 3, can cause the value temporary
	    variable for the outer assignment to be overwritten and
	    then removed by the inner one.  This could be addressed by
	    using multiple temporaries or using a promise for this
	    variable as is done for the RHS.  Printing of the
	    replacement function call in error messages might then need
	    to be adjusted.

	    With assignments of the form f(g(x, z), y) <- w the value
	    of 'z' will be computed twice, once for a call to g(x, z)
	    and once for the call to the replacement function g<-.  It
	    might be possible to address this by using promises.
	    Using more temporaries would not work as it would mess up
	    replacement functions that use substitute and/or
	    nonstandard evaluation (and there are packages that do
	    that -- igraph is one).

	    LT */

    defineVar(R_TmpvalSymbol, R_NilValue, rho);
    PROTECT((SEXP) (tmploc = R_findVarLocInFrame(rho, R_TmpvalSymbol)));

    /* Now set up a context to remove it when we are done, even in the
     * case of an error.  This all helps error() provide a better call.
     */
    begincontext(&cntxt, CTXT_CCODE, call, R_BaseEnv, R_BaseEnv,
		 R_NilValue, R_NilValue);
    cntxt.cend = &tmp_cleanup;
    cntxt.cenddata = (void *) (uintptr_t) rho;  /* DUBIOUS ??? */

    /*  Do a partial evaluation down through the LHS. */
    lhs = evalseq(CADR(expr), rho,
		  PRIMVAL(op)==1 || PRIMVAL(op)==3, tmploc);

    PROTECT(lhs);
    PROTECT(rhsprom = mkPROMISE(CADDR(call), rho));
    SET_PRVALUE(rhsprom, rhs);
    WAIT_UNTIL_COMPUTED(rhs);

    while (isLanguage(CADR(expr))) {
        PROTECT(tmp = installAssignFcnName(CAR(expr)));
        v = CAR(lhs);
        if (LEVELS(lhs) && v != R_NilValue) {
            v = duplicate(v);
            SET_NAMEDCNT_1(v);
            SETCAR(lhs,v);
        }
        R_SetVarLocValue(tmploc, v);
	PROTECT(rhs = replaceCall(tmp, R_TmpvalSymbol, CDDR(expr), rhsprom));
	rhs = eval (rhs, rho);
	SET_PRVALUE(rhsprom, rhs);
	SET_PRCODE(rhsprom, rhs); /* not good but is what we have been doing */
	UNPROTECT(2);
	lhs = CDR(lhs);
	expr = CADR(expr);
    }

    PROTECT(afun = installAssignFcnName(CAR(expr)));
    R_SetVarLocValue(tmploc, CAR(lhs));
    expr = assignCall(R_AssignSymbols[PRIMVAL(op)], CDR(lhs),
		      afun, R_TmpvalSymbol, CDDR(expr), rhsprom);
    UNPROTECT(4);
    PROTECT(expr);
    (void) eval(expr, rho);
    UNPROTECT(1);
    endcontext(&cntxt); /* which does not run the remove */
    (void) RemoveVariable (R_TmpvalSymbol, rho);
}

/* END OF DEFUNCT CODE ------------------------------------------------------ */


#define ASSIGNBUFSIZ 32
static SEXP installAssignFcnName(SEXP fun)
{
    /* Handle "[", "[[", and "$" specially for speed. */

    if (fun == R_BracketSymbol)
       return R_SubAssignSymbol;

    if (fun == R_Bracket2Symbol)
        return R_SubSubAssignSymbol;

    if (fun == R_DollarSymbol)
        return R_DollarAssignSymbol;

    /* The general case for a symbol */

    if (TYPEOF(fun) == SYMSXP) {

        char buf[ASSIGNBUFSIZ];
        const char *fname = CHAR(PRINTNAME(fun));

        if (!copy_2_strings (buf, sizeof buf, fname, "<-"))
            error(_("overlong name in '%s'"), fname);

        return install(buf);
    }

    /* Handle foo::bar and foo:::bar. */

    if (TYPEOF(fun)==LANGSXP && length(fun)==3 && TYPEOF(CADDR(fun))==SYMSXP
      && (CAR(fun)==R_DoubleColonSymbol || CAR(fun)==R_TripleColonSymbol))
        return lang3 (CAR(fun), CADR(fun), installAssignFcnName(CADDR(fun)));

    error(_("invalid function in complex assignment"));
}

/* arguments of replaceCall must be protected by the caller. */

static SEXP replaceCall(SEXP fun, SEXP varval, SEXP args, SEXP rhs)
{
    SEXP value, first;

    first = value = cons_with_tag (rhs, R_NilValue, R_ValueSymbol);

    if (args != R_NilValue) {

        first = cons_with_tag (CAR(args), value, TAG(args));

        SEXP p = CDR(args);
        if (p != R_NilValue) {
            PROTECT(first);
            SEXP q = first;
            do { 
                SETCDR (q, cons_with_tag (CAR(p), value, TAG(p)));
                q = CDR(q);
                p = CDR(p);
            } while (p != R_NilValue);
            UNPROTECT(1);
        }
    }

    first = LCONS (fun, CONS(varval, first));

    return first;
}

/* Create two lists of promises to evaluate each argument, with promises
   shared.  When an argument is evaluated in a call using one argument list,
   its value is then known without re-evaluation in a second call using 
   the second argument list.  The argument lists are terminated with the
   initial values of *a1 and *a2. */

static void promiseArgsTwo (SEXP el, SEXP rho, SEXP *a1, SEXP *a2)
{
    BEGIN_PROTECT6 (head1, tail1, head2, tail2, ev, h);

    head1 = head2 = R_NilValue;

    while (el != R_NilValue) {

        SEXP a = CAR(el);

	/* If we have a ... symbol, we look to see what it is bound to.
	   If its binding is R_NilValue we just ignore it.  If it is bound
           to a ... list of promises, we repromise all the promises and 
           then splice the list of resulting values into the return value.
	   Anything else bound to a ... symbol is an error. */

	if (a == R_DotsSymbol) {
	    h = findVar(a, rho);
            if (h == R_NilValue) {
                /* nothing */
            }
	    else if (TYPEOF(h) == DOTSXP) {
		while (h != R_NilValue) {
                    a = CAR(h);
                    if (TYPEOF(a) == PROMSXP) {
                        INC_NAMEDCNT(a);
                        INC_NAMEDCNT(a);
                        SEXP p = PRVALUE_PENDING_OK(a);
                        if (p != R_UnboundValue && NAMEDCNT_GT_0(p))
                            INC_NAMEDCNT(p);
                    }
                    else if (a != R_MissingArg && a != R_MissingUnder) {
                       a = mkPROMISE (a, rho);
                       INC_NAMEDCNT(a);
                    }
                    ev = cons_with_tag (a, R_NilValue, TAG(h));
                    if (head1==R_NilValue)
                        head1 = ev;
                    else
                        SETCDR(tail1,ev);
                    tail1 = ev;
                    ev = cons_with_tag (a, R_NilValue, TAG(h));
                    if (head2==R_NilValue)
                        head2 = ev;
                    else
                        SETCDR(tail2,ev);
                    tail2 = ev;
		    h = CDR(h);
		}
	    }
	    else if (h != R_MissingArg)
		dotdotdot_error();
	}
        else {
            if (TYPEOF(a) == PROMSXP) {
                INC_NAMEDCNT(a);
                INC_NAMEDCNT(a);
                SEXP p = PRVALUE_PENDING_OK(a);
                if (p != R_UnboundValue && NAMEDCNT_GT_0(p))
                    INC_NAMEDCNT(p);
            }
            else if (a != R_MissingArg && a != R_MissingUnder) {
               a = mkPROMISE (a, rho);
               INC_NAMEDCNT(a);
            }
            ev = cons_with_tag (a, R_NilValue, TAG(el));
            if (head1 == R_NilValue)
                head1 = ev;
            else
                SETCDR(tail1, ev);
            tail1 = ev;
            ev = cons_with_tag (a, R_NilValue, TAG(el));
            if (head2 == R_NilValue)
                head2 = ev;
            else
                SETCDR(tail2, ev);
            tail2 = ev;
        }
	el = CDR(el);
    }

    if (head1 != R_NilValue) {
        if (*a1 != R_NilValue)
            SETCDR(tail1,*a1);
        *a1 = head1;
        if (*a2 != R_NilValue)
            SETCDR(tail2,*a2);
        *a2 = head2;
    }

    END_PROTECT;
}

/*  Assignment in its various forms. */

SEXP Rf_set_subassign (SEXP call, SEXP lhs, SEXP rhs, SEXP rho, 
                       int variant, int opval);

static SEXP do_set (SEXP call, SEXP op, SEXP args, SEXP rho, int variant)
{
    SEXP a;

    if (args==R_NilValue || (a = CDR(args)) == R_NilValue || CDR(a)!=R_NilValue)
        checkArity(op,args);

    SEXP lhs = CAR(args), rhs = CAR(a);
    int opval = PRIMVAL(op);

    /* Swap operands for -> and ->>. */

    if (opval >= 10) {
        rhs = lhs;
        lhs = CAR(a);
        opval -= 10;
    }

    /* Convert lhs string to a symbol. */

    if (TYPEOF(lhs) == STRSXP) {
        lhs = install(translateChar(STRING_ELT(lhs, 0)));
    }

    if (TYPEOF(lhs) == SYMSXP) {

        /* -- ASSIGNMENT TO A SIMPLE VARIABLE -- */

        /* Handle <<- without trying the optimizations done below. */

        if (opval == 2) {
            rhs = evalv (rhs, rho, VARIANT_PENDING_OK);
            set_var_nonlocal (lhs, rhs, ENCLOS(rho), 3);
            goto done;
        }

        /* Handle assignment into base and user database environments without
           any special optimizations. */

        if (IS_BASE(rho) || IS_USER_DATABASE(rho)) {
            rhs = evalv (rhs, rho, VARIANT_PENDING_OK);
            set_var_in_frame (lhs, rhs, rho, TRUE, 3);
            goto done;
        }

        /* We decide whether we'll ask the right hand side evalutation to do
           the assignment, for statements like v<-exp(v), v<-v+1, or v<-2*v. */

        int local_assign = 0;

        if (TYPEOF(rhs) == LANGSXP) {
            if (CADR(rhs) == lhs) 
                local_assign = VARIANT_LOCAL_ASSIGN1;
            else if (CADDR(rhs) == lhs)
                local_assign = VARIANT_LOCAL_ASSIGN2;
        }

        /* Evaluate the right hand side, asking for it on the scalar stack. */

        rhs = EVALV (rhs, rho, 
               local_assign | VARIANT_PENDING_OK | VARIANT_SCALAR_STACK_OK);

        /* See if the assignment was done by the rhs operator. */

        if (R_variant_result) {
            R_variant_result = 0;
            goto done;
        }

        /* Try to copy the value, not assign the object, if the rhs is
           scalar and doesn't have zero NAMEDCNT (for which assignment
           would be free).  This will copy from the scalar stack,
           which must be replaced by a regular value if the copy can't
           be done.  If the copy can't be done, but a binding cell was
           found here, the assignment is done directly into the binding 
           cell, avoiding overhead of calling set_var_in_frame.

           Avoid accessing NAMEDCNT in a way that will cause unnecessary waits
           for task completion. */

        if (isVectorNonpointer(rhs) && LENGTH(rhs) == 1 && NAMEDCNT_GT_0(rhs)) {
            SEXPTYPE rhs_type = TYPEOF(rhs);
            SEXP v;
            if (SEXP32_FROM_SEXP(rho) != LASTSYMENV(lhs) 
                  || BINDING_IS_LOCKED((R_binding_cell = LASTSYMBINDING(lhs)))
                  || (v = CAR(R_binding_cell)) == R_UnboundValue)
                v = findVarInFrame3_nolast (rho, lhs, 7);
            if (v != R_UnboundValue && TYPEOF(v) == rhs_type && LENGTH(v) == 1
                 && ATTRIB(v) == ATTRIB(rhs) && TRUELENGTH(v) == TRUELENGTH(rhs)
                 && LEVELS(v) == LEVELS(rhs) && !NAMEDCNT_GT_1(v)) {
<<<<<<< HEAD
                SET_NAMEDCNT_NOT_0(v);
=======
                if (NAMEDCNT_EQ_0(v))
                    SET_NAMEDCNT_1(v);
>>>>>>> 4799285d
                POP_IF_TOP_OF_STACK(rhs);
                helpers_wait_until_not_in_use(v);
                WAIT_UNTIL_COMPUTED(v);
                switch (rhs_type) {
                case LGLSXP:  *LOGICAL(v) = *LOGICAL(rhs); break;
                case INTSXP:  *INTEGER(v) = *INTEGER(rhs); break;
                case REALSXP: *REAL(v)    = *REAL(rhs);    break;
                case CPLXSXP: *COMPLEX(v) = *COMPLEX(rhs); break;
                case RAWSXP:  *RAW(v)     = *RAW(rhs);     break;
                }
                rhs = v; /* for return value */
                goto done;
            }
            if (POP_IF_TOP_OF_STACK(rhs))
                rhs = DUP_STACK_VALUE(rhs);
            if (R_binding_cell != R_NilValue) {
                DEC_NAMEDCNT_AND_PRVALUE(v);
                SETCAR(R_binding_cell, rhs);
                SET_MISSING(R_binding_cell,0);
                INC_NAMEDCNT(rhs);
                if (rho == R_GlobalEnv) 
                    R_DirtyImage = 1;
                goto done;
            }
        }

        /* Assign rhs object to lhs symbol the usual way. */

        set_var_in_frame (lhs, rhs, rho, TRUE, 3);
    }

    else if (TYPEOF(lhs) == LANGSXP) {

        /* -- ASSIGNMENT TO A COMPLEX TARGET -- */

        rhs = Rf_set_subassign (call, lhs, rhs, rho, variant, opval);
    }

    else {
        errorcall (call, _("invalid assignment left-hand side"));
    }

  done:

    R_Visible = FALSE;

    if (variant & VARIANT_NULL)
        return R_NilValue;

    if ( ! (variant & VARIANT_PENDING_OK)) 
        WAIT_UNTIL_COMPUTED(rhs);
    
    return rhs;
}

/* Complex assignment.  Made a separate, non-static, function in order
   to avoid possible overhead of a large function (eg, stack frame size)
   for the simple case. */

SEXP attribute_hidden Rf_set_subassign (SEXP call, SEXP lhs, SEXP rhs, SEXP rho,
                                        int variant, int opval)
{
    SEXP var, varval, newval, rhsprom, lhsprom, e;

    /* Find the variable ultimately assigned to, and its depth.
       The depth is 1 for a variable within one replacement function
       (eg, in names(a) <- ...). */

    int depth = 1;
    for (var = CADR(lhs); TYPEOF(var) != SYMSXP; var = CADR(var)) {
        if (TYPEOF(var) != LANGSXP) {
            if (TYPEOF(var) == STRSXP && LENGTH(var) == 1) {
                var = install (CHAR (STRING_ELT(var,0)));
                break;
            }
            errorcall (call, _("invalid assignment left-hand side"));
        }
        depth += 1;
    }

    /* Find the assignment function symbol for the depth 1 assignment, and
       see if we maybe (tentatively) will be using the fast interface. */

    SEXP assgnfcn = installAssignFcnName(CAR(lhs));

    int maybe_fast = depth == 1 && (assgnfcn == R_SubAssignSymbol ||
                                    assgnfcn == R_DollarAssignSymbol ||
                                    assgnfcn == R_SubSubAssignSymbol);

    /* Debugging/comparison aid:  Can be enabled one way or the other below,
       then activated by typing `switch to old` or `switch to new` at the
       prompt. */

#   if 0
        if (1 && installed_already("switch to new") == R_NoObect
         || 0 && installed_already("switch to old") != R_NoObject) {

            PROTECT(rhs = EVALV (rhs, rho, VARIANT_PENDING_OK));

            if ( ! (variant & VARIANT_NULL))
                INC_NAMEDCNT(rhs);

            applydefine (call, op, lhs, rhs, rho);

            if ( ! (variant & VARIANT_NULL))
                DEC_NAMEDCNT(rhs);
  
            UNPROTECT(1);
            goto done;
        }
#   endif

    /* We evaluate the right hand side now, asking for it on the
       scalar stack if we (tentatively) will be using the fast
       interface (unless value needed for return, and not allowed on
       scalar stack), and otherwise for pending computation. */

    SEXP rhs_uneval = rhs;  /* save unevaluated rhs */

    if (maybe_fast) {
        PROTECT(rhs = EVALV (rhs, rho, 
          (variant & (VARIANT_SCALAR_STACK_OK | VARIANT_NULL)) ? 
             VARIANT_SCALAR_STACK_OK : 0));
    }
    else
        PROTECT(rhs = EVALV (rhs, rho, VARIANT_PENDING_OK));

    /* Increment NAMEDCNT temporarily if rhs will be needed as the value,
       to protect it from being modified by the assignment, or otherwise. */

    if ( ! (variant & VARIANT_NULL))
        INC_NAMEDCNT(rhs);

    /* Get the value of the variable assigned to, and ensure it is local
       (unless this is the <<- operator).  Save and protect the binding 
       cell used. */

    if (opval == 2) /* <<- */
        varval = findVar (var, ENCLOS(rho));
    else {
        varval = findVarInFramePendingOK (rho, var);
        if (varval == R_UnboundValue && rho != R_EmptyEnv) {
            varval = findVar (var, ENCLOS(rho));
            if (varval != R_UnboundValue) {
                if (TYPEOF(varval) == PROMSXP)
                    varval = forcePromise(varval);
                set_var_in_frame (var, varval, rho, TRUE, 3);
            }
        }
    }

    SET_NAMEDCNT_NOT_0(varval); /* 0 may sometime happen - should mean 1 */

    SEXP bcell = R_binding_cell;
    PROTECT(bcell);

    if (TYPEOF(varval) == PROMSXP)
        varval = forcePromise(varval);
    if (varval == R_UnboundValue)
        unbound_var_error(var);
    if (varval == R_MissingArg)
        arg_missing_error(var);

    /* We might be able to avoid this duplication sometimes (eg, in
       a <- b <- integer(10); a[1] <- 0.5), except that some packages 
       (eg, Matrix 1.0-6) assume (in C code) that the object in a 
       replacement function is not shared. */

    if (NAMEDCNT_GT_1(varval))
        varval = dup_top_level(varval);

    PROTECT(varval);

    /* Special code for depth of 1.  This is purely an optimization - the
       general code below should also work when depth is 1. */

    if (depth == 1) {

        SEXP fn;

        if (maybe_fast && !isObject(varval) && CADDR(lhs) != R_DotsSymbol
              && (fn = FINDFUN(assgnfcn,rho), 
                  TYPEOF(fn) == SPECIALSXP && PRIMFASTSUB(fn) && !RTRACE(fn))) {
            /* Use the fast interface.  No need to wait for rhs, since
               not evaluated with PENDING_OK */
            R_fast_sub_into = varval;
            R_fast_sub_value = rhs;
            newval = CALL_PRIMFUN (call, fn, CDDR(lhs), rho, 
                                   VARIANT_FAST_SUBASSIGN);
            UNPROTECT(3);
        }
        else {
            PROTECT(rhsprom = mkPROMISE(rhs_uneval, rho));
            if (POP_IF_TOP_OF_STACK(rhs)) 
                rhs = DUP_STACK_VALUE(rhs);
            SET_PRVALUE (rhsprom, rhs);
            PROTECT (lhsprom = mkPROMISE(CADR(lhs), rho));
            SET_PRVALUE (lhsprom, varval);
            PROTECT(e = replaceCall (assgnfcn, lhsprom, CDDR(lhs), rhsprom));
            newval = eval(e,rho);
            UNPROTECT(6);
        }
    }

    else {  /* the general case, for any depth */

        /* Structure recording information on expressions at all levels of 
           the lhs.  Level 'depth' is the ultimate variable; level 0 is the
           whole lhs expression. */

        struct { 
            SEXP fetch_args;      /* Arguments lists, sharing promises */
            SEXP store_args;
            SEXP value_arg;       /* Last cell in store_args, for value */
            SEXP expr;            /* Expression at this level */
            SEXP value;           /* Value of expr, may later change */
            int in_next;          /* 1 or 2 if value is unshared part */
        } s[depth+1];             /*   of value at next level, else 0 */

        SEXP v;
        int d;

        /* For each level from 1 to depth, store the lhs expression at that
           level.  For each level except the final variable and outermost 
           level, which only does a store, save argument lists for the 
           fetch/store functions that share promises, so that they are
           evaluated only once.  The store argument list has a "value"
           cell at the end to fill in the stored value. */

        s[0].expr = lhs;
        s[0].store_args = CDDR(lhs);  /* original args, no value cell */
        for (v = CADR(lhs), d = 1; d < depth; v = CADR(v), d++) {
            s[d].fetch_args = R_NilValue;
            PROTECT (s[d].value_arg = s[d].store_args =
                cons_with_tag (R_NilValue, R_NilValue, R_ValueSymbol));
            promiseArgsTwo (CDDR(v), rho, &s[d].fetch_args, 
                                          &s[d].store_args);
            UNPROTECT(1);
            PROTECT2 (s[d].fetch_args, s[d].store_args);
            s[d].expr = v;
        }
        s[depth].expr = var;

        /* Note: In code below, promises with the value already filled in
                 are used to 'quote' values passsed as arguments, so they 
                 will not be changed when the arguments are evaluated, and 
                 so deparsed error messages will have the source expression.
                 These promises should not be recycled, since they may be 
                 saved in warning messages stored for later display.  */

        /* For each level except the outermost, evaluate and save the value
           of the expression as it is before the assignment.  Also, ask if
           it is an unshared subset of the next larger expression.  If it
           is not known to be part of the next larger expression, we do a
           top-level duplicate of it, unless it has NAMEDCNT of 0. */

        s[depth].value = varval;

        for (d = depth-1; d > 0; d--) {

            SEXP prom = mkPROMISE(s[d+1].expr,rho);
            SET_PRVALUE(prom,s[d+1].value);

            /* We'll need this value for the subsequent replacement
               operation, so make sure it doesn't change.  Incrementing
               NAMEDCNT would be the obvious way, but if NAMEDCNT 
               was already non-zero, that leads to undesirable duplication
               later (even if the increment is later undone).  Making sure
               that NAMEDCNT isn't zero seems to be sufficient. */

            SET_NAMEDCNT_NOT_0(s[d+1].value);

            e = LCONS (CAR(s[d].expr), CONS (prom, s[d].fetch_args));
            PROTECT(e);
            e = evalv (e, rho, VARIANT_QUERY_UNSHARED_SUBSET);
            UNPROTECT(1);
            s[d].in_next = R_variant_result;  /* 0, 1, or 2 */

            if (R_variant_result == 0 && NAMEDCNT_GT_0(e)) 
                e = dup_top_level(e);
            R_variant_result = 0;

            s[d].value = e;
            PROTECT(e);
        }

        /* Call the replacement functions at levels 1 to depth, changing the
           values at each level, using the fetched value at that level 
           (was perhaps duplicated), and the new value after replacement at 
           the lower level.  Except we don't do that if it's not necessary
           because the new value is already part of the larger object.
           The new value at the outermost level is the rhs value. */
        
        PROTECT(rhsprom = mkPROMISE(rhs_uneval, rho));
        if (POP_IF_TOP_OF_STACK(rhs)) 
            rhs = DUP_STACK_VALUE(rhs);
        SET_PRVALUE(rhsprom, rhs);
        s[0].in_next = 0;

        for (d = 1; ; d++) {

            if (s[d-1].in_next == 1) { /* don't need to do replacement */
                newval = s[d].value;
                UNPROTECT(1);  /* s[d].value protected in previous loop */
            }

            else {

                PROTECT (lhsprom = mkPROMISE(s[d].expr, rho));
                SET_PRVALUE (lhsprom, s[d].value);
                if (d == 1) {
                    /* original args, no value cell at end, assgnfcn set above*/
                    PROTECT(e = replaceCall (assgnfcn, lhsprom, 
                                             s[d-1].store_args, rhsprom));
                }
                else { 
                    assgnfcn = installAssignFcnName(CAR(s[d-1].expr));
                    SETCAR (s[d-1].value_arg, rhsprom);
                    PROTECT(e = LCONS (assgnfcn, CONS (lhsprom,
                                                   s[d-1].store_args)));
                }

                newval = eval(e,rho);

                /* Unprotect e, lhsprom, rhsprom, and s[d].value from the
                   previous loop, which went from depth-1 to 1 in the 
                   opposite order as this one (plus unprotect one more from
                   before that).  Note: e used below; no alloc before. */

                UNPROTECT(4);
            }

            /* See if we're done, with the final value in newval. */

            if (d == depth) break;

            /* If the replacement function returned a different object, 
               that new object won't be part of the object at the next
               level, even if the old one was. */

            if (s[d].value != newval)
                s[d].in_next = 0;

            /* Create a rhs promise if this value needs to be put into
               the next-higher object. */

            if (s[d].in_next != 1) {
                PROTECT(newval);
                rhsprom = mkPROMISE (e, rho);
                SET_PRVALUE (rhsprom, newval);
                UNPROTECT(1);
                PROTECT(rhsprom);
            }
        }

        UNPROTECT(2*(depth-1)+2);  /* fetch_args, store_args + two more */
    }

    /* Assign the final result after the top level replacement.  We
       can sometimes avoid the cost of this by looking at the saved
       binding cell, if we have one. */

    if (bcell != R_NilValue && CAR(bcell) == newval) {
        SET_MISSING(bcell,0);
        /* The replacement function might have changed NAMEDCNT to 0. */
        SET_NAMEDCNT_NOT_0(varval);
    }
    else {
        if (opval == 2) /* <<- */
            set_var_nonlocal (var, newval, ENCLOS(rho), 3);
        else
            set_var_in_frame (var, newval, rho, TRUE, 3);
    }

    if (variant & VARIANT_NULL) {
        POP_IF_TOP_OF_STACK(rhs);
        return R_NilValue;
    }
    else {
        DEC_NAMEDCNT(rhs);
        return rhs;
    }
}


/* Evaluate each expression in "el" in the environment "rho".  
   The evaluation is done by calling evalv with the given variant.

   The MISSING gp field in the CONS cell for a missing argument is 
   set to the result of R_isMissing, which will allow identification 
   of missing arguments resulting from '_'.

   Used in eval and applyMethod (object.c) for builtin primitives,
   do_internal (names.c) for builtin .Internals and in evalArgs.
 */

SEXP attribute_hidden evalList_v(SEXP el, SEXP rho, int variant)
{
    BEGIN_PROTECT4 (head, tail, ev, h);

    head = R_NilValue;

    while (el != R_NilValue) {

	if (CAR(el) == R_DotsSymbol) {
            /* If we have a ... symbol, we look to see what it is bound to.
               If its binding is Null (i.e. zero length) or missing we just
               ignore it and return the cdr with all its expressions evaluated.
               If it is bound to a ... list of promises, we force all the 
               promises and then splice the list of resulting values into
               the return value. Anything else bound to a ... symbol is an 
               error. */
	    h = findVar(CAR(el), rho);
	    if (TYPEOF(h) == DOTSXP) {
		while (h != R_NilValue) {
                    ev = cons_with_tag (evalv (CAR(h), rho, variant),
                                        R_NilValue, TAG(h));
                    if (head==R_NilValue)
                        head = ev;
                    else
                        SETCDR(tail, ev);
                    tail = ev;
                    if (CAR(ev) == R_MissingArg && isSymbol(CAR(h)))
                        SET_MISSING (ev, R_isMissing(CAR(h),rho));
		    h = CDR(h);
		}
	    }
	    else if (h != R_NilValue && h != R_MissingArg)
		dotdotdot_error();

	} else {
            ev = cons_with_tag(EVALV(CAR(el),rho,variant), R_NilValue, TAG(el));
            if (head==R_NilValue)
                head = ev;
            else
                SETCDR(tail, ev);
            tail = ev;
            if (CAR(ev) == R_MissingArg && isSymbol(CAR(el)))
                SET_MISSING (ev, R_isMissing(CAR(el),rho));
	}

	el = CDR(el);
    }

    RETURN_SEXP_INSIDE_PROTECT (head);
    END_PROTECT;

} /* evalList_v */


/* evalListUnshared evaluates each expression in "el" in the
   environment "rho", ensuring that the values of variables evaluated
   are unshared, if they are atomic scalars without attributes, by
   assigning a duplicate to them if necessary.

   Used in .External and .Call as a defensive measure against argument 
   abuse.  Waits for arguments to be computed.  Does not allow missing 
   arguments. */

static inline SEXP eval_unshared (SEXP e, SEXP rho, int variant)
{
    SEXP res;

    if (!isSymbol(e) || e == R_DotsSymbol || DDVAL(e)) {
        res = evalv (e, rho, variant);
    }
    else {

        res = findVarPendingOK (e, rho);

        if (res == R_UnboundValue)
            unbound_var_error(e);
        else if (res == R_MissingArg) {
            if ( ! (variant & VARIANT_MISSING_OK))
                if (!DDVAL(e))  /* revert bug fix for the moment */
                    arg_missing_error(e);
        }
        else if (TYPEOF(res) == PROMSXP) {
            if (PRVALUE_PENDING_OK(res) == R_UnboundValue)
                res = forcePromiseUnbound(res,VARIANT_PENDING_OK);
            else
                res = PRVALUE_PENDING_OK(res);
        }
        else {
            if (NAMEDCNT_GT_1(res) && R_binding_cell != R_NilValue
              && isVectorAtomic(res) && LENGTH(res) == 1 && !HAS_ATTRIB(res)) {
                if (0) { /* Enable for debugging */
                    if (installed_already("UNSHARED.DEBUG") != R_NoObject)
                        Rprintf("Making %s unshared\n",CHAR(PRINTNAME(e)));
                }
                res = duplicate(res);
                SETCAR (R_binding_cell, res);
                /* DON'T clear MISSING, though may not get here if it matters */
            }
            SET_NAMEDCNT_NOT_0(res);
        }
    }

    return res;
}

SEXP attribute_hidden evalListUnshared(SEXP el, SEXP rho)
{
    BEGIN_PROTECT4 (head, tail, ev, h);

    int variant = VARIANT_PENDING_OK;

    head = R_NilValue;

    while (el != R_NilValue) {

        if (CDR(el) == R_NilValue)
            variant = 0;  /* would need to wait for last immediately anyway */

	if (CAR(el) == R_DotsSymbol) {
            /* If we have a ... symbol, we look to see what it is bound to.
               If its binding is Null (i.e. zero length) or missing we just
               ignore it and return the cdr with all its expressions evaluated.
               If it is bound to a ... list of promises, we force all the 
               promises and then splice the list of resulting values into
               the return value. Anything else bound to a ... symbol is an 
               error. */
	    h = findVar(CAR(el), rho);
	    if (TYPEOF(h) == DOTSXP) {
		while (h != R_NilValue) {
                    ev = cons_with_tag (eval_unshared (CAR(h), rho, variant),
                                        R_NilValue, TAG(h));
                    if (head==R_NilValue)
                        head = ev;
                    else
                        SETCDR(tail, ev);
                    tail = ev;
                    if (CAR(ev) == R_MissingArg && isSymbol(CAR(h)))
                        SET_MISSING (ev, R_isMissing(CAR(h),rho));
		    h = CDR(h);
		}
	    }
	    else if (h != R_NilValue && h != R_MissingArg)
		dotdotdot_error();

	} else {
            ev = cons_with_tag (eval_unshared (CAR(el), rho, variant), 
                                R_NilValue, TAG(el));
            if (head==R_NilValue)
                head = ev;
            else
                SETCDR(tail, ev);
            tail = ev;
            if (CAR(ev) == R_MissingArg && isSymbol(CAR(el)))
                SET_MISSING (ev, R_isMissing(CAR(el),rho));
	}

	el = CDR(el);
    }

    WAIT_UNTIL_ARGUMENTS_COMPUTED (head);
    RETURN_SEXP_INSIDE_PROTECT (head);
    END_PROTECT;

} /* evalListUnshared() */

/* Evaluate argument list, waiting for any pending computations of arguments. */

SEXP attribute_hidden evalList(SEXP el, SEXP rho)
{
    return evalList_v (el, rho, 0);
}

/* Evaluate argument list, waiting for pending computations, and with no 
   error for missing arguments. */

SEXP attribute_hidden evalListKeepMissing(SEXP el, SEXP rho)
{ 
    return evalList_v (el, rho, VARIANT_MISSING_OK);
}


/* Create a promise to evaluate each argument.	If the argument is itself
   a promise, it is used unchanged, except that it has its NAMEDCNT
   incremented, and the NAMEDCNT of its value (if not unbound) incremented
   unless it is zero.  See inside for handling of ... */

SEXP attribute_hidden promiseArgs(SEXP el, SEXP rho)
{
    BEGIN_PROTECT4 (head, tail, ev, h);

    head = R_NilValue;

    while (el != R_NilValue) {

        SEXP a = CAR(el);

	/* If we have a ... symbol, we look to see what it is bound to.
	   If its binding is R_NilValue we just ignore it.  If it is bound
           to a ... list of promises, we repromise all the promises and 
           then splice the list of resulting values into the return value.
	   Anything else bound to a ... symbol is an error. */

	if (a == R_DotsSymbol) {
	    h = findVar(a, rho);
            if (h == R_NilValue) {
                /* nothing */
            }
	    else if (TYPEOF(h) == DOTSXP) {
		while (h != R_NilValue) {
                    a = CAR(h);
                    if (TYPEOF(a) == PROMSXP) {
                        INC_NAMEDCNT(a);
                        SEXP p = PRVALUE_PENDING_OK(a);
                        if (p != R_UnboundValue && NAMEDCNT_GT_0(p))
                            INC_NAMEDCNT(p);
                    }
                    else if (a != R_MissingArg && a != R_MissingUnder)
                        a = mkPROMISE (a, rho);
                    ev = cons_with_tag (a, R_NilValue, TAG(h));
                    if (head==R_NilValue)
                        head = ev;
                    else
                        SETCDR(tail,ev);
                    tail = ev;
		    h = CDR(h);
		}
	    }
	    else if (h != R_MissingArg)
		dotdotdot_error();
	}
        else {
            if (TYPEOF(a) == PROMSXP) {
                INC_NAMEDCNT(a);
                SEXP p = PRVALUE_PENDING_OK(a);
                if (p != R_UnboundValue && NAMEDCNT_GT_0(p))
                    INC_NAMEDCNT(p);
            }
            else if (a != R_MissingArg && a != R_MissingUnder)
               a = mkPROMISE (a, rho);
            ev = cons_with_tag (a, R_NilValue, TAG(el));
            if (head == R_NilValue)
                head = ev;
            else
                SETCDR(tail, ev);
            tail = ev;
        }
	el = CDR(el);
    }

    RETURN_SEXP_INSIDE_PROTECT (head);
    END_PROTECT;
}
 
/* Create promises for arguments, with values for promises filled in.  
   Values for arguments that don't become promises are silently ignored.  
   This is used in method dispatch, hence the text of the error message 
   (which should never occur). */
 
SEXP attribute_hidden promiseArgsWithValues(SEXP el, SEXP rho, SEXP values)
{
    SEXP s, a, b;
    PROTECT(s = promiseArgs(el, rho));
    if (length(s) != length(values)) error(_("dispatch error"));
    for (a = values, b = s; a != R_NilValue; a = CDR(a), b = CDR(b))
        if (TYPEOF(CAR(b)) == PROMSXP) {
            SET_PRVALUE(CAR(b), CAR(a));
            INC_NAMEDCNT(CAR(a));
        }
    UNPROTECT(1);
    return s;
}

/* Like promiseArgsWithValues except it sets only the first value. */

SEXP attribute_hidden promiseArgsWith1Value(SEXP el, SEXP rho, SEXP value)
{
    SEXP s;
    PROTECT(s = promiseArgs(el, rho));
    if (s == R_NilValue) error(_("dispatch error"));
    if (TYPEOF(CAR(s)) == PROMSXP) {
        SET_PRVALUE(CAR(s), value);
        INC_NAMEDCNT(value);
    }
    UNPROTECT(1);
    return s;
}


/* Check that each formal is a symbol */

/* used in coerce.c */
void attribute_hidden CheckFormals(SEXP ls)
{
    if (isList(ls)) {
	for (; ls != R_NilValue; ls = CDR(ls))
	    if (TYPEOF(TAG(ls)) != SYMSXP)
		goto err;
	return;
    }
 err:
    error(_("invalid formal argument list for \"function\""));
}


static SEXP VectorToPairListNamed(SEXP x)
{
    SEXP xptr, xnew, xnames;
    int i, len, len_x = length(x);

    PROTECT(x);
    PROTECT(xnames = getAttrib(x, R_NamesSymbol)); 
                       /* isn't this protected via x?  Or could be concocted? */

    len = 0;
    if (xnames != R_NilValue) {
	for (i = 0; i < len_x; i++)
	    if (CHAR(STRING_ELT(xnames,i))[0] != 0) len += 1;
    }

    PROTECT(xnew = allocList(len));

    if (len > 0) {
	xptr = xnew;
	for (i = 0; i < len_x; i++) {
	    if (CHAR(STRING_ELT(xnames,i))[0] != 0) {
		SETCAR (xptr, VECTOR_ELT(x,i));
		SET_TAG (xptr, install (translateChar (STRING_ELT(xnames,i))));
		xptr = CDR(xptr);
	    }
	}
    } 

    UNPROTECT(3);
    return xnew;
}

#define simple_as_environment(arg) (IS_S4_OBJECT(arg) && (TYPEOF(arg) == S4SXP) ? R_getS4DataSlot(arg, ENVSXP) : R_NilValue)

/* "eval" and "eval.with.vis" : Evaluate the first argument */
/* in the environment specified by the second argument. */

static SEXP do_eval (SEXP call, SEXP op, SEXP args, SEXP rho, int variant)
{
    SEXP encl, x, xptr;
    volatile SEXP expr, env, tmp;

    int frame;
    RCNTXT cntxt;

    checkArity(op, args);

    expr = CAR(args);
    env = CADR(args);
    encl = CADDR(args);
    if (isNull(encl)) {
	/* This is supposed to be defunct, but has been kept here
	   (and documented as such) */
	encl = R_BaseEnv;
    } else if ( !isEnvironment(encl) &&
		!isEnvironment((encl = simple_as_environment(encl))) )
	error(_("invalid '%s' argument"), "enclos");
    if(IS_S4_OBJECT(env) && (TYPEOF(env) == S4SXP))
	env = R_getS4DataSlot(env, ANYSXP); /* usually an ENVSXP */
    switch(TYPEOF(env)) {
    case NILSXP:
	env = encl;     /* so eval(expr, NULL, encl) works */
        break;
    case ENVSXP:
	break;
    case LISTSXP:
	/* This usage requires all the pairlist to be named */
	env = NewEnvironment(R_NilValue, duplicate(CADR(args)), encl);
        set_symbits_in_env(env);
	break;
    case VECSXP:
	/* PR#14035 */
	x = VectorToPairListNamed(CADR(args));
	for (xptr = x ; xptr != R_NilValue ; xptr = CDR(xptr))
	    SET_NAMEDCNT_MAX(CAR(xptr));
	env = NewEnvironment(R_NilValue, x, encl);
        set_symbits_in_env(env);
	break;
    case INTSXP:
    case REALSXP:
	if (length(env) != 1)
	    error(_("numeric 'envir' arg not of length one"));
	frame = asInteger(env);
	if (frame == NA_INTEGER)
	    error(_("invalid '%s' argument"), "envir");
	env = R_sysframe(frame, R_GlobalContext);
	break;
    default:
	error(_("invalid '%s' argument"), "envir");
    }

    PROTECT(env); /* may no longer be what was passed in arg */

    /* isLanguage includes NILSXP, and that does not need to be evaluated,
       so don't use isLanguage(expr) || isSymbol(expr) || isByteCode(expr) */
    if (TYPEOF(expr) == LANGSXP || TYPEOF(expr) == SYMSXP || isByteCode(expr)) {
	begincontext(&cntxt, CTXT_RETURN, call, env, rho, args, op);
	if (!SETJMP(cntxt.cjmpbuf))
	    expr = evalv (expr, env, VARIANT_PASS_ON(variant));
	else {
	    expr = R_ReturnedValue;
	    if (expr == R_RestartToken) {
		cntxt.callflag = CTXT_RETURN;  /* turn restart off */
		error(_("restarts not supported in 'eval'"));
	    }
            if ( ! (variant & VARIANT_PENDING_OK))
                WAIT_UNTIL_COMPUTED(R_ReturnedValue);
	}
	UNPROTECT(1);
	PROTECT(expr);
	endcontext(&cntxt);
    }
    else if (TYPEOF(expr) == EXPRSXP) {
	int i, n;
        int len;
        SEXP *srcrefs;
        getBlockSrcrefs(expr,&srcrefs,&len);
	n = LENGTH(expr);
	tmp = R_NilValue;
	begincontext(&cntxt, CTXT_RETURN, call, env, rho, args, op);
        SEXP savedsrcref = R_Srcref;
	if (!SETJMP(cntxt.cjmpbuf)) {
	    for (i = 0 ; i < n ; i++) {
                R_Srcref = getSrcref (srcrefs, len, i); 
		tmp = evalv (VECTOR_ELT(expr, i), env, 
                        i==n-1 ? VARIANT_PASS_ON(variant) 
                               : VARIANT_NULL | VARIANT_PENDING_OK);
            }
        }
	else {
	    tmp = R_ReturnedValue;
	    if (tmp == R_RestartToken) {
		cntxt.callflag = CTXT_RETURN;  /* turn restart off */
		error(_("restarts not supported in 'eval'"));
	    }
            if ( ! (variant & VARIANT_PENDING_OK))
                WAIT_UNTIL_COMPUTED(R_ReturnedValue);
	}
	UNPROTECT(1);
	PROTECT(tmp);
        R_Srcref = savedsrcref;
	endcontext(&cntxt);
	expr = tmp;
    }
    else if( TYPEOF(expr) == PROMSXP ) {
	expr = forcePromise(expr);
    } 
    else 
        ; /* expr is returned unchanged */

    if (PRIMVAL(op)) { /* eval.with.vis(*) : */
	PROTECT(expr);
	PROTECT(env = allocVector(VECSXP, 2));
	PROTECT(encl = allocVector(STRSXP, 2));
	SET_STRING_ELT(encl, 0, mkChar("value"));
	SET_STRING_ELT(encl, 1, mkChar("visible"));
	SET_VECTOR_ELT(env, 0, expr);
	SET_VECTOR_ELT(env, 1, ScalarLogicalMaybeConst(R_Visible));
	setAttrib(env, R_NamesSymbol, encl);
	expr = env;
	UNPROTECT(3);
    }

    UNPROTECT(1);
    return expr;
}

/* This is a special .Internal */
static SEXP do_withVisible(SEXP call, SEXP op, SEXP args, SEXP rho)
{
    SEXP x, nm, ret;

    checkArity(op, args);
    x = CAR(args);
    x = eval(x, rho);
    PROTECT(x);
    PROTECT(ret = allocVector(VECSXP, 2));
    PROTECT(nm = allocVector(STRSXP, 2));
    SET_STRING_ELT(nm, 0, mkChar("value"));
    SET_STRING_ELT(nm, 1, mkChar("visible"));
    SET_VECTOR_ELT(ret, 0, x);
    SET_VECTOR_ELT(ret, 1, ScalarLogicalMaybeConst(R_Visible));
    setAttrib(ret, R_NamesSymbol, nm);
    UNPROTECT(3);
    return ret;
}

/* This is a special .Internal */
static SEXP do_recall(SEXP call, SEXP op, SEXP args, SEXP rho)
{
    RCNTXT *cptr;
    SEXP s, ans ;
    cptr = R_GlobalContext;
    /* get the args supplied */
    while (cptr != NULL) {
	if (cptr->callflag == CTXT_RETURN && cptr->cloenv == rho)
	    break;
	cptr = cptr->nextcontext;
    }
    if (cptr != NULL) {
	args = cptr->promargs;
    }
    /* get the env recall was called from */
    s = R_GlobalContext->sysparent;
    while (cptr != NULL) {
	if (cptr->callflag == CTXT_RETURN && cptr->cloenv == s)
	    break;
	cptr = cptr->nextcontext;
    }
    if (cptr == NULL)
	error(_("'Recall' called from outside a closure"));

    /* If the function has been recorded in the context, use it
       otherwise search for it by name or evaluate the expression
       originally used to get it.
    */
    if (cptr->callfun != R_NilValue)
	PROTECT(s = cptr->callfun);
    else if( TYPEOF(CAR(cptr->call)) == SYMSXP)
	PROTECT(s = findFun(CAR(cptr->call), cptr->sysparent));
    else
	PROTECT(s = eval(CAR(cptr->call), cptr->sysparent));
    if (TYPEOF(s) != CLOSXP) 
    	error(_("'Recall' called from outside a closure"));
    ans = applyClosure_v(cptr->call, s, args, cptr->sysparent, R_NoObject, 0);
    UNPROTECT(1);
    return ans;
}


static SEXP evalArgs(SEXP el, SEXP rho, int dropmissing)
{
    return dropmissing ? evalList(el,rho) : evalListKeepMissing(el,rho);
}


/* A version of DispatchOrEval that checks for possible S4 methods for
 * any argument, not just the first.  Used in the code for `[` in
 * do_subset.  Differs in that all arguments are evaluated
 * immediately, rather than after the call to R_possible_dispatch.
 * NOT ACTUALLY USED AT PRESENT.
 */
attribute_hidden
int DispatchAnyOrEval(SEXP call, SEXP op, const char *generic, SEXP args,
		      SEXP rho, SEXP *ans, int dropmissing, int argsevald)
{
    if(R_has_methods(op)) {
        SEXP argValue, el,  value; 
	/* Rboolean hasS4 = FALSE; */ 
	int nprotect = 0, dispatch;
	if(!argsevald) {
            PROTECT(argValue = evalArgs(args, rho, dropmissing));
	    nprotect++;
	    argsevald = TRUE;
	}
	else argValue = args;
	for(el = argValue; el != R_NilValue; el = CDR(el)) {
	    if(IS_S4_OBJECT(CAR(el))) {
	        value = R_possible_dispatch(call, op, argValue, rho, TRUE);
	        if (value != R_NoObject) {
		    *ans = value;
		    UNPROTECT(nprotect);
		    return 1;
	        }
		else break;
	    }
	}
	 /* else, use the regular DispatchOrEval, but now with evaluated args */
	dispatch = DispatchOrEval(call, op, generic, argValue, rho, ans, dropmissing, argsevald);
	UNPROTECT(nprotect);
	return dispatch;
    }
    return DispatchOrEval(call, op, generic, args, rho, ans, dropmissing, argsevald);
}


/* DispatchOrEval is used in internal functions which dispatch to
 * object methods (e.g. "[" or "[[").  The code either builds promises
 * and dispatches to the appropriate method, or it evaluates the
 * arguments it comes in with (if argsevald is 0) and returns them so that
 * the generic built-in C code can continue.  Note that CDR(call) is
 * used to obtain the unevaluated arguments when creating promises, even
 * when argsevald is 1 (so args is the evaluated arguments).  If argsevald 
 * is -1, only the first argument will have been evaluated.
 *
 * The arg list is protected by this function, and needn't be by the caller.
 */
attribute_hidden
int DispatchOrEval(SEXP call, SEXP op, const char *generic, SEXP args,
		   SEXP rho, SEXP *ans, int dropmissing, int argsevald)
{
/* DispatchOrEval is called very frequently, most often in cases where
   no dispatching is needed and the isObject or the string-based
   pre-test fail.  To avoid degrading performance it is therefore
   necessary to avoid creating promises in these cases.  The pre-test
   does require that we look at the first argument, so that needs to
   be evaluated.  The complicating factor is that the first argument
   might come in with a "..." and that there might be other arguments
   in the "..." as well.  LT */

    BEGIN_PROTECT1 (x);
    ALSO_PROTECT1 (args);

    int dots = FALSE;

    if (argsevald != 0)
	x = CAR(args);
    else {
	/* Find the object to dispatch on, dropping any leading
	   ... arguments with missing or empty values.  If there are no
	   arguments, R_NilValue is used. */
        x = R_NilValue;
	for (; args != R_NilValue; args = CDR(args)) {
	    if (CAR(args) == R_DotsSymbol) {
		SEXP h = findVar(R_DotsSymbol, rho);
		if (TYPEOF(h) == DOTSXP) {
#ifdef DODO
		    /**** any self-evaluating value should be OK; this
			  is used in byte compiled code. LT */
		    /* just a consistency check */
		    if (TYPEOF(CAR(h)) != PROMSXP)
			error(_("value in '...' is not a promise"));
#endif
		    dots = TRUE;
		    x = eval(CAR(h), rho);
                    break;
		}
		else if (h != R_NilValue && h != R_MissingArg)
		    dotdotdot_error();
	    }
	    else {
                dots = FALSE;
                x = eval(CAR(args), rho);
                break;
	    }
	}
    }

    if (isObject(x)) { /* try to dispatch on the object */
	char *pt;
	/* Try for formal method. */
	if(IS_S4_OBJECT(x) && R_has_methods(op)) {

	    BEGIN_INNER_PROTECT2 (value, argValue);

	    /* create a promise to pass down to applyClosure  */
	    if (argsevald < 0)
                argValue = promiseArgsWith1Value(CDR(call), rho, x);
            else if (argsevald == 0)
		argValue = promiseArgsWith1Value(args, rho, x);
	    else 
                argValue = args;
	    /* This means S4 dispatch */
	    value = R_possible_dispatch (call, op, argValue, rho, argsevald<=0);
	    if (value != R_NoObject) {
		*ans = value;
		RETURN_OUTSIDE_PROTECT (1);
	    }
	    else {
		/* go on, with the evaluated args.  Not guaranteed to have
		   the same semantics as if the arguments were not
		   evaluated, in special cases (e.g., arg values that are
		   LANGSXP).
		   The use of the promiseArgs is supposed to prevent
		   multiple evaluation after the call to possible_dispatch.
		*/
		if (dots)
		    argValue = evalArgs(argValue, rho, dropmissing);
		else {
		    argValue = CONS(x, evalArgs(CDR(argValue),rho,dropmissing));
		    SET_TAG(argValue, CreateTag(TAG(args)));
		}
		args = argValue; 
		argsevald = 1;
	    }

            END_INNER_PROTECT;
	}
	if (TYPEOF(CAR(call)) == SYMSXP)
	    pt = Rf_strrchr(CHAR(PRINTNAME(CAR(call))), '.');
	else
	    pt = NULL;

	if (pt == NULL || strcmp(pt,".default")) {

	    BEGIN_INNER_PROTECT2 (pargs, rho1);
	    RCNTXT cntxt;

            if (argsevald > 0) {  /* handle as in R_possible_dispatch */
                pargs = promiseArgsWithValues(CDR(call), rho, args);
            }
            else
                pargs = promiseArgsWith1Value(args, rho, x); 

	    /* The context set up here is needed because of the way
	       usemethod() is written.  DispatchGroup() repeats some
	       internal usemethod() code and avoids the need for a
	       context; perhaps the usemethod() code should be
	       refactored so the contexts around the usemethod() calls
	       in this file can be removed.

	       Using rho for current and calling environment can be
	       confusing for things like sys.parent() calls captured
	       in promises (Gabor G had an example of this).  Also,
	       since the context is established without a SETJMP using
	       an R-accessible environment allows a segfault to be
	       triggered (by something very obscure, but still).
	       Hence here and in the other usemethod() uses below a
	       new environment rho1 is created and used.  LT */
	    rho1 = NewEnvironment(R_NilValue, R_NilValue, rho);
	    begincontext(&cntxt, CTXT_RETURN, call, rho1, rho, pargs, op);
	    if(usemethod(generic, x, call, pargs, rho1, rho, R_BaseEnv, 0, ans))
	    {   endcontext(&cntxt);
		RETURN_OUTSIDE_PROTECT (1);
	    }
	    endcontext(&cntxt);

            END_INNER_PROTECT;
	}
    }

    if (argsevald <= 0) {
	if (dots)
	    /* The first call argument was ... and may contain more than the
	       object, so it needs to be evaluated here.  The object should be
	       in a promise, so evaluating it again should be no problem. */
	    args = evalArgs(args, rho, dropmissing);
	else {
	    args = cons_with_tag (x, evalArgs(CDR(args), rho, dropmissing),
                                  TAG(args));
	}
    }

    *ans = args;
    END_PROTECT;
    return 0;
}


/* gr needs to be protected on return from this function. */
static void findmethod(SEXP Class, const char *group, const char *generic,
		       SEXP *sxp,  SEXP *gr, SEXP *meth, int *which,
		       SEXP rho)
{
    int len, whichclass;
    char buf[512];

    len = length(Class);

    /* Need to interleave looking for group and generic methods
       e.g. if class(x) is c("foo", "bar)" then x > 3 should invoke
       "Ops.foo" rather than ">.bar"
    */
    for (whichclass = 0 ; whichclass < len ; whichclass++) {
	const char *ss = translateChar(STRING_ELT(Class, whichclass));
	if (!copy_3_strings (buf, sizeof buf, generic, ".", ss))
	    error(_("class name too long in '%s'"), generic);
	*meth = install(buf);
	*sxp = R_LookupMethod(*meth, rho, rho, R_BaseEnv);
	if (isFunction(*sxp)) {
	    *gr = R_BlankScalarString;
	    break;
	}
        if (!copy_3_strings (buf, sizeof buf, group, ".", ss))
	    error(_("class name too long in '%s'"), group);
	*meth = install(buf);
	*sxp = R_LookupMethod(*meth, rho, rho, R_BaseEnv);
	if (isFunction(*sxp)) {
	    *gr = mkString(group);
	    break;
	}
    }
    *which = whichclass;
}

attribute_hidden
int DispatchGroup(const char* group, SEXP call, SEXP op, SEXP args, SEXP rho,
		  SEXP *ans)
{
    int i, j, nargs, lwhich, rwhich, set;
    SEXP lclass, s, t, m, lmeth, lsxp, lgr, newrho;
    SEXP rclass, rmeth, rgr, rsxp, value;
    char *generic;
    Rboolean useS4 = TRUE, isOps = FALSE;

    /* pre-test to avoid string computations when there is nothing to
       dispatch on because either there is only one argument and it
       isn't an object or there are two or more arguments but neither
       of the first two is an object -- both of these cases would be
       rejected by the code following the string examination code
       below */
    if (args != R_NilValue && ! isObject(CAR(args)) &&
	(CDR(args) == R_NilValue || ! isObject(CADR(args))))
	return 0;

    isOps = strcmp(group, "Ops") == 0;

    /* try for formal method */
    if(length(args) == 1 && !IS_S4_OBJECT(CAR(args))) useS4 = FALSE;
    if(length(args) == 2 &&
       !IS_S4_OBJECT(CAR(args)) && !IS_S4_OBJECT(CADR(args))) useS4 = FALSE;
    if(useS4) {
	/* Remove argument names to ensure positional matching */
	if(isOps)
	    for(s = args; s != R_NilValue; s = CDR(s)) SET_TAG(s, R_NilValue);
	if(R_has_methods(op)) {
	    value = R_possible_dispatch(call, op, args, rho, FALSE);
            if (value != R_NoObject) {
	        *ans = value;
	        return 1;
            }
	}
	/* else go on to look for S3 methods */
    }

    /* check whether we are processing the default method */
    if ( isSymbol(CAR(call)) ) {
        const char *pt;
        pt = CHAR(PRINTNAME(CAR(call)));
        while (*pt == '.') pt += 1;   /* duplicate previous behaviour exactly */
        while (*pt != 0 && *pt != '.') pt += 1;
        if (*pt != 0) {
            while (*pt == '.') pt += 1;
            if (strcmp(pt,"default") == 0)
                return 0;
        }
    }

    if(isOps)
	nargs = length(args);
    else
	nargs = 1;

    if( nargs == 1 && !isObject(CAR(args)) )
	return 0;

    if(!isObject(CAR(args)) && !isObject(CADR(args)))
	return 0;

    generic = PRIMNAME(op);

    lclass = IS_S4_OBJECT(CAR(args)) ? R_data_class2(CAR(args))
              : getAttrib00(CAR(args), R_ClassSymbol);
    PROTECT(lclass);

    if( nargs == 2 )
	rclass = IS_S4_OBJECT(CADR(args)) ? R_data_class2(CADR(args))
                  : getAttrib00(CADR(args), R_ClassSymbol);
    else
	rclass = R_NilValue;
    PROTECT(rclass);

    lsxp = R_NilValue; lgr = R_NilValue; lmeth = R_NilValue;
    rsxp = R_NilValue; rgr = R_NilValue; rmeth = R_NilValue;

    findmethod(lclass, group, generic, &lsxp, &lgr, &lmeth, &lwhich, rho);
    PROTECT(lgr);
    if(isFunction(lsxp) && IS_S4_OBJECT(CAR(args)) && lwhich > 0
       && isBasicClass(translateChar(STRING_ELT(lclass, lwhich)))) {
	/* This and the similar test below implement the strategy
	 for S3 methods selected for S4 objects.  See ?Methods */
        value = CAR(args);
	if (NAMEDCNT_GT_0(value)) SET_NAMEDCNT_MAX(value);
	value = R_getS4DataSlot(value, S4SXP); /* the .S3Class obj. or NULL*/
	if(value != R_NilValue) /* use the S3Part as the inherited object */
	    SETCAR(args, value);
    }

    if( nargs == 2 )
	findmethod(rclass, group, generic, &rsxp, &rgr, &rmeth, &rwhich, rho);
    else
	rwhich = 0;

    if(isFunction(rsxp) && IS_S4_OBJECT(CADR(args)) && rwhich > 0
       && isBasicClass(translateChar(STRING_ELT(rclass, rwhich)))) {
        value = CADR(args);
	if (NAMEDCNT_GT_0(value)) SET_NAMEDCNT_MAX(value);
	value = R_getS4DataSlot(value, S4SXP);
	if(value != R_NilValue) SETCADR(args, value);
    }

    PROTECT(rgr);

    if( !isFunction(lsxp) && !isFunction(rsxp) ) {
	UNPROTECT(4);
	return 0; /* no generic or group method so use default*/
    }

    if( lsxp != rsxp ) {
	if ( isFunction(lsxp) && isFunction(rsxp) ) {
	    /* special-case some methods involving difftime */
	    const char *lname = CHAR(PRINTNAME(lmeth)),
		*rname = CHAR(PRINTNAME(rmeth));
	    if( streql(rname, "Ops.difftime") && 
		(streql(lname, "+.POSIXt") || streql(lname, "-.POSIXt") ||
		 streql(lname, "+.Date") || streql(lname, "-.Date")) )
		rsxp = R_NilValue;
	    else if (streql(lname, "Ops.difftime") && 
		     (streql(rname, "+.POSIXt") || streql(rname, "+.Date")) )
		lsxp = R_NilValue;
	    else {
		warning(_("Incompatible methods (\"%s\", \"%s\") for \"%s\""),
			lname, rname, generic);
		UNPROTECT(4);
		return 0;
	    }
	}
	/* if the right hand side is the one */
	if( !isFunction(lsxp) ) { /* copy over the righthand stuff */
	    lsxp = rsxp;
	    lmeth = rmeth;
	    lgr = rgr;
	    lclass = rclass;
	    lwhich = rwhich;
	}
    }

    /* we either have a group method or a class method */

    PROTECT(newrho = allocSExp(ENVSXP));
    PROTECT(m = allocVector(STRSXP,nargs));
    s = args;
    for (i = 0 ; i < nargs ; i++) {
	t = IS_S4_OBJECT(CAR(s)) ? R_data_class2(CAR(s))
	  : getAttrib00(CAR(s), R_ClassSymbol);
	set = 0;
	if (isString(t)) {
	    for (j = 0 ; j < LENGTH(t) ; j++) {
		if (!strcmp(translateChar(STRING_ELT(t, j)),
			    translateChar(STRING_ELT(lclass, lwhich)))) {
		    SET_STRING_ELT(m, i, PRINTNAME(lmeth));
		    set = 1;
		    break;
		}
	    }
	}
	if( !set )
	    SET_STRING_ELT(m, i, R_BlankString);
	s = CDR(s);
    }

    defineVar(R_dot_Method, m, newrho);
    UNPROTECT(1);
    PROTECT(t = mkString(generic));
    defineVar(R_dot_Generic, t, newrho);
    UNPROTECT(1);
    defineVar(R_dot_Group, lgr, newrho);
    set = length(lclass) - lwhich;
    t = allocVector(STRSXP, set);
    copy_string_elements (t, 0, lclass, lwhich, set);
    defineVar(R_dot_Class, t, newrho);
    defineVar(R_dot_GenericCallEnv, rho, newrho);
    defineVar(R_dot_GenericDefEnv, R_BaseEnv, newrho);

    PROTECT(t = LCONS(lmeth, CDR(call)));

    /* the arguments have been evaluated; since we are passing them */
    /* out to a closure we need to wrap them in promises so that */
    /* they get duplicated and things like missing/substitute work. */

    PROTECT(s = promiseArgsWithValues(CDR(call), rho, args));
    if (isOps) {
        /* ensure positional matching for operators */
        for (m = s; m != R_NilValue; m = CDR(m))
            SET_TAG(m, R_NilValue);
    }

    *ans = applyClosure_v(t, lsxp, s, rho, newrho, 0);
    UNPROTECT(7);
    return 1;
}


/* START OF BYTECODE SECTION. */

static int R_bcVersion = 7;
static int R_bcMinVersion = 6;

static SEXP R_SqrtSymbol = R_NoObject;
static SEXP R_ExpSymbol = R_NoObject;
static SEXP R_CSymbol = R_NoObject;

static SEXP R_TrueValue = R_NoObject;
static SEXP R_FalseValue = R_NoObject;

#if defined(__GNUC__) && ! defined(BC_PROFILING) && (! defined(NO_THREADED_CODE))
# define THREADED_CODE
#endif

attribute_hidden
void R_initialize_bcode(void)
{
  R_SqrtSymbol = install("sqrt");
  R_ExpSymbol = install("exp");
  R_CSymbol = install("c");

  R_TrueValue = mkTrue();
  SET_NAMEDCNT_MAX(R_TrueValue);
  R_PreserveObject(R_TrueValue);
  R_FalseValue = mkFalse();
  SET_NAMEDCNT_MAX(R_FalseValue);
  R_PreserveObject(R_FalseValue);
#ifdef THREADED_CODE
  bcEval(R_NoObject, R_NoObject, FALSE);
#endif
}

enum {
  BCMISMATCH_OP,
  RETURN_OP,
  GOTO_OP,
  BRIFNOT_OP,
  POP_OP,
  DUP_OP,
  PRINTVALUE_OP,
  STARTLOOPCNTXT_OP,
  ENDLOOPCNTXT_OP,
  DOLOOPNEXT_OP,
  DOLOOPBREAK_OP,
  STARTFOR_OP,
  STEPFOR_OP,
  ENDFOR_OP,
  SETLOOPVAL_OP,
  INVISIBLE_OP,
  LDCONST_OP,
  LDNULL_OP,
  LDTRUE_OP,
  LDFALSE_OP,
  GETVAR_OP,
  DDVAL_OP,
  SETVAR_OP,
  GETFUN_OP,
  GETGLOBFUN_OP,
  GETSYMFUN_OP,
  GETBUILTIN_OP,
  GETINTLBUILTIN_OP,
  CHECKFUN_OP,
  MAKEPROM_OP,
  DOMISSING_OP,
  SETTAG_OP,
  DODOTS_OP,
  PUSHARG_OP,
  PUSHCONSTARG_OP,
  PUSHNULLARG_OP,
  PUSHTRUEARG_OP,
  PUSHFALSEARG_OP,
  CALL_OP,
  CALLBUILTIN_OP,
  CALLSPECIAL_OP,
  MAKECLOSURE_OP,
  UMINUS_OP,
  UPLUS_OP,
  ADD_OP,
  SUB_OP,
  MUL_OP,
  DIV_OP,
  EXPT_OP,
  SQRT_OP,
  EXP_OP,
  EQ_OP,
  NE_OP,
  LT_OP,
  LE_OP,
  GE_OP,
  GT_OP,
  AND_OP,
  OR_OP,
  NOT_OP,
  DOTSERR_OP,
  STARTASSIGN_OP,
  ENDASSIGN_OP,
  STARTSUBSET_OP,
  DFLTSUBSET_OP,
  STARTSUBASSIGN_OP,
  DFLTSUBASSIGN_OP,
  STARTC_OP,
  DFLTC_OP,
  STARTSUBSET2_OP,
  DFLTSUBSET2_OP,
  STARTSUBASSIGN2_OP,
  DFLTSUBASSIGN2_OP,
  DOLLAR_OP,
  DOLLARGETS_OP,
  ISNULL_OP,
  ISLOGICAL_OP,
  ISINTEGER_OP,
  ISDOUBLE_OP,
  ISCOMPLEX_OP,
  ISCHARACTER_OP,
  ISSYMBOL_OP,
  ISOBJECT_OP,
  ISNUMERIC_OP,
  VECSUBSET_OP,
  MATSUBSET_OP,
  SETVECSUBSET_OP,
  SETMATSUBSET_OP,
  AND1ST_OP,
  AND2ND_OP,
  OR1ST_OP,
  OR2ND_OP,
  GETVAR_MISSOK_OP,
  DDVAL_MISSOK_OP,
  VISIBLE_OP,
  SETVAR2_OP,
  STARTASSIGN2_OP,
  ENDASSIGN2_OP,
  SETTER_CALL_OP,
  GETTER_CALL_OP,
  SWAP_OP,
  DUP2ND_OP,
  SWITCH_OP,
  RETURNJMP_OP,
  STARTVECSUBSET_OP,
  STARTMATSUBSET_OP,
  STARTSETVECSUBSET_OP,
  STARTSETMATSUBSET_OP,
  OPCOUNT
};

#define GETSTACK_PTR(s) (*(s))
#define GETSTACK(i) GETSTACK_PTR(R_BCNodeStackTop + (i))

#define SETSTACK_PTR(s, v) do { \
    SEXP __v__ = (v); \
    *(s) = __v__; \
} while (0)

#define SETSTACK(i, v) SETSTACK_PTR(R_BCNodeStackTop + (i), v)

#define SETSTACK_REAL_PTR(s, v) SETSTACK_PTR(s, ScalarReal(v))

#define SETSTACK_REAL(i, v) SETSTACK_REAL_PTR(R_BCNodeStackTop + (i), v)

#define SETSTACK_INTEGER_PTR(s, v) SETSTACK_PTR(s, ScalarInteger(v))

#define SETSTACK_INTEGER(i, v) SETSTACK_INTEGER_PTR(R_BCNodeStackTop + (i), v)

#define SETSTACK_LOGICAL_PTR(s, v) do { \
    int __ssl_v__ = (v); \
    if (__ssl_v__ == NA_LOGICAL) \
	SETSTACK_PTR(s, ScalarLogical(NA_LOGICAL)); \
    else \
	SETSTACK_PTR(s, __ssl_v__ ? R_TrueValue : R_FalseValue); \
} while(0)

#define SETSTACK_LOGICAL(i, v) SETSTACK_LOGICAL_PTR(R_BCNodeStackTop + (i), v)

typedef union { double dval; int ival; } scalar_value_t;

/* bcStackScalar() checks whether the object in the specified stack
   location is a simple real, integer, or logical scalar (i.e. length
   one and no attributes.  If so, the type is returned as the function
   value and the value is returned in the structure pointed to by the
   second argument; if not, then zero is returned as the function
   value. */
static R_INLINE int bcStackScalar(R_bcstack_t *s, scalar_value_t *v)
{
    SEXP x = *s;

    if (HAS_ATTRIB(x) || LENGTH(x) != 1)
        return 0;

    int type = TYPEOF(x);

    switch (type) {
        case REALSXP:
            v->dval = REAL(x)[0];
            break;
        case INTSXP:  /* INT and LGL assumed to have same representation */
        case LGLSXP:
            v->ival = INTEGER(x)[0];
            break;
        default: 
            return 0;
    }

    return type;
}

#define DO_FAST_RELOP2(op,a,b) do { \
    SKIP_OP(); \
    SETSTACK_LOGICAL(-2, ((a) op (b)) ? TRUE : FALSE);	\
    R_BCNodeStackTop--; \
    NEXT(); \
} while (0)

# define FastRelop2(op,opval,opsym) do { \
    scalar_value_t vx; \
    scalar_value_t vy; \
    int typex = bcStackScalar(R_BCNodeStackTop - 2, &vx); \
    int typey = bcStackScalar(R_BCNodeStackTop - 1, &vy); \
    if (typex == REALSXP && ! ISNAN(vx.dval)) { \
	if (typey == REALSXP && ! ISNAN(vy.dval)) \
	    DO_FAST_RELOP2(op, vx.dval, vy.dval); \
	else if (typey == INTSXP && vy.ival != NA_INTEGER) \
	    DO_FAST_RELOP2(op, vx.dval, vy.ival); \
    } \
    else if (typex == INTSXP && vx.ival != NA_INTEGER) { \
	if (typey == REALSXP && ! ISNAN(vy.dval)) \
	    DO_FAST_RELOP2(op, vx.ival, vy.dval); \
	else if (typey == INTSXP && vy.ival != NA_INTEGER) { \
	    DO_FAST_RELOP2(op, vx.ival, vy.ival); \
	} \
    } \
    Relop2(opval, opsym); \
} while (0)

/* Handle when probably a package redefined a base function,
   so try to get the real thing from the internal table of
   primitives */

static SEXP getLostPrimitive(SEXP symbol, SEXPTYPE type)
{
    SEXP value = R_Primitive(CHAR(PRINTNAME(symbol)));
    if (TYPEOF(value) != type)
        /* if that doesn't work we signal an error */
        error(_("\"%s\" is not a %s function"),
              CHAR(PRINTNAME(symbol)),
              type == BUILTINSXP ? "BUILTIN" : "SPECIAL");
    return value;
}

static R_INLINE SEXP getPrimitive(SEXP symbol, SEXPTYPE type)
{
    SEXP value = SYMVALUE(symbol);
    if (TYPEOF(value) == PROMSXP) {
	value = forcePromise(value);
	SET_NAMEDCNT_MAX(value);
    }
    if (TYPEOF(value) != type)
        value = getLostPrimitive (symbol, type);
    return value;
}

static SEXP cmp_relop(SEXP call, int opval, SEXP opsym, SEXP x, SEXP y,
		      SEXP rho)
{
    SEXP op = getPrimitive(opsym, SPECIALSXP);
    if (isObject(x) || isObject(y)) {
	SEXP args, ans;
	args = CONS(x, CONS(y, R_NilValue));
	PROTECT(args);
	if (DispatchGroup("Ops", call, op, args, rho, &ans)) {
	    UNPROTECT(1);
	    return ans;
	}
	UNPROTECT(1);
    }
    return R_relop (call, op, x, y, isObject(x), isObject(y), rho, 0);
}

static SEXP cmp_arith1(SEXP call, SEXP opsym, SEXP x, SEXP rho)
{
    SEXP op = getPrimitive(opsym, SPECIALSXP);
    if (isObject(x)) {
	SEXP args, ans;
	args = CONS(x, R_NilValue);
	PROTECT(args);
	if (DispatchGroup("Ops", call, op, args, rho, &ans)) {
	    UNPROTECT(1);
	    return ans;
	}
	UNPROTECT(1);
    }
    return R_unary(call, op, x, isObject(x), rho, 0);
}

static SEXP cmp_arith2(SEXP call, int opval, SEXP opsym, SEXP x, SEXP y,
		       SEXP rho)
{
    SEXP op = getPrimitive(opsym, SPECIALSXP);
    if (TYPEOF(op) == PROMSXP) {
	op = forcePromise(op);
	SET_NAMEDCNT_MAX(op);
    }
    if (isObject(x) || isObject(y)) {
	SEXP args, ans;
	args = CONS(x, CONS(y, R_NilValue));
	PROTECT(args);
	if (DispatchGroup("Ops", call, op, args, rho, &ans)) {
	    UNPROTECT(1);
	    return ans;
	}
	UNPROTECT(1);
    }
    return R_binary(call, op, x, y, isObject(x), isObject(y), rho, 0);
}

#define Builtin1(do_fun,which,rho) do { \
  SEXP call = constants[GETOP()]; \
  SETSTACK(-1, CONS(GETSTACK(-1), R_NilValue));		     \
  SETSTACK(-1, do_fun(call, getPrimitive(which, BUILTINSXP), \
		      GETSTACK(-1), rho, 0));		     \
  NEXT(); \
} while(0)

#define Builtin2(do_fun,which,rho) do {		     \
  SEXP call = constants[GETOP()]; \
  SEXP tmp = CONS(GETSTACK(-1), R_NilValue); \
  SETSTACK(-2, CONS(GETSTACK(-2), tmp));     \
  R_BCNodeStackTop--; \
  SETSTACK(-1, do_fun(call, getPrimitive(which, BUILTINSXP),	\
		      GETSTACK(-1), rho, 0));			\
  NEXT(); \
} while(0)

#define Special2(do_fun,which,rho) do {		     \
  SEXP call = constants[GETOP()]; \
  SEXP tmp = CONS(GETSTACK(-1), R_NilValue); \
  SETSTACK(-2, CONS(GETSTACK(-2), tmp));     \
  R_BCNodeStackTop--; \
  SETSTACK(-1, do_fun(call, getPrimitive(which, SPECIALSXP),	\
		      GETSTACK(-1), rho, 0));			\
  NEXT(); \
} while(0)

#define NewBuiltin2(do_fun,opval,opsym,rho) do {	\
  SEXP call = constants[GETOP()]; \
  SEXP x = GETSTACK(-2); \
  SEXP y = GETSTACK(-1); \
  SETSTACK(-2, do_fun(call, opval, opsym, x, y,rho));	\
  R_BCNodeStackTop--; \
  NEXT(); \
} while(0)

#define Arith1(opsym) do {		\
  SEXP call = constants[GETOP()]; \
  SEXP x = GETSTACK(-1); \
  SETSTACK(-1, cmp_arith1(call, opsym, x, rho)); \
  NEXT(); \
} while(0)


#define Arith2(opval,opsym) NewBuiltin2(cmp_arith2,opval,opsym,rho)
#define Math1(which) Builtin1(do_math1,which,rho)
#define Relop2(opval,opsym) NewBuiltin2(cmp_relop,opval,opsym,rho)

# define DO_FAST_BINOP(op,a,b) do { \
    SKIP_OP(); \
    SETSTACK_REAL(-2, (a) op (b)); \
    R_BCNodeStackTop--; \
    NEXT(); \
} while (0)

# define DO_FAST_BINOP_INT(op, a, b) do { \
    double dval = ((double) (a)) op ((double) (b)); \
    if (dval <= INT_MAX && dval >= INT_MIN + 1) { \
        SKIP_OP(); \
	SETSTACK_INTEGER(-2, (int) dval); \
	R_BCNodeStackTop--; \
	NEXT(); \
    } \
} while(0)

# define FastBinary(op,opval,opsym) do { \
    scalar_value_t vx; \
    scalar_value_t vy; \
    int typex = bcStackScalar(R_BCNodeStackTop - 2, &vx); \
    int typey = bcStackScalar(R_BCNodeStackTop - 1, &vy); \
    if (typex == REALSXP) { \
        if (typey == REALSXP) \
	    DO_FAST_BINOP(op, vx.dval, vy.dval); \
	else if (typey == INTSXP && vy.ival != NA_INTEGER) \
	    DO_FAST_BINOP(op, vx.dval, vy.ival); \
    } \
    else if (typex == INTSXP && vx.ival != NA_INTEGER) { \
	if (typey == REALSXP) \
	    DO_FAST_BINOP(op, vx.ival, vy.dval); \
	else if (typey == INTSXP && vy.ival != NA_INTEGER) { \
	    if (opval == DIVOP) \
		DO_FAST_BINOP(op, (double) vx.ival, (double) vy.ival); \
            else \
		DO_FAST_BINOP_INT(op, vx.ival, vy.ival); \
	} \
    } \
    Arith2(opval, opsym); \
} while (0)

#define BCNPUSH(v) do { \
  SEXP __value__ = (v); \
  R_bcstack_t *__ntop__ = R_BCNodeStackTop + 1; \
  if (__ntop__ > R_BCNodeStackEnd) nodeStackOverflow(); \
  __ntop__[-1] = __value__; \
  R_BCNodeStackTop = __ntop__; \
} while (0)

#define BCNDUP() do { \
    R_bcstack_t *__ntop__ = R_BCNodeStackTop + 1; \
    if (__ntop__ > R_BCNodeStackEnd) nodeStackOverflow(); \
    __ntop__[-1] = __ntop__[-2]; \
    R_BCNodeStackTop = __ntop__; \
} while(0)

#define BCNDUP2ND() do { \
    R_bcstack_t *__ntop__ = R_BCNodeStackTop + 1; \
    if (__ntop__ > R_BCNodeStackEnd) nodeStackOverflow(); \
    __ntop__[-1] = __ntop__[-3]; \
    R_BCNodeStackTop = __ntop__; \
} while(0)

#define BCNPOP() (R_BCNodeStackTop--, GETSTACK(0))
#define BCNPOP_IGNORE_VALUE() R_BCNodeStackTop--

#define BCNSTACKCHECK(n)  do { \
  if (R_BCNodeStackTop + 1 > R_BCNodeStackEnd) nodeStackOverflow(); \
} while (0)

#define BCIPUSHPTR(v)  do { \
  void *__value__ = (v); \
  IStackval *__ntop__ = R_BCIntStackTop + 1; \
  if (__ntop__ > R_BCIntStackEnd) intStackOverflow(); \
  *__ntop__[-1].p = __value__; \
  R_BCIntStackTop = __ntop__; \
} while (0)

#define BCIPUSHINT(v)  do { \
  int __value__ = (v); \
  IStackval *__ntop__ = R_BCIntStackTop + 1; \
  if (__ntop__ > R_BCIntStackEnd) intStackOverflow(); \
  __ntop__[-1].i = __value__; \
  R_BCIntStackTop = __ntop__; \
} while (0)

#define BCIPOPPTR() ((--R_BCIntStackTop)->p)
#define BCIPOPINT() ((--R_BCIntStackTop)->i)

#define BCCONSTS(e) BCODE_CONSTS(e)

static void nodeStackOverflow()
{
    error(_("node stack overflow"));
}

#ifdef BC_INT_STACK
static void intStackOverflow()
{
    error(_("integer stack overflow"));
}
#endif

static SEXP bytecodeExpr(SEXP e)
{
    if (isByteCode(e)) {
	if (LENGTH(BCCONSTS(e)) > 0)
	    return VECTOR_ELT(BCCONSTS(e), 0);
	else return R_NilValue;
    }
    else return e;
}

SEXP R_PromiseExpr(SEXP p)
{
    return bytecodeExpr(PRCODE(p));
}

SEXP R_ClosureExpr(SEXP p)
{
    return bytecodeExpr(BODY(p));
}

#ifdef THREADED_CODE
typedef union { void *v; int i; } BCODE;

static struct { void *addr; int argc; } opinfo[OPCOUNT];

#define OP(name,n) \
  case name##_OP: opinfo[name##_OP].addr = (__extension__ &&op_##name); \
    opinfo[name##_OP].argc = (n); \
    goto loop; \
    op_##name

#define BEGIN_MACHINE  NEXT(); init: { loop: switch(which++)
#define LASTOP } value = R_NilValue; goto done
#define INITIALIZE_MACHINE() if (body == R_NoObject) goto init

#define NEXT() (__extension__ ({goto *(*pc++).v;}))
#define GETOP() (*pc++).i
#define SKIP_OP() (pc++)

#define BCCODE(e) (BCODE *) INTEGER(BCODE_CODE(e))
#else
typedef int BCODE;

#define OP(name,argc) case name##_OP

#ifdef BC_PROFILING
#define BEGIN_MACHINE  loop: current_opcode = *pc; switch(*pc++)
#else
#define BEGIN_MACHINE  loop: switch(*pc++)
#endif
#define LASTOP  default: error(_("Bad opcode"))
#define INITIALIZE_MACHINE()

#define NEXT() goto loop
#define GETOP() *pc++
#define SKIP_OP() (pc++)

#define BCCODE(e) INTEGER(BCODE_CODE(e))
#endif

static R_INLINE SEXP GET_BINDING_CELL(SEXP symbol, SEXP rho)
{
    if (IS_BASE(rho))
	return R_NilValue;
    else {
	SEXP loc = (SEXP) R_findVarLocInFrame(rho, symbol);
	return loc != R_NoObject ? loc : R_NilValue;
    }
}

static R_INLINE Rboolean SET_BINDING_VALUE(SEXP loc, SEXP value) {
    /* This depends on the current implementation of bindings */
    if (loc != R_NilValue &&
	! BINDING_IS_LOCKED(loc) && ! IS_ACTIVE_BINDING(loc)) {
	if (CAR(loc) != value) {
	    SETCAR(loc, value);
	    if (MISSING(loc))
		SET_MISSING(loc, 0);
	}
	return TRUE;
    }
    else
	return FALSE;
}

static R_INLINE SEXP BINDING_VALUE(SEXP loc)
{
    if (loc != R_NilValue && ! IS_ACTIVE_BINDING(loc))
	return CAR(loc);
    else
	return R_UnboundValue;
}

#define BINDING_SYMBOL(loc) TAG(loc)

/* Defining USE_BINDING_CACHE enables a cache for GETVAR, SETVAR, and
   others to more efficiently locate bindings in the top frame of the
   current environment.  The index into of the symbol in the constant
   table is used as the cache index.  Two options can be used to chose
   among implementation strategies:

       If CACHE_ON_STACK is defined the the cache is allocated on the
       byte code stack. Otherwise it is allocated on the heap as a
       VECSXP.  The stack-based approach is more efficient, but runs
       the risk of running out of stack space.

       If CACHE_MAX is defined, then a cache of at most that size is
       used. The value must be a power of 2 so a modulus computation x
       % CACHE_MAX can be done as x & (CACHE_MAX - 1). More than 90%
       of the closures in base have constant pools with fewer than 128
       entries when compiled, to that is a good value to use.

   On average about 1/3 of constant pool entries are symbols, so this
   approach wastes some space.  This could be avoided by grouping the
   symbols at the beginning of the constant pool and recording the
   number.

   Bindings recorded may become invalid if user code removes a
   variable.  The code in envir.c has been modified to insert
   R_unboundValue as the value of a binding when it is removed, and
   code using cached bindings checks for this.

   It would be nice if we could also cache bindings for variables
   found in enclosing environments. These would become invalid if a
   new variable is defined in an intervening frame. Some mechanism for
   invalidating the cache would be needed. This is certainly possible,
   but finding an efficient mechanism does not seem to be easy.   LT */

/* Both mechanisms implemented here make use of the stack to hold
   cache information.  This is not a problem except for "safe" for()
   loops using the STARTLOOPCNTXT instruction to run the body in a
   separate bcEval call.  Since this approach expects loop setup
   information to be passed on the stack from the outer bcEval call to
   an inner one the inner one cannot put things on the stack. For now,
   bcEval takes an additional argument that disables the cache in
   calls via STARTLOOPCNTXT for all "safe" loops. It would be better
   to deal with this in some other way, for example by having a
   specific STARTFORLOOPCNTXT instruction that deals with transferring
   the information in some other way. For now disabling the cache is
   an expedient solution. LT */

#define USE_BINDING_CACHE
# ifdef USE_BINDING_CACHE
/* CACHE_MAX must be a power of 2 for modulus using & CACHE_MASK to work*/
# define CACHE_MAX 128
# ifdef CACHE_MAX
#  define CACHE_MASK (CACHE_MAX - 1)
#  define CACHEIDX(i) ((i) & CACHE_MASK)
# else
#  define CACHEIDX(i) (i)
# endif

# define CACHE_ON_STACK
# ifdef CACHE_ON_STACK
typedef R_bcstack_t * R_binding_cache_t;
#  define GET_CACHED_BINDING_CELL(vcache, sidx) \
    (vcache ? vcache[CACHEIDX(sidx)] : R_NilValue)
#  define GET_SMALLCACHE_BINDING_CELL(vcache, sidx) \
    (vcache ? vcache[sidx] : R_NilValue)

#  define SET_CACHED_BINDING(cvache, sidx, cell) \
    do { if (vcache) vcache[CACHEIDX(sidx)] = (cell); } while (0)
# else
typedef SEXP R_binding_cache_t;
#  define GET_CACHED_BINDING_CELL(vcache, sidx) \
    (vcache ? VECTOR_ELT(vcache, CACHEIDX(sidx)) : R_NilValue)
#  define GET_SMALLCACHE_BINDING_CELL(vcache, sidx) \
    (vcache ? VECTOR_ELT(vcache, sidx) : R_NilValue)

#  define SET_CACHED_BINDING(vcache, sidx, cell) \
    do { if (vcache) SET_VECTOR_ELT(vcache, CACHEIDX(sidx), cell); } while (0)
# endif
#else
typedef void *R_binding_cache_t;
# define GET_CACHED_BINDING_CELL(vcache, sidx) R_NilValue
# define GET_SMALLCACHE_BINDING_CELL(vcache, sidx) R_NilValue

# define SET_CACHED_BINDING(vcache, sidx, cell)
#endif

static R_INLINE SEXP GET_BINDING_CELL_CACHE(SEXP symbol, SEXP rho,
					    R_binding_cache_t vcache, int idx)
{
    SEXP cell = GET_CACHED_BINDING_CELL(vcache, idx);
    /* The value returned by GET_CACHED_BINDING_CELL is either a
       binding cell or R_NilValue.  TAG(R_NilValue) is R_NilVelue, and
       that will no equal symbol. So a separate test for cell !=
       R_NilValue is not needed. */
    if (TAG(cell) == symbol && CAR(cell) != R_UnboundValue)
	return cell;
    else {
	SEXP ncell = GET_BINDING_CELL(symbol, rho);
	if (ncell != R_NilValue)
	    SET_CACHED_BINDING(vcache, idx, ncell);
	else if (cell != R_NilValue && CAR(cell) == R_UnboundValue)
	    SET_CACHED_BINDING(vcache, idx, R_NilValue);
	return ncell;
    }
}

static R_INLINE SEXP FORCE_PROMISE(SEXP value, SEXP symbol, SEXP rho,
				   Rboolean keepmiss)
{
    if (PRVALUE(value) == R_UnboundValue) {
	/**** R_isMissing is inefficient */
	if (keepmiss && R_isMissing(symbol, rho))
	    value = R_MissingArg;
	else 
            value = forcePromise(value);
    }
    else 
        value = PRVALUE(value);
    return value;
}

static R_INLINE SEXP getddvar(SEXP symbol, SEXP rho, Rboolean keepmiss)
{
    SEXP value = ddfindVar(symbol, rho);

    if (TYPEOF(value) == PROMSXP)
        return FORCE_PROMISE(value, symbol, rho, keepmiss);

    if (value == R_UnboundValue)
	unbound_var_error(symbol);

    if (value == R_MissingArg && !keepmiss)
	arg_missing_error(symbol);

    SET_NAMEDCNT_NOT_0(value);

    return value;
}

static R_INLINE SEXP getvar(SEXP symbol, SEXP rho, Rboolean keepmiss,
                            R_binding_cache_t vcache, int sidx)
                            /* use getddvar if a .. var */
{
    SEXP value;

    if (vcache != NULL) {
	SEXP cell = GET_BINDING_CELL_CACHE(symbol, rho, vcache, sidx);
	value = BINDING_VALUE(cell);
	if (value == R_UnboundValue) {
            /* only need to search the current frame again if
               binding was special or frame is a base frame */
            if (cell != R_NilValue || IS_BASE(rho))
                value =  findVar(symbol, rho);
            else
                value =  findVar(symbol, ENCLOS(rho));
        }
    }
    else
	value = findVar(symbol, rho);

    if (TYPEOF(value) == PROMSXP)
        return FORCE_PROMISE(value, symbol, rho, keepmiss);

    if (value == R_UnboundValue)
	unbound_var_error(symbol);

    if (value == R_MissingArg && !keepmiss)
	arg_missing_error(symbol);

    SET_NAMEDCNT_NOT_0(value);

    return value;
}

#define INLINE_GETVAR
#ifdef INLINE_GETVAR
/* Try to handle the most common case as efficiently as possible.  If
   smallcache is true then a modulus operation on the index is not
   needed, nor is a check that a non-null value corresponds to the
   requested symbol. The symbol from the constant pool is also usually
   not needed. The test TYPOF(value) != SYMBOL rules out R_MissingArg
   and R_UnboundValue as these are implemented s symbols.  It also
   rules other symbols, but as those are rare they are handled by the
   getvar() call. */
#define DO_GETVAR(dd,keepmiss) do { \
    int sidx = GETOP(); \
    if (!dd && smallcache) { \
	SEXP cell = GET_SMALLCACHE_BINDING_CELL(vcache, sidx); \
	/* try fast handling of REALSXP, INTSXP, LGLSXP */ \
	/* (cell won't be R_NilValue or an active binding) */ \
	value = CAR(cell); \
	int type = TYPEOF(value); \
	switch(type) { \
	case REALSXP: \
	case INTSXP: \
	case LGLSXP: \
	    /* may be ok to skip this: */ \
	    SET_NAMEDCNT_NOT_0(value); \
	    R_Visible = TRUE; \
	    BCNPUSH(value); \
	    NEXT(); \
	} \
	if (cell != R_NilValue && ! IS_ACTIVE_BINDING(cell)) { \
	    value = CAR(cell); \
	    if (TYPEOF(value) != SYMSXP) {	\
		if (TYPEOF(value) == PROMSXP) {		\
		    SEXP pv = PRVALUE(value);		\
		    if (pv == R_UnboundValue) {		\
			SEXP symbol = constants[sidx];	\
			value = FORCE_PROMISE(value, symbol, rho, keepmiss); \
		    }							\
		    else value = pv;					\
		}							\
		SET_NAMEDCNT_NOT_0(value);				\
		R_Visible = TRUE;					\
		BCNPUSH(value);						\
		NEXT();							\
	    }								\
	}								\
    }									\
    SEXP symbol = constants[sidx];					\
    R_Visible = TRUE;							\
    BCNPUSH(dd ? getddvar (symbol, rho, keepmiss)			\
               : getvar (symbol, rho, keepmiss, vcache, sidx));		\
    NEXT();								\
} while (0)
#else
#define DO_GETVAR(dd,keepmiss) do { \
  int sidx = GETOP(); \
  SEXP symbol = constants[sidx]; \
  R_Visible = TRUE; \
  BCNPUSH(dd ? getddvar (symbol, rho, keepmiss)				\
               getvar (symbol, rho, dd, keepmiss, vcache, sidx);	\
  NEXT(); \
} while (0)
#endif

#define PUSHCALLARG(v) PUSHCALLARG_CELL(CONS(v, R_NilValue))

#define PUSHCALLARG_CELL(c) do { \
  SEXP __cell__ = (c); \
  if (GETSTACK(-2) == R_NilValue) SETSTACK(-2, __cell__); \
  else SETCDR(GETSTACK(-1), __cell__); \
  SETSTACK(-1, __cell__);	       \
} while (0)

static int tryDispatch(char *generic, SEXP call, SEXP x, SEXP rho, SEXP *pv)
{
  RCNTXT cntxt;
  SEXP pargs, rho1;
  int dispatched = FALSE;
  SEXP op = SYMVALUE(install(generic)); /**** avoid this */

  PROTECT(pargs = promiseArgsWith1Value(CDR(call), rho, x));

  /**** Minimal hack to try to handle the S4 case.  If we do the check
	and do not dispatch then some arguments beyond the first might
	have been evaluated; these will then be evaluated again by the
	compiled argument code. */
  if (IS_S4_OBJECT(x) && R_has_methods(op)) {
    SEXP val = R_possible_dispatch(call, op, pargs, rho, TRUE);
    if (val != R_NoObject) {
      *pv = val;
      UNPROTECT(1);
      return TRUE;
    }
  }

  /* See comment at first usemethod() call in this file. LT */
  PROTECT(rho1 = NewEnvironment(R_NilValue, R_NilValue, rho));
  begincontext(&cntxt, CTXT_RETURN, call, rho1, rho, pargs, op);
  if (usemethod(generic, x, call, pargs, rho1, rho, R_BaseEnv, 0, pv))
    dispatched = TRUE;
  endcontext(&cntxt);
  UNPROTECT(2);
  return dispatched;
}

static int tryAssignDispatch(char *generic, SEXP call, SEXP lhs, SEXP rhs,
			     SEXP rho, SEXP *pv)
{
    int result;
    SEXP ncall, last, prom;

    PROTECT(ncall = duplicate(call));
    last = ncall;
    while (CDR(last) != R_NilValue)
	last = CDR(last);
    prom = mkPROMISE(CAR(last), rho);
    SET_PRVALUE(prom, rhs);
    INC_NAMEDCNT(rhs);
    SETCAR(last, prom);
    result = tryDispatch(generic, ncall, lhs, rho, pv);
    UNPROTECT(1);
    return result;
}

#define DO_STARTDISPATCH(generic) do { \
  SEXP call = constants[GETOP()]; \
  int label = GETOP(); \
  value = GETSTACK(-1); \
  if (isObject(value) && tryDispatch(generic, call, value, rho, &value)) {\
    SETSTACK(-1, value);						\
    BC_CHECK_SIGINT(); \
    pc = codebase + label; \
  } \
  else { \
    SEXP tag = TAG(CDR(call)); \
    SEXP cell = CONS(value, R_NilValue); \
    BCNSTACKCHECK(3); \
    SETSTACK(0, call); \
    SETSTACK(1, cell); \
    SETSTACK(2, cell); \
    R_BCNodeStackTop += 3; \
    if (tag != R_NilValue) \
      SET_TAG(cell, CreateTag(tag)); \
  } \
  NEXT(); \
} while (0)

#define DO_DFLTDISPATCH0(fun, symbol) do { \
  SEXP call = GETSTACK(-3); \
  SEXP args = GETSTACK(-2); \
  value = fun(call, symbol, args, rho, 0); \
  R_BCNodeStackTop -= 3; \
  SETSTACK(-1, value); \
  NEXT(); \
} while (0)

#define DO_DFLTDISPATCH(fun, symbol) do { \
  SEXP call = GETSTACK(-3); \
  SEXP args = GETSTACK(-2); \
  value = fun(call, symbol, args, rho); \
  R_BCNodeStackTop -= 3; \
  SETSTACK(-1, value); \
  NEXT(); \
} while (0)

#define DO_START_ASSIGN_DISPATCH(generic) do { \
  SEXP call = constants[GETOP()]; \
  int label = GETOP(); \
  SEXP lhs = GETSTACK(-2); \
  SEXP rhs = GETSTACK(-1); \
  if (NAMEDCNT_GT_1(lhs) && lhs != R_NilValue) { \
    lhs = duplicate(lhs); \
    SETSTACK(-2, lhs); \
    SET_NAMEDCNT_1(lhs); \
  } \
  if (isObject(lhs) && \
      tryAssignDispatch(generic, call, lhs, rhs, rho, &value)) { \
    R_BCNodeStackTop--;	\
    SETSTACK(-1, value); \
    BC_CHECK_SIGINT(); \
    pc = codebase + label; \
  } \
  else { \
    SEXP tag = TAG(CDR(call)); \
    SEXP cell = CONS(lhs, R_NilValue); \
    BCNSTACKCHECK(3); \
    SETSTACK(0, call); \
    SETSTACK(1, cell); \
    SETSTACK(2, cell); \
    R_BCNodeStackTop += 3; \
    if (tag != R_NilValue) \
      SET_TAG(cell, CreateTag(tag)); \
  } \
  NEXT(); \
} while (0)

#define DO_DFLT_ASSIGN_DISPATCH(fun, symbol) do { \
  SEXP rhs = GETSTACK(-4); \
  SEXP call = GETSTACK(-3); \
  SEXP args = GETSTACK(-2); \
  PUSHCALLARG(rhs); \
  value = fun(call, symbol, args, rho); \
  R_BCNodeStackTop -= 4; \
  SETSTACK(-1, value);	 \
  NEXT(); \
} while (0)

#define DO_STARTDISPATCH_N(generic) do { \
    int callidx = GETOP(); \
    int label = GETOP(); \
    value = GETSTACK(-1); \
    if (isObject(value)) { \
	SEXP call = constants[callidx]; \
	if (tryDispatch(generic, call, value, rho, &value)) { \
	    SETSTACK(-1, value); \
	    BC_CHECK_SIGINT(); \
	    pc = codebase + label; \
	} \
    } \
    NEXT(); \
} while (0)

#define DO_START_ASSIGN_DISPATCH_N(generic) do { \
    int callidx = GETOP(); \
    int label = GETOP(); \
    SEXP lhs = GETSTACK(-2); \
    if (isObject(lhs)) { \
	SEXP call = constants[callidx]; \
	SEXP rhs = GETSTACK(-1); \
	if (NAMEDCNT_GT_1(lhs) && lhs != R_NilValue) { \
	    lhs = duplicate(lhs); \
	    SETSTACK(-2, lhs); \
	    SET_NAMEDCNT_1(lhs); \
	} \
	if (tryAssignDispatch(generic, call, lhs, rhs, rho, &value)) { \
	    R_BCNodeStackTop--; \
	    SETSTACK(-1, value); \
	    BC_CHECK_SIGINT(); \
	    pc = codebase + label; \
	} \
    } \
    NEXT(); \
} while (0)

#define DO_ISTEST(fun) do { \
  SETSTACK(-1, fun(GETSTACK(-1)) ? R_TrueValue : R_FalseValue);	\
  NEXT(); \
} while(0)
#define DO_ISTYPE(type) do { \
  SETSTACK(-1, TYPEOF(GETSTACK(-1)) == type ? mkTrue() : mkFalse()); \
  NEXT(); \
} while (0)
#define isNumericOnly(x) (isNumeric(x) && ! isLogical(x))

#ifdef BC_PROFILING
#define NO_CURRENT_OPCODE -1
static int current_opcode = NO_CURRENT_OPCODE;
static int opcode_counts[OPCOUNT];
#endif

#define BC_COUNT_DELTA 1000

#define BC_CHECK_SIGINT() do { \
  if (++eval_count > BC_COUNT_DELTA) { \
      R_CheckUserInterrupt(); \
      eval_count = 0; \
  } \
} while (0)

static void loopWithContext(volatile SEXP code, volatile SEXP rho)
{
    RCNTXT cntxt;
    begincontext(&cntxt, CTXT_LOOP, R_NilValue, rho, R_BaseEnv, R_NilValue,
		 R_NilValue);
    if (SETJMP(cntxt.cjmpbuf) != CTXT_BREAK)
	bcEval(code, rho, FALSE);
    endcontext(&cntxt);
}

static R_INLINE int bcStackIndex(R_bcstack_t *s)
{
    SEXP idx = *s;
    int ival = -1;

    if (LENGTH(idx) == 1) {

        switch(TYPEOF(idx)) {
        case INTSXP:
            ival = INTEGER(idx)[0];
            if (ival == NA_INTEGER)
                ival = -1;
            break;
        case REALSXP: ;
            double val = REAL(idx)[0];
            if (!ISNAN(val) && val <= INT_MAX && val > INT_MIN)
                ival = (int) val;
            break;
        }
    }

    return ival;
}

static void VECSUBSET_PTR(R_bcstack_t *sx, R_bcstack_t *si,
                          R_bcstack_t *sv, SEXP rho)
{
    SEXP idx, args, value;
    SEXP vec = GETSTACK_PTR(sx);
    int i = bcStackIndex(si) - 1;

    if (!HAS_ATTRIB(vec) && i >= 0) {
	switch (TYPEOF(vec)) {
	case REALSXP:
	    if (LENGTH(vec) <= i) break;
	    SETSTACK_REAL_PTR(sv, REAL(vec)[i]);
	    return;
	case INTSXP:
	    if (LENGTH(vec) <= i) break;
	    SETSTACK_INTEGER_PTR(sv, INTEGER(vec)[i]);
	    return;
	case LGLSXP:
	    if (LENGTH(vec) <= i) break;
	    SETSTACK_LOGICAL_PTR(sv, LOGICAL(vec)[i]);
	    return;
	case CPLXSXP:
	    if (LENGTH(vec) <= i) break;
	    SETSTACK_PTR(sv, ScalarComplex(COMPLEX(vec)[i]));
	    return;
	case RAWSXP:
	    if (LENGTH(vec) <= i) break;
	    SETSTACK_PTR(sv, ScalarRaw(RAW(vec)[i]));
	    return;
	}
    }

    /* fall through to the standard default handler */
    idx = GETSTACK_PTR(si);
    args = CONS(idx, R_NilValue);
    args = CONS(vec, args);
    PROTECT(args);
    value = do_subset_dflt(R_NilValue, R_BracketSymbol, args, rho);
    UNPROTECT(1);
    SETSTACK_PTR(sv, value);
}

#define DO_VECSUBSET(rho) do { \
    VECSUBSET_PTR(R_BCNodeStackTop - 2, R_BCNodeStackTop - 1, \
		  R_BCNodeStackTop - 2, rho); \
    R_BCNodeStackTop--; \
} while(0)

static R_INLINE SEXP getMatrixDim(SEXP mat)
{
    if (! OBJECT(mat) &&
	TAG(ATTRIB(mat)) == R_DimSymbol &&
	CDR(ATTRIB(mat)) == R_NilValue) {
	SEXP dim = CAR(ATTRIB(mat));
	if (TYPEOF(dim) == INTSXP && LENGTH(dim) == 2)
	    return dim;
	else return R_NilValue;
    }
    else return R_NilValue;
}

static R_INLINE void DO_MATSUBSET(SEXP rho)
{
    SEXP idx, jdx, args, value;
    SEXP mat = GETSTACK(-3);
    SEXP dim = getMatrixDim(mat);

    if (dim != R_NilValue) {
	int i = bcStackIndex(R_BCNodeStackTop - 2);
	int j = bcStackIndex(R_BCNodeStackTop - 1);
	int nrow = INTEGER(dim)[0];
	int ncol = INTEGER(dim)[1];
	if (i > 0 && j > 0 && i <= nrow && j <= ncol) {
	    int k = i - 1 + nrow * (j - 1);
	    switch (TYPEOF(mat)) {
	    case REALSXP:
		if (LENGTH(mat) <= k) break;
		R_BCNodeStackTop -= 2;
		SETSTACK_REAL(-1, REAL(mat)[k]);
		return;
	    case INTSXP:
		if (LENGTH(mat) <= k) break;
		R_BCNodeStackTop -= 2;
		SETSTACK_INTEGER(-1, INTEGER(mat)[k]);
		return;
	    case LGLSXP:
		if (LENGTH(mat) <= k) break;
		R_BCNodeStackTop -= 2;
		SETSTACK_LOGICAL(-1, LOGICAL(mat)[k]);
		return;
	    case CPLXSXP:
		if (LENGTH(mat) <= k) break;
		R_BCNodeStackTop -= 2;
		SETSTACK(-1, ScalarComplex(COMPLEX(mat)[k]));
		return;
	    }
	}
    }

    /* fall through to the standard default handler */
    idx = GETSTACK(-2);
    jdx = GETSTACK(-1);
    args = CONS(jdx, R_NilValue);
    args = CONS(idx, args);
    args = CONS(mat, args);
    SETSTACK(-1, args); /* for GC protection */
    value = do_subset_dflt(R_NilValue, R_BracketSymbol, args, rho);
    R_BCNodeStackTop -= 2;
    SETSTACK(-1, value);
}

#define INTEGER_TO_REAL(x) ((x) == NA_INTEGER ? NA_REAL : (x))
#define LOGICAL_TO_REAL(x) ((x) == NA_LOGICAL ? NA_REAL : (x))

static R_INLINE Rboolean setElementFromScalar(SEXP vec, int i, int typev,
					      scalar_value_t *v)
{
    if (i < 0) return FALSE;

    if (TYPEOF(vec) == REALSXP) {
	if (LENGTH(vec) <= i) return FALSE;
	switch(typev) {
	case REALSXP: REAL(vec)[i] = v->dval; return TRUE;
	case INTSXP: REAL(vec)[i] = INTEGER_TO_REAL(v->ival); return TRUE;
	case LGLSXP: REAL(vec)[i] = LOGICAL_TO_REAL(v->ival); return TRUE;
	}
    }
    else if (typev == TYPEOF(vec)) {
	if (LENGTH(vec) <= i) return FALSE;
	switch (typev) {
	case INTSXP: INTEGER(vec)[i] = v->ival; return TRUE;
	case LGLSXP: LOGICAL(vec)[i] = v->ival; return TRUE;
	}
    }
    return FALSE;
}

static R_INLINE void SETVECSUBSET_PTR(R_bcstack_t *sx, R_bcstack_t *srhs,
				      R_bcstack_t *si, R_bcstack_t *sv,
				      SEXP rho)
{
    SEXP idx, args, value;
    SEXP vec = GETSTACK_PTR(sx);

    if (NAMEDCNT_GT_1(vec)) {
	vec = duplicate(vec);
	SETSTACK_PTR(sx, vec);
    }
    else
	SET_NAMEDCNT_0(vec);

    if (!HAS_ATTRIB(vec)) {
	int i = bcStackIndex(si);
	if (i > 0) {
	    scalar_value_t v;
	    int typev = bcStackScalar(srhs, &v);
	    if (setElementFromScalar(vec, i - 1, typev, &v)) {
		SETSTACK_PTR(sv, vec);
		return;
	    }
	}
    }

    /* fall through to the standard default handler */
    value = GETSTACK_PTR(srhs);
    idx = GETSTACK_PTR(si);
    args = CONS(value, R_NilValue);
    SET_TAG(args, R_ValueSymbol);
    args = CONS(idx, args);
    args = CONS(vec, args);
    PROTECT(args);
    vec = do_subassign_dflt(R_NilValue, R_SubAssignSymbol, args, rho);
    UNPROTECT(1);
    SETSTACK_PTR(sv, vec);
}

static void DO_SETVECSUBSET(SEXP rho)
{
    SETVECSUBSET_PTR(R_BCNodeStackTop - 3, R_BCNodeStackTop - 2,
		     R_BCNodeStackTop - 1, R_BCNodeStackTop - 3, rho);
    R_BCNodeStackTop -= 2;
}

static void DO_SETMATSUBSET(SEXP rho)
{
    SEXP dim, idx, jdx, args, value;
    SEXP mat = GETSTACK(-4);

    if (NAMEDCNT_GT_1(mat)) {
	mat = duplicate(mat);
	SETSTACK(-4, mat);
    }
    else
	SET_NAMEDCNT_0(mat);

    dim = getMatrixDim(mat);

    if (dim != R_NilValue) {
	int i = bcStackIndex(R_BCNodeStackTop - 2);
	int j = bcStackIndex(R_BCNodeStackTop - 1);
	int nrow = INTEGER(dim)[0];
	int ncol = INTEGER(dim)[1];
	if (i > 0 && j > 0 && i <= nrow && j <= ncol) {
	    scalar_value_t v;
	    int typev = bcStackScalar(R_BCNodeStackTop - 3, &v);
	    int k = i - 1 + nrow * (j - 1);
	    if (setElementFromScalar(mat, k, typev, &v)) {
		R_BCNodeStackTop -= 3;
		SETSTACK(-1, mat);
		return;
	    }
	}
    }

    /* fall through to the standard default handler */
    value = GETSTACK(-3);
    idx = GETSTACK(-2);
    jdx = GETSTACK(-1);
    args = CONS(value, R_NilValue);
    SET_TAG(args, R_ValueSymbol);
    args = CONS(jdx, args);
    args = CONS(idx, args);
    args = CONS(mat, args);
    SETSTACK(-1, args); /* for GC protection */
    mat = do_subassign_dflt(R_NilValue, R_SubAssignSymbol, args, rho);
    R_BCNodeStackTop -= 3;
    SETSTACK(-1, mat);
}

#define FIXUP_SCALAR_LOGICAL(callidx, arg, op) do { \
	SEXP val = GETSTACK(-1); \
	if (TYPEOF(val) != LGLSXP || LENGTH(val) != 1) { \
	    if (!isNumber(val))	\
		errorcall(constants[callidx], \
			  _("invalid %s type in 'x %s y'"), arg, op);	\
	    SETSTACK(-1, ScalarLogical(asLogical(val))); \
	} \
    } while(0)

static void maybe_missing_error(SEXP call)
{
    SEXP c;
    int k;

    if (call == R_NilValue) 
        return;

    /* check for an empty argument in the call -- start from
       the beginning in case of ... arguments */
    for (k = 1, c = CDR(call); c != R_NilValue; c = CDR(c), k++)
        if (CAR(c) == R_MissingArg)
            errorcall(call, "argument %d is empty", k);

    /* An error from evaluating a symbol will already have
       been signaled.  The interpreter, in evalList, does
       _not_ signal an error for a call expression that
       produces an R_MissingArg value; for example
       
           c(alist(a=)$a)

       does not signal an error. */
}

static R_INLINE void checkForMissings(SEXP args, SEXP call)
{
    SEXP a;
    for (a = args; a != R_NilValue; a = CDR(a))
	if (CAR(a) == R_MissingArg) {
            maybe_missing_error(call);
            return;
        }
}

#define GET_VEC_LOOP_VALUE(var, pos) do {		\
    (var) = GETSTACK(pos);				\
    if (NAMEDCNT_GT_1(var)) {				\
	(var) = allocVector(TYPEOF(seq), 1);		\
	SETSTACK(pos, var);				\
	SET_NAMEDCNT_1(var);				\
    }							\
} while (0)

static R_NORETURN void bad_function_error (void)
{
    error(_("bad function"));
}

static SEXP bcEval(SEXP body, SEXP rho, Rboolean useCache)
{

  /* allow bytecode to be disabled for testing */
  if (R_disable_bytecode)
      return eval(bytecodeExpr(body), rho);

  SEXP value;
  SEXP *constants;
  BCODE *pc, *codebase;
  int ftype = 0;
  R_bcstack_t *oldntop = R_BCNodeStackTop;
  static int eval_count = 0;
#ifdef BC_INT_STACK
  IStackval *olditop = R_BCIntStackTop;
#endif
#ifdef BC_PROFILING
  int old_current_opcode = current_opcode;
#endif
#ifdef THREADED_CODE
  int which = 0;
#endif

  BC_CHECK_SIGINT();

  INITIALIZE_MACHINE();
  codebase = pc = BCCODE(body);
  constants = (SEXP *) DATAPTR(BCCONSTS(body));

  /* check version */
  {
      int version = GETOP();
      if (version < R_bcMinVersion || version > R_bcVersion) {
	  if (version >= 2) {
	      static Rboolean warned = FALSE;
	      if (! warned) {
		  warned = TRUE;
		  warning(_("bytecode version mismatch; using eval"));
	      }
	      return eval(bytecodeExpr(body), rho);
	  }
	  else if (version < R_bcMinVersion)
	      error(_("bytecode version is too old"));
	  else error(_("bytecode version is too new"));
      }
  }

  R_binding_cache_t vcache = NULL;
  Rboolean smallcache = TRUE;
#ifdef USE_BINDING_CACHE
  if (useCache) {
      R_len_t n = LENGTH(BCCONSTS(body));
# ifdef CACHE_MAX
      if (n > CACHE_MAX) {
	  n = CACHE_MAX;
	  smallcache = FALSE;
      }
# endif
# ifdef CACHE_ON_STACK
      /* initialize binding cache on the stack */
      vcache = R_BCNodeStackTop;
      if (R_BCNodeStackTop + n > R_BCNodeStackEnd)
	  nodeStackOverflow();
      while (n > 0) {
	  *R_BCNodeStackTop = R_NilValue;
	  R_BCNodeStackTop++;
	  n--;
      }
# else
      /* allocate binding cache and protect on stack */
      vcache = allocVector(VECSXP, n);
      BCNPUSH(vcache);
# endif
  }
#endif

  BEGIN_MACHINE {
    OP(BCMISMATCH, 0): error(_("byte code version mismatch"));
    OP(RETURN, 0): value = GETSTACK(-1); goto done;
    OP(GOTO, 1):
      {
	int label = GETOP();
	BC_CHECK_SIGINT();
	pc = codebase + label;
	NEXT();
      }
    OP(BRIFNOT, 2):
      {
	int callidx = GETOP();
	int label = GETOP();
	int cond;
	SEXP call = constants[callidx];
	value = BCNPOP();
	cond = asLogicalNoNA(value, call);
	if (! cond) {
	    BC_CHECK_SIGINT(); /**** only on back branch?*/
	    pc = codebase + label;
	}
	NEXT();
      }
    OP(POP, 0): BCNPOP_IGNORE_VALUE(); NEXT();
    OP(DUP, 0): BCNDUP(); NEXT();
    OP(PRINTVALUE, 0): PrintValue(BCNPOP()); NEXT();
    OP(STARTLOOPCNTXT, 1):
	{
	    SEXP code = constants[GETOP()];
	    loopWithContext(code, rho);
	    NEXT();
	}
    OP(ENDLOOPCNTXT, 0): value = R_NilValue; goto done;
    OP(DOLOOPNEXT, 0): findcontext(CTXT_NEXT, rho, R_NilValue);
    OP(DOLOOPBREAK, 0): findcontext(CTXT_BREAK, rho, R_NilValue);
    OP(STARTFOR, 3):
      {
	SEXP seq = GETSTACK(-1);
	int callidx = GETOP();
	SEXP symbol = constants[GETOP()];
	int label = GETOP();

	/* if we are iterating over a factor, coerce to character first */
	if (inherits(seq, "factor")) {
	    seq = asCharacterFactor(seq);
	    SETSTACK(-1, seq);
	}

	defineVar(symbol, R_NilValue, rho);
	BCNPUSH(GET_BINDING_CELL(symbol, rho));

	value = allocVector(INTSXP, 2);
	INTEGER(value)[0] = -1;
	if (isVector(seq))
	  INTEGER(value)[1] = LENGTH(seq);
	else if (isList(seq) || isNull(seq))
	  INTEGER(value)[1] = length(seq);
	else errorcall(constants[callidx],
		       _("invalid for() loop sequence"));
	BCNPUSH(value);

	/* bump up NAMED count of seq to avoid modification by loop code */
	INC_NAMEDCNT(seq);

	/* place initial loop variable value object on stack */
	switch(TYPEOF(seq)) {
	case LGLSXP:
	case INTSXP:
	case REALSXP:
	case CPLXSXP:
	case STRSXP:
	case RAWSXP:
	    value = allocVector(TYPEOF(seq), 1);
	    BCNPUSH(value);
	    break;
	default: BCNPUSH(R_NilValue);
	}

	BC_CHECK_SIGINT();
	pc = codebase + label;
	NEXT();
      }
    OP(STEPFOR, 1):
      {
	int label = GETOP();
	int i = ++(INTEGER(GETSTACK(-2))[0]);
	int n = INTEGER(GETSTACK(-2))[1];
	if (i < n) {
	  SEXP seq = GETSTACK(-4);
	  SEXP cell = GETSTACK(-3);
	  switch (TYPEOF(seq)) {
	  case LGLSXP:
	    GET_VEC_LOOP_VALUE(value, -1);
	    LOGICAL(value)[0] = LOGICAL(seq)[i];
	    break;
	  case INTSXP:
	    GET_VEC_LOOP_VALUE(value, -1);
	    INTEGER(value)[0] = INTEGER(seq)[i];
	    break;
	  case REALSXP:
	    GET_VEC_LOOP_VALUE(value, -1);
	    REAL(value)[0] = REAL(seq)[i];
	    break;
	  case CPLXSXP:
	    GET_VEC_LOOP_VALUE(value, -1);
	    COMPLEX(value)[0] = COMPLEX(seq)[i];
	    break;
	  case STRSXP:
	    GET_VEC_LOOP_VALUE(value, -1);
	    SET_STRING_ELT(value, 0, STRING_ELT(seq, i));
	    break;
	  case RAWSXP:
	    GET_VEC_LOOP_VALUE(value, -1);
	    RAW(value)[0] = RAW(seq)[i];
	    break;
	  case EXPRSXP:
	  case VECSXP:
	    value = VECTOR_ELT(seq, i);
	    SET_NAMEDCNT_MAX(value);
	    break;
	  case LISTSXP:
	    value = CAR(seq);
	    SETSTACK(-4, CDR(seq));
	    SET_NAMEDCNT_MAX(value);
	    break;
	  default:
	    error(_("invalid sequence argument in for loop"));
	  }
	  if (! SET_BINDING_VALUE(cell, value))
	      defineVar(BINDING_SYMBOL(cell), value, rho);
	  BC_CHECK_SIGINT();
	  pc = codebase + label;
	}
	NEXT();
      }
    OP(ENDFOR, 0):
      {
	R_BCNodeStackTop -= 3;
	SETSTACK(-1, R_NilValue);
	NEXT();
      }
    OP(SETLOOPVAL, 0):
      BCNPOP_IGNORE_VALUE(); SETSTACK(-1, R_NilValue); NEXT();
    OP(INVISIBLE,0): R_Visible = FALSE; NEXT();
    /**** for now LDCONST, LDTRUE, and LDFALSE duplicate/allocate to
	  be defensive against bad package C code */
    OP(LDCONST, 1):
      R_Visible = TRUE;
      value = constants[GETOP()];
      /* make sure NAMED = 2 -- lower values might be safe in some cases but
	 not in general, especially if the constant pool was created by
	 unserializing a compiled expression. */
      /*if (NAMED(value) < 2) SET_NAMED(value, 2);*/
      BCNPUSH(duplicate(value));
      NEXT();
    OP(LDNULL, 0): R_Visible = TRUE; BCNPUSH(R_NilValue); NEXT();
    OP(LDTRUE, 0): R_Visible = TRUE; BCNPUSH(mkTrue()); NEXT();
    OP(LDFALSE, 0): R_Visible = TRUE; BCNPUSH(mkFalse()); NEXT();
    OP(GETVAR, 1): DO_GETVAR(FALSE, FALSE);
    OP(DDVAL, 1): DO_GETVAR(TRUE, FALSE);
    OP(SETVAR, 1):
      {
	int sidx = GETOP();
	SEXP loc;
	if (smallcache)
	    loc = GET_SMALLCACHE_BINDING_CELL(vcache, sidx);
	else {
	    SEXP symbol = constants[sidx];
	    loc = GET_BINDING_CELL_CACHE(symbol, rho, vcache, sidx);
	}
	value = GETSTACK(-1);
        INC_NAMEDCNT(value);
	if (! SET_BINDING_VALUE(loc, value)) {
	    SEXP symbol = constants[sidx];
	    PROTECT(value);
	    defineVar(symbol, value, rho);
	    UNPROTECT(1);
	}
	NEXT();
      }
    OP(GETFUN, 1):
      {
	/* get the function */
	SEXP symbol = constants[GETOP()];
	value = findFun(symbol, rho);
	if(RTRACE(value)) {
            Rprintf("trace: ");
            PrintValue(symbol);
	}

	/* initialize the function type register, push the function, and
	   push space for creating the argument list. */
	ftype = TYPEOF(value);
	BCNSTACKCHECK(3);
	SETSTACK(0, value);
	SETSTACK(1, R_NilValue);
	SETSTACK(2, R_NilValue);
	R_BCNodeStackTop += 3;
	NEXT();
      }
    OP(GETGLOBFUN, 1):
      {
	/* get the function */
	SEXP symbol = constants[GETOP()];
	value = findFun(symbol, R_GlobalEnv);
	if(RTRACE(value)) {
            Rprintf("trace: ");
            PrintValue(symbol);
	}

	/* initialize the function type register, push the function, and
	   push space for creating the argument list. */
	ftype = TYPEOF(value);
	BCNSTACKCHECK(3);
	SETSTACK(0, value);
	SETSTACK(1, R_NilValue);
	SETSTACK(2, R_NilValue);
	R_BCNodeStackTop += 3;
	NEXT();
      }
    OP(GETSYMFUN, 1):
      {
	/* get the function */
	SEXP symbol = constants[GETOP()];
	value = SYMVALUE(symbol);
	if (TYPEOF(value) == PROMSXP) {
	    value = forcePromise(value);
	    SET_NAMEDCNT_MAX(value);
	}
	if(RTRACE(value)) {
            Rprintf("trace: ");
            PrintValue(symbol);
	}

	/* initialize the function type register, push the function, and
	   push space for creating the argument list. */
	ftype = TYPEOF(value);
	BCNSTACKCHECK(3);
	SETSTACK(0, value);
	SETSTACK(1, R_NilValue);
	SETSTACK(2, R_NilValue);
	R_BCNodeStackTop += 3;
	NEXT();
      }
    OP(GETBUILTIN, 1):
      {
	/* get the function */
	SEXP symbol = constants[GETOP()];
	value = getPrimitive(symbol, BUILTINSXP);
	if (RTRACE(value)) {
            Rprintf("trace: ");
            PrintValue(symbol);
	}

	/* push the function and push space for creating the argument list. */
	ftype = TYPEOF(value);
	BCNSTACKCHECK(3);
	SETSTACK(0, value);
	SETSTACK(1, R_NilValue);
	SETSTACK(2, R_NilValue);
	R_BCNodeStackTop += 3;
	NEXT();
      }
    OP(GETINTLBUILTIN, 1):
      {
	/* get the function */
	SEXP symbol = constants[GETOP()];
	value = INTERNAL(symbol);
	if (TYPEOF(value) != BUILTINSXP)
	  error(_("there is no .Internal function '%s'"), 
		CHAR(PRINTNAME(symbol)));

	/* push the function and push space for creating the argument list. */
	ftype = TYPEOF(value);
	BCNSTACKCHECK(3);
	SETSTACK(0, value);
	SETSTACK(1, R_NilValue);
	SETSTACK(2, R_NilValue);
	R_BCNodeStackTop += 3;
	NEXT();
      }
    OP(CHECKFUN, 0):
      {
	/* check then the value on the stack is a function */
	value = GETSTACK(-1);
	if (TYPEOF(value) != CLOSXP && TYPEOF(value) != BUILTINSXP &&
	    TYPEOF(value) != SPECIALSXP)
	  apply_non_function_error();

	/* initialize the function type register, and push space for
	   creating the argument list. */
	ftype = TYPEOF(value);
	BCNSTACKCHECK(2);
	SETSTACK(0, R_NilValue);
	SETSTACK(1, R_NilValue);
	R_BCNodeStackTop += 2;
	NEXT();
      }
    OP(MAKEPROM, 1):
      {
	SEXP code = constants[GETOP()];
	if (ftype != SPECIALSXP) {
	  if (ftype == BUILTINSXP)
	      value = bcEval(code, rho, TRUE);
	  else
	    value = mkPROMISE(code, rho);
	  PUSHCALLARG(value);
	}
	NEXT();
      }
    OP(DOMISSING, 0):
      {
	if (ftype != SPECIALSXP)
	  PUSHCALLARG(R_MissingArg);
	NEXT();
      }
    OP(SETTAG, 1):
      {
	SEXP tag = constants[GETOP()];
	SEXP cell = GETSTACK(-1);
	if (ftype != SPECIALSXP && cell != R_NilValue)
	  SET_TAG(cell, CreateTag(tag));
	NEXT();
      }
    OP(DODOTS, 0):
      {
	if (ftype != SPECIALSXP) {
	  SEXP h = findVar(R_DotsSymbol, rho);
	  if (TYPEOF(h) == DOTSXP || h == R_NilValue) {
	    for (; h != R_NilValue; h = CDR(h)) {
	      SEXP val, cell;
	      if (ftype == BUILTINSXP) val = eval(CAR(h), rho);
	      else val = mkPROMISE(CAR(h), rho);
	      cell = CONS(val, R_NilValue);
	      PUSHCALLARG_CELL(cell);
	      if (TAG(h) != R_NilValue) SET_TAG(cell, CreateTag(TAG(h)));
	    }
	  }
	  else if (h != R_MissingArg)
	    dotdotdot_error();
	}
	NEXT();
      }
    OP(PUSHARG, 0): PUSHCALLARG(BCNPOP()); NEXT();
    /**** for now PUSHCONST, PUSHTRUE, and PUSHFALSE duplicate/allocate to
	  be defensive against bad package C code */
    OP(PUSHCONSTARG, 1):
      value = constants[GETOP()];
      PUSHCALLARG(duplicate(value));
      NEXT();
    OP(PUSHNULLARG, 0): PUSHCALLARG(R_NilValue); NEXT();
    OP(PUSHTRUEARG, 0): PUSHCALLARG(mkTrue()); NEXT();
    OP(PUSHFALSEARG, 0): PUSHCALLARG(mkFalse()); NEXT();
    OP(CALL, 1):
      {
	SEXP fun = GETSTACK(-3);
	SEXP call = constants[GETOP()];
	SEXP args = GETSTACK(-2);
	int flag;
	switch (ftype) {
	case BUILTINSXP:
	  checkForMissings(args, call);
	  flag = PRIMPRINT(fun);
	  R_Visible = flag != 1;
          value = CALL_PRIMFUN(call, fun, args, rho, 0);
	  if (flag < 2) R_Visible = flag != 1;
	  break;
	case SPECIALSXP:
	  flag = PRIMPRINT(fun);
	  R_Visible = flag != 1;
          value = CALL_PRIMFUN(call, fun, CDR(call), rho, 0);
	  if (flag < 2) R_Visible = flag != 1;
	  break;
	case CLOSXP:
	  value = applyClosure_v(call, fun, args, rho, R_NoObject, 0);
	  break;
	default: bad_function_error();
	}
	R_BCNodeStackTop -= 2;
	SETSTACK(-1, value);
	ftype = 0;
	NEXT();
      }
    OP(CALLBUILTIN, 1):
      {
	SEXP fun = GETSTACK(-3);
	SEXP call = constants[GETOP()];
	SEXP args = GETSTACK(-2);
	int flag;
	const void *vmax = VMAXGET();
	if (TYPEOF(fun) != BUILTINSXP)
          error(_("not a BUILTIN function"));
	flag = PRIMPRINT(fun);
	R_Visible = flag != 1;
        value = CALL_PRIMFUN(call, fun, args, rho, 0);
	if (flag < 2) R_Visible = flag != 1;
	VMAXSET(vmax);
	R_BCNodeStackTop -= 2;
	SETSTACK(-1, value);
	NEXT();
      }
    OP(CALLSPECIAL, 1):
      {
	SEXP call = constants[GETOP()];
	SEXP symbol = CAR(call);
	SEXP fun = getPrimitive(symbol, SPECIALSXP);
	int flag;
	const void *vmax = VMAXGET();
	if (RTRACE(fun)) {
            Rprintf("trace: ");
            PrintValue(symbol);
	}
	BCNPUSH(fun);  /* for GC protection */
	flag = PRIMPRINT(fun);
	R_Visible = flag != 1;
        value = CALL_PRIMFUN(call, fun, CDR(call), rho, 0);
	if (flag < 2) R_Visible = flag != 1;
	VMAXSET(vmax);
	SETSTACK(-1, value); /* replaces fun on stack */
	NEXT();
      }
    OP(MAKECLOSURE, 1):
      {
	SEXP fb = constants[GETOP()];
	SEXP forms = VECTOR_ELT(fb, 0);
	SEXP body = VECTOR_ELT(fb, 1);
	value = mkCLOSXP(forms, body, rho);
	BCNPUSH(value);
	NEXT();
      }
    OP(UMINUS, 1): Arith1(R_SubSymbol);
    OP(UPLUS, 1): Arith1(R_AddSymbol);
    OP(ADD, 1): FastBinary(+, PLUSOP, R_AddSymbol);
    OP(SUB, 1): FastBinary(-, MINUSOP, R_SubSymbol);
    OP(MUL, 1): FastBinary(*, TIMESOP, R_MulSymbol);
    OP(DIV, 1): FastBinary(/, DIVOP, R_DivSymbol);
    OP(EXPT, 1): Arith2(POWOP, R_ExptSymbol);
    OP(SQRT, 1): Math1(R_SqrtSymbol);
    OP(EXP, 1): Math1(R_ExpSymbol);
    OP(EQ, 1): FastRelop2(==, EQOP, R_EqSymbol);
    OP(NE, 1): FastRelop2(!=, NEOP, R_NeSymbol);
    OP(LT, 1): FastRelop2(<, LTOP, R_LtSymbol);
    OP(LE, 1): FastRelop2(<=, LEOP, R_LeSymbol);
    OP(GE, 1): FastRelop2(>=, GEOP, R_GeSymbol);
    OP(GT, 1): FastRelop2(>, GTOP, R_GtSymbol);
    OP(AND, 1): Special2(do_andor, R_AndSymbol, rho);
    OP(OR, 1): Special2(do_andor, R_OrSymbol, rho);
    OP(NOT, 1): Builtin1(do_not, R_NotSymbol, rho);
    OP(DOTSERR, 0): dotdotdot_error();
    OP(STARTASSIGN, 1):
      {
	int sidx = GETOP();
	SEXP symbol = constants[sidx];
	SEXP cell = GET_BINDING_CELL_CACHE(symbol, rho, vcache, sidx);
	value = BINDING_VALUE(cell);
        if (TYPEOF(value) == PROMSXP)
            value = forcePromise(value);
	if (value == R_UnboundValue || NAMEDCNT(value) != 1) {
            /* Used to call EnsureLocal, now changed, so old code is here. */
            value = findVarInFrame3 (rho, symbol, TRUE);
            if (value != R_UnboundValue) {
                if (TYPEOF(value) == PROMSXP)
                    value = forcePromise(value);
        	if (!NAMEDCNT_GT_1(value)) 
                    goto in_frame;
            }
            else {
                if (rho != R_EmptyEnv) {
                    value = findVar (symbol, ENCLOS(rho));
                    if (TYPEOF(value) == PROMSXP)
                        value = forcePromise(value);
                }
                if (value == R_UnboundValue)
                    unbound_var_error(symbol);
            }
            value = dup_top_level(value);
            set_var_in_frame (symbol, value, rho, TRUE, 3);
          in_frame: ;
        }
	BCNPUSH(value);
	BCNDUP2ND();
	/* top three stack entries are now RHS value, LHS value, RHS value */
	NEXT();
      }
    OP(ENDASSIGN, 1):
      {
	int sidx = GETOP();
	SEXP symbol = constants[sidx];
	SEXP cell = GET_BINDING_CELL_CACHE(symbol, rho, vcache, sidx);
	value = GETSTACK(-1); /* leave on stack for GC protection */
        INC_NAMEDCNT(value);
	if (! SET_BINDING_VALUE(cell, value))
	    defineVar(symbol, value, rho);
	R_BCNodeStackTop--; /* now pop LHS value off the stack */
	/* original right-hand side value is now on top of stack again */
	/* we do not duplicate the right-hand side value, so to be
	   conservative mark the value as NAMED = 2 */
	SET_NAMEDCNT_MAX(GETSTACK(-1));
	NEXT();
      }
    OP(STARTSUBSET, 2): DO_STARTDISPATCH("[");
    OP(DFLTSUBSET, 0): DO_DFLTDISPATCH(do_subset_dflt, R_BracketSymbol);
    OP(STARTSUBASSIGN, 2): DO_START_ASSIGN_DISPATCH("[<-");
    OP(DFLTSUBASSIGN, 0):
      DO_DFLT_ASSIGN_DISPATCH(do_subassign_dflt, R_SubAssignSymbol);
    OP(STARTC, 2): DO_STARTDISPATCH("c");
    OP(DFLTC, 0): DO_DFLTDISPATCH(do_c_dflt, R_CSymbol);
    OP(STARTSUBSET2, 2): DO_STARTDISPATCH("[[");
    OP(DFLTSUBSET2, 0): DO_DFLTDISPATCH0(do_subset2_dflt, R_Bracket2Symbol);
    OP(STARTSUBASSIGN2, 2): DO_START_ASSIGN_DISPATCH("[[<-");
    OP(DFLTSUBASSIGN2, 0):
      DO_DFLT_ASSIGN_DISPATCH(do_subassign2_dflt, R_SubSubAssignSymbol);
    OP(DOLLAR, 2):
      {
	int dispatched = FALSE;
	SEXP call = constants[GETOP()];
	SEXP symbol = constants[GETOP()];
	SEXP x = GETSTACK(-1);
	if (isObject(x)) {
	    SEXP ncall;
	    PROTECT(ncall = duplicate(call));
	    /**** hack to avoid evaluating the symbol */
	    SETCAR(CDDR(ncall), ScalarString(PRINTNAME(symbol)));
	    dispatched = tryDispatch("$", ncall, x, rho, &value);
	    UNPROTECT(1);
	}
	if (dispatched)
	    SETSTACK(-1, value);
	else
	    SETSTACK(-1, R_subset3_dflt(x, R_NilValue, symbol, R_NilValue, 0));
	NEXT();
      }
    OP(DOLLARGETS, 2):
      {
	int dispatched = FALSE;
	SEXP call = constants[GETOP()];
	SEXP symbol = constants[GETOP()];
	SEXP x = GETSTACK(-2);
	SEXP rhs = GETSTACK(-1);
	if (NAMEDCNT_GT_1(x) && x != R_NilValue) {
	    x = duplicate(x);
	    SETSTACK(-2, x);
	    SET_NAMEDCNT_1(x);
	}
	if (isObject(x)) {
	    SEXP ncall, prom;
	    PROTECT(ncall = duplicate(call));
	    /**** hack to avoid evaluating the symbol */
	    SETCAR(CDDR(ncall), ScalarString(PRINTNAME(symbol)));
	    prom = mkPROMISE(CADDDR(ncall), rho);
	    SET_PRVALUE(prom, rhs);
            INC_NAMEDCNT(rhs);
	    SETCAR(CDR(CDDR(ncall)), prom);
	    dispatched = tryDispatch("$<-", ncall, x, rho, &value);
	    UNPROTECT(1);
	}
	if (! dispatched)
	    value = R_subassign3_dflt(call, x, symbol, rhs);
	R_BCNodeStackTop--;
	SETSTACK(-1, value);
	NEXT();
      }
    OP(ISNULL, 0): DO_ISTEST(isNull);
    OP(ISLOGICAL, 0): DO_ISTYPE(LGLSXP);
    OP(ISINTEGER, 0): {
	SEXP arg = GETSTACK(-1);
	Rboolean test = (TYPEOF(arg) == INTSXP) && ! inherits(arg, "factor");
	SETSTACK(-1, test ? mkTrue() : mkFalse());
	NEXT();
      }
    OP(ISDOUBLE, 0): DO_ISTYPE(REALSXP);
    OP(ISCOMPLEX, 0): DO_ISTYPE(CPLXSXP);
    OP(ISCHARACTER, 0): DO_ISTYPE(STRSXP);
    OP(ISSYMBOL, 0): DO_ISTYPE(SYMSXP); /**** S4 thingy allowed now???*/
    OP(ISOBJECT, 0): DO_ISTEST(OBJECT);
    OP(ISNUMERIC, 0): DO_ISTEST(isNumericOnly);
    OP(VECSUBSET, 0): DO_VECSUBSET(rho); NEXT();
    OP(MATSUBSET, 0): DO_MATSUBSET(rho); NEXT();
    OP(SETVECSUBSET, 0): DO_SETVECSUBSET(rho); NEXT();
    OP(SETMATSUBSET, 0): DO_SETMATSUBSET(rho); NEXT();
    OP(AND1ST, 2): {
	int callidx = GETOP();
	int label = GETOP();
        FIXUP_SCALAR_LOGICAL(callidx, "'x'", "&&");
        value = GETSTACK(-1);
	if (LOGICAL(value)[0] == FALSE)
	    pc = codebase + label;
	NEXT();
    }
    OP(AND2ND, 1): {
	int callidx = GETOP();
	FIXUP_SCALAR_LOGICAL(callidx, "'y'", "&&");
        value = GETSTACK(-1);
	/* The first argument is TRUE or NA. If the second argument is
	   not TRUE then its value is the result. If the second
	   argument is TRUE, then the first argument's value is the
	   result. */
	if (LOGICAL(value)[0] != TRUE)
	    SETSTACK(-2, value);
	R_BCNodeStackTop -= 1;
	NEXT();
    }
    OP(OR1ST, 2):  {
	int callidx = GETOP();
	int label = GETOP();
        FIXUP_SCALAR_LOGICAL(callidx, "'x'", "||");
        value = GETSTACK(-1);
	if (LOGICAL(value)[0] != NA_LOGICAL && LOGICAL(value)[0]) /* is true */
	    pc = codebase + label;
	NEXT();
    }
    OP(OR2ND, 1):  {
	int callidx = GETOP();
	FIXUP_SCALAR_LOGICAL(callidx, "'y'", "||");
        value = GETSTACK(-1);
	/* The first argument is FALSE or NA. If the second argument is
	   not FALSE then its value is the result. If the second
	   argument is FALSE, then the first argument's value is the
	   result. */
	if (LOGICAL(value)[0] != FALSE)
	    SETSTACK(-2, value);
	R_BCNodeStackTop -= 1;
	NEXT();
    }
    OP(GETVAR_MISSOK, 1): DO_GETVAR(FALSE, TRUE);
    OP(DDVAL_MISSOK, 1): DO_GETVAR(TRUE, TRUE);
    OP(VISIBLE, 0): R_Visible = TRUE; NEXT();
    OP(SETVAR2, 1):
      {
	SEXP symbol = constants[GETOP()];
	value = GETSTACK(-1);
	if (NAMEDCNT_GT_0(value)) {
	    value = duplicate(value);
	    SETSTACK(-1, value);
	}
	set_var_nonlocal (symbol, value, ENCLOS(rho), 3);
	NEXT();
      }
    OP(STARTASSIGN2, 1):
      {
	SEXP symbol = constants[GETOP()];
	value = GETSTACK(-1);
	BCNPUSH(getvar(symbol, ENCLOS(rho), FALSE, NULL, 0));
	BCNPUSH(value);
	/* top three stack entries are now RHS value, LHS value, RHS value */
	NEXT();
      }
    OP(ENDASSIGN2, 1):
      {
	SEXP symbol = constants[GETOP()];
	value = BCNPOP();
	set_var_nonlocal (symbol, value, ENCLOS(rho), 3);
	/* original right-hand side value is now on top of stack again */
	/* we do not duplicate the right-hand side value, so to be
	   conservative mark the value as NAMED = 2 */
	SET_NAMEDCNT_MAX(GETSTACK(-1));
	NEXT();
      }
    OP(SETTER_CALL, 2):
      {
        SEXP lhs = GETSTACK(-5);
        SEXP rhs = GETSTACK(-4);
	SEXP fun = GETSTACK(-3);
	SEXP call = constants[GETOP()];
	SEXP vexpr = constants[GETOP()];
	SEXP args, prom, last;
	if (NAMEDCNT_GT_1(lhs) && lhs != R_NilValue) {
	  lhs = duplicate(lhs);
	  SETSTACK(-5, lhs);
	  SET_NAMEDCNT_1(lhs);
	}
	switch (ftype) {
	case BUILTINSXP:
	  /* push RHS value onto arguments with 'value' tag */
	  PUSHCALLARG(rhs);
	  SET_TAG(GETSTACK(-1), R_ValueSymbol);
	  /* replace first argument with LHS value */
	  args = GETSTACK(-2);
	  SETCAR(args, lhs);
	  /* make the call */
	  checkForMissings(args, call);
          value = CALL_PRIMFUN(call, fun, args, rho, 0);
	  break;
	case SPECIALSXP:
	  /* duplicate arguments and put into stack for GC protection */
	  args = duplicate(CDR(call));
	  SETSTACK(-2, args);
	  /* insert evaluated promise for LHS as first argument */
          prom = mkPROMISE(R_TmpvalSymbol, rho);
	  SET_PRVALUE(prom, lhs);
          INC_NAMEDCNT(lhs);
	  SETCAR(args, prom);
	  /* insert evaluated promise for RHS as last argument */
	  last = args;
	  while (CDR(last) != R_NilValue)
	      last = CDR(last);
	  prom = mkPROMISE(vexpr, rho);
	  SET_PRVALUE(prom, rhs);
          INC_NAMEDCNT(rhs);
	  SETCAR(last, prom);
	  /* make the call */
          value = CALL_PRIMFUN(call, fun, args, rho, 0);
	  break;
	case CLOSXP:
	  /* push evaluated promise for RHS onto arguments with 'value' tag */
	  prom = mkPROMISE(vexpr, rho);
	  SET_PRVALUE(prom, rhs);
          INC_NAMEDCNT(rhs);
	  PUSHCALLARG(prom);
	  SET_TAG(GETSTACK(-1), R_ValueSymbol);
	  /* replace first argument with evaluated promise for LHS */
          prom = mkPROMISE(R_TmpvalSymbol, rho);
	  SET_PRVALUE(prom, lhs);
          INC_NAMEDCNT(lhs);
	  args = GETSTACK(-2);
	  SETCAR(args, prom);
	  /* make the call */
	  value = applyClosure_v(call, fun, args, rho, R_NoObject, 0);
	  break;
	default: bad_function_error();
	}
	R_BCNodeStackTop -= 4;
	SETSTACK(-1, value);
	ftype = 0;
	NEXT();
      }
    OP(GETTER_CALL, 1):
      {
	SEXP lhs = GETSTACK(-5);
	SEXP fun = GETSTACK(-3);
	SEXP call = constants[GETOP()];
	SEXP args, prom;
	switch (ftype) {
	case BUILTINSXP:
	  /* replace first argument with LHS value */
	  args = GETSTACK(-2);
	  SETCAR(args, lhs);
	  /* make the call */
	  checkForMissings(args, call);
          value = CALL_PRIMFUN(call, fun, args, rho, 0);
	  break;
	case SPECIALSXP:
	  /* duplicate arguments and put into stack for GC protection */
	  args = duplicate(CDR(call));
	  SETSTACK(-2, args);
	  /* insert evaluated promise for LHS as first argument */
          prom = mkPROMISE(R_TmpvalSymbol, rho);
	  SET_PRVALUE(prom, lhs);
          INC_NAMEDCNT(lhs);
	  SETCAR(args, prom);
	  /* make the call */
          value = CALL_PRIMFUN(call, fun, args, rho, 0);
	  break;
	case CLOSXP:
	  /* replace first argument with evaluated promise for LHS */
          prom = mkPROMISE(R_TmpvalSymbol, rho);
	  SET_PRVALUE(prom, lhs);
          INC_NAMEDCNT(lhs);
	  args = GETSTACK(-2);
	  SETCAR(args, prom);
	  /* make the call */
	  value = applyClosure_v(call, fun, args, rho, R_NoObject, 0);
	  break;
	default: bad_function_error();
	}
	R_BCNodeStackTop -= 2;
	SETSTACK(-1, value);
	ftype = 0;
	NEXT();
      }
    OP(SWAP, 0): {
	R_bcstack_t tmp = R_BCNodeStackTop[-1];
	R_BCNodeStackTop[-1] = R_BCNodeStackTop[-2];
	R_BCNodeStackTop[-2] = tmp;
	NEXT();
    }
    OP(DUP2ND, 0): BCNDUP2ND(); NEXT();
    OP(SWITCH, 4): {
       SEXP call = constants[GETOP()];
       SEXP names = constants[GETOP()];
       SEXP coffsets = constants[GETOP()];
       SEXP ioffsets = constants[GETOP()];
       value = BCNPOP();
       if (!isVector(value) || length(value) != 1)
	   errorcall(call, _("EXPR must be a length 1 vector"));
       if (TYPEOF(value) == STRSXP) {
	   int i, n, which;
	   if (names == R_NilValue)
	       errorcall(call, _("numeric EXPR required for switch() "
				 "without named alternatives"));
	   if (TYPEOF(coffsets) != INTSXP)
	       errorcall(call, _("bad character switch offsets"));
	   if (TYPEOF(names) != STRSXP || LENGTH(names) != LENGTH(coffsets))
	       errorcall(call, _("bad switch names"));
	   n = LENGTH(names);
	   which = n - 1;
	   for (i = 0; i < n - 1; i++)
	       if (ep_match_exprs(STRING_ELT(value, 0),
			          STRING_ELT(names, i))==1 /* exact */) {
		   which = i;
		   break;
	       }
	   pc = codebase + INTEGER(coffsets)[which];
       }
       else {
	   int which = asInteger(value) - 1;
	   if (TYPEOF(ioffsets) != INTSXP)
	       errorcall(call, _("bad numeric switch offsets"));
	   if (which < 0 || which >= LENGTH(ioffsets))
	       which = LENGTH(ioffsets) - 1;
	   pc = codebase + INTEGER(ioffsets)[which];
       }
       NEXT();
    }
    OP(RETURNJMP, 0): {
      value = BCNPOP();
      findcontext(CTXT_BROWSER | CTXT_FUNCTION, rho, value);
    }
    OP(STARTVECSUBSET, 2): DO_STARTDISPATCH_N("[");
    OP(STARTMATSUBSET, 2): DO_STARTDISPATCH_N("[");
    OP(STARTSETVECSUBSET, 2): DO_START_ASSIGN_DISPATCH_N("[<-");
    OP(STARTSETMATSUBSET, 2): DO_START_ASSIGN_DISPATCH_N("[<-");
    LASTOP;
  }

 done:
  R_BCNodeStackTop = oldntop;
#ifdef BC_INT_STACK
  R_BCIntStackTop = olditop;
#endif
#ifdef BC_PROFILING
  current_opcode = old_current_opcode;
#endif
  return value;
}

#ifdef THREADED_CODE
SEXP R_bcEncode(SEXP bytes)
{
    SEXP code;
    BCODE *pc;
    int *ipc, i, n, m, v;

    m = (sizeof(BCODE) + sizeof(int) - 1) / sizeof(int);

    n = LENGTH(bytes);
    ipc = INTEGER(bytes);

    v = ipc[0];
    if (v < R_bcMinVersion || v > R_bcVersion) {
	code = allocVector(INTSXP, m * 2);
	pc = (BCODE *) INTEGER(code);
	pc[0].i = v;
	pc[1].v = opinfo[BCMISMATCH_OP].addr;
	return code;
    }
    else {
	code = allocVector(INTSXP, m * n);
	pc = (BCODE *) INTEGER(code);

	for (i = 0; i < n; i++) pc[i].i = ipc[i];

	/* install the current version number */
	pc[0].i = R_bcVersion;

	for (i = 1; i < n;) {
	    int op = pc[i].i;
	    if (op < 0 || op >= OPCOUNT)
		error("unknown instruction code");
	    pc[i].v = opinfo[op].addr;
	    i += opinfo[op].argc + 1;
	}

	return code;
    }
}

static int findOp(void *addr)
{
    int i;

    for (i = 0; i < OPCOUNT; i++)
	if (opinfo[i].addr == addr)
	    return i;
    error(_("cannot find index for threaded code address"));
}

SEXP R_bcDecode(SEXP code) {
    int n, i, j, *ipc;
    BCODE *pc;
    SEXP bytes;

    int m = (sizeof(BCODE) + sizeof(int) - 1) / sizeof(int);

    n = LENGTH(code) / m;
    pc = (BCODE *) INTEGER(code);

    bytes = allocVector(INTSXP, n);
    ipc = INTEGER(bytes);

    /* copy the version number */
    ipc[0] = pc[0].i;

    for (i = 1; i < n;) {
	int op = findOp(pc[i].v);
	int argc = opinfo[op].argc;
	ipc[i] = op;
	i++;
	for (j = 0; j < argc; j++, i++)
	    ipc[i] = pc[i].i;
    }

    return bytes;
}
#else
SEXP R_bcEncode(SEXP x) { return x; }
SEXP R_bcDecode(SEXP x) { return duplicate(x); }
#endif

static SEXP do_mkcode(SEXP call, SEXP op, SEXP args, SEXP rho)
{
    SEXP bytes, consts, ans;

    checkArity(op, args);
    bytes = CAR(args);
    consts = CADR(args);
    ans = CONS(R_bcEncode(bytes), consts);
    SET_TYPEOF(ans, BCODESXP);
    return ans;
}

static SEXP do_bcclose(SEXP call, SEXP op, SEXP args, SEXP rho)
{
    SEXP forms, body, env;

    checkArity(op, args);
    forms = CAR(args);
    body = CADR(args);
    env = CADDR(args);

    CheckFormals(forms);

    if (! isByteCode(body))
	errorcall(call, _("invalid body"));

    if (isNull(env)) {
	error(_("use of NULL environment is defunct"));
	env = R_BaseEnv;
    } else
    if (!isEnvironment(env))
	errorcall(call, _("invalid environment"));

    return mkCLOSXP(forms, body, env);
}

static SEXP do_is_builtin_internal(SEXP call, SEXP op, SEXP args, SEXP rho)
{
    SEXP symbol, i;

    checkArity(op, args);
    symbol = CAR(args);

    if (!isSymbol(symbol))
	errorcall(call, _("invalid symbol"));

    if ((i = INTERNAL(symbol)) != R_NilValue && TYPEOF(i) == BUILTINSXP)
	return R_TrueValue;
    else
	return R_FalseValue;
}

static SEXP disassemble(SEXP bc)
{
  SEXP ans, dconsts;
  int i;
  SEXP code = BCODE_CODE(bc);
  SEXP consts = BCODE_CONSTS(bc);
  SEXP expr = BCODE_EXPR(bc);
  int nc = LENGTH(consts);

  PROTECT(ans = allocVector(VECSXP, expr != R_NilValue ? 4 : 3));
  SET_VECTOR_ELT(ans, 0, install(".Code"));
  SET_VECTOR_ELT(ans, 1, R_bcDecode(code));
  SET_VECTOR_ELT(ans, 2, allocVector(VECSXP, nc));
  if (expr != R_NilValue)
      SET_VECTOR_ELT(ans, 3, duplicate(expr));

  dconsts = VECTOR_ELT(ans, 2);
  for (i = 0; i < nc; i++) {
    SEXP c = VECTOR_ELT(consts, i);
    if (isByteCode(c))
      SET_VECTOR_ELT(dconsts, i, disassemble(c));
    else
      SET_VECTOR_ELT(dconsts, i, duplicate(c));
  }

  UNPROTECT(1);
  return ans;
}

static SEXP do_disassemble(SEXP call, SEXP op, SEXP args, SEXP rho)
{
  SEXP code;

  checkArity(op, args);
  code = CAR(args);
  if (! isByteCode(code))
    errorcall(call, _("argument is not a byte code object"));
  return disassemble(code);
}

static SEXP do_bcversion(SEXP call, SEXP op, SEXP args, SEXP rho)
{
  SEXP ans = allocVector1INT();
  INTEGER(ans)[0] = R_bcVersion;
  return ans;
}

static SEXP do_loadfile(SEXP call, SEXP op, SEXP args, SEXP env)
{
    SEXP file, s;
    FILE *fp;

    checkArity(op, args);

    PROTECT(file = coerceVector(CAR(args), STRSXP));

    if (! isValidStringF(file))
	errorcall(call, _("bad file name"));

    fp = RC_fopen(STRING_ELT(file, 0), "rb", TRUE);
    if (!fp)
	errorcall(call, _("unable to open 'file'"));
    s = R_LoadFromFile(fp, 0);
    fclose(fp);

    UNPROTECT(1);
    return s;
}

static SEXP do_savefile(SEXP call, SEXP op, SEXP args, SEXP env)
{
    FILE *fp;

    checkArity(op, args);

    if (!isValidStringF(CADR(args)))
	errorcall(call, _("'file' must be non-empty string"));
    if (TYPEOF(CADDR(args)) != LGLSXP)
	errorcall(call, _("'ascii' must be logical"));

    fp = RC_fopen(STRING_ELT(CADR(args), 0), "wb", TRUE);
    if (!fp)
	errorcall(call, _("unable to open 'file'"));

    R_SaveToFileV(CAR(args), fp, INTEGER(CADDR(args))[0], 0);

    fclose(fp);
    return R_NilValue;
}

#define R_COMPILED_EXTENSION ".Rc"

/* neither of these functions call R_ExpandFileName -- the caller
   should do that if it wants to */
char *R_CompiledFileName(char *fname, char *buf, size_t bsize)
{
    char *basename, *ext;

    /* find the base name and the extension */
    basename = Rf_strrchr(fname, FILESEP[0]);
    if (basename == NULL) basename = fname;
    ext = Rf_strrchr(basename, '.');

    if (ext != NULL && strcmp(ext, R_COMPILED_EXTENSION) == 0) {
	/* the supplied file name has the compiled file extension, so
	   just copy it to the buffer and return the buffer pointer */
	if (snprintf(buf, bsize, "%s", fname) < 0)
	    error(_("R_CompiledFileName: buffer too small"));
	return buf;
    }
    else if (ext == NULL) {
	/* if the requested file has no extention, make a name that
	   has the extenrion added on to the expanded name */
	if (snprintf(buf, bsize, "%s%s", fname, R_COMPILED_EXTENSION) < 0)
	    error(_("R_CompiledFileName: buffer too small"));
	return buf;
    }
    else {
	/* the supplied file already has an extention, so there is no
	   corresponding compiled file name */
	return NULL;
    }
}

FILE *R_OpenCompiledFile(char *fname, char *buf, size_t bsize)
{
    char *cname = R_CompiledFileName(fname, buf, bsize);

    if (cname != NULL && R_FileExists(cname) &&
	(strcmp(fname, cname) == 0 ||
	 ! R_FileExists(fname) ||
	 R_FileMtime(cname) > R_FileMtime(fname)))
	/* the compiled file cname exists, and either fname does not
	   exist, or it is the same as cname, or both exist and cname
	   is newer */
	return R_fopen(buf, "rb");
    else return NULL;
}

static SEXP do_growconst(SEXP call, SEXP op, SEXP args, SEXP env)
{
    SEXP constBuf, ans;
    int i, n;

    checkArity(op, args);
    constBuf = CAR(args);
    if (TYPEOF(constBuf) != VECSXP)
	error(_("constant buffer must be a generic vector"));

    n = LENGTH(constBuf);
    ans = allocVector(VECSXP, 2 * n);
    for (i = 0; i < n; i++)
	SET_VECTOR_ELT(ans, i, VECTOR_ELT(constBuf, i));

    return ans;
}

static SEXP do_putconst(SEXP call, SEXP op, SEXP args, SEXP env)
{
    SEXP constBuf, x;
    int i, constCount;

    checkArity(op, args);

    constBuf = CAR(args);
    if (TYPEOF(constBuf) != VECSXP)
	error(_("constBuf must be a generic vector"));

    constCount = asInteger(CADR(args));
    if (constCount < 0 || constCount >= LENGTH(constBuf))
	error(_("bad constCount value"));

    x = CADDR(args);

    /* check for a match and return index if one is found */
    for (i = 0; i < constCount; i++) {
	SEXP y = VECTOR_ELT(constBuf, i);
	if (x == y || R_compute_identical(x, y, 0))
	    return ScalarInteger(i);
    }

    /* otherwise insert the constant and return index */
    SET_VECTOR_ELT(constBuf, constCount, x);
    return ScalarInteger(constCount);
}

static SEXP do_getconst(SEXP call, SEXP op, SEXP args, SEXP env)
{
    SEXP constBuf, ans;
    int i, n;

    checkArity(op, args);
    constBuf = CAR(args);
    n = asInteger(CADR(args));

    if (TYPEOF(constBuf) != VECSXP)
	error(_("constant buffer must be a generic vector"));
    if (n < 0 || n > LENGTH(constBuf))
	error(_("bad constant count"));

    ans = allocVector(VECSXP, n);
    for (i = 0; i < n; i++)
	SET_VECTOR_ELT(ans, i, VECTOR_ELT(constBuf, i));

    return ans;
}

#ifdef BC_PROFILING
SEXP R_getbcprofcounts()
{
    SEXP val;
    int i;

    val = allocVector(INTSXP, OPCOUNT);
    for (i = 0; i < OPCOUNT; i++)
	INTEGER(val)[i] = opcode_counts[i];
    return val;
}

static void dobcprof(int sig)
{
    if (current_opcode >= 0 && current_opcode < OPCOUNT)
	opcode_counts[current_opcode]++;
    signal(SIGPROF, dobcprof);
}

SEXP R_startbcprof()
{
    struct itimerval itv;
    int interval;
    double dinterval = 0.02;
    int i;

    if (R_Profiling)
	error(_("profile timer in use"));
    if (bc_profiling)
	error(_("already byte code profiling"));

    /* according to man setitimer, it waits until the next clock
       tick, usually 10ms, so avoid too small intervals here */
    interval = 1e6 * dinterval + 0.5;

    /* initialize the profile data */
    current_opcode = NO_CURRENT_OPCODE;
    for (i = 0; i < OPCOUNT; i++)
	opcode_counts[i] = 0;

    signal(SIGPROF, dobcprof);

    itv.it_interval.tv_sec = 0;
    itv.it_interval.tv_usec = interval;
    itv.it_value.tv_sec = 0;
    itv.it_value.tv_usec = interval;
    if (setitimer(ITIMER_PROF, &itv, NULL) == -1)
	error(_("setting profile timer failed"));

    bc_profiling = TRUE;

    return R_NilValue;
}

static void dobcprof_null(int sig)
{
    signal(SIGPROF, dobcprof_null);
}

SEXP R_stopbcprof()
{
    struct itimerval itv;

    if (! bc_profiling)
	error(_("not byte code profiling"));

    itv.it_interval.tv_sec = 0;
    itv.it_interval.tv_usec = 0;
    itv.it_value.tv_sec = 0;
    itv.it_value.tv_usec = 0;
    setitimer(ITIMER_PROF, &itv, NULL);
    signal(SIGPROF, dobcprof_null);

    bc_profiling = FALSE;

    return R_NilValue;
}
#else
SEXP R_getbcprofcounts() { return R_NilValue; }
SEXP R_startbcprof() { return R_NilValue; }
SEXP R_stopbcprof() { return R_NilValue; }
#endif

/* end of byte code section */

static SEXP do_setnumthreads(SEXP call, SEXP op, SEXP args, SEXP rho)
{
    int old = R_num_math_threads, new;
    checkArity(op, args);
    new = asInteger(CAR(args));
    if (new >= 0 && new <= R_max_num_math_threads)
	R_num_math_threads = new;
    return ScalarIntegerMaybeConst(old);
}

static SEXP do_setmaxnumthreads(SEXP call, SEXP op, SEXP args, SEXP rho)
{
    int old = R_max_num_math_threads, new;
    checkArity(op, args);
    new = asInteger(CAR(args));
    if (new >= 0) {
	R_max_num_math_threads = new;
	if (R_num_math_threads > R_max_num_math_threads)
	    R_num_math_threads = R_max_num_math_threads;
    }
    return ScalarIntegerMaybeConst(old);
}

/* FUNTAB entries defined in this source file. See names.c for documentation. */

attribute_hidden FUNTAB R_FunTab_eval[] =
{
/* printname	c-entry		offset	eval	arity	pp-kind	     precedence	rightassoc */

{"if",		do_if,		0,	1200,	-1,	{PP_IF,	     PREC_FN,	  1}},
{"for",		do_for,		0,	100,	-1,	{PP_FOR,     PREC_FN,	  0}},
{"while",	do_while,	0,	100,	-1,	{PP_WHILE,   PREC_FN,	  0}},
{"repeat",	do_repeat,	0,	100,	-1,	{PP_REPEAT,  PREC_FN,	  0}},
{"break",	do_break, CTXT_BREAK,	0,	-1,	{PP_BREAK,   PREC_FN,	  0}},
{"next",	do_break, CTXT_NEXT,	0,	-1,	{PP_NEXT,    PREC_FN,	  0}},
{"(",		do_paren,	0,	1000,	1,	{PP_PAREN,   PREC_FN,	  0}},
{"{",		do_begin,	0,	1200,	-1,	{PP_CURLY,   PREC_FN,	  0}},
{"return",	do_return,	0,	1200,	-1,	{PP_RETURN,  PREC_FN,	  0}},
{"function",	do_function,	0,	0,	-1,	{PP_FUNCTION,PREC_FN,	  0}},
{"<-",		do_set,		1,	1100,	2,	{PP_ASSIGN,  PREC_LEFT,	  1}},
{"=",		do_set,		3,	1100,	2,	{PP_ASSIGN,  PREC_EQ,	  1}},
{"<<-",		do_set,		2,	1100,	2,	{PP_ASSIGN2, PREC_LEFT,	  1}},
{"->",		do_set,		11,	1100,	2,	{PP_ASSIGN,  PREC_RIGHT,	  1}},
{"->>",		do_set,		12,	1100,	2,	{PP_ASSIGN2, PREC_RIGHT,	  1}},
{"eval",	do_eval,	0,	1211,	3,	{PP_FUNCALL, PREC_FN,	0}},
{"eval.with.vis",do_eval,	1,	1211,	3,	{PP_FUNCALL, PREC_FN,	0}},
{"Recall",	do_recall,	0,	210,	-1,	{PP_FUNCALL, PREC_FN,	  0}},

{"Rprof",	do_Rprof,	0,	11,	4,	{PP_FUNCALL, PREC_FN,	0}},
{"enableJIT",    do_enablejit,  0,      11,     1,      {PP_FUNCALL, PREC_FN, 0}},
{"compilePKGS", do_compilepkgs, 0,      11,     1,      {PP_FUNCALL, PREC_FN, 0}},
{"withVisible", do_withVisible,	1,	10,	1,	{PP_FUNCALL, PREC_FN,	0}},

{"mkCode",     do_mkcode,       0,      11,     2,      {PP_FUNCALL, PREC_FN, 0}},
{"bcClose",    do_bcclose,      0,      11,     3,      {PP_FUNCALL, PREC_FN, 0}},
{"is.builtin.internal", do_is_builtin_internal, 0, 11, 1, {PP_FUNCALL, PREC_FN, 0}},
{"disassemble", do_disassemble, 0,      11,     1,      {PP_FUNCALL, PREC_FN, 0}},
{"bcVersion", do_bcversion,     0,      11,     0,      {PP_FUNCALL, PREC_FN, 0}},
{"load.from.file", do_loadfile, 0,      11,     1,      {PP_FUNCALL, PREC_FN, 0}},
{"save.to.file", do_savefile,   0,      11,     3,      {PP_FUNCALL, PREC_FN, 0}},
{"growconst", do_growconst,     0,      11,     1,      {PP_FUNCALL, PREC_FN, 0}},
{"putconst", do_putconst,       0,      11,     3,      {PP_FUNCALL, PREC_FN, 0}},
{"getconst", do_getconst,       0,      11,     2,      {PP_FUNCALL, PREC_FN, 0}},

{"setNumMathThreads", do_setnumthreads,      0, 11, 1,  {PP_FUNCALL, PREC_FN, 0}},
{"setMaxNumMathThreads", do_setmaxnumthreads,0, 11, 1,  {PP_FUNCALL, PREC_FN, 0}},

{NULL,		NULL,		0,	0,	0,	{PP_INVALID, PREC_FN,	0}},
};<|MERGE_RESOLUTION|>--- conflicted
+++ resolved
@@ -587,10 +587,6 @@
             SEXP sv_stack = R_scalar_stack;
 #       endif
 
-#       if SCALAR_STACK_DEBUG
-            SEXP sv_stack = R_scalar_stack;
-#       endif
-
         SEXP fn = CAR(e), args = CDR(e);
 
         if (TYPEOF(fn) == SYMSXP)
@@ -636,7 +632,6 @@
                 if (R_scalar_stack != sv_stack) abort();
             }
 #       endif
-<<<<<<< HEAD
     }
 
     else if (typeof_e == SYMSXP) {  /* Must be ... or ..1, ..2, etc. */
@@ -649,8 +644,6 @@
 	res = ddfindVar(e,rho);
 
         goto symbol;
-=======
->>>>>>> 4799285d
     }
 
     else if (typeof_e == PROMSXP) {
@@ -680,16 +673,6 @@
     R_EvalDepth -= 1;
 
 #   if SCALAR_STACK_DEBUG /* Get debug output after typing SCALAR.STACK.DEBUG */
-<<<<<<< HEAD
-        if (ON_SCALAR_STACK(res) 
-             && installed_already("SCALAR.STACK.DEBUG") != R_NoObject)
-        { REprintf("SCALAR STACK VALUE RETURNED: %llx %llx %llx %s %f\n",
-            (long long) R_scalar_stack_start,
-            (long long) res, 
-            (long long) R_scalar_stack,
-            TYPEOF(res)==INTSXP ? "int" : "real",
-            TYPEOF(res)==INTSXP ? (double)*INTEGER(res) : *REAL(res));
-=======
         if (installed_already("SCALAR.STACK.DEBUG") != R_NoObject) {
             if (ON_SCALAR_STACK(res)) {
                 REprintf("SCALAR STACK VALUE RETURNED: %llx %llx %llx %s %f\n",
@@ -707,7 +690,6 @@
                 }
                 REprintf("END\n");
 #           endif
->>>>>>> 4799285d
         }
 #   endif
 
@@ -2358,12 +2340,7 @@
             if (v != R_UnboundValue && TYPEOF(v) == rhs_type && LENGTH(v) == 1
                  && ATTRIB(v) == ATTRIB(rhs) && TRUELENGTH(v) == TRUELENGTH(rhs)
                  && LEVELS(v) == LEVELS(rhs) && !NAMEDCNT_GT_1(v)) {
-<<<<<<< HEAD
                 SET_NAMEDCNT_NOT_0(v);
-=======
-                if (NAMEDCNT_EQ_0(v))
-                    SET_NAMEDCNT_1(v);
->>>>>>> 4799285d
                 POP_IF_TOP_OF_STACK(rhs);
                 helpers_wait_until_not_in_use(v);
                 WAIT_UNTIL_COMPUTED(v);
