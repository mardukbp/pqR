--- conflicted
+++ resolved
@@ -2735,11 +2735,7 @@
                 res = duplicate(res);
                 SETCAR (R_binding_cell, res);
             }
-<<<<<<< HEAD
-            else if (NAMEDCNT_EQ_0(res))
-=======
             if (NAMEDCNT_EQ_0(res))
->>>>>>> 49e16ef3
                 SET_NAMEDCNT_1(res);
         }
     }
