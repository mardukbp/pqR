--- conflicted
+++ resolved
@@ -62,13 +62,8 @@
     /* default: */
     Rprintf("%s: ", prefix);
 }
-<<<<<<< HEAD
-
-
-=======
-
-
->>>>>>> 4e02f398
+
+
 /* This function gets the srcref attribute from a statement block, 
    and confirms it's in the expected format */
    
@@ -97,8 +92,6 @@
     }
 
     return R_NilValue;
-<<<<<<< HEAD
-=======
 }
 
 static void start_browser (SEXP call, SEXP op, SEXP stmt, SEXP env)
@@ -108,25 +101,6 @@
     do_browser(call, op, R_NilValue, env);
 }
 
-
-static void printcall (SEXP call, SEXP rho)
-{
-    int old_bl = R_BrowseLines;
-    int blines = asInteger(GetOption1(install("deparse.max.lines")));
-    if (blines != NA_INTEGER && blines > 0) R_BrowseLines = blines;
-    PrintValueRec(call,rho);
-    R_BrowseLines = old_bl;
->>>>>>> 4e02f398
-}
-
-static void start_browser (SEXP call, SEXP op, SEXP stmt, SEXP env)
-{
-    SrcrefPrompt("debug", R_Srcref);
-    PrintValue(stmt);
-    do_browser(call, op, R_NilValue, env);
-}
-
-<<<<<<< HEAD
 
 static void printcall (SEXP call, SEXP rho)
 {
@@ -177,47 +151,6 @@
 
 static SEXP do_eval (SEXP call, SEXP op, SEXP args, SEXP rho, int variant)
 {
-=======
-static SEXP VectorToPairListNamed(SEXP x)
-{
-    SEXP xptr, xnew, xnames;
-    int i, len, len_x = length(x);
-
-    PROTECT(x);
-    PROTECT(xnames = getAttrib(x, R_NamesSymbol)); 
-                       /* isn't this protected via x?  Or could be concocted? */
-
-    len = 0;
-    if (xnames != R_NilValue) {
-	for (i = 0; i < len_x; i++)
-	    if (CHAR(STRING_ELT(xnames,i))[0] != 0) len += 1;
-    }
-
-    PROTECT(xnew = allocList(len));
-
-    if (len > 0) {
-	xptr = xnew;
-	for (i = 0; i < len_x; i++) {
-	    if (CHAR(STRING_ELT(xnames,i))[0] != 0) {
-		SETCAR (xptr, VECTOR_ELT(x,i));
-		SET_TAG (xptr, install (translateChar (STRING_ELT(xnames,i))));
-		xptr = CDR(xptr);
-	    }
-	}
-    } 
-
-    UNPROTECT(3);
-    return xnew;
-}
-
-#define simple_as_environment(arg) (IS_S4_OBJECT(arg) && (TYPEOF(arg) == S4SXP) ? R_getS4DataSlot(arg, ENVSXP) : R_NilValue)
-
-/* "eval" and "eval.with.vis" : Evaluate the first argument */
-/* in the environment specified by the second argument. */
-
-static SEXP do_eval (SEXP call, SEXP op, SEXP args, SEXP rho, int variant)
-{
->>>>>>> 4e02f398
     SEXP encl, x, xptr;
     volatile SEXP expr, env, tmp;
 
@@ -269,15 +202,9 @@
     default:
 	error(_("invalid '%s' argument"), "envir");
     }
-<<<<<<< HEAD
 
     PROTECT(env); /* may no longer be what was passed in arg */
 
-=======
-
-    PROTECT(env); /* may no longer be what was passed in arg */
-
->>>>>>> 4e02f398
     /* isLanguage includes NILSXP, and that does not need to be evaluated,
        so don't use isLanguage(expr) || isSymbol(expr) || isByteCode(expr) */
     if (TYPEOF(expr) == LANGSXP || TYPEOF(expr) == SYMSXP || isByteCode(expr)) {
@@ -328,7 +255,6 @@
         R_Srcref = savedsrcref;
 	endcontext(&cntxt);
 	expr = tmp;
-<<<<<<< HEAD
     }
     else if( TYPEOF(expr) == PROMSXP ) {
 	expr = forcePromise(expr);
@@ -348,27 +274,6 @@
 	expr = env;
 	UNPROTECT(3);
     }
-=======
-    }
-    else if( TYPEOF(expr) == PROMSXP ) {
-	expr = forcePromise(expr);
-    } 
-    else 
-        ; /* expr is returned unchanged */
-
-    if (PRIMVAL(op)) { /* eval.with.vis(*) : */
-	PROTECT(expr);
-	PROTECT(env = allocVector(VECSXP, 2));
-	PROTECT(encl = allocVector(STRSXP, 2));
-	SET_STRING_ELT(encl, 0, mkChar("value"));
-	SET_STRING_ELT(encl, 1, mkChar("visible"));
-	SET_VECTOR_ELT(env, 0, expr);
-	SET_VECTOR_ELT(env, 1, ScalarLogicalMaybeConst(R_Visible));
-	setAttrib(env, R_NamesSymbol, encl);
-	expr = env;
-	UNPROTECT(3);
-    }
->>>>>>> 4e02f398
 
     UNPROTECT(1);
     return expr;
@@ -408,7 +313,6 @@
     }
     if (cptr != NULL) {
 	args = cptr->promargs;
-<<<<<<< HEAD
     }
     /* get the env recall was called from */
     s = R_GlobalContext->sysparent;
@@ -417,16 +321,6 @@
 	    break;
 	cptr = cptr->nextcontext;
     }
-=======
-    }
-    /* get the env recall was called from */
-    s = R_GlobalContext->sysparent;
-    while (cptr != NULL) {
-	if (cptr->callflag == CTXT_RETURN && cptr->cloenv == s)
-	    break;
-	cptr = cptr->nextcontext;
-    }
->>>>>>> 4e02f398
     if (cptr == NULL)
 	error(_("'Recall' called from outside a closure"));
 
@@ -469,7 +363,6 @@
     FILE *fp;
 
     checkArity(op, args);
-<<<<<<< HEAD
 
     PROTECT(file = coerceVector(CAR(args), STRSXP));
 
@@ -486,24 +379,6 @@
     return s;
 }
 
-=======
-
-    PROTECT(file = coerceVector(CAR(args), STRSXP));
-
-    if (! isValidStringF(file))
-	errorcall(call, _("bad file name"));
-
-    fp = RC_fopen(STRING_ELT(file, 0), "rb", TRUE);
-    if (!fp)
-	errorcall(call, _("unable to open 'file'"));
-    s = R_LoadFromFile(fp, 0);
-    fclose(fp);
-
-    UNPROTECT(1);
-    return s;
-}
-
->>>>>>> 4e02f398
 static SEXP do_savefile(SEXP call, SEXP op, SEXP args, SEXP env)
 {
     FILE *fp;
@@ -523,7 +398,6 @@
 
     fclose(fp);
     return R_NilValue;
-<<<<<<< HEAD
 }
 
 
@@ -535,19 +409,6 @@
                       R_BaseEnv, R_NilValue, R_NilValue);
 }
 
-=======
-}
-
-
-/* -------------------------------------------------------------------------- */
-/*                CONTEXT PROCEDURES - others are in context.c                */
-
-void beginbuiltincontext (RCNTXT * cptr, SEXP syscall)
-{ begincontext (cptr, CTXT_BUILTIN, syscall, R_BaseEnv, 
-                      R_BaseEnv, R_NilValue, R_NilValue);
-}
-
->>>>>>> 4e02f398
 /* begincontext - begin an execution context
 
    begincontext and endcontext are used in dataentry.c and modules. */
@@ -580,7 +441,6 @@
     cptr->local_pr = R_local_protect_start;
     cptr->scalar_stack = R_scalar_stack;
     R_GlobalContext = cptr;
-<<<<<<< HEAD
 }
 
 
@@ -702,158 +562,6 @@
     return findVarPendingOK(sym,rho);
 }
 
-
-/* Inline version of findFun.  It's meant to be very fast when a
-   function is found in the base environmet.  It can delegate uncommon
-   cases such as traced functions to the general-case procedure.
-
-   Note that primitive functions in the base environment are directly
-   stored as the bound values, while closures (including internals)
-   are referenced via promises (for lazy loading). */
-
-static inline SEXP FINDFUN (SEXP symbol, SEXP rho)
-{
-    rho = SKIP_USING_SYMBITS (rho, symbol);
-
-    if (rho == R_GlobalEnv && BASE_CACHE(symbol)) {
-        SEXP res = SYMVALUE(symbol);
-        int type_etc = TYPE_ETC(res);
-        if (type_etc == SPECIALSXP || type_etc == BUILTINSXP)
-            return res;
-        if (type_etc == PROMSXP) {
-            res = PRVALUE_PENDING_OK(res);
-            if (TYPE_ETC(res) == CLOSXP)  /* won't be if not yet forced */
-                return res;
-        }
-    }
-
-    return findFun_nospecsym(symbol,rho);
-=======
-}
-
-
-/* endcontext - end an execution context. */
-
-void endcontext(RCNTXT * cptr)
-{
-    R_HandlerStack = cptr->handlerstack;
-    R_RestartStack = cptr->restartstack;
-    if (cptr->cloenv != R_NilValue && cptr->conexit != R_NilValue ) {
-	SEXP s = cptr->conexit;
-	Rboolean savevis = R_Visible;
-	cptr->conexit = R_NilValue; /* prevent recursion */
-	PROTECT(s);
-	eval(s, cptr->cloenv);
-	UNPROTECT(1);
-	R_Visible = savevis;
-    }
-    R_GlobalContext = cptr->nextcontext;
-}
-
-
-/* revisecontext - change environments in a context
-
-   The revised context differs from the previous one only in env and sysp. */
-
-static inline void revisecontext (SEXP env, SEXP sysp)
-{
-    R_GlobalContext->sysparent = sysp;
-    R_GlobalContext->cloenv = env;
-}
-
-
-/* jumpfun - jump to the named context */
-
-static R_NORETURN void jumpfun(RCNTXT * cptr, int mask, SEXP val)
-{
-    Rboolean savevis = R_Visible;
-
-    if (ON_SCALAR_STACK(val))
-        val = DUP_STACK_VALUE(val);
-
-    /* run onexit/cend code for all contexts down to but not including
-       the jump target */
-    PROTECT(val);
-    R_run_onexits(cptr);
-    UNPROTECT(1);
-    R_Visible = savevis;
-
-    R_ReturnedValue = val;
-    R_GlobalContext = cptr; /* this used to be set to
-			       cptr->nextcontext for non-toplevel
-			       jumps (with the context set back at the
-			       SETJMP for restarts).  Changing this to
-			       always using cptr as the new global
-			       context should simplify some code and
-			       perhaps allow loops to be handled with
-			       fewer SETJMP's.  LT */
-    R_restore_globals(R_GlobalContext);
-
-    LONGJMP(cptr->cjmpbuf, mask);
-}
-
-
-/* findcontext - find the correct context */
-
-void R_NORETURN attribute_hidden findcontext(int mask, SEXP env, SEXP val)
-{
-    RCNTXT *cptr;
-    if (mask & CTXT_LOOP) {		/* break/next */
-	for (cptr = R_GlobalContext;
-	     cptr != NULL && cptr->callflag != CTXT_TOPLEVEL;
-	     cptr = cptr->nextcontext)
-	    if ((cptr->callflag & CTXT_LOOP) && cptr->cloenv == env )
-		jumpfun(cptr, mask, val);
-	error(_("no loop for break/next, jumping to top level"));
-    }
-    else {				/* return; or browser */
-	for (cptr = R_GlobalContext;
-	     cptr != NULL && cptr->callflag != CTXT_TOPLEVEL;
-	     cptr = cptr->nextcontext)
-	    if ((cptr->callflag & mask) && cptr->cloenv == env)
-		jumpfun(cptr, mask, val);
-	error(_("no function to return from, jumping to top level"));
-    }
-}
-
-void R_NORETURN attribute_hidden R_JumpToContext (RCNTXT *target, int mask, 
-                                                  SEXP val)
-{
-    RCNTXT *cptr;
-    for (cptr = R_GlobalContext;
-	 cptr != NULL && cptr->callflag != CTXT_TOPLEVEL;
-	 cptr = cptr->nextcontext)
-	if (cptr == target)
-	    jumpfun(cptr, mask, val);
-    error(_("target context is not on the stack"));
->>>>>>> 4e02f398
-}
-
-
-/* -------------------------------------------------------------------------- */
-/*              CORE EVAL PROCEDURES - KEEP TOGETHER FOR LOCALITY             */
-
-
-/* Inline version of findVarPendingOK, for speed when symbol is found
-   from LASTSYMBINDING.  Doesn't necessarily set R_binding_cell. */
-
-<<<<<<< HEAD
-=======
-static inline SEXP FIND_VAR_PENDING_OK (SEXP sym, SEXP rho)
-{
-    rho = SKIP_USING_SYMBITS (rho, sym);
-
-    if (LASTSYMENV(sym) == SEXP32_FROM_SEXP(rho)) {
-        SEXP b = CAR(LASTSYMBINDING(sym));
-        if (b != R_UnboundValue)
-            return b;
-        LASTSYMENV(sym) = R_NoObject32;
-    }
-
-    return findVarPendingOK(sym,rho);
-}
-
->>>>>>> 4e02f398
 
 /* Inline version of findFun.  It's meant to be very fast when a
    function is found in the base environmet.  It can delegate uncommon
@@ -929,7 +637,6 @@
         helpers_wait_until_not_being_computed (wait_for);
 }
 
-<<<<<<< HEAD
 
 /* Fast eval macros.  Do not set R_Visible properly, so should not be
    used if that is needed.  Do not check evaluation count, so should
@@ -1004,58 +711,16 @@
                                                that seems to be desired... */
         return res;
     }
-=======
-
-/* Fast eval macros.  Do not set R_Visible properly, so should not be
-   used if that is needed.  Do not check evaluation count, so should
-   not be used if a loop without such a check might result.  Do not
-   check expression depth or stack overflow, so should not be used if
-   infinite recursion could result.  EVALV_NC is meant for use in
-   contexts where a self-evaluating constant is not likely. */
-
-static SEXP attribute_noinline evalv_sym   (SEXP, SEXP, int);
-static SEXP attribute_noinline evalv_other (SEXP, SEXP, int);
-
-#define EVALV(e, rho, variant) ( \
-    R_variant_result = 0, \
-    SELF_EVAL(TYPEOF(e)) ? \
-       (UPTR_FROM_SEXP(e)->sxpinfo.nmcnt == MAX_NAMEDCNT ? e \
-         : (UPTR_FROM_SEXP(e)->sxpinfo.nmcnt = MAX_NAMEDCNT, e)) \
-    : TYPE_ETC(e) == SYMSXP /* not ..., ..1, etc */ ? \
-       evalv_sym (e, rho, variant) \
-    :  evalv_other (e, rho, variant) \
-)
-
-#define EVALV_NC(e, rho, variant) ( \
-    R_variant_result = 0, \
-    TYPE_ETC(e) == SYMSXP /* not ..., ..1, etc */ ? \
-       evalv_sym (e, rho, variant) \
-    :  evalv_other (e, rho, variant) \
-)
->>>>>>> 4e02f398
 
     /* Handle evaluations of other things (mostly language objects). */
 
-<<<<<<< HEAD
     R_CHECKSTACK();  /* Check for stack overflow. */
 
     R_EvalDepth += 1;
-=======
-/* The "evalv" function returns the value of "e" evaluated in "rho",
-   with given variant.  The caller must ensure that both SEXP
-   arguments are protected.  The "eval" function is just like "evalv"
-   with 0 for the variant return argument. */
-
-static SEXP attribute_noinline forcePromiseUnbound (SEXP e, int variant);
-static SEXP attribute_noinline Rf_builtin_op_no_cntxt (SEXP op, SEXP e, 
-                                                       SEXP rho, int variant);
-SEXP Rf_builtin_op (SEXP op, SEXP e, SEXP rho, int variant);
->>>>>>> 4e02f398
 
     if (R_EvalDepth > R_Expressions)
         too_deep_error();
 
-<<<<<<< HEAD
     res =  evalv_other (e, rho, variant);
 
     R_EvalDepth -= 1;
@@ -1097,29 +762,9 @@
                 if (TYPEOF(trp) == FREESXP) abort();
             }
 #       endif
-=======
-SEXP eval (SEXP e, SEXP rho)
-{
-    return evalv (e, rho, 0);
-}
-
-SEXP evalv (SEXP e, SEXP rho, int variant)
-{
-    SEXP res;
-
-    R_variant_result = 0;
-    R_Visible = TRUE;
-    
-    /* Handle check for user interrupt. */
-
-    if (--evalcount < 0) {
-        R_CheckUserInterrupt();
-        evalcount = 1000;
->>>>>>> 4e02f398
     }
 #   endif
 
-<<<<<<< HEAD
     return res;
 }
 
@@ -1138,94 +783,6 @@
         else
             res = PRVALUE_PENDING_OK(res);
     }
-=======
-    /* Quick return for self-evaluating constants. */
-
-    if (SELF_EVAL(TYPEOF(e))) {
-        SET_NAMEDCNT_MAX(e);
-        return e;
-    }
-
-    /* Handle symbol lookup without stack overflow or expression depth check */
-
-    if (TYPE_ETC(e) == SYMSXP /* symbol, but not ..., ..1, etc */) {
-        res = evalv_sym (e, rho, variant);  /* may change R_Visible, but
-                                               that seems to be desired... */
-        return res;
-    }
-
-    /* Handle evaluations of other things (mostly language objects). */
-
-    R_CHECKSTACK();  /* Check for stack overflow. */
-
-    R_EvalDepth += 1;
-
-    if (R_EvalDepth > R_Expressions)
-        too_deep_error();
-
-    res =  evalv_other (e, rho, variant);
-
-    R_EvalDepth -= 1;
-
-#   if SCALAR_STACK_DEBUG /* Get debug output after typing SCALAR.STACK.DEBUG */
-        if (installed_already("SCALAR.STACK.DEBUG") != R_NoObject) {
-            if (ON_SCALAR_STACK(res)) {
-                REprintf("SCALAR STACK VALUE RETURNED: %llx %llx %llx %s %f\n",
-                 (long long) R_scalar_stack_start,
-                 (long long) res, 
-                 (long long) R_scalar_stack,
-                 TYPEOF(res)==INTSXP ? "int" : "real",
-                 TYPEOF(res)==INTSXP ? (double)*INTEGER(res) : *REAL(res));
-            }
-#           if 0
-                REprintf("STACK:\n");
-                for (int i = 0; i < 6; i++) {
-                    if (SCALAR_STACK_ENTRY(i)==R_scalar_stack) REprintf("@@\n");
-                    R_inspect(SCALAR_STACK_ENTRY(i));
-                }
-                REprintf("END\n");
-#           endif
-        }
-#   endif
-
-#   ifdef ENABLE_EVAL_DEBUG
-    {
-        sggc_cptr_t cptr = CPTR_FROM_SEXP(res);
-        sggc_check_valid_cptr (cptr);
-        if (SEXP_FROM_CPTR(cptr) != res) abort();
-        if (res != R_NilValue && TYPEOF(res) == NILSXP) abort();
-        if (TYPEOF(res) == FREESXP) abort();
-
-#       ifdef ENABLE_SGGC_DEBUG
-            if (sggc_trace_cptr_in_use) {
-                sggc_check_valid_cptr (sggc_trace_cptr);
-                SEXP trp = SEXP_FROM_CPTR (sggc_trace_cptr);
-                if (trp != R_NilValue && TYPEOF(trp) == NILSXP) abort();
-                if (TYPEOF(trp) == FREESXP) abort();
-            }
-#       endif
-    }
-#   endif
-
-    return res;
-}
-
-
-/* Evaluate an expression that is a symbol other than ..., ..1, ..2, etc. */
-
-static SEXP attribute_noinline evalv_sym (SEXP e, SEXP rho, int variant)
-{
-    SEXP res;
-
-    res = FIND_VAR_PENDING_OK (e, rho);
-
-    if (TYPE_ETC(res) == PROMSXP) {
-        if (PRVALUE_PENDING_OK(res) == R_UnboundValue)
-            res = forcePromiseUnbound(res,variant);
-        else
-            res = PRVALUE_PENDING_OK(res);
-    }
->>>>>>> 4e02f398
     else if (TYPE_ETC(res) == SYMSXP) {
         if (res == R_MissingArg) {
             if ( ! (variant & VARIANT_MISSING_OK))
@@ -1239,15 +796,9 @@
     /* A NAMEDCNT of 0 might arise from an inadverently missing increment
        somewhere, or from a save/load sequence (since loaded values in
        promises have NAMEDCNT of 0), so fix up here... */
-<<<<<<< HEAD
 
     SET_NAMEDCNT_NOT_0(res);
 
-=======
-
-    SET_NAMEDCNT_NOT_0(res);
-
->>>>>>> 4e02f398
     if ( ! (variant & VARIANT_PENDING_OK))
         WAIT_UNTIL_COMPUTED(res);
 
@@ -1279,15 +830,9 @@
             op = eval(fn,rho);
 
         int type_etc = TYPE_ETC(op);
-<<<<<<< HEAD
 
       redo:  /* comes back here for traced functions, after clearing flag */
 
-=======
-
-      redo:  /* comes back here for traced functions, after clearing flag */
-
->>>>>>> 4e02f398
         if (type_etc == CLOSXP) {
             PROTECT(op);
             res = applyClosure_v (e, op, promiseArgs(args,rho), rho, 
@@ -1531,7 +1076,6 @@
                     goto not_fast;
                 }
             }
-<<<<<<< HEAD
 
             R_Visible = TRUE;
             res = ((SEXP(*)(SEXP,SEXP,SEXP,SEXP,int)) PRIMFUN_FAST(op)) 
@@ -1554,30 +1098,6 @@
     R_Visible = TRUE;
     res = CALL_PRIMFUN(e, op, args, rho, variant);
 
-=======
-
-            R_Visible = TRUE;
-            res = ((SEXP(*)(SEXP,SEXP,SEXP,SEXP,int)) PRIMFUN_FAST(op)) 
-                     (e, op, arg1, rho, variant);
-
-            UNPROTECT(1); /* arg1 */
-            return res;
-        }
-
-        args = evalList (args, rho);
-    }
-
-    PROTECT(args);
-
-    /* Handle a non-fast op.  We may get here after starting to handle a
-       fast op, but if so, args has been set to the evaluated argument list. */
-
-  not_fast: 
-
-    R_Visible = TRUE;
-    res = CALL_PRIMFUN(e, op, args, rho, variant);
-
->>>>>>> 4e02f398
     UNPROTECT(1); /* args */
     return res;
 }
@@ -1605,19 +1125,6 @@
     body = BODY(op);
     savedrho = CLOENV(op);
 
-<<<<<<< HEAD
-    if (0 && R_jit_enabled > 0 && TYPEOF(body) != BCODESXP) {
-	int old_enabled = R_jit_enabled;
-	SEXP newop;
-	R_jit_enabled = 0;
-	newop = R_cmpfun(op);
-	body = BODY(newop);
-	SET_BODY(op, body);
-	R_jit_enabled = old_enabled;
-    }
-
-=======
->>>>>>> 4e02f398
     /*  Set up a context with the call in it for use if an error occurs below
         in matchArgs or from running out of memory (eg, in NewEnvironment). 
         Note that this also protects call, savedrho, rho, arglist, and op. */
@@ -1723,15 +1230,10 @@
 	UNPROTECT(1);
     }
 
-<<<<<<< HEAD
-    /*  Set a longjmp target which will catch any explicit returns
-	from the function body.  */
-=======
     /* Set a longjmp target which will catch any explicit returns from
        the function body.  */
 
     SEXP res;
->>>>>>> 4e02f398
 
     if ((SETJMP(cntxt.cjmpbuf))) {
 	if (R_ReturnedValue == R_RestartToken) {
@@ -1785,19 +1287,6 @@
 
     body = BODY(op);
 
-<<<<<<< HEAD
-    if (0 && R_jit_enabled > 0 && TYPEOF(body) != BCODESXP) {
-	int old_enabled = R_jit_enabled;
-	SEXP newop;
-	R_jit_enabled = 0;
-	newop = R_cmpfun(op);
-	body = BODY(newop);
-	SET_BODY(op, body);
-	R_jit_enabled = old_enabled;
-    }
-
-=======
->>>>>>> 4e02f398
     begincontext(&cntxt, CTXT_RETURN, call, newrho, rho, arglist, op);
     savedsrcref = R_Srcref;  /* saved in context for longjmp, and protection */
 
@@ -1842,11 +1331,7 @@
         }
     }
     else {
-<<<<<<< HEAD
-	PROTECT(res = evalv(body, newrho, 0));
-=======
 	res = evalv(body, newrho, 0);
->>>>>>> 4e02f398
     }
 
     PROTECT(res);
@@ -4144,11 +3629,7 @@
 {
     int * restrict lans = LOGICAL(ans);
 
-<<<<<<< HEAD
     int n, n1, n2;
-=======
-    int i, i1, i2, n, n1, n2;
->>>>>>> 4e02f398
 
     n1 = LENGTH(s1);
     n2 = LENGTH(s2);
@@ -4159,11 +3640,7 @@
     switch (code) {
     case 1:  /* & operator */
         if (n1 == n2) {
-<<<<<<< HEAD
             for (R_len_t i = 0; i<n; i++) {
-=======
-            for (i = 0; i<n; i++) {
->>>>>>> 4e02f398
                 uint32_t u1 = LOGICAL(s1)[i];
                 uint32_t u2 = LOGICAL(s2)[i];
                 uint32_t u = u1 | u2;
@@ -4181,11 +3658,7 @@
         break;
     case 2:  /* | operator */
         if (n1 == n2) {
-<<<<<<< HEAD
             for (R_len_t i = 0; i<n; i++) {
-=======
-            for (i = 0; i<n; i++) {
->>>>>>> 4e02f398
                 uint32_t u = LOGICAL(s1)[i] | LOGICAL(s2)[i];
                 lans[i] = u & ~ (u << 31);
             }
