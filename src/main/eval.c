/*
 *  pqR : A pretty quick version of R
 *  Copyright (C) 2013, 2014, 2015, 2016 by Radford M. Neal
 *
 *  Based on R : A Computer Language for Statistical Data Analysis
 *  Copyright (C) 1995, 1996	Robert Gentleman and Ross Ihaka
 *  Copyright (C) 1998--2011	The R Core Team.
 *
 *  The changes in pqR from R-2.15.0 distributed by the R Core Team are
 *  documented in the NEWS and MODS files in the top-level source directory.
 *
 *  This program is free software; you can redistribute it and/or modify
 *  it under the terms of the GNU General Public License as published by
 *  the Free Software Foundation; either version 2 of the License, or
 *  (at your option) any later version.
 *
 *  This program is distributed in the hope that it will be useful,
 *  but WITHOUT ANY WARRANTY; without even the implied warranty of
 *  MERCHANTABILITY or FITNESS FOR A PARTICULAR PURPOSE.  See the
 *  GNU General Public License for more details.
 *
 *  You should have received a copy of the GNU General Public License
 *  along with this program; if not, a copy is available at
 *  http://www.r-project.org/Licenses/
 */


#undef HASHING

#ifdef HAVE_CONFIG_H
# include <config.h>
#endif

#ifdef HAVE_ALLOCA_H
# include <alloca.h>
#endif

#define USE_FAST_PROTECT_MACROS
#define R_USE_SIGNALS 1
#include <Defn.h>
#include <Rinterface.h>
#include <Fileio.h>

#include "arithmetic.h"

#include <helpers/helpers-app.h>


/* Inline version of findFun, for speed when a special symbol is found in
   the base environmet. */

static inline SEXP FINDFUN (SEXP symbol, SEXP rho)
{
    if (SPEC_SYM(symbol)) {
        while (NO_SPEC_SYM(rho)) /* note that NO_SPEC_SYM(R_EmptyEnv) is 0 */
            rho = ENCLOS(rho);
        if (rho == R_GlobalEnv && BASE_CACHE(symbol)) {
            SEXP res = SYMVALUE(symbol);
            if (TYPEOF(res) == PROMSXP)
                res = PRVALUE_PENDING_OK(res);
            return res;
        }
    }

    return findFun_nospecsym(symbol,rho);
}


#define ARGUSED(x) LEVELS(x)

static SEXP bcEval(SEXP, SEXP, Rboolean);

/*#define BC_PROFILING*/
#ifdef BC_PROFILING
static Rboolean bc_profiling = FALSE;
#endif

static int R_Profiling = 0;

#ifdef R_PROFILING

/* BDR 2000-07-15
   Profiling is now controlled by the R function Rprof(), and should
   have negligible cost when not enabled.
*/

/* A simple mechanism for profiling R code.  When R_PROFILING is
   enabled, eval will write out the call stack every PROFSAMPLE
   microseconds using the SIGPROF handler triggered by timer signals
   from the ITIMER_PROF timer.  Since this is the same timer used by C
   profiling, the two cannot be used together.  Output is written to
   the file PROFOUTNAME.  This is a plain text file.  The first line
   of the file contains the value of PROFSAMPLE.  The remaining lines
   each give the call stack found at a sampling point with the inner
   most function first.

   To enable profiling, recompile eval.c with R_PROFILING defined.  It
   would be possible to selectively turn profiling on and off from R
   and to specify the file name from R as well, but for now I won't
   bother.

   The stack is traced by walking back along the context stack, just
   like the traceback creation in jump_to_toplevel.  One drawback of
   this approach is that it does not show BUILTIN's since they don't
   get a context.  With recent changes to pos.to.env it seems possible
   to insert a context around BUILTIN calls to that they show up in
   the trace.  Since there is a cost in establishing these contexts,
   they are only inserted when profiling is enabled. [BDR: we have since
   also added contexts for the BUILTIN calls to foreign code.]

   One possible advantage of not tracing BUILTIN's is that then
   profiling adds no cost when the timer is turned off.  This would be
   useful if we want to allow profiling to be turned on and off from
   within R.

   One thing that makes interpreting profiling output tricky is lazy
   evaluation.  When an expression f(g(x)) is profiled, lazy
   evaluation will cause g to be called inside the call to f, so it
   will appear as if g is called by f.

   L. T.  */

#ifdef Win32
# define WIN32_LEAN_AND_MEAN 1
# include <windows.h>		/* for CreateEvent, SetEvent */
# include <process.h>		/* for _beginthread, _endthread */
#else
# ifdef HAVE_SYS_TIME_H
#  include <sys/time.h>
# endif
# include <signal.h>
#endif /* not Win32 */

static FILE *R_ProfileOutfile = NULL;
static int R_Mem_Profiling=0;
extern void get_current_mem(unsigned long *,unsigned long *,unsigned long *); /* in memory.c */
extern unsigned long get_duplicate_counter(void);  /* in duplicate.c */
extern void reset_duplicate_counter(void);         /* in duplicate.c */

#ifdef Win32
HANDLE MainThread;
HANDLE ProfileEvent;

static void doprof(void)
{
    RCNTXT *cptr;
    char buf[1100];
    unsigned long bigv, smallv, nodes;
    int len;

    buf[0] = '\0';
    SuspendThread(MainThread);
    if (R_Mem_Profiling){
	    get_current_mem(&smallv, &bigv, &nodes);
	    if((len = strlen(buf)) < 1000) {
		sprintf(buf+len, ":%ld:%ld:%ld:%ld:", smallv, bigv,
		     nodes, get_duplicate_counter());
	    }
	    reset_duplicate_counter();
    }
    for (cptr = R_GlobalContext; cptr; cptr = cptr->nextcontext) {
	if ((cptr->callflag & (CTXT_FUNCTION | CTXT_BUILTIN))
	    && TYPEOF(cptr->call) == LANGSXP) {
	    SEXP fun = CAR(cptr->call);
	    if(strlen(buf) < 1000) {
		strcat(buf, TYPEOF(fun) == SYMSXP ? CHAR(PRINTNAME(fun)) :
		       "<Anonymous>");
		strcat(buf, " ");
	    }
	}
    }
    ResumeThread(MainThread);
    if(strlen(buf))
	fprintf(R_ProfileOutfile, "%s\n", buf);
}

/* Profiling thread main function */
static void __cdecl ProfileThread(void *pwait)
{
    int wait = *((int *)pwait);

    SetThreadPriority(GetCurrentThread(), THREAD_PRIORITY_HIGHEST);
    while(WaitForSingleObject(ProfileEvent, wait) != WAIT_OBJECT_0) {
	doprof();
    }
}
#else /* not Win32 */
static void doprof(int sig)
{
    RCNTXT *cptr;
    int newline = 0;
    unsigned long bigv, smallv, nodes;
    if (R_Mem_Profiling){
	    get_current_mem(&smallv, &bigv, &nodes);
	    if (!newline) newline = 1;
	    fprintf(R_ProfileOutfile, ":%ld:%ld:%ld:%ld:", smallv, bigv,
		     nodes, get_duplicate_counter());
	    reset_duplicate_counter();
    }
    for (cptr = R_GlobalContext; cptr; cptr = cptr->nextcontext) {
	if ((cptr->callflag & (CTXT_FUNCTION | CTXT_BUILTIN))
	    && TYPEOF(cptr->call) == LANGSXP) {
	    SEXP fun = CAR(cptr->call);
	    if (!newline) newline = 1;
	    fprintf(R_ProfileOutfile, "\"%s\" ",
		    TYPEOF(fun) == SYMSXP ? CHAR(PRINTNAME(fun)) :
		    "<Anonymous>");
	}
    }
    if (newline) fprintf(R_ProfileOutfile, "\n");
    signal(SIGPROF, doprof);
}

static void doprof_null(int sig)
{
    signal(SIGPROF, doprof_null);
}
#endif /* not Win32 */


static void R_EndProfiling(void)
{
#ifdef Win32
    SetEvent(ProfileEvent);
    CloseHandle(MainThread);
#else /* not Win32 */
    struct itimerval itv;

    itv.it_interval.tv_sec = 0;
    itv.it_interval.tv_usec = 0;
    itv.it_value.tv_sec = 0;
    itv.it_value.tv_usec = 0;
    setitimer(ITIMER_PROF, &itv, NULL);
    signal(SIGPROF, doprof_null);
#endif /* not Win32 */
    if(R_ProfileOutfile) fclose(R_ProfileOutfile);
    R_ProfileOutfile = NULL;
    R_Profiling = 0;
}

static void R_InitProfiling(SEXP filename, int append, double dinterval, int mem_profiling)
{
#ifndef Win32
    struct itimerval itv;
#else
    int wait;
    HANDLE Proc = GetCurrentProcess();
#endif
    int interval;

    interval = 1e6 * dinterval + 0.5;
    if(R_ProfileOutfile != NULL) R_EndProfiling();
    R_ProfileOutfile = RC_fopen(filename, append ? "a" : "w", TRUE);
    if (R_ProfileOutfile == NULL)
	error(_("Rprof: cannot open profile file '%s'"),
	      translateChar(filename));
    if(mem_profiling)
	fprintf(R_ProfileOutfile, "memory profiling: sample.interval=%d\n", interval);
    else
	fprintf(R_ProfileOutfile, "sample.interval=%d\n", interval);

    R_Mem_Profiling=mem_profiling;
    if (mem_profiling)
	reset_duplicate_counter();

#ifdef Win32
    /* need to duplicate to make a real handle */
    DuplicateHandle(Proc, GetCurrentThread(), Proc, &MainThread,
		    0, FALSE, DUPLICATE_SAME_ACCESS);
    wait = interval/1000;
    if(!(ProfileEvent = CreateEvent(NULL, FALSE, FALSE, NULL)) ||
       (_beginthread(ProfileThread, 0, &wait) == -1))
	R_Suicide("unable to create profiling thread");
    Sleep(wait/2); /* suspend this thread to ensure that the other one starts */
#else /* not Win32 */
    signal(SIGPROF, doprof);

    itv.it_interval.tv_sec = 0;
    itv.it_interval.tv_usec = interval;
    itv.it_value.tv_sec = 0;
    itv.it_value.tv_usec = interval;
    if (setitimer(ITIMER_PROF, &itv, NULL) == -1)
	R_Suicide("setting profile timer failed");
#endif /* not Win32 */
    R_Profiling = 1;
}

static SEXP do_Rprof(SEXP call, SEXP op, SEXP args, SEXP rho)
{
    SEXP filename;
    int append_mode, mem_profiling;
    double dinterval;

#ifdef BC_PROFILING
    if (bc_profiling) {
	warning(_("can't use R profiling while byte code profiling"));
	return R_NilValue;
    }
#endif
    checkArity(op, args);
    if (!isString(CAR(args)) || (LENGTH(CAR(args))) != 1)
	error(_("invalid '%s' argument"), "filename");
    append_mode = asLogical(CADR(args));
    dinterval = asReal(CADDR(args));
    mem_profiling = asLogical(CADDDR(args));
    filename = STRING_ELT(CAR(args), 0);
    if (LENGTH(filename))
	R_InitProfiling(filename, append_mode, dinterval, mem_profiling);
    else
	R_EndProfiling();
    return R_NilValue;
}
#else /* not R_PROFILING */
static SEXP do_Rprof(SEXP call, SEXP op, SEXP args, SEXP rho)
{
    error(_("R profiling is not available on this system"));
}
#endif /* not R_PROFILING */

/* NEEDED: A fixup is needed in browser, because it can trap errors,
 *	and currently does not reset the limit to the right value. */

#define CHECK_STACK_BALANCE(o,s) do { \
  if (s != R_PPStackTop) check_stack_balance(o,s); \
} while (0)

void attribute_hidden check_stack_balance(SEXP op, int save)
{
    if(save == R_PPStackTop) return;
    REprintf("Warning: stack imbalance in '%s', %d then %d\n",
	     PRIMNAME(op), save, R_PPStackTop);
}


/* Wait until no value in an argument list is still being computed by a task.
   Macro version does preliminary check in-line for speed. */

#define WAIT_UNTIL_ARGUMENTS_COMPUTED(_args_) \
    do { \
        if (helpers_tasks > 0) { \
            SEXP _a_ = (_args_); \
            while (_a_ != R_NilValue) { \
                if (helpers_is_being_computed(CAR(_a_))) { \
                    wait_until_arguments_computed (_a_); \
                    break; \
                } \
                _a_ = CDR(_a_); \
            } \
        } \
    } while (0)

void attribute_hidden wait_until_arguments_computed (SEXP args)
{
    SEXP wait_for, a;

    if (helpers_tasks == 0) return;

    wait_for = NULL;

    for (a = args; a != R_NilValue; a = CDR(a)) {
        SEXP this_arg = CAR(a);
        if (helpers_is_being_computed(this_arg)) {
            if (wait_for == NULL)
                wait_for = this_arg;
            else {
                helpers_wait_until_not_being_computed2 (wait_for, this_arg);
                wait_for = NULL;
            }
        }
    }

    if (wait_for != NULL)
        helpers_wait_until_not_being_computed (wait_for);
}

static SEXP forcePromiseUnbound(SEXP e) /* e is protected here */
{
    RPRSTACK prstack;
    SEXP val;

    PROTECT(e);

    if (PRSEEN(e)) PRSEEN_error_or_warning(e);

    /* Mark the promise as under evaluation and push it on a stack
       that can be used to unmark pending promises if a jump out
       of the evaluation occurs. */
    SET_PRSEEN(e, 1);

    prstack.promise = e;
    prstack.next = R_PendingPromises;
    R_PendingPromises = &prstack;

    val = EVALV (PRCODE(e), PRENV(e), VARIANT_PENDING_OK | VARIANT_MISSING_OK);

    /* Pop the stack, unmark the promise and set its value field.
       Also set the environment to R_NilValue to allow GC to
       reclaim the promise environment; this is also useful for
       fancy games with delayedAssign() */
    R_PendingPromises = prstack.next;
    SET_PRSEEN(e, 0);
    SET_PRVALUE(e, val);
    INC_NAMEDCNT(val);
    SET_PRENV(e, R_NilValue);

    UNPROTECT(1);
    return val;
}

SEXP forcePromise (SEXP e) /* e protected here if necessary */
{
    if (PRVALUE(e) == R_UnboundValue) {
        SEXP val = forcePromiseUnbound(e);
        WAIT_UNTIL_COMPUTED(val);
        return val;
    }
    else
        return PRVALUE(e);
}

SEXP attribute_hidden forcePromisePendingOK(SEXP e)/* e protected here if rqd */
{
    if (PRVALUE(e) == R_UnboundValue)
        return forcePromiseUnbound(e);
    else
        return PRVALUE_PENDING_OK(e);
}

/* The "eval" function returns the value of "e" evaluated in "rho".  The
   caller must ensure that both the arguments are protected.  The "eval" 
   function is just like "evalv" with 0 for the variant return argument.
   The "Rf_evalv2" function is the main part of "evalv", split off so that
   constants may be evaluated with less overhead within "eval" or "evalv".
   This split may not be necessary with a sufficiently clever compiler,
   but seems to help with gcc 4.6.3.  Similarly for the separation of
   Rf_builtin_op.  These functions are global but un-used elsewhere to 
   discourage inlining by the compiler. */

static int evalcount = 0; /* counts down to when to check for user interrupt */
SEXP Rf_evalv2(SEXP,SEXP,int);
SEXP Rf_builtin_op (SEXP op, SEXP e, SEXP rho, int variant);

#define EVAL_PRELUDE do { \
\
    R_variant_result = 0; \
    R_Visible = TRUE; \
\
    /* Evaluate constants quickly, without the overhead that's necessary when \
       the computation might be complex.  This code is repeated in evalv2 \
       for when evalcount < 0.  That way we avoid calling any procedure \
       other than evalv2 in this procedure, possibly reducing overhead \
       for constant evaluation. */ \
\
    if (SELF_EVAL(TYPEOF(e)) && --evalcount >= 0) { \
	/* Make sure constants in expressions have maximum NAMEDCNT when \
	   used as values, so they won't be modified. */ \
        SET_NAMEDCNT_MAX(e); \
        return e; \
    } \
} while (0)

SEXP eval(SEXP e, SEXP rho)
{
    EVAL_PRELUDE;
    return Rf_evalv2(e,rho,0);
}

SEXP evalv(SEXP e, SEXP rho, int variant)
{
    if (0) {
        /* THE "IF" CONDITION ABOVE IS NORMALLY 0; CAN SET TO 1 FOR DEBUGGING.
           Enabling this zeroing of variant will test that callers who normally
           get a variant result can actually handle an ordinary result. */
        variant = 0;
    }

    EVAL_PRELUDE;
    return Rf_evalv2(e,rho,variant);
}

SEXP attribute_hidden Rf_evalv2(SEXP e, SEXP rho, int variant)
{
    SEXP op, res;

    /* Handle check for user interrupt.  When negative, repeats check for 
       SELF_EVAL which would have already been done in eval or evalv, but
       not acted on since evalcount went negative. */

    if (--evalcount < 0) {
        R_CheckUserInterrupt();
        evalcount = 1000;
        /* Evaluate constants quickly. */
        if (SELF_EVAL(TYPEOF(e))) {
            /* Make sure constants in expressions have maximum NAMEDCNT when
	       used as values, so they won't be modified. */
            SET_NAMEDCNT_MAX(e);
            return e;
        }
    }
    
    /* Save the current srcref context. */
    
    SEXP srcrefsave = R_Srcref;

    /* The use of depthsave below is necessary because of the
       possibility of non-local returns from evaluation.  Without this
       an "expression too complex error" is quite likely. */

    int depthsave = R_EvalDepth++;

    /* We need to explicit set a NULL call here to circumvent attempts
       to deparse the call in the error-handler */
    if (R_EvalDepth > R_Expressions) {
	R_Expressions = R_Expressions_keep + 500;
	errorcall(R_NilValue,
		  _("evaluation nested too deeply: infinite recursion / options(expressions=)?"));
    }

    R_CHECKSTACK();

#ifdef Win32
    /* This resets the precision, rounding and exception modes of a ix86 fpu. */
    __asm__ ( "fninit" );
#endif

    SEXPTYPE typeof_e = TYPEOF(e);

    if (typeof_e == SYMSXP) {

	if (e == R_DotsSymbol)
	    dotdotdot_error();

	res = DDVAL(e) ? ddfindVar(e,rho) : FIND_VAR_PENDING_OK (e, rho);

	if (res == R_UnboundValue)
            unbound_var_error(e);
        else if (res == R_MissingArg) {
            if ( ! (variant & VARIANT_MISSING_OK))
                if (!DDVAL(e))  /* revert bug fix for the moment */
                    arg_missing_error(e);
        }
        else if (TYPEOF(res) == PROMSXP) {
            if (PRVALUE_PENDING_OK(res) == R_UnboundValue)
                res = forcePromiseUnbound(res);
            else 
                res = PRVALUE_PENDING_OK(res);
        }

        /* A NAMEDCNT of 0 might arise from an inadverently missing increment
           somewhere, or from a save/load sequence (since loaded values in
           promises have NAMEDCNT of 0), so fix up here... */

        if (NAMEDCNT_EQ_0(res))
            SET_NAMEDCNT_1(res);

        if ( ! (variant & VARIANT_PENDING_OK))
            WAIT_UNTIL_COMPUTED(res);
    }

    else if (typeof_e == LANGSXP) {

        SEXP fn = CAR(e), args = CDR(e);

        if (TYPEOF(fn) == SYMSXP)
            op = FINDFUN(fn,rho);
        else
            op = eval(fn,rho);

	if (RTRACE(op)) R_trace_call(e,op);

	if (TYPEOF(op) == CLOSXP) {
            PROTECT(op);
	    res = applyClosure_v (e, op, promiseArgs(args,rho), rho, 
                                  NULL, variant);
            UNPROTECT(1);
        }
	else {
            int save = R_PPStackTop;
            const void *vmax = VMAXGET();

            /* op is protected by PrimCache (see mkPRIMSXP). */
            if (TYPEOF(op) == SPECIALSXP)
                res = CALL_PRIMFUN (e, op, args, rho, variant);
            else if (TYPEOF(op) == BUILTINSXP)
                res = Rf_builtin_op (op, e, rho, variant);
            else
                apply_non_function_error();

            int flag = PRIMPRINT(op);
            if (flag == 0) R_Visible = TRUE;
            else if (flag == 1) R_Visible = FALSE;

            CHECK_STACK_BALANCE(op, save);
            VMAXSET(vmax);
        }
    }

    else if (typeof_e == PROMSXP) {

	if (PRVALUE_PENDING_OK(e) == R_UnboundValue)
            res = forcePromiseUnbound(e);
        else
            res = PRVALUE_PENDING_OK(e);

        if ( ! (variant & VARIANT_PENDING_OK))
            WAIT_UNTIL_COMPUTED(res);

    }

    else if (typeof_e == BCODESXP) {

	res = bcEval(e, rho, TRUE);
    }

    else if (typeof_e == DOTSXP)
        dotdotdot_error();

    else
        UNIMPLEMENTED_TYPE("eval", e);

    R_EvalDepth = depthsave;
    R_Srcref = srcrefsave;

#   if 0  /* Enable for debug output after typing STATIC.BOX.DEBUG */

    if (IS_STATIC_BOX(res) && installed_already("STATIC.BOX.DEBUG"))
    { REprintf("STATIC BOX RETURNED: %s %f\n",
        TYPEOF(res)==INTSXP ? "int" : "real",
        TYPEOF(res)==INTSXP ? (double)*INTEGER(res) : *REAL(res));
    }

#   endif

    return res;
}

SEXP attribute_hidden Rf_builtin_op (SEXP op, SEXP e, SEXP rho, int variant)
{
    SEXP args = CDR(e);
    SEXP res;

    int use_cntxt = R_Profiling;
    SEXP arg1;

    /* If we have an "alloca" function available, we use it to
       allocate space for a context only when one is needed, which
       saves stack space.  Otherwise, we just use a local variable
       declared here. */

    RCNTXT *cntxt;
#   ifndef HAVE_ALLOCA_H
        RCNTXT lcntxt;
        cntxt = &lcntxt;
#   endif

    /* See if this may be a fast primitive.  All fast primitives
       should be BUILTIN.  We do a fast call only if there is exactly
       one argument, with no tag, not missing or a ... argument.  
       The argument is stored in arg1. */

    if (args!=R_NilValue) {
        if (PRIMFUN_FAST(op) 
              && TAG(args)==R_NilValue && CDR(args)==R_NilValue
              && (arg1 = CAR(args))!=R_DotsSymbol 
              && arg1!=R_MissingArg && arg1!=R_MissingUnder) {

            PROTECT(arg1 = EVALV (arg1, rho, 
                                  PRIMFUN_ARG1VAR(op) | VARIANT_PENDING_OK));

            if (isObject(arg1) && PRIMFUN_DSPTCH1(op)) {
                UNPROTECT(1);
                PROTECT(args = CONS(arg1,R_NilValue));
                goto not_fast;
            }
    
            if (use_cntxt) { /* assume fast ops are not foreign */
#               ifdef HAVE_ALLOCA_H
                    cntxt = alloca (sizeof *cntxt);
#               endif
                beginbuiltincontext (cntxt, e);
            }

            if (!PRIMFUN_PENDING_OK(op)) {
                WAIT_UNTIL_COMPUTED(arg1);
            }

            res = ((SEXP(*)(SEXP,SEXP,SEXP,SEXP,int)) PRIMFUN_FAST(op)) 
                     (e, op, arg1, rho, variant);

            goto done_builtin;
        }
        args = evalListPendingOK (args, rho, 0);
    }

    PROTECT(args);

    /* Handle a non-fast op.  We may get here after starting to handle a
       fast op, but if so, args has been set to the evaluated argument list. */

  not_fast: 
    if (use_cntxt || PRIMFOREIGN(op)) {
#       ifdef HAVE_ALLOCA_H
            cntxt = alloca (sizeof *cntxt);
#       endif
        beginbuiltincontext (cntxt, e);
        use_cntxt = TRUE;
    }
    if (!PRIMFUN_PENDING_OK(op)) {
        WAIT_UNTIL_ARGUMENTS_COMPUTED(args);
    }
    res = CALL_PRIMFUN(e, op, args, rho, variant);

  done_builtin:
    UNPROTECT(1); /* either args or arg1 */
    if (use_cntxt) endcontext(cntxt);

    return res;
}

attribute_hidden
void SrcrefPrompt(const char * prefix, SEXP srcref)
{
    /* If we have a valid srcref, use it */
    if (srcref && srcref != R_NilValue) {
        if (TYPEOF(srcref) == VECSXP) srcref = VECTOR_ELT(srcref, 0);
	SEXP srcfile = getAttrib00(srcref, R_SrcfileSymbol);
	if (TYPEOF(srcfile) == ENVSXP) {
	    SEXP filename = findVar(install("filename"), srcfile);
	    if (isString(filename) && length(filename)) {
	    	Rprintf(_("%s at %s#%d: "), prefix, CHAR(STRING_ELT(filename, 0)), 
	                                    asInteger(srcref));
	        return;
	    }
	}
    }
    /* default: */
    Rprintf("%s: ", prefix);
}

/* Apply SEXP op of type CLOSXP to actuals */

static void loadCompilerNamespace(void)
{
    SEXP fun, arg, expr;

    PROTECT(fun = install("getNamespace"));
    PROTECT(arg = mkString("compiler"));
    PROTECT(expr = lang2(fun, arg));
    eval(expr, R_GlobalEnv);
    UNPROTECT(3);
}

static int R_disable_bytecode = 0;

void attribute_hidden R_init_jit_enabled(void)
{
    if (R_jit_enabled <= 0) {
	char *enable = getenv("R_ENABLE_JIT");
	if (enable != NULL) {
	    int val = atoi(enable);
	    if (val > 0)
		loadCompilerNamespace();
	    R_jit_enabled = val;
	}
    }

    if (R_compile_pkgs <= 0) {
	char *compile = getenv("R_COMPILE_PKGS");
	if (compile != NULL) {
	    int val = atoi(compile);
	    if (val > 0)
		R_compile_pkgs = TRUE;
	    else
		R_compile_pkgs = FALSE;
	}
    }

    if (R_disable_bytecode <= 0) {
	char *disable = getenv("R_DISABLE_BYTECODE");
	if (disable != NULL) {
	    int val = atoi(disable);
	    if (val > 0)
		R_disable_bytecode = TRUE;
	    else
		R_disable_bytecode = FALSE;
	}
    }
}
    
SEXP attribute_hidden R_cmpfun(SEXP fun)
{
    SEXP packsym, funsym, call, fcall, val;

    packsym = install("compiler");
    funsym = install("tryCmpfun");

    PROTECT(fcall = lang3(R_TripleColonSymbol, packsym, funsym));
    PROTECT(call = lang2(fcall, fun));
    val = eval(call, R_GlobalEnv);
    UNPROTECT(2);
    return val;
}

static SEXP R_compileExpr(SEXP expr, SEXP rho)
{
    SEXP packsym, funsym, quotesym;
    SEXP qexpr, call, fcall, val;

    packsym = install("compiler");
    funsym = install("compile");
    quotesym = install("quote");

    PROTECT(fcall = lang3(R_DoubleColonSymbol, packsym, funsym));
    PROTECT(qexpr = lang2(quotesym, expr));
    PROTECT(call = lang3(fcall, qexpr, rho));
    val = eval(call, R_GlobalEnv);
    UNPROTECT(3);
    return val;
}

static SEXP R_compileAndExecute(SEXP call, SEXP rho)
{
    int old_enabled = R_jit_enabled;
    SEXP code, val;

    R_jit_enabled = 0;
    PROTECT(call);
    PROTECT(rho);
    PROTECT(code = R_compileExpr(call, rho));
    R_jit_enabled = old_enabled;

    val = bcEval(code, rho, TRUE);
    UNPROTECT(3);
    return val;
}

static SEXP do_enablejit(SEXP call, SEXP op, SEXP args, SEXP rho)
{
    int old = R_jit_enabled, new;
    checkArity(op, args);
    new = asInteger(CAR(args));
    if (new > 0)
	loadCompilerNamespace();
    R_jit_enabled = new;
    return ScalarIntegerMaybeConst(old);
}

static SEXP do_compilepkgs(SEXP call, SEXP op, SEXP args, SEXP rho)
{
    int old = R_compile_pkgs, new;
    checkArity(op, args);
    new = asLogical(CAR(args));
    if (new != NA_LOGICAL && new)
	loadCompilerNamespace();
    R_compile_pkgs = new;
    return ScalarLogicalMaybeConst(old);
}

/* forward declaration */
static SEXP bytecodeExpr(SEXP);

/* this function gets the srcref attribute from a statement block, 
   and confirms it's in the expected format */
   
static R_INLINE SEXP getBlockSrcrefs(SEXP call)
{
    SEXP srcrefs = getAttrib00(call, R_SrcrefSymbol);
    if (TYPEOF(srcrefs) == VECSXP) return srcrefs;
    return R_NilValue;
}

/* this function extracts one srcref, and confirms the format */
/* It assumes srcrefs has already been validated to be a VECSXP or NULL */

static R_INLINE SEXP getSrcref(SEXP srcrefs, int ind)
{
    SEXP result;
    if (!isNull(srcrefs)
        && LENGTH(srcrefs) > ind
        && TYPEOF(result = VECTOR_ELT(srcrefs, ind)) == INTSXP
	&& LENGTH(result) >= 6)
	return result;
    else
	return R_NilValue;
}

static void printcall (SEXP call, SEXP rho)
{
    int old_bl = R_BrowseLines;
    int blines = asInteger(GetOption1(install("deparse.max.lines")));
    if (blines != NA_INTEGER && blines > 0) R_BrowseLines = blines;
    PrintValueRec(call,rho);
    R_BrowseLines = old_bl;
}

SEXP attribute_hidden applyClosure_v(SEXP call, SEXP op, SEXP arglist, SEXP rho,
                                     SEXP suppliedenv, int variant)
{
    int vrnt = VARIANT_PENDING_OK | VARIANT_DIRECT_RETURN 
                 | VARIANT_PASS_ON(variant);

    SEXP formals, actuals, savedrho;
    volatile SEXP body, newrho;
    SEXP f, a, res;
    RCNTXT cntxt;

    PROTECT2(op,arglist);

    formals = FORMALS(op);
    body = BODY(op);
    savedrho = CLOENV(op);

    if (R_jit_enabled > 0 && TYPEOF(body) != BCODESXP) {
	int old_enabled = R_jit_enabled;
	SEXP newop;
	R_jit_enabled = 0;
	newop = R_cmpfun(op);
	body = BODY(newop);
	SET_BODY(op, body);
	R_jit_enabled = old_enabled;
    }

    /*  Set up a context with the call in it for use if an error occurs below
        in matchArgs or from running out of memory (eg, in NewEnvironment). */

    begincontext(&cntxt, CTXT_RETURN, call, savedrho, rho, arglist, op);

    /*  Build a list which matches the actual (unevaluated) arguments
	to the formal paramters.  Build a new environment which
	contains the matched pairs.  Note that actuals is protected via
        newrho. */

    actuals = matchArgs(formals, NULL, 0, arglist, call);
    PROTECT(newrho = NewEnvironment(R_NilValue, actuals, savedrho));
        /* no longer passes formals, since matchArg now puts tags in actuals */

    /* This piece of code is destructively modifying the actuals list,
       which is now also the list of bindings in the frame of newrho.
       This is one place where internal structure of environment
       bindings leaks out of envir.c.  It should be rewritten
       eventually so as not to break encapsulation of the internal
       environment layout.  We can live with it for now since it only
       happens immediately after the environment creation.  LT */

    f = formals;
    a = actuals;
    while (f != R_NilValue) {
	if (MISSING(a) && CAR(f) != R_MissingArg) {
	    SETCAR(a, mkPROMISE(CAR(f), newrho));
	    SET_MISSING(a, 2);
	}
	f = CDR(f);
	a = CDR(a);
    }

    setNoSpecSymFlag (newrho);

    /*  Fix up any extras that were supplied by usemethod. */

    if (suppliedenv) {
	for (SEXP t = FRAME(suppliedenv); t != R_NilValue; t = CDR(t)) {
	    for (a = actuals; a != R_NilValue; a = CDR(a))
		if (TAG(a) == TAG(t))
		    break;
	    if (a == R_NilValue)
		set_var_in_frame (TAG(t), CAR(t), newrho, TRUE, 3);
	}
    }

    UNPROTECT(1); /* newrho, which will be protected below via revised context*/

    /*  Change the previously-set-up context to have the correct environment.

        If we have a generic function we need to use the sysparent of
	the generic as the sysparent of the method because the method
	is a straight substitution of the generic. */

    if (R_GlobalContext->nextcontext->callflag == CTXT_GENERIC)
	revisecontext (newrho, R_GlobalContext->nextcontext->sysparent);
    else
	revisecontext (newrho, rho);

    /* Get the srcref record from the closure object */
    
    R_Srcref = getAttrib00(op, R_SrcrefSymbol);

    /* Debugging */

    SET_RDEBUG(newrho, RDEBUG(op) || RSTEP(op));
    if( RSTEP(op) ) SET_RSTEP(op, 0);
    if (RDEBUG(newrho)) {
	SEXP savesrcref;
	/* switch to interpreted version when debugging compiled code */
	if (TYPEOF(body) == BCODESXP)
	    body = bytecodeExpr(body);
	Rprintf("debugging in: ");
        printcall(call,rho);
	savesrcref = R_Srcref;
	PROTECT(R_Srcref = getSrcref(getBlockSrcrefs(body), 0));
	SrcrefPrompt("debug", R_Srcref);
	PrintValue(body);
	do_browser(call, op, R_NilValue, newrho);
	R_Srcref = savesrcref;
	UNPROTECT(1);
    }

    /*  It isn't completely clear that this is the right place to do
	this, but maybe (if the matchArgs above reverses the
	arguments) it might just be perfect.

	This will not currently work as the entry points in envir.c
	are static.
    */

#ifdef  HASHING
    {
	SEXP R_NewHashTable(int);
	SEXP R_HashFrame(SEXP);
	int nargs = length(arglist);
	HASHTAB(newrho) = R_NewHashTable(nargs);
	newrho = R_HashFrame(newrho);
    }
#endif
#undef  HASHING

    /*  Set a longjmp target which will catch any explicit returns
	from the function body.  */

    if ((SETJMP(cntxt.cjmpbuf))) {
	if (R_ReturnedValue == R_RestartToken) {
	    cntxt.callflag = CTXT_RETURN;  /* turn restart off */
	    R_ReturnedValue = R_NilValue;  /* remove restart token */
	    PROTECT(res = evalv (body, newrho, vrnt));
	}
	else {
	    PROTECT(res = R_ReturnedValue);
        }
    }
    else {
	PROTECT(res = evalv (body, newrho, vrnt));
    }

    R_variant_result &= ~VARIANT_RTN_FLAG;

    endcontext(&cntxt);

    if ( ! (variant & VARIANT_PENDING_OK))
        WAIT_UNTIL_COMPUTED(res);

    if (RDEBUG(op)) {
	Rprintf("exiting from: ");
        printcall(call,rho);
    }

    UNPROTECT(3); /* op, arglist, res */
    return res;
}

SEXP applyClosure (SEXP call, SEXP op, SEXP arglist, SEXP rho, 
                   SEXP suppliedenv)
{
  return applyClosure_v (call, op, arglist, rho, suppliedenv, 0);
}

/* **** FIXME: This code is factored out of applyClosure.  If we keep
   **** it we should change applyClosure to run through this routine
   **** to avoid code drift. */
static SEXP R_execClosure(SEXP call, SEXP op, SEXP arglist, SEXP rho,
			  SEXP newrho)
{
    volatile SEXP body;
    SEXP res;
    RCNTXT cntxt;

    PROTECT2(op,arglist);

    body = BODY(op);

    if (R_jit_enabled > 0 && TYPEOF(body) != BCODESXP) {
	int old_enabled = R_jit_enabled;
	SEXP newop;
	R_jit_enabled = 0;
	newop = R_cmpfun(op);
	body = BODY(newop);
	SET_BODY(op, body);
	R_jit_enabled = old_enabled;
    }

    begincontext(&cntxt, CTXT_RETURN, call, newrho, rho, arglist, op);

    /* Get the srcref record from the closure object.  Disable for now
       at least, since it's not clear that it's needed. */
    
    /* R_Srcref = getAttrib(op, R_SrcrefSymbol); */

    /* Debugging */

    SET_RDEBUG(newrho, RDEBUG(op) || RSTEP(op));
    if( RSTEP(op) ) SET_RSTEP(op, 0);
    if (RDEBUG(op)) {
        SEXP savesrcref;
	/* switch to interpreted version when debugging compiled code */
	if (TYPEOF(body) == BCODESXP)
	    body = bytecodeExpr(body);
	Rprintf("debugging in: ");
	printcall (call, rho);
	savesrcref = R_Srcref;
	PROTECT(R_Srcref = getSrcref(getBlockSrcrefs(body), 0));
	SrcrefPrompt("debug", R_Srcref);
	PrintValue(body);
	do_browser(call, op, R_NilValue, newrho);
	R_Srcref = savesrcref;
	UNPROTECT(1);
    }

    /*  It isn't completely clear that this is the right place to do
	this, but maybe (if the matchArgs above reverses the
	arguments) it might just be perfect.  */

#ifdef  HASHING
#define HASHTABLEGROWTHRATE  1.2
    {
	SEXP R_NewHashTable(int, double);
	SEXP R_HashFrame(SEXP);
	int nargs = length(arglist);
	HASHTAB(newrho) = R_NewHashTable(nargs, HASHTABLEGROWTHRATE);
	newrho = R_HashFrame(newrho);
    }
#endif
#undef  HASHING

    /*  Set a longjmp target which will catch any explicit returns
	from the function body.  */

    if ((SETJMP(cntxt.cjmpbuf))) {
	if (R_ReturnedValue == R_RestartToken) {
	    cntxt.callflag = CTXT_RETURN;  /* turn restart off */
	    R_ReturnedValue = R_NilValue;  /* remove restart token */
	    PROTECT(res = eval(body, newrho));
	}
	else {
	    PROTECT(res = R_ReturnedValue);
            WAIT_UNTIL_COMPUTED(res);
        }
    }
    else {
	PROTECT(res = eval(body, newrho));
    }

    endcontext(&cntxt);

    if (RDEBUG(op)) {
	Rprintf("exiting from: ");
	printcall (call, rho);
    }

    UNPROTECT(3);  /* op, arglist, res */
    return res;
}

/* **** FIXME: Temporary code to execute S4 methods in a way that
   **** preserves lexical scope. */

/* called from methods_list_dispatch.c */
SEXP R_execMethod(SEXP op, SEXP rho)
{
    SEXP call, arglist, callerenv, newrho, next, val;
    RCNTXT *cptr;

    /* create a new environment frame enclosed by the lexical
       environment of the method */
    PROTECT(newrho = Rf_NewEnvironment(R_NilValue, R_NilValue, CLOENV(op)));

    /* copy the bindings for the formal environment from the top frame
       of the internal environment of the generic call to the new
       frame.  need to make sure missingness information is preserved
       and the environments for any default expression promises are
       set to the new environment.  should move this to envir.c where
       it can be done more efficiently. */
    for (next = FORMALS(op); next != R_NilValue; next = CDR(next)) {
	SEXP symbol =  TAG(next);
	R_varloc_t loc;
	int missing;
	loc = R_findVarLocInFrame(rho,symbol);
	if(loc == NULL)
	    error(_("could not find symbol \"%s\" in environment of the generic function"),
		  CHAR(PRINTNAME(symbol)));
	missing = R_GetVarLocMISSING(loc);
	val = R_GetVarLocValue(loc);
	SET_FRAME(newrho, CONS(val, FRAME(newrho)));
	SET_TAG(FRAME(newrho), symbol);
	if (missing) {
	    SET_MISSING(FRAME(newrho), missing);
	    if (TYPEOF(val) == PROMSXP && PRENV(val) == rho) {
		SEXP deflt;
		SET_PRENV(val, newrho);
		/* find the symbol in the method, copy its expression
		 * to the promise */
		for(deflt = CAR(op); deflt != R_NilValue; deflt = CDR(deflt)) {
		    if(TAG(deflt) == symbol)
			break;
		}
		if(deflt == R_NilValue)
		    error(_("symbol \"%s\" not in environment of method"),
			  CHAR(PRINTNAME(symbol)));
		SET_PRCODE(val, CAR(deflt));
	    }
	}
    }

    /* copy the bindings of the spacial dispatch variables in the top
       frame of the generic call to the new frame */
    defineVar(R_dot_defined, findVarInFrame(rho, R_dot_defined), newrho);
    defineVar(R_dot_Method, findVarInFrame(rho, R_dot_Method), newrho);
    defineVar(R_dot_target, findVarInFrame(rho, R_dot_target), newrho);

    /* copy the bindings for .Generic and .Methods.  We know (I think)
       that they are in the second frame, so we could use that. */
    defineVar(R_dot_Generic, findVar(R_dot_Generic, rho), newrho);
    defineVar(R_dot_Methods, findVar(R_dot_Methods, rho), newrho);

    /* Find the calling context.  Should be R_GlobalContext unless
       profiling has inserted a CTXT_BUILTIN frame. */
    cptr = R_GlobalContext;
    if (cptr->callflag & CTXT_BUILTIN)
	cptr = cptr->nextcontext;

    /* The calling environment should either be the environment of the
       generic, rho, or the environment of the caller of the generic,
       the current sysparent. */
    callerenv = cptr->sysparent; /* or rho? */

    /* get the rest of the stuff we need from the current context,
       execute the method, and return the result */
    call = cptr->call;
    arglist = cptr->promargs;
    val = R_execClosure(call, op, arglist, callerenv, newrho);
    UNPROTECT(1);
    return val;
}

                                  /* Caller needn't protect the s arg below */
static R_INLINE Rboolean asLogicalNoNA(SEXP s, SEXP call)
{
    int len, cond;

    switch(TYPEOF(s)) { /* common cases done here for efficiency */
    case INTSXP:  /* assume logical and integer are the same */
    case LGLSXP:
        len = LENGTH(s);
        if (len == 0 || LOGICAL(s)[0] == NA_LOGICAL) goto error;
        cond = LOGICAL(s)[0];
        break;
    default:
        len = length(s);
        if (len == 0) goto error;
        cond = asLogical(s);
        break;
    }

    if (cond == NA_LOGICAL) goto error;

    if (len > 1) asLogicalNoNA_warning (s, call);

    return cond;

  error:
    asLogicalNoNA_error (s, call);
}


#define BodyHasBraces(body) \
    (isLanguage(body) && CAR(body) == R_BraceSymbol)


static SEXP do_if (SEXP call, SEXP op, SEXP args, SEXP rho, int variant)
{
    SEXP Cond, Stmt;
    int absent_else = 0;

    Cond = CAR(args); args = CDR(args);
    Stmt = CAR(args); args = CDR(args);

    if (!asLogicalNoNA (evalv(Cond,rho,VARIANT_STATIC_BOX_OK), call)) {
        /* go to else part */
        if (args != R_NilValue)
            Stmt = CAR(args);
        else {
            absent_else = 1;
            Stmt = R_NilValue;
        }
    }

    if (RDEBUG(rho) && Stmt!=R_NilValue && !BodyHasBraces(Stmt)) {
	SrcrefPrompt("debug", R_Srcref);
        PrintValue(Stmt);
        do_browser(call, op, R_NilValue, rho);
    } 

    if (absent_else) {
        R_Visible = FALSE; /* case of no 'else' so return invisible NULL */
        return R_NilValue;
    }

    return evalv (Stmt, rho, VARIANT_PASS_ON(variant));
}


/* For statement.  Unevaluated arguments for different formats are as follows:

       for (i in v) body          i, v, body    (extra vars before "in" ignored)
       for (i along v) body       i, along=v, body     (ok for vec or for array)
       for (i, j along M) body    i, j, along=M, body     (requires correct dim)
       etc.

   Evaluates body with VARIANT_NULL | VARIANT_PENDING_OK.
 */

#define DO_LOOP_RDEBUG(call, op, body, rho, bgn) do { \
    if (!bgn && RDEBUG(rho)) { \
	SrcrefPrompt("debug", R_Srcref); \
	PrintValue(body); \
	do_browser(call, op, R_NilValue, rho); \
    } } while (0)

static SEXP do_for(SEXP call, SEXP op, SEXP args, SEXP rho)
{
    /* Need to declare volatile variables whose values are relied on
       after for_next or for_break longjmps and that might change between
       the setjmp and longjmp calls.  Theoretically this does not include
       n, bgn, and some others, but gcc -O2 -Wclobbered warns about some, 
       so to be safe we declare them volatile as well. */

    volatile int i, n, bgn;
    volatile SEXP val, nval;
    volatile SEXP v, bcell;                /* for use with one 'for' variable */
    volatile SEXP indexes, ixvals, bcells; /* for use with >1 'for' variables */
    int dbg, val_type;
    SEXP a, syms, sym, body, dims;
    RCNTXT cntxt;
    PROTECT_INDEX valpi, vpi, bix;
    int is_seq, seq_start;
    int along = 0, across = 0, down = 0, in = 0;
    int nsyms;

    PROTECT(args);

    /* Count how many variables there are before the argument after the "in",
       "across", "down", or "along" keyword.  Set 'a' to the cell for the 
       argument after these variables. */

    syms = args;
    nsyms = 0;
    a = args;
    do {
        if (!isSymbol(CAR(a))) errorcall(call, _("non-symbol loop variable"));
        a = CDR(a);
        nsyms += 1;
    } while (CDDR(a) != R_NilValue);

    if (TAG(a) == R_AlongSymbol)
        along = 1;
    else if (TAG(a) == R_AcrossSymbol)
        across = 1;
    else if (TAG(a) == R_DownSymbol)
        down = 1;
    else
        in = 1;  /* we treat any other tag as "in" */

    /* Sometimes handled by bytecode... */

    if (in && nsyms == 1 && R_jit_enabled > 2 && ! R_PendingPromises) {
	R_compileAndExecute(call, rho); 
	return R_NilValue;
    }

    if (in) nsyms = 1;  /* ignore extras for "in" */

    val = CAR(a);
    body = CADR(a);
    sym = CAR(syms);

    PROTECT(rho);

    PROTECT (val = evalv (val, rho, in ? VARIANT_SEQ : 0));
    dims = R_NilValue;

    is_seq = 0;

    if (along) { /* "along" and therefore not variant */

        if (nsyms == 1) { /* go along vector/pairlist (may also be an array) */
            is_seq = 1;
            seq_start = 1;
            val_type = INTSXP;
        }
        else { /* "along" for array, with several dimensions */
            dims = getAttrib (val, R_DimSymbol);
            if (length(dims) != nsyms)
                errorcall (call, _("incorrect number of dimensions"));
            PROTECT(dims);
            INC_NAMEDCNT(dims);
            PROTECT(indexes = allocVector(INTSXP,nsyms));
            INTEGER(indexes)[0] = 0; /* so will be 1 after first increment */
            for (int j = 1; j < nsyms; j++) 
                INTEGER(indexes)[j] = 1;
            PROTECT(ixvals = allocVector(VECSXP,nsyms));
            PROTECT(bcells = allocVector(VECSXP,nsyms));
        }
        n = length(val);
    }
    else if (across || down) { /* "across" or "down" and therefore not variant*/
        is_seq = 1;
        seq_start = 1;
        val_type = INTSXP;
        dims = getAttrib (val, R_DimSymbol);
        if (TYPEOF(dims)!=INTSXP || LENGTH(dims)==0) /* no valid dim attribute*/
            n = length(val);
        else if (down)
            n = INTEGER(dims)[0];
        else /* across */
            n = LENGTH(dims) > 1 ? INTEGER(dims)[1] : INTEGER(dims)[0];
    }
    else if (R_variant_result) {  /* variant "in" value */

        is_seq = 1;
        R_variant_result = 0;
        if (TYPEOF(val)!=INTSXP || LENGTH(val)!=2) /* shouldn't happen*/
            errorcall(call, "internal inconsistency with variant op in for!");
        seq_start = INTEGER(val)[0];
        n = INTEGER(val)[1] - INTEGER(val)[0] + 1;
        val_type = INTSXP;
    }
    else { /* non-variant "in" value */

        PROTECT_WITH_INDEX (val, &valpi);
        INC_NAMEDCNT(val);  /* increment NAMEDCNT to avoid mods by loop code */
        nval = val;  /* for scanning pairlist */

        /* Deal with the case where we are iterating over a factor.
           We need to coerce to character, then iterate */

        if (inherits (val, "factor"))
            REPROTECT(val = asCharacterFactor(val), valpi);

        n = length(val);
        val_type = TYPEOF(val);
    }

    dbg = RDEBUG(rho);
    bgn = BodyHasBraces(body);

    if (nsyms == 1) {
        PROTECT_WITH_INDEX(v = R_NilValue, &vpi);
        PROTECT_WITH_INDEX(bcell = R_NilValue, &bix);
    }

    begincontext(&cntxt, CTXT_LOOP, R_NilValue, rho, R_BaseEnv, R_NilValue,
		 R_NilValue);

    switch (SETJMP(cntxt.cjmpbuf)) {
    case CTXT_BREAK: goto for_break;
    case CTXT_NEXT: goto for_next;
    }

    /* Loop variables are initialized to R NULL. */

    int j;
    SEXP s;
    for (j = 0, s = syms; j < nsyms; j++, s = CDR(s)) { 
        set_var_in_frame (CAR(s), R_NilValue, rho, TRUE, 3);
    }

    /* MAIN LOOP. */

    for (i = 0; i < n; i++) {

        /* Handle multi-dimensional "along". */

        if (nsyms > 1) {

            /* Increment to next combination of indexes. */

            for (j = 0; INTEGER(indexes)[j] == INTEGER(dims)[j]; j++) {
                if (j == nsyms-1) abort();
                INTEGER(indexes)[j] = 1;
            }
            INTEGER(indexes)[j] += 1;

            /* Make sure all 'for' variables are set to the right index,
               using records of the binding cells used for speed. */

            for (j = 0, s = syms; j < nsyms; j++, s = CDR(s)) {
                SEXP v = VECTOR_ELT(ixvals,j);
                if (v==R_NilValue || NAMEDCNT_GT_1(v) || ATTRIB(v)!=R_NilValue){
                    v = allocVector(INTSXP,1);
                    SET_VECTOR_ELT(ixvals,j,v);
                }
                INTEGER(v)[0] = INTEGER(indexes)[j];
                SEXP bcell = VECTOR_ELT(bcells,j);
                if (bcell == R_NilValue || CAR(bcell) != v) {
                    set_var_in_frame (CAR(s), v, rho, TRUE, 3);
                    SET_VECTOR_ELT(bcells,j,R_binding_cell);
                }
            }
            
            goto do_iter;
        }

        /* Handle "in", "across", "down", and univariate "along". */

	switch (val_type) {

	case EXPRSXP:
	case VECSXP:
	    v = VECTOR_ELT(val, i);
	    SET_NAMEDCNT_MAX(v); /* maybe unnecessary? */
	    break;

	case LISTSXP:
	    v = CAR(nval);
	    nval = CDR(nval);
	    SET_NAMEDCNT_MAX(v);
	    break;

	default:

            /* Allocate new space for the loop variable value when the value has
               been assigned to another variable (NAMEDCNT(v) > 1), and when an
               attribute has been attached to it. */

            if (v == R_NilValue || NAMEDCNT_GT_1(v) || ATTRIB(v) != R_NilValue)
                REPROTECT(v = allocVector(val_type, 1), vpi);

            switch (val_type) {
            case LGLSXP:
                LOGICAL(v)[0] = LOGICAL(val)[i];
                break;
            case INTSXP:
                INTEGER(v)[0] = is_seq ? seq_start + i : INTEGER(val)[i];
                break;
            case REALSXP:
                REAL(v)[0] = REAL(val)[i];
                break;
            case CPLXSXP:
                COMPLEX(v)[0] = COMPLEX(val)[i];
                break;
            case STRSXP:
                SET_STRING_ELT(v, 0, STRING_ELT(val, i));
                break;
            case RAWSXP:
                RAW(v)[0] = RAW(val)[i];
                break;
            default:
                errorcall(call, _("invalid for() loop sequence"));
            }

            break;
        }

        if (bcell == R_NilValue || CAR(bcell) != v) {
            set_var_in_frame (sym, v, rho, TRUE, 3);
            REPROTECT(bcell = R_binding_cell, bix);
        }

    do_iter: ;

        DO_LOOP_RDEBUG(call, op, body, rho, bgn);

        evalv (body, rho, VARIANT_NULL | VARIANT_PENDING_OK);

    for_next: ;  /* semi-colon needed for attaching label */
    }

 for_break:
    endcontext(&cntxt);
    if (in && !is_seq) {
        DEC_NAMEDCNT(val);
        UNPROTECT(1);  /* val */
    }
    if (nsyms == 1)
        UNPROTECT(2);  /* v, bcell */
    else 
        UNPROTECT(4);  /* dims, indexes, ixvals, bcells */
    UNPROTECT(3);      /* val, rho, args */
    SET_RDEBUG(rho, dbg);
    return R_NilValue;
}


/* While statement.  Evaluates body with VARIANT_NULL | VARIANT_PENDING_OK. */

static SEXP do_while(SEXP call, SEXP op, SEXP args, SEXP rho)
{
    int dbg;
    volatile int bgn;
    volatile SEXP body;
    RCNTXT cntxt;

    if (R_jit_enabled > 2 && ! R_PendingPromises) {
	R_compileAndExecute(call, rho);
	return R_NilValue;
    }

    dbg = RDEBUG(rho);
    body = CADR(args);
    bgn = BodyHasBraces(body);

    begincontext(&cntxt, CTXT_LOOP, R_NilValue, rho, R_BaseEnv, R_NilValue,
		 R_NilValue);

    if (SETJMP(cntxt.cjmpbuf) != CTXT_BREAK) { /* <- back here for "next" */
	while (asLogicalNoNA 
                 (evalv (CAR(args), rho, VARIANT_STATIC_BOX_OK), call)) {
	    DO_LOOP_RDEBUG(call, op, body, rho, bgn);
	    evalv (body, rho, VARIANT_NULL | VARIANT_PENDING_OK);
	}
    }

    endcontext(&cntxt);
    SET_RDEBUG(rho, dbg);
    return R_NilValue;
}


/* Repeat statement.  Evaluates body with VARIANT_NULL | VARIANT_PENDING_OK. */

static SEXP do_repeat(SEXP call, SEXP op, SEXP args, SEXP rho)
{
    int dbg;
    volatile int bgn;
    volatile SEXP body;
    RCNTXT cntxt;

    if (R_jit_enabled > 2 && ! R_PendingPromises) {
	R_compileAndExecute(call, rho);
	return R_NilValue;
    }

    dbg = RDEBUG(rho);
    body = CAR(args);
    bgn = BodyHasBraces(body);

    begincontext(&cntxt, CTXT_LOOP, R_NilValue, rho, R_BaseEnv, R_NilValue,
		 R_NilValue);

    if (SETJMP(cntxt.cjmpbuf) != CTXT_BREAK) { /* <- back here for "next" */
	for (;;) {
	    DO_LOOP_RDEBUG(call, op, body, rho, bgn);
	    evalv (body, rho, VARIANT_NULL | VARIANT_PENDING_OK);
	}
    }

    endcontext(&cntxt);
    SET_RDEBUG(rho, dbg);
    return R_NilValue;
}


static R_NORETURN SEXP do_break(SEXP call, SEXP op, SEXP args, SEXP rho)
{
    findcontext(PRIMVAL(op), rho, R_NilValue);
}

/* Parens are now a SPECIAL, to avoid overhead of creating an arg list. 
   Also avoids overhead of calling checkArity when there is no error.  
   Care is taken to allow (...) when ... is bound to exactly one argument, 
   though it is debatable whether this should be considered valid. 

   The eval variant requested is passed on to the inner expression. */

static SEXP do_paren (SEXP call, SEXP op, SEXP args, SEXP rho, int variant)
{
    if (args!=R_NilValue && CAR(args)==R_DotsSymbol && CDR(args)==R_NilValue) {
        args = findVar(R_DotsSymbol, rho);
        if (TYPEOF(args) != DOTSXP)
            args = R_NilValue;
    }

    if (args == R_NilValue || CDR(args) != R_NilValue)
        checkArity(op, args);

    return EVALV (CAR(args), rho, VARIANT_PASS_ON(variant));
}

/* Curly brackets.  Passes on the eval variant to the last expression.  For
   earlier expressions, passes either VARIANT_NULL | VARIANT_PENDING_OK or
   the variant passed OR'd with those, if the variant passed includes
   VARIANT_DIRECT_RETURN. */

static SEXP do_begin (SEXP call, SEXP op, SEXP args, SEXP rho, int variant)
{
    if (args == R_NilValue)
        return R_NilValue;

    SEXP arg, s, srcrefs = getBlockSrcrefs(call);

    int vrnt = VARIANT_NULL | VARIANT_PENDING_OK;
    variant = VARIANT_PASS_ON(variant);
    if (variant & VARIANT_DIRECT_RETURN) 
        vrnt |= variant;

    for (int i = 1; ; i++) {
        arg = CAR(args);
        args = CDR(args);
        PROTECT(R_Srcref = getSrcref(srcrefs, i));
        if (RDEBUG(rho)) {
            SrcrefPrompt("debug", R_Srcref);
            PrintValue(arg);
            do_browser(call, op, R_NilValue, rho);
        }
        if (args == R_NilValue)
            break;
        s = evalv (arg, rho, vrnt);
        R_Srcref = R_NilValue;
        UNPROTECT(1);
        if (R_variant_result & VARIANT_RTN_FLAG)
            return s;
    }

    s = EVALV (arg, rho, variant);
    R_Srcref = R_NilValue;
    UNPROTECT(1);
    return s;
}


static SEXP do_return(SEXP call, SEXP op, SEXP args, SEXP rho, int variant)
{
    SEXP v;

    if (args == R_NilValue) /* zero arguments provided */
	v = R_NilValue;
    else if (CDR(args) == R_NilValue) /* one argument */
	v = EVALV (CAR(args), rho, ! (variant & VARIANT_DIRECT_RETURN) ? 0
                    : VARIANT_PASS_ON(variant) & ~ VARIANT_NULL);
    else
	errorcall(call, _("multi-argument returns are not permitted"));

    if (variant & VARIANT_DIRECT_RETURN) {
        R_variant_result |= VARIANT_RTN_FLAG;
        return v;
    }

    findcontext(CTXT_BROWSER | CTXT_FUNCTION, rho, v);
}

/* Declared with a variable number of args in names.c */
static SEXP do_function(SEXP call, SEXP op, SEXP args, SEXP rho)
{
    SEXP rval, srcref;

    /* The following is as in 2.15.0, but it's not clear how it can happen. */
    if (TYPEOF(op) == PROMSXP) {
	op = forcePromise(op);
	SET_NAMEDCNT_MAX(op);
    }

    CheckFormals(CAR(args));
    rval = mkCLOSXP(CAR(args), CADR(args), rho);
    srcref = CADDR(args);
    if (srcref != R_NilValue) 
        setAttrib(rval, R_SrcrefSymbol, srcref);
    return rval;
}


/* START OF DEFUNCT CODE ---------------------------------------------------- */
/*                                                                            */
/* This code is no longer used, unless a #if 0 is changed to #if 1 in do_set. */

static SEXP replaceCall(SEXP fun, SEXP varval, SEXP args, SEXP rhs);
static SEXP installAssignFcnName(SEXP fun);

/*  -------------------------------------------------------------------
 *  Assignments for complex LVAL specifications. This is the stuff that
 *  nightmares are made of ...	
 *
 *  For complex superassignment  x[y==z]<<-w  we want x required to be 
 *  nonlocal, y,z, and w permitted to be local or nonlocal.
 *
 *  If val is a language object, we must prevent evaluation.  As an
 *  example consider  e <- quote(f(x=1,y=2)); names(e) <- c("","a","b") 
 */

static SEXP EnsureLocal(SEXP symbol, SEXP rho)
{
    SEXP vl;

    vl = findVarInFrame3 (rho, symbol, TRUE);
    if (vl != R_UnboundValue) {
        if (TYPEOF(vl) == PROMSXP)
            vl = forcePromise(vl);
        return vl;
    }

    if (rho != R_EmptyEnv) {
        vl = findVar (symbol, ENCLOS(rho));
        if (TYPEOF(vl) == PROMSXP)
            vl = forcePromise(vl);
    }

    if (vl == R_UnboundValue)
        unbound_var_error(symbol);

    set_var_in_frame (symbol, vl, rho, TRUE, 3);
    return vl;
}

/* arguments of assignCall must be protected by the caller. */

static SEXP assignCall(SEXP op, SEXP symbol, SEXP fun,
		       SEXP varval, SEXP args, SEXP rhs)
{
    SEXP c;

    c = CONS (op, CONS (symbol, 
          CONS (replaceCall(fun, varval, args, rhs), R_NilValue)));

    SET_TYPEOF (c, LANGSXP);

    return c;
}

/*  "evalseq" preprocesses the LHS of an assignment.  Given an expression, 
 *  it builds a list of partial values for the expression.  For example, 
 *  the assignment 
 *
 *       x$a[[3]][2] <- 10
 *
 *  yields the (improper) list:
 *
 *       (eval(x$a[[3]])  eval(x$a)  eval(x) . x)
 *
 *  Note that the full LHS expression is not included (and not passed to
 *  evalseq).  Note also the terminating symbol in the improper list.  
 *  The partial evaluations are carried out efficiently using previously 
 *  computed components.
 *
 *  Each CONS cell in the list returned will have its LEVELS field set to 1
 *  if NAMEDCNT for its CAR or the CAR of any later element in the list is
 *  greater than 1 (and otherwise to 0).  This determines whether duplication 
 *  of the corresponding part of the object is neccessary.
 *
 *  The expr and rho arguments must be protected by the caller of evalseq.
 */

static SEXP evalseq(SEXP expr, SEXP rho, int forcelocal,  R_varloc_t tmploc)
{
    SEXP val, nval, nexpr, r;

    switch (TYPEOF(expr)) {

    case NILSXP:
	error(_("invalid (NULL) left side of assignment"));

    case SYMSXP:

        nval = forcelocal ? EnsureLocal(expr, rho) : eval(expr, ENCLOS(rho));

        /* This duplication should be unnecessary, but some packages
           (eg, Matrix 1.0-6) assume (in C code) that the object in a
           replacement function is not shared. */
        if (NAMEDCNT_GT_1(nval)) 
            nval = dup_top_level(nval);

	r = CONS(nval, expr);

        /* Statement below is now unnecessary (can always leave LEVELS at 0),
           given the duplication above. */
        /* SETLEVELS (r, NAMEDCNT_GT_1(nval)); */

        break;

    case LANGSXP:

	PROTECT(val = evalseq(CADR(expr), rho, forcelocal, tmploc));
	R_SetVarLocValue(tmploc, CAR(val));
	PROTECT(nexpr = LCONS (CAR(expr), 
                               LCONS(R_GetVarLocSymbol(tmploc), CDDR(expr))));
	nval = eval(nexpr, rho);
	UNPROTECT(2);

	r = CONS(nval, val);

        if (LEVELS(val) || NAMEDCNT_GT_1(nval))
            SETLEVELS (r, 1);

        break;

    default:
        error(_("target of assignment expands to non-language object"));
    }

    return r;
}

static void tmp_cleanup(void *data)
{
    (void) RemoveVariable (R_TmpvalSymbol, (SEXP) data);
}

/* Main entry point for complex assignments; rhs has already been evaluated. */

static void applydefine (SEXP call, SEXP op, SEXP expr, SEXP rhs, SEXP rho)
{
    SEXP lhs, tmp, afun, rhsprom, v;
    R_varloc_t tmploc;
    RCNTXT cntxt;

    if (rho == R_BaseNamespace)
	errorcall(call, _("cannot do complex assignments in base namespace"));
    if (rho == R_BaseEnv)
	errorcall(call, _("cannot do complex assignments in base environment"));

    /*  We need a temporary variable to hold the intermediate values
	in the computation.  For efficiency reasons we record the
	location where this variable is stored.  We need to protect
	the location in case the biding is removed from its
	environment by user code or an assignment within the
	assignment arguments */

    /*  There are two issues with the approach here:

	    A complex assignment within a complex assignment, like
	    f(x, y[] <- 1) <- 3, can cause the value temporary
	    variable for the outer assignment to be overwritten and
	    then removed by the inner one.  This could be addressed by
	    using multiple temporaries or using a promise for this
	    variable as is done for the RHS.  Printing of the
	    replacement function call in error messages might then need
	    to be adjusted.

	    With assignments of the form f(g(x, z), y) <- w the value
	    of 'z' will be computed twice, once for a call to g(x, z)
	    and once for the call to the replacement function g<-.  It
	    might be possible to address this by using promises.
	    Using more temporaries would not work as it would mess up
	    replacement functions that use substitute and/or
	    nonstandard evaluation (and there are packages that do
	    that -- igraph is one).

	    LT */

    defineVar(R_TmpvalSymbol, R_NilValue, rho);
    PROTECT((SEXP) (tmploc = R_findVarLocInFrame(rho, R_TmpvalSymbol)));

    /* Now set up a context to remove it when we are done, even in the
     * case of an error.  This all helps error() provide a better call.
     */
    begincontext(&cntxt, CTXT_CCODE, call, R_BaseEnv, R_BaseEnv,
		 R_NilValue, R_NilValue);
    cntxt.cend = &tmp_cleanup;
    cntxt.cenddata = rho;

    /*  Do a partial evaluation down through the LHS. */
    lhs = evalseq(CADR(expr), rho,
		  PRIMVAL(op)==1 || PRIMVAL(op)==3, tmploc);

    PROTECT(lhs);
    PROTECT(rhsprom = mkPROMISE(CADDR(call), rho));
    SET_PRVALUE(rhsprom, rhs);
    WAIT_UNTIL_COMPUTED(rhs);

    while (isLanguage(CADR(expr))) {
        PROTECT(tmp = installAssignFcnName(CAR(expr)));
        v = CAR(lhs);
        if (LEVELS(lhs) && v != R_NilValue) {
            v = duplicate(v);
            SET_NAMEDCNT_1(v);
            SETCAR(lhs,v);
        }
        R_SetVarLocValue(tmploc, v);
	PROTECT(rhs = replaceCall(tmp, R_TmpvalSymbol, CDDR(expr), rhsprom));
	rhs = eval (rhs, rho);
	SET_PRVALUE(rhsprom, rhs);
	SET_PRCODE(rhsprom, rhs); /* not good but is what we have been doing */
	UNPROTECT(2);
	lhs = CDR(lhs);
	expr = CADR(expr);
    }

    PROTECT(afun = installAssignFcnName(CAR(expr)));
    R_SetVarLocValue(tmploc, CAR(lhs));
    expr = assignCall(R_AssignSymbols[PRIMVAL(op)], CDR(lhs),
		      afun, R_TmpvalSymbol, CDDR(expr), rhsprom);
    UNPROTECT(4);
    PROTECT(expr);
    (void) eval(expr, rho);
    UNPROTECT(1);
    endcontext(&cntxt); /* which does not run the remove */
    (void) RemoveVariable (R_TmpvalSymbol, rho);
}

/* END OF DEFUNCT CODE ------------------------------------------------------ */


#define ASSIGNBUFSIZ 32
static SEXP installAssignFcnName(SEXP fun)
{
    /* Handle "[", "[[", and "$" specially for speed. */

    if (fun == R_BracketSymbol)
        return R_SubAssignSymbol;

    if (fun == R_Bracket2Symbol)
        return R_SubSubAssignSymbol;

    if (fun == R_DollarSymbol)
        return R_DollarAssignSymbol;

    /* The general case for a symbol */

    if (TYPEOF(fun) == SYMSXP) {

        char buf[ASSIGNBUFSIZ];
        const char *fname = CHAR(PRINTNAME(fun));

        if (!copy_2_strings (buf, sizeof buf, fname, "<-"))
            error(_("overlong name in '%s'"), fname);

        return install(buf);
    }

    /* Handle foo::bar and foo:::bar. */

    if (TYPEOF(fun)==LANGSXP && length(fun)==3 && TYPEOF(CADDR(fun))==SYMSXP
      && (CAR(fun)==R_DoubleColonSymbol || CAR(fun)==R_TripleColonSymbol))
        return lang3 (CAR(fun), CADR(fun), installAssignFcnName(CADDR(fun)));

    error(_("invalid function in complex assignment"));
}

/* arguments of replaceCall must be protected by the caller. */

static SEXP replaceCall(SEXP fun, SEXP varval, SEXP args, SEXP rhs)
{
    SEXP value, first;

    first = value = cons_with_tag (rhs, R_NilValue, R_ValueSymbol);

    if (args != R_NilValue) {

        first = cons_with_tag (CAR(args), value, TAG(args));

        SEXP p = CDR(args);
        if (p != R_NilValue) {
            PROTECT(first);
            SEXP q = first;
            do { 
                SETCDR (q, cons_with_tag (CAR(p), value, TAG(p)));
                q = CDR(q);
                p = CDR(p);
            } while (p != R_NilValue);
            UNPROTECT(1);
        }
    }

    first = CONS (fun, CONS(varval, first));
    SET_TYPEOF (first, LANGSXP);

    return first;
}

/* Create two lists of promises to evaluate each argument, with promises
   shared.  When an argument is evaluated in a call using one argument list,
   its value is then known without re-evaluation in a second call using 
   the second argument list.  The argument lists are terminated with the
   initial values of *a1 and *a2. */

static void promiseArgsTwo (SEXP el, SEXP rho, SEXP *a1, SEXP *a2)
{
    BEGIN_PROTECT6 (head1, tail1, head2, tail2, ev, h);

    head1 = head2 = R_NilValue;

    while (el != R_NilValue) {

        SEXP a = CAR(el);

	/* If we have a ... symbol, we look to see what it is bound to.
	   If its binding is R_NilValue we just ignore it.  If it is bound
           to a ... list of promises, we repromise all the promises and 
           then splice the list of resulting values into the return value.
	   Anything else bound to a ... symbol is an error. */

	if (a == R_DotsSymbol) {
	    h = findVar(a, rho);
            if (h == R_NilValue) {
                /* nothing */
            }
	    else if (TYPEOF(h) == DOTSXP) {
		while (h != R_NilValue) {
                    a = CAR(h);
                    if (TYPEOF(a) == PROMSXP) {
                        INC_NAMEDCNT(a);
                        INC_NAMEDCNT(a);
                        SEXP p = PRVALUE_PENDING_OK(a);
                        if (p != R_UnboundValue && NAMEDCNT_GT_0(p))
                            INC_NAMEDCNT(p);
                    }
                    else if (a != R_MissingArg && a != R_MissingUnder) {
                       a = mkPROMISE (a, rho);
                       INC_NAMEDCNT(a);
                    }
                    ev = cons_with_tag (a, R_NilValue, TAG(h));
                    if (head1==R_NilValue)
                        head1 = ev;
                    else
                        SETCDR(tail1,ev);
                    tail1 = ev;
                    ev = cons_with_tag (a, R_NilValue, TAG(h));
                    if (head2==R_NilValue)
                        head2 = ev;
                    else
                        SETCDR(tail2,ev);
                    tail2 = ev;
		    h = CDR(h);
		}
	    }
	    else if (h != R_MissingArg)
		dotdotdot_error();
	}
        else {
            if (TYPEOF(a) == PROMSXP) {
                INC_NAMEDCNT(a);
                INC_NAMEDCNT(a);
                SEXP p = PRVALUE_PENDING_OK(a);
                if (p != R_UnboundValue && NAMEDCNT_GT_0(p))
                    INC_NAMEDCNT(p);
            }
            else if (a != R_MissingArg && a != R_MissingUnder) {
               a = mkPROMISE (a, rho);
               INC_NAMEDCNT(a);
            }
            ev = cons_with_tag (a, R_NilValue, TAG(el));
            if (head1 == R_NilValue)
                head1 = ev;
            else
                SETCDR(tail1, ev);
            tail1 = ev;
            ev = cons_with_tag (a, R_NilValue, TAG(el));
            if (head2 == R_NilValue)
                head2 = ev;
            else
                SETCDR(tail2, ev);
            tail2 = ev;
        }
	el = CDR(el);
    }

    if (head1 != R_NilValue) {
        if (*a1 != R_NilValue)
            SETCDR(tail1,*a1);
        *a1 = head1;
        if (*a2 != R_NilValue)
            SETCDR(tail2,*a2);
        *a2 = head2;
    }

    END_PROTECT;
}

/*  Assignment in its various forms  */

static SEXP do_set (SEXP call, SEXP op, SEXP args, SEXP rho, int variant)
{
    SEXP a;

    if (args==R_NilValue || (a = CDR(args)) == R_NilValue || CDR(a)!=R_NilValue)
        checkArity(op,args);

    SEXP lhs = CAR(args), rhs = CAR(a);
    int opval = PRIMVAL(op);

    /* Swap operands for -> and ->>. */

    if (opval >= 10) {
        rhs = lhs;
        lhs = CAR(a);
        opval -= 10;
    }

    SEXPTYPE lhs_type = TYPEOF(lhs);

    /* Convert lhs string to a symbol. */

    if (lhs_type == STRSXP) {
        lhs = install(translateChar(STRING_ELT(lhs, 0)));
        lhs_type = TYPEOF(lhs);
    }

    switch (lhs_type) {

    /* -- ASSIGNMENT TO A SIMPLE VARIABLE -- */

    case SYMSXP: {

        /* Handle <<- without trying the optimizations done below. */

        if (opval == 2) {
            rhs = EVALV (rhs, rho, VARIANT_PENDING_OK);
            set_var_nonlocal (lhs, rhs, ENCLOS(rho), 3);
            break;  /* out of main switch */
        }

        /* Handle assignment into base and user database environments without
           any special optimizations. */

        if (IS_BASE(rho) || IS_USER_DATABASE(rho)) {
            rhs = evalv (rhs, rho, VARIANT_PENDING_OK);
            set_var_in_frame (lhs, rhs, rho, TRUE, 3);
            break;  /* out of main switch */
        }

        /* We decide whether we'll ask the right hand side evalutation to do
           the assignment, for statements like v<-exp(v), v<-v+1, or v<-2*v. */

        int local_assign = 0;

        if (TYPEOF(rhs) == LANGSXP) {
            if (CADR(rhs) == lhs) 
                local_assign = VARIANT_LOCAL_ASSIGN1;
            else if (CADDR(rhs) == lhs)
                local_assign = VARIANT_LOCAL_ASSIGN2;
        }

        /* Evaluate the right hand side, asking for it in a static box. */

        rhs = EVALV (rhs, rho, 
                     local_assign | VARIANT_PENDING_OK | VARIANT_STATIC_BOX_OK);

        /* See if the assignment was done by the rhs operator. */

        if (R_variant_result) {
            R_variant_result = 0;
            break;
        }

        /* Try to copy the value, not assign the object, if the rhs is scalar
           and doesn't have zero NAMEDCNT (for which assignment would be free). 
           This will copy from a static box, which must be replaced by a regular
           value if the copy can't be done.  If the copy can't be done, but 
           a binding cell was found here, the assignment is done directly into
           the binding cell, avoiding overhead of calling set_var_in_frame.

           Avoid accessing NAMEDCNT in a way that will cause unnecessary waits
           for task completion. */

        if (isVectorNonpointer(rhs) && LENGTH(rhs) == 1 && NAMEDCNT_GT_0(rhs)) {
            SEXPTYPE rhs_type = TYPEOF(rhs);
            SEXP v;
            if (rho != LASTSYMENV(lhs) 
                  || BINDING_IS_LOCKED((R_binding_cell = LASTSYMBINDING(lhs)))
                  || (v = CAR(R_binding_cell)) == R_UnboundValue)
                v = findVarInFrame3_nolast (rho, lhs, 7);
            if (v != R_UnboundValue  && TYPEOF(v) == rhs_type && LENGTH(v) == 1
                 && ATTRIB(v) == ATTRIB(rhs) && TRUELENGTH(v) == TRUELENGTH(rhs)
                 && LEVELS(v) == LEVELS(rhs) && !NAMEDCNT_GT_1(v)) {
                if (NAMEDCNT_EQ_0(v))
                    SET_NAMEDCNT_1(v);
                helpers_wait_until_not_in_use(v);
                WAIT_UNTIL_COMPUTED(v);
                switch (rhs_type) {
                case LGLSXP:  *LOGICAL(v) = *LOGICAL(rhs); break;
                case INTSXP:  *INTEGER(v) = *INTEGER(rhs); break;
                case REALSXP: *REAL(v)    = *REAL(rhs);    break;
                case CPLXSXP: *COMPLEX(v) = *COMPLEX(rhs); break;
                case RAWSXP:  *RAW(v)     = *RAW(rhs);     break;
                }
                rhs = v; /* for return value */
                break; /* out of main switch */
            }
            if (IS_STATIC_BOX(rhs)) 
                rhs = rhs==R_ScalarIntegerBox ? ScalarInteger(*INTEGER(rhs))
                                              : ScalarReal(*REAL(rhs));
            if (R_binding_cell != R_NilValue) {
                DEC_NAMEDCNT_AND_PRVALUE(v);
                SETCAR(R_binding_cell, rhs);
                SET_MISSING(R_binding_cell,0);
                INC_NAMEDCNT(rhs);
                if (rho == R_GlobalEnv) 
                    R_DirtyImage = 1;
                break; /* out of main switch */
            }
        }

        /* Assign rhs object to lhs symbol the usual way. */

        set_var_in_frame (lhs, rhs, rho, TRUE, 3);
        break;  /* out of main switch */
    }

    /* -- ASSIGNMENT TO A COMPLEX TARGET -- */

    case LANGSXP: {

        SEXP var, varval, newval, rhsprom, lhsprom, e;
        int depth;

        /* We evaluate the right hand side now. */

        PROTECT(rhs = EVALV (rhs, rho, VARIANT_PENDING_OK));

        /* Debugging/comparison aid:  Can be enabled one way or the other below,
           then activated by typing `switch to old` or `switch to new` at the
           prompt. */

#       if 0
            if (1 && !installed_already("switch to new")
             || 0 && installed_already("switch to old")) {

                if ( ! (variant & VARIANT_NULL))
                    INC_NAMEDCNT(rhs);
    
                applydefine (call, op, lhs, rhs, rho);
    
                if ( ! (variant & VARIANT_NULL))
                    DEC_NAMEDCNT(rhs);
      
                UNPROTECT(1);
                break;
            }
#       endif

        /* Increment NAMEDCNT temporarily if rhs will be needed as the value,
           to protect it from being modified by the assignment, or otherwise. */

        if ( ! (variant & VARIANT_NULL))
            INC_NAMEDCNT(rhs);

        /* Find the variable ultimately assigned to, and its depth.
           The depth is 1 for a variable within one replacement function
           (eg, in names(a) <- ...). */

        depth = 1;
        for (var = CADR(lhs); TYPEOF(var) != SYMSXP; var = CADR(var)) {
            if (TYPEOF(var) != LANGSXP)
                errorcall (call, _("invalid assignment left-hand side"));
            depth += 1;
        }

        /* Get the value of the variable assigned to, and ensure it is local
           (unless this is the <<- operator).  Save and protect the binding 
           cell used. */

        if (opval == 2) /* <<- */
            varval = findVar (var, ENCLOS(rho));
        else {
            varval = findVarInFramePendingOK (rho, var);
            if (varval == R_UnboundValue && rho != R_EmptyEnv) {
                varval = findVar (var, ENCLOS(rho));
                if (varval != R_UnboundValue) {
                    if (TYPEOF(varval) == PROMSXP)
                        varval = forcePromisePendingOK(varval);
                    set_var_in_frame (var, varval, rho, TRUE, 3);
                }
            }
        }
        if (NAMEDCNT_EQ_0(varval)) /* may sometime happen - should mean 1 */
            SET_NAMEDCNT_1(varval);

        SEXP bcell = R_binding_cell;
        PROTECT(bcell);

        if (TYPEOF(varval) == PROMSXP)
            varval = forcePromisePendingOK(varval);
        if (varval == R_UnboundValue)
            unbound_var_error(var);

        /* We might be able to avoid this duplication sometimes (eg, in
           a <- b <- integer(10); a[1] <- 0.5), except that some packages 
           (eg, Matrix 1.0-6) assume (in C code) that the object in a 
           replacement function is not shared. */

        if (NAMEDCNT_GT_1(varval))
            varval = dup_top_level(varval);

        PROTECT(varval);

        /* Special code for depth of 1.  This is purely an optimization - the
           general code below should also work when depth is 1. */

        if (depth == 1) {

            PROTECT(rhsprom = mkPROMISE(CAR(a), rho));
            SET_PRVALUE(rhsprom, rhs);
            SEXP assgnfcn = installAssignFcnName(CAR(lhs));
            PROTECT (lhsprom = mkPROMISE(CADR(lhs), rho));
            SET_PRVALUE (lhsprom, varval);
            PROTECT(e = replaceCall (assgnfcn, lhsprom, CDDR(lhs), rhsprom));
            newval = eval(e,rho);
            UNPROTECT(6);
        }

        else {  /* the general case, for any depth */

            /* Structure recording information on expressions at all levels of 
               the lhs.  Level 0 is the ultimate variable, level depth is the
               whole lhs expression. */

            struct { 
                SEXP fetch_args;      /* Arguments lists, sharing promises */
                SEXP store_args;
                SEXP value_arg;       /* Last cell in store_args, for value */
                SEXP expr;            /* Expression at this level */
                SEXP value;           /* Value of expr, may later change */
                int in_next;          /* 1 or 2 if value is unshared part */
            } s[depth+1];             /*   of value at next level, else 0 */

            SEXP v;
            int d;

            /* For each level from 1 to depth, store the lhs expression at that
               level.  For each level except the final variable and outermost 
               level, which only does a store, save argument lists for the 
               fetch/store functions that share promises, so that they are
               evaluated only once.  The store argument list has a "value"
               cell at the end to fill in the stored value. */

            s[0].expr = lhs;
            s[0].store_args = CDDR(lhs);  /* original args, no value cell */
            for (v = CADR(lhs), d = 1; d < depth; v = CADR(v), d++) {
                s[d].fetch_args = R_NilValue;
                PROTECT (s[d].value_arg = s[d].store_args =
                    cons_with_tag (R_NilValue, R_NilValue, R_ValueSymbol));
                promiseArgsTwo (CDDR(v), rho, &s[d].fetch_args, 
                                              &s[d].store_args);
                UNPROTECT(1);
                PROTECT2 (s[d].fetch_args, s[d].store_args);
                s[d].expr = v;
            }
            s[depth].expr = var;

            /* Note: In code below, promises with the value already filled in
                     are used to 'quote' values passsed as arguments, so they 
                     will not be changed when the arguments are evaluated, and 
                     so deparsed error messages will have the source expression.
                     These promises should not be recycled, since they may be 
                     saved in warning messages stored for later display.  */

            /* For each level except the outermost, evaluate and save the value
               of the expression as it is before the assignment.  Also, ask if
               it is an unshared subset of the next larger expression.  If it
               is not known to be part of the next larger expression, we do a
               top-level duplicate of it, unless it has NAMEDCNT of 0. */

            s[depth].value = varval;

            for (d = depth-1; d > 0; d--) {

                SEXP prom = mkPROMISE(s[d+1].expr,rho);
                SET_PRVALUE(prom,s[d+1].value);

                /* We'll need this value for the subsequent replacement
                   operation, so make sure it doesn't change.  Incrementing
                   NAMEDCNT would be the obvious way, but if NAMEDCNT 
                   was already non-zero, that leads to undesirable duplication
                   later (even if the increment is later undone).  Making sure
                   that NAMEDCNT isn't zero seems to be sufficient. */

                if (NAMEDCNT_EQ_0(s[d+1].value)) 
                    SET_NAMEDCNT_1(s[d+1].value);

                e = LCONS (CAR(s[d].expr), CONS (prom, s[d].fetch_args));
                PROTECT(e);
                e = evalv (e, rho, VARIANT_QUERY_UNSHARED_SUBSET);
                UNPROTECT(1);
                s[d].in_next = R_variant_result;  /* 0, 1, or 2 */

                if (R_variant_result == 0 && NAMEDCNT_GT_0(e)) 
                    e = dup_top_level(e);
                R_variant_result = 0;

                s[d].value = e;
                PROTECT(e);
            }

            /* Call the replacement functions at levels 1 to depth, changing the
               values at each level, using the fetched value at that level 
               (was perhaps duplicated), and the new value after replacement at 
               the lower level.  Except we don't do that if it's not necessary
               because the new value is already part of the larger object.
               The new value at the outermost level is the rhs value. */
            
            PROTECT(rhsprom = mkPROMISE(CAR(a), rho));
            SET_PRVALUE(rhsprom, rhs);
            s[0].in_next = 0;

            for (d = 1; ; d++) {

                if (s[d-1].in_next == 1) { /* don't need to do replacement */
                    newval = s[d].value;
                    UNPROTECT(1);  /* s[d].value protected in previous loop */
                }

                else {

                    /* Assume symbol below is protected by the symbol table. */

                    SEXP assgnfcn = installAssignFcnName(CAR(s[d-1].expr));

                    PROTECT (lhsprom = mkPROMISE(s[d].expr, rho));
                    SET_PRVALUE (lhsprom, s[d].value);
                    if (d == 1) /* original args, no value cell at end */
                        PROTECT(e = replaceCall (assgnfcn, lhsprom, 
                                                 s[d-1].store_args, rhsprom));
                    else { 
                        SETCAR (s[d-1].value_arg, rhsprom);
                        PROTECT(e = LCONS (assgnfcn, CONS (lhsprom,
                                                       s[d-1].store_args)));
                    }

                    newval = eval(e,rho);

                    /* Unprotect e, lhsprom, rhsprom, and s[d].value from the
                       previous loop, which went from depth-1 to 1 in the 
                       opposite order as this one (plus unprotect one more from
                       before that).  Note: e used below; no alloc before. */

                    UNPROTECT(4);
                }

                /* See if we're done, with the final value in newval. */

                if (d == depth) break;

                /* If the replacement function returned a different object, 
                   that new object won't be part of the object at the next
                   level, even if the old one was. */

                if (s[d].value != newval)
                    s[d].in_next = 0;

                /* Create a rhs promise if this value needs to be put into
                   the next-higher object. */

                if (s[d].in_next != 1) {
                    PROTECT(newval);
                    rhsprom = mkPROMISE (e, rho);
                    SET_PRVALUE (rhsprom, newval);
                    UNPROTECT(1);
                    PROTECT(rhsprom);
                }
            }

            UNPROTECT(2*(depth-1)+2);  /* fetch_args, store_args + two more */
        }

        /* Assign the final result after the top level replacement.  We
           can sometimes avoid the cost of this by looking at the saved
           binding cell, if we have one. */

        if (bcell != R_NilValue && CAR(bcell) == newval) {
            /* The replacement function might have changed NAMEDCNT to 0. */
            if (NAMEDCNT_EQ_0(varval))
                SET_NAMEDCNT_1(varval);
        }
        else {
            if (opval == 2) /* <<- */
                set_var_nonlocal (var, newval, ENCLOS(rho), 3);
            else
                set_var_in_frame (var, newval, rho, TRUE, 3);
        }

        if ( ! (variant & VARIANT_NULL))
            DEC_NAMEDCNT(rhs);
  
        break;  /* out of main switch */
    }

    /* -- ASSIGNMENT TO AN INVALID TARGET -- */

    default:
        errorcall (call, _("invalid assignment left-hand side"));
    }

    if (variant & VARIANT_NULL)
        return R_NilValue;

    if ( ! (variant & VARIANT_PENDING_OK)) 
        WAIT_UNTIL_COMPUTED(rhs);
    
    return rhs;
}


/* Evaluate each expression in "el" in the environment "rho".  
   The evaluation is done by calling evalv with the given variant,
   which is automaticaly OR'd with VARIANT_PENDING_OK, so the
   caller should wait for computations to finish if this is necessary.

   The MISSING gp field in the CONS cell for a missing argument is 
   set to the result of R_isMissing, which will allow identification 
   of missing arguments resulting from '_'.

   Used in eval and applyMethod (object.c) for builtin primitives,
   do_internal (names.c) for builtin .Internals and in evalArgs.
 */

SEXP attribute_hidden evalListPendingOK(SEXP el, SEXP rho, int variant)
{
    BEGIN_PROTECT4 (head, tail, ev, h);

    variant |= VARIANT_PENDING_OK;
    head = R_NilValue;

    while (el != R_NilValue) {

	if (CAR(el) == R_DotsSymbol) {
            /* If we have a ... symbol, we look to see what it is bound to.
               If its binding is Null (i.e. zero length) or missing we just
               ignore it and return the cdr with all its expressions evaluated.
               If it is bound to a ... list of promises, we force all the 
               promises and then splice the list of resulting values into
               the return value. Anything else bound to a ... symbol is an 
               error. */
	    h = findVar(CAR(el), rho);
	    if (TYPEOF(h) == DOTSXP) {
		while (h != R_NilValue) {
                    ev = cons_with_tag (EVALV (CAR(h), rho, variant),
                                        R_NilValue, TAG(h));
                    if (head==R_NilValue)
                        head = ev;
                    else
                        SETCDR(tail, ev);
                    tail = ev;
                    if (CAR(ev) == R_MissingArg && isSymbol(CAR(h)))
                        SET_MISSING (ev, R_isMissing(CAR(h),rho));
		    h = CDR(h);
		}
	    }
	    else if (h != R_NilValue && h != R_MissingArg)
		dotdotdot_error();

	} else {
            ev = cons_with_tag(EVALV(CAR(el),rho,variant), R_NilValue, TAG(el));
            if (head==R_NilValue)
                head = ev;
            else
                SETCDR(tail, ev);
            tail = ev;
            if (CAR(ev) == R_MissingArg && isSymbol(CAR(el)))
                SET_MISSING (ev, R_isMissing(CAR(el),rho));
	}

	el = CDR(el);
    }

    RETURN_SEXP_INSIDE_PROTECT (head);
    END_PROTECT;

} /* evalListPendingOK() */


<<<<<<< HEAD
/* Evaluate each expression in "el" in the environment "rho", ensuring
   that the values of variables evaluated are unshared, if they are
   atomic scalars without attributes, by assigning a duplicate to them 
   if necessary.

   Used in .External and .Call as a defensive measure against argument 
   abuse. */
=======
/* evalListUnshared evaluates each expression in "el" in the
   environment "rho", ensuring that the values of variables evaluated
   are unshared, if they are atomic scalars without attributes, by
   assigning a duplicate to them if necessary.

   Used in .External and .Call as a defensive measure against argument 
   abuse.  Waits for arguments to be computed. */
>>>>>>> e617c823

static inline SEXP eval_unshared (SEXP e, SEXP rho, int variant)
{
    SEXP res;

    if (!isSymbol(e) || e == R_DotsSymbol || DDVAL(e)) {
        res = evalv (e, rho, variant);
    }
    else {

        res = findVarPendingOK (e, rho);

        if (res == R_UnboundValue)
            unbound_var_error(e);
        else if (res == R_MissingArg) {
            if ( ! (variant & VARIANT_MISSING_OK))
                if (!DDVAL(e))  /* revert bug fix for the moment */
                    arg_missing_error(e);
        }
        else if (TYPEOF(res) == PROMSXP) {
            if (PRVALUE_PENDING_OK(res) == R_UnboundValue)
                res = forcePromiseUnbound(res);
            else
                res = PRVALUE_PENDING_OK(res);
        }
        else {
            if (NAMEDCNT_GT_1(res) && R_binding_cell != R_NilValue
                 && isVectorAtomic(res) && LENGTH(res) == 1
                 && ATTRIB(res) == R_NilValue) {
<<<<<<< HEAD
                if (1) { /* Enable for debugging */
=======
                if (0) { /* Enable for debugging */
>>>>>>> e617c823
                    if (installed_already("UNSHARED.DEBUG"))
                        Rprintf("Making %s unshared\n",CHAR(PRINTNAME(e)));
                }
                res = duplicate(res);
                SETCAR (R_binding_cell, res);
            }
            else if (NAMEDCNT_EQ_0(res))
                SET_NAMEDCNT_1(res);
        }
    }
<<<<<<< HEAD

    return res;
}

SEXP attribute_hidden evalListUnshared(SEXP el, SEXP rho)
{
    BEGIN_PROTECT4 (head, tail, ev, h);

    int variant = VARIANT_PENDING_OK;

    head = R_NilValue;

    while (el != R_NilValue) {

	if (CAR(el) == R_DotsSymbol) {
            /* If we have a ... symbol, we look to see what it is bound to.
               If its binding is Null (i.e. zero length) or missing we just
               ignore it and return the cdr with all its expressions evaluated.
               If it is bound to a ... list of promises, we force all the 
               promises and then splice the list of resulting values into
               the return value. Anything else bound to a ... symbol is an 
               error. */
	    h = findVar(CAR(el), rho);
	    if (TYPEOF(h) == DOTSXP) {
		while (h != R_NilValue) {
                    ev = cons_with_tag (eval_unshared (CAR(h), rho, variant),
                                        R_NilValue, TAG(h));
                    if (head==R_NilValue)
                        head = ev;
                    else
                        SETCDR(tail, ev);
                    tail = ev;
                    if (CAR(ev) == R_MissingArg && isSymbol(CAR(h)))
                        SET_MISSING (ev, R_isMissing(CAR(h),rho));
		    h = CDR(h);
		}
	    }
	    else if (h != R_NilValue && h != R_MissingArg)
		dotdotdot_error();

	} else {
            ev = cons_with_tag (eval_unshared (CAR(el), rho, variant), 
                                R_NilValue, TAG(el));
            if (head==R_NilValue)
                head = ev;
            else
                SETCDR(tail, ev);
            tail = ev;
            if (CAR(ev) == R_MissingArg && isSymbol(CAR(el)))
                SET_MISSING (ev, R_isMissing(CAR(el),rho));
	}

	el = CDR(el);
    }

    WAIT_UNTIL_ARGUMENTS_COMPUTED (head);
    RETURN_SEXP_INSIDE_PROTECT (head);
    END_PROTECT;

=======

    return res;
}

SEXP attribute_hidden evalListUnshared(SEXP el, SEXP rho)
{
    BEGIN_PROTECT4 (head, tail, ev, h);

    int variant = VARIANT_PENDING_OK;

    head = R_NilValue;

    while (el != R_NilValue) {

        if (CDR(el) == R_NilValue)
            variant = 0;  /* would need to wait for last immediately anyway */

	if (CAR(el) == R_DotsSymbol) {
            /* If we have a ... symbol, we look to see what it is bound to.
               If its binding is Null (i.e. zero length) or missing we just
               ignore it and return the cdr with all its expressions evaluated.
               If it is bound to a ... list of promises, we force all the 
               promises and then splice the list of resulting values into
               the return value. Anything else bound to a ... symbol is an 
               error. */
	    h = findVar(CAR(el), rho);
	    if (TYPEOF(h) == DOTSXP) {
		while (h != R_NilValue) {
                    ev = cons_with_tag (eval_unshared (CAR(h), rho, variant),
                                        R_NilValue, TAG(h));
                    if (head==R_NilValue)
                        head = ev;
                    else
                        SETCDR(tail, ev);
                    tail = ev;
                    if (CAR(ev) == R_MissingArg && isSymbol(CAR(h)))
                        SET_MISSING (ev, R_isMissing(CAR(h),rho));
		    h = CDR(h);
		}
	    }
	    else if (h != R_NilValue && h != R_MissingArg)
		dotdotdot_error();

	} else {
            ev = cons_with_tag (eval_unshared (CAR(el), rho, variant), 
                                R_NilValue, TAG(el));
            if (head==R_NilValue)
                head = ev;
            else
                SETCDR(tail, ev);
            tail = ev;
            if (CAR(ev) == R_MissingArg && isSymbol(CAR(el)))
                SET_MISSING (ev, R_isMissing(CAR(el),rho));
	}

	el = CDR(el);
    }

    WAIT_UNTIL_ARGUMENTS_COMPUTED (head);
    RETURN_SEXP_INSIDE_PROTECT (head);
    END_PROTECT;

>>>>>>> e617c823
} /* evalListUnshared() */

/* Evaluate argument list, waiting for any pending computations of arguments. */

SEXP attribute_hidden evalList(SEXP el, SEXP rho)
{
    SEXP args;

    args = evalListPendingOK (el, rho, 0);
    WAIT_UNTIL_ARGUMENTS_COMPUTED (args);

    return args;
}

/* Evaluate argument list, waiting for pending computations, and with no 
   error for missing arguments. */

SEXP attribute_hidden evalListKeepMissing(SEXP el, SEXP rho)
{ 
    SEXP args;

    args = evalListPendingOK (el, rho, VARIANT_MISSING_OK);
    WAIT_UNTIL_ARGUMENTS_COMPUTED (args);

    return args;
}


/* Create a promise to evaluate each argument.	If the argument is itself
   a promise, it is used unchanged, except that it has its NAMEDCNT
   incremented, and the NAMEDCNT of its value (if not unbound) incremented
   unless it is zero.  See inside for handling of ... */

SEXP attribute_hidden promiseArgs(SEXP el, SEXP rho)
{
    BEGIN_PROTECT4 (head, tail, ev, h);

    head = R_NilValue;

    while (el != R_NilValue) {

        SEXP a = CAR(el);

	/* If we have a ... symbol, we look to see what it is bound to.
	   If its binding is R_NilValue we just ignore it.  If it is bound
           to a ... list of promises, we repromise all the promises and 
           then splice the list of resulting values into the return value.
	   Anything else bound to a ... symbol is an error. */

	if (a == R_DotsSymbol) {
	    h = findVar(a, rho);
            if (h == R_NilValue) {
                /* nothing */
            }
	    else if (TYPEOF(h) == DOTSXP) {
		while (h != R_NilValue) {
                    a = CAR(h);
                    if (TYPEOF(a) == PROMSXP) {
                        INC_NAMEDCNT(a);
                        SEXP p = PRVALUE_PENDING_OK(a);
                        if (p != R_UnboundValue && NAMEDCNT_GT_0(p))
                            INC_NAMEDCNT(p);
                    }
                    else if (a != R_MissingArg && a != R_MissingUnder)
                        a = mkPROMISE (a, rho);
                    ev = cons_with_tag (a, R_NilValue, TAG(h));
                    if (head==R_NilValue)
                        head = ev;
                    else
                        SETCDR(tail,ev);
                    tail = ev;
		    h = CDR(h);
		}
	    }
	    else if (h != R_MissingArg)
		dotdotdot_error();
	}
        else {
            if (TYPEOF(a) == PROMSXP) {
                INC_NAMEDCNT(a);
                SEXP p = PRVALUE_PENDING_OK(a);
                if (p != R_UnboundValue && NAMEDCNT_GT_0(p))
                    INC_NAMEDCNT(p);
            }
            else if (a != R_MissingArg && a != R_MissingUnder)
               a = mkPROMISE (a, rho);
            ev = cons_with_tag (a, R_NilValue, TAG(el));
            if (head == R_NilValue)
                head = ev;
            else
                SETCDR(tail, ev);
            tail = ev;
        }
	el = CDR(el);
    }

    RETURN_SEXP_INSIDE_PROTECT (head);
    END_PROTECT;
}
 
/* Create promises for arguments, with values for promises filled in.  
   Values for arguments that don't become promises are silently ignored.  
   This is used in method dispatch, hence the text of the error message 
   (which should never occur). */
 
SEXP attribute_hidden promiseArgsWithValues(SEXP el, SEXP rho, SEXP values)
{
    SEXP s, a, b;
    PROTECT(s = promiseArgs(el, rho));
    if (length(s) != length(values)) error(_("dispatch error"));
    for (a = values, b = s; a != R_NilValue; a = CDR(a), b = CDR(b))
        if (TYPEOF(CAR(b)) == PROMSXP) {
            SET_PRVALUE(CAR(b), CAR(a));
            INC_NAMEDCNT(CAR(a));
        }
    UNPROTECT(1);
    return s;
}

/* Like promiseArgsWithValues except it sets only the first value. */

SEXP attribute_hidden promiseArgsWith1Value(SEXP el, SEXP rho, SEXP value)
{
    SEXP s;
    PROTECT(s = promiseArgs(el, rho));
    if (s == R_NilValue) error(_("dispatch error"));
    if (TYPEOF(CAR(s)) == PROMSXP) {
        SET_PRVALUE(CAR(s), value);
        INC_NAMEDCNT(value);
    }
    UNPROTECT(1);
    return s;
}


/* Check that each formal is a symbol */

/* used in coerce.c */
void attribute_hidden CheckFormals(SEXP ls)
{
    if (isList(ls)) {
	for (; ls != R_NilValue; ls = CDR(ls))
	    if (TYPEOF(TAG(ls)) != SYMSXP)
		goto err;
	return;
    }
 err:
    error(_("invalid formal argument list for \"function\""));
}


static SEXP VectorToPairListNamed(SEXP x)
{
    SEXP xptr, xnew, xnames;
    int i, len, len_x = length(x);

    PROTECT(x);
    PROTECT(xnames = getAttrib(x, R_NamesSymbol)); 
                       /* isn't this protected via x?  Or could be concocted? */

    len = 0;
    if (xnames != R_NilValue) {
	for (i = 0; i < len_x; i++)
	    if (CHAR(STRING_ELT(xnames,i))[0] != 0) len += 1;
    }

    PROTECT(xnew = allocList(len));

    if (len > 0) {
	xptr = xnew;
	for (i = 0; i < len_x; i++) {
	    if (CHAR(STRING_ELT(xnames,i))[0] != 0) {
		SETCAR (xptr, VECTOR_ELT(x,i));
		SET_TAG (xptr, install (translateChar (STRING_ELT(xnames,i))));
		xptr = CDR(xptr);
	    }
	}
    } 

    UNPROTECT(3);
    return xnew;
}

#define simple_as_environment(arg) (IS_S4_OBJECT(arg) && (TYPEOF(arg) == S4SXP) ? R_getS4DataSlot(arg, ENVSXP) : R_NilValue)

/* "eval" and "eval.with.vis" : Evaluate the first argument */
/* in the environment specified by the second argument. */

static SEXP do_eval (SEXP call, SEXP op, SEXP args, SEXP rho, int variant)
{
    SEXP encl, x, xptr;
    volatile SEXP expr, env, tmp;

    int frame;
    RCNTXT cntxt;

    checkArity(op, args);

    expr = CAR(args);
    env = CADR(args);
    encl = CADDR(args);
    if (isNull(encl)) {
	/* This is supposed to be defunct, but has been kept here
	   (and documented as such) */
	encl = R_BaseEnv;
    } else if ( !isEnvironment(encl) &&
		!isEnvironment((encl = simple_as_environment(encl))) )
	error(_("invalid '%s' argument"), "enclos");
    if(IS_S4_OBJECT(env) && (TYPEOF(env) == S4SXP))
	env = R_getS4DataSlot(env, ANYSXP); /* usually an ENVSXP */
    switch(TYPEOF(env)) {
    case NILSXP:
	env = encl;     /* so eval(expr, NULL, encl) works */
        break;
    case ENVSXP:
	break;
    case LISTSXP:
	/* This usage requires all the pairlist to be named */
	env = NewEnvironment(R_NilValue, duplicate(CADR(args)), encl);
	break;
    case VECSXP:
	/* PR#14035 */
	x = VectorToPairListNamed(CADR(args));
	for (xptr = x ; xptr != R_NilValue ; xptr = CDR(xptr))
	    SET_NAMEDCNT_MAX(CAR(xptr));
	env = NewEnvironment(R_NilValue, x, encl);
	break;
    case INTSXP:
    case REALSXP:
	if (length(env) != 1)
	    error(_("numeric 'envir' arg not of length one"));
	frame = asInteger(env);
	if (frame == NA_INTEGER)
	    error(_("invalid '%s' argument"), "envir");
	env = R_sysframe(frame, R_GlobalContext);
	break;
    default:
	error(_("invalid '%s' argument"), "envir");
    }

    PROTECT(env); /* may no longer be what was passed in arg */

    /* isLanguage includes NILSXP, and that does not need to be evaluated,
       so don't use isLanguage(expr) || isSymbol(expr) || isByteCode(expr) */
    if (TYPEOF(expr) == LANGSXP || TYPEOF(expr) == SYMSXP || isByteCode(expr)) {
	begincontext(&cntxt, CTXT_RETURN, call, env, rho, args, op);
	if (!SETJMP(cntxt.cjmpbuf))
	    expr = evalv (expr, env, VARIANT_PASS_ON(variant));
	else {
	    expr = R_ReturnedValue;
	    if (expr == R_RestartToken) {
		cntxt.callflag = CTXT_RETURN;  /* turn restart off */
		error(_("restarts not supported in 'eval'"));
	    }
            if ( ! (variant & VARIANT_PENDING_OK))
                WAIT_UNTIL_COMPUTED(R_ReturnedValue);
	}
	UNPROTECT(1);
	PROTECT(expr);
	endcontext(&cntxt);
    }
    else if (TYPEOF(expr) == EXPRSXP) {
	int i, n;
        SEXP srcrefs = getBlockSrcrefs(expr);
	n = LENGTH(expr);
	tmp = R_NilValue;
	begincontext(&cntxt, CTXT_RETURN, call, env, rho, args, op);
	if (!SETJMP(cntxt.cjmpbuf)) {
	    for (i = 0 ; i < n ; i++) {
                R_Srcref = getSrcref(srcrefs, i); 
		tmp = evalv (VECTOR_ELT(expr, i), env, 
                        i==n-1 ? VARIANT_PASS_ON(variant) 
                               : VARIANT_NULL | VARIANT_PENDING_OK);
            }
        }
	else {
	    tmp = R_ReturnedValue;
	    if (tmp == R_RestartToken) {
		cntxt.callflag = CTXT_RETURN;  /* turn restart off */
		error(_("restarts not supported in 'eval'"));
	    }
            if ( ! (variant & VARIANT_PENDING_OK))
                WAIT_UNTIL_COMPUTED(R_ReturnedValue);
	}
	UNPROTECT(1);
	PROTECT(tmp);
	endcontext(&cntxt);
	expr = tmp;
    }
    else if( TYPEOF(expr) == PROMSXP ) {
	expr = forcePromise(expr);
    } 
    else 
        ; /* expr is returned unchanged */

    if (PRIMVAL(op)) { /* eval.with.vis(*) : */
	PROTECT(expr);
	PROTECT(env = allocVector(VECSXP, 2));
	PROTECT(encl = allocVector(STRSXP, 2));
	SET_STRING_ELT(encl, 0, mkChar("value"));
	SET_STRING_ELT(encl, 1, mkChar("visible"));
	SET_VECTOR_ELT(env, 0, expr);
	SET_VECTOR_ELT(env, 1, ScalarLogicalMaybeConst(R_Visible));
	setAttrib(env, R_NamesSymbol, encl);
	expr = env;
	UNPROTECT(3);
    }

    UNPROTECT(1);
    return expr;
}

/* This is a special .Internal */
static SEXP do_withVisible(SEXP call, SEXP op, SEXP args, SEXP rho)
{
    SEXP x, nm, ret;

    checkArity(op, args);
    x = CAR(args);
    x = eval(x, rho);
    PROTECT(x);
    PROTECT(ret = allocVector(VECSXP, 2));
    PROTECT(nm = allocVector(STRSXP, 2));
    SET_STRING_ELT(nm, 0, mkChar("value"));
    SET_STRING_ELT(nm, 1, mkChar("visible"));
    SET_VECTOR_ELT(ret, 0, x);
    SET_VECTOR_ELT(ret, 1, ScalarLogicalMaybeConst(R_Visible));
    setAttrib(ret, R_NamesSymbol, nm);
    UNPROTECT(3);
    return ret;
}

/* This is a special .Internal */
static SEXP do_recall(SEXP call, SEXP op, SEXP args, SEXP rho)
{
    RCNTXT *cptr;
    SEXP s, ans ;
    cptr = R_GlobalContext;
    /* get the args supplied */
    while (cptr != NULL) {
	if (cptr->callflag == CTXT_RETURN && cptr->cloenv == rho)
	    break;
	cptr = cptr->nextcontext;
    }
    if (cptr != NULL) {
	args = cptr->promargs;
    }
    /* get the env recall was called from */
    s = R_GlobalContext->sysparent;
    while (cptr != NULL) {
	if (cptr->callflag == CTXT_RETURN && cptr->cloenv == s)
	    break;
	cptr = cptr->nextcontext;
    }
    if (cptr == NULL)
	error(_("'Recall' called from outside a closure"));

    /* If the function has been recorded in the context, use it
       otherwise search for it by name or evaluate the expression
       originally used to get it.
    */
    if (cptr->callfun != R_NilValue)
	PROTECT(s = cptr->callfun);
    else if( TYPEOF(CAR(cptr->call)) == SYMSXP)
	PROTECT(s = findFun(CAR(cptr->call), cptr->sysparent));
    else
	PROTECT(s = eval(CAR(cptr->call), cptr->sysparent));
    if (TYPEOF(s) != CLOSXP) 
    	error(_("'Recall' called from outside a closure"));
    ans = applyClosure_v(cptr->call, s, args, cptr->sysparent, NULL, 0);
    UNPROTECT(1);
    return ans;
}


static SEXP evalArgs(SEXP el, SEXP rho, int dropmissing)
{
    return dropmissing ? evalList(el,rho) : evalListKeepMissing(el,rho);
}


/* A version of DispatchOrEval that checks for possible S4 methods for
 * any argument, not just the first.  Used in the code for `[` in
 * do_subset.  Differs in that all arguments are evaluated
 * immediately, rather than after the call to R_possible_dispatch.
 * NOT ACTUALLY USED AT PRESENT.
 */
attribute_hidden
int DispatchAnyOrEval(SEXP call, SEXP op, const char *generic, SEXP args,
		      SEXP rho, SEXP *ans, int dropmissing, int argsevald)
{
    if(R_has_methods(op)) {
        SEXP argValue, el,  value; 
	/* Rboolean hasS4 = FALSE; */ 
	int nprotect = 0, dispatch;
	if(!argsevald) {
            PROTECT(argValue = evalArgs(args, rho, dropmissing));
	    nprotect++;
	    argsevald = TRUE;
	}
	else argValue = args;
	for(el = argValue; el != R_NilValue; el = CDR(el)) {
	    if(IS_S4_OBJECT(CAR(el))) {
	        value = R_possible_dispatch(call, op, argValue, rho, TRUE);
	        if(value) {
		    *ans = value;
		    UNPROTECT(nprotect);
		    return 1;
	        }
		else break;
	    }
	}
	 /* else, use the regular DispatchOrEval, but now with evaluated args */
	dispatch = DispatchOrEval(call, op, generic, argValue, rho, ans, dropmissing, argsevald);
	UNPROTECT(nprotect);
	return dispatch;
    }
    return DispatchOrEval(call, op, generic, args, rho, ans, dropmissing, argsevald);
}


/* DispatchOrEval is used in internal functions which dispatch to
 * object methods (e.g. "[" or "[[").  The code either builds promises
 * and dispatches to the appropriate method, or it evaluates the
 * arguments it comes in with (if argsevald is 0) and returns them so that
 * the generic built-in C code can continue.  Note that CDR(call) is
 * used to obtain the unevaluated arguments when creating promises, even
 * when argsevald is 1 (so args is the evaluated arguments).  If argsevald 
 * is -1, only the first argument will have been evaluated.
 *
 * The arg list is protected by this function, and needn't be by the caller.
 */
attribute_hidden
int DispatchOrEval(SEXP call, SEXP op, const char *generic, SEXP args,
		   SEXP rho, SEXP *ans, int dropmissing, int argsevald)
{
/* DispatchOrEval is called very frequently, most often in cases where
   no dispatching is needed and the isObject or the string-based
   pre-test fail.  To avoid degrading performance it is therefore
   necessary to avoid creating promises in these cases.  The pre-test
   does require that we look at the first argument, so that needs to
   be evaluated.  The complicating factor is that the first argument
   might come in with a "..." and that there might be other arguments
   in the "..." as well.  LT */

    BEGIN_PROTECT1 (x);
    ALSO_PROTECT1 (args);

    int dots = FALSE;

    if (argsevald != 0)
	x = CAR(args);
    else {
	/* Find the object to dispatch on, dropping any leading
	   ... arguments with missing or empty values.  If there are no
	   arguments, R_NilValue is used. */
        x = R_NilValue;
	for (; args != R_NilValue; args = CDR(args)) {
	    if (CAR(args) == R_DotsSymbol) {
		SEXP h = findVar(R_DotsSymbol, rho);
		if (TYPEOF(h) == DOTSXP) {
#ifdef DODO
		    /**** any self-evaluating value should be OK; this
			  is used in byte compiled code. LT */
		    /* just a consistency check */
		    if (TYPEOF(CAR(h)) != PROMSXP)
			error(_("value in '...' is not a promise"));
#endif
		    dots = TRUE;
		    x = eval(CAR(h), rho);
                    break;
		}
		else if (h != R_NilValue && h != R_MissingArg)
		    dotdotdot_error();
	    }
	    else {
                dots = FALSE;
                x = eval(CAR(args), rho);
                break;
	    }
	}
    }

    if (isObject(x)) { /* try to dispatch on the object */
	char *pt;
	/* Try for formal method. */
	if(IS_S4_OBJECT(x) && R_has_methods(op)) {

	    BEGIN_INNER_PROTECT2 (value, argValue);

	    /* create a promise to pass down to applyClosure  */
	    if (argsevald < 0)
                argValue = promiseArgsWith1Value(CDR(call), rho, x);
            else if (argsevald == 0)
		argValue = promiseArgsWith1Value(args, rho, x);
	    else 
                argValue = args;
	    /* This means S4 dispatch */
	    value = R_possible_dispatch (call, op, argValue, rho, argsevald<=0);
	    if(value) {
		*ans = value;
		RETURN_OUTSIDE_PROTECT (1);
	    }
	    else {
		/* go on, with the evaluated args.  Not guaranteed to have
		   the same semantics as if the arguments were not
		   evaluated, in special cases (e.g., arg values that are
		   LANGSXP).
		   The use of the promiseArgs is supposed to prevent
		   multiple evaluation after the call to possible_dispatch.
		*/
		if (dots)
		    argValue = evalArgs(argValue, rho, dropmissing);
		else {
		    argValue = CONS(x, evalArgs(CDR(argValue),rho,dropmissing));
		    SET_TAG(argValue, CreateTag(TAG(args)));
		}
		args = argValue; 
		argsevald = 1;
	    }

            END_INNER_PROTECT;
	}
	if (TYPEOF(CAR(call)) == SYMSXP)
	    pt = Rf_strrchr(CHAR(PRINTNAME(CAR(call))), '.');
	else
	    pt = NULL;

	if (pt == NULL || strcmp(pt,".default")) {

	    BEGIN_INNER_PROTECT2 (pargs, rho1);
	    RCNTXT cntxt;

            if (argsevald > 0) {  /* handle as in R_possible_dispatch */
                pargs = promiseArgsWithValues(CDR(call), rho, args);
            }
            else
                pargs = promiseArgsWith1Value(args, rho, x); 

	    /* The context set up here is needed because of the way
	       usemethod() is written.  DispatchGroup() repeats some
	       internal usemethod() code and avoids the need for a
	       context; perhaps the usemethod() code should be
	       refactored so the contexts around the usemethod() calls
	       in this file can be removed.

	       Using rho for current and calling environment can be
	       confusing for things like sys.parent() calls captured
	       in promises (Gabor G had an example of this).  Also,
	       since the context is established without a SETJMP using
	       an R-accessible environment allows a segfault to be
	       triggered (by something very obscure, but still).
	       Hence here and in the other usemethod() uses below a
	       new environment rho1 is created and used.  LT */
	    rho1 = NewEnvironment(R_NilValue, R_NilValue, rho);
	    begincontext(&cntxt, CTXT_RETURN, call, rho1, rho, pargs, op);
	    if(usemethod(generic, x, call, pargs, rho1, rho, R_BaseEnv, 0, ans))
	    {   endcontext(&cntxt);
		RETURN_OUTSIDE_PROTECT (1);
	    }
	    endcontext(&cntxt);

            END_INNER_PROTECT;
	}
    }

    if (argsevald <= 0) {
	if (dots)
	    /* The first call argument was ... and may contain more than the
	       object, so it needs to be evaluated here.  The object should be
	       in a promise, so evaluating it again should be no problem. */
	    args = evalArgs(args, rho, dropmissing);
	else {
	    args = cons_with_tag (x, evalArgs(CDR(args), rho, dropmissing),
                                  TAG(args));
	}
    }

    *ans = args;
    END_PROTECT;
    return 0;
}


/* gr needs to be protected on return from this function. */
static void findmethod(SEXP Class, const char *group, const char *generic,
		       SEXP *sxp,  SEXP *gr, SEXP *meth, int *which,
		       SEXP rho)
{
    int len, whichclass;
    char buf[512];

    len = length(Class);

    /* Need to interleave looking for group and generic methods
       e.g. if class(x) is c("foo", "bar)" then x > 3 should invoke
       "Ops.foo" rather than ">.bar"
    */
    for (whichclass = 0 ; whichclass < len ; whichclass++) {
	const char *ss = translateChar(STRING_ELT(Class, whichclass));
	if (!copy_3_strings (buf, sizeof buf, generic, ".", ss))
	    error(_("class name too long in '%s'"), generic);
	*meth = install(buf);
	*sxp = R_LookupMethod(*meth, rho, rho, R_BaseEnv);
	if (isFunction(*sxp)) {
	    *gr = R_BlankScalarString;
	    break;
	}
        if (!copy_3_strings (buf, sizeof buf, group, ".", ss))
	    error(_("class name too long in '%s'"), group);
	*meth = install(buf);
	*sxp = R_LookupMethod(*meth, rho, rho, R_BaseEnv);
	if (isFunction(*sxp)) {
	    *gr = mkString(group);
	    break;
	}
    }
    *which = whichclass;
}

attribute_hidden
int DispatchGroup(const char* group, SEXP call, SEXP op, SEXP args, SEXP rho,
		  SEXP *ans)
{
    int i, j, nargs, lwhich, rwhich, set;
    SEXP lclass, s, t, m, lmeth, lsxp, lgr, newrho;
    SEXP rclass, rmeth, rgr, rsxp, value;
    char *generic;
    Rboolean useS4 = TRUE, isOps = FALSE;

    /* pre-test to avoid string computations when there is nothing to
       dispatch on because either there is only one argument and it
       isn't an object or there are two or more arguments but neither
       of the first two is an object -- both of these cases would be
       rejected by the code following the string examination code
       below */
    if (args != R_NilValue && ! isObject(CAR(args)) &&
	(CDR(args) == R_NilValue || ! isObject(CADR(args))))
	return 0;

    isOps = strcmp(group, "Ops") == 0;

    /* try for formal method */
    if(length(args) == 1 && !IS_S4_OBJECT(CAR(args))) useS4 = FALSE;
    if(length(args) == 2 &&
       !IS_S4_OBJECT(CAR(args)) && !IS_S4_OBJECT(CADR(args))) useS4 = FALSE;
    if(useS4) {
	/* Remove argument names to ensure positional matching */
	if(isOps)
	    for(s = args; s != R_NilValue; s = CDR(s)) SET_TAG(s, R_NilValue);
	if(R_has_methods(op) &&
	   (value = R_possible_dispatch(call, op, args, rho, FALSE))) {
	       *ans = value;
	       return 1;
	}
	/* else go on to look for S3 methods */
    }

    /* check whether we are processing the default method */
    if ( isSymbol(CAR(call)) ) {
        const char *pt;
        pt = CHAR(PRINTNAME(CAR(call)));
        while (*pt == '.') pt += 1;   /* duplicate previous behaviour exactly */
        while (*pt != 0 && *pt != '.') pt += 1;
        if (*pt != 0) {
            while (*pt == '.') pt += 1;
            if (strcmp(pt,"default") == 0)
                return 0;
        }
    }

    if(isOps)
	nargs = length(args);
    else
	nargs = 1;

    if( nargs == 1 && !isObject(CAR(args)) )
	return 0;

    if(!isObject(CAR(args)) && !isObject(CADR(args)))
	return 0;

    generic = PRIMNAME(op);

    lclass = IS_S4_OBJECT(CAR(args)) ? R_data_class2(CAR(args))
              : getAttrib00(CAR(args), R_ClassSymbol);
    PROTECT(lclass);

    if( nargs == 2 )
	rclass = IS_S4_OBJECT(CADR(args)) ? R_data_class2(CADR(args))
                  : getAttrib00(CADR(args), R_ClassSymbol);
    else
	rclass = R_NilValue;
    PROTECT(rclass);

    lsxp = R_NilValue; lgr = R_NilValue; lmeth = R_NilValue;
    rsxp = R_NilValue; rgr = R_NilValue; rmeth = R_NilValue;

    findmethod(lclass, group, generic, &lsxp, &lgr, &lmeth, &lwhich, rho);
    PROTECT(lgr);
    if(isFunction(lsxp) && IS_S4_OBJECT(CAR(args)) && lwhich > 0
       && isBasicClass(translateChar(STRING_ELT(lclass, lwhich)))) {
	/* This and the similar test below implement the strategy
	 for S3 methods selected for S4 objects.  See ?Methods */
        value = CAR(args);
	if (NAMEDCNT_GT_0(value)) SET_NAMEDCNT_MAX(value);
	value = R_getS4DataSlot(value, S4SXP); /* the .S3Class obj. or NULL*/
	if(value != R_NilValue) /* use the S3Part as the inherited object */
	    SETCAR(args, value);
    }

    if( nargs == 2 )
	findmethod(rclass, group, generic, &rsxp, &rgr, &rmeth, &rwhich, rho);
    else
	rwhich = 0;

    if(isFunction(rsxp) && IS_S4_OBJECT(CADR(args)) && rwhich > 0
       && isBasicClass(translateChar(STRING_ELT(rclass, rwhich)))) {
        value = CADR(args);
	if (NAMEDCNT_GT_0(value)) SET_NAMEDCNT_MAX(value);
	value = R_getS4DataSlot(value, S4SXP);
	if(value != R_NilValue) SETCADR(args, value);
    }

    PROTECT(rgr);

    if( !isFunction(lsxp) && !isFunction(rsxp) ) {
	UNPROTECT(4);
	return 0; /* no generic or group method so use default*/
    }

    if( lsxp != rsxp ) {
	if ( isFunction(lsxp) && isFunction(rsxp) ) {
	    /* special-case some methods involving difftime */
	    const char *lname = CHAR(PRINTNAME(lmeth)),
		*rname = CHAR(PRINTNAME(rmeth));
	    if( streql(rname, "Ops.difftime") && 
		(streql(lname, "+.POSIXt") || streql(lname, "-.POSIXt") ||
		 streql(lname, "+.Date") || streql(lname, "-.Date")) )
		rsxp = R_NilValue;
	    else if (streql(lname, "Ops.difftime") && 
		     (streql(rname, "+.POSIXt") || streql(rname, "+.Date")) )
		lsxp = R_NilValue;
	    else {
		warning(_("Incompatible methods (\"%s\", \"%s\") for \"%s\""),
			lname, rname, generic);
		UNPROTECT(4);
		return 0;
	    }
	}
	/* if the right hand side is the one */
	if( !isFunction(lsxp) ) { /* copy over the righthand stuff */
	    lsxp = rsxp;
	    lmeth = rmeth;
	    lgr = rgr;
	    lclass = rclass;
	    lwhich = rwhich;
	}
    }

    /* we either have a group method or a class method */

    PROTECT(newrho = allocSExp(ENVSXP));
    PROTECT(m = allocVector(STRSXP,nargs));
    s = args;
    for (i = 0 ; i < nargs ; i++) {
	t = IS_S4_OBJECT(CAR(s)) ? R_data_class2(CAR(s))
	  : getAttrib00(CAR(s), R_ClassSymbol);
	set = 0;
	if (isString(t)) {
	    for (j = 0 ; j < LENGTH(t) ; j++) {
		if (!strcmp(translateChar(STRING_ELT(t, j)),
			    translateChar(STRING_ELT(lclass, lwhich)))) {
		    SET_STRING_ELT(m, i, PRINTNAME(lmeth));
		    set = 1;
		    break;
		}
	    }
	}
	if( !set )
	    SET_STRING_ELT(m, i, R_BlankString);
	s = CDR(s);
    }

    defineVar(R_dot_Method, m, newrho);
    UNPROTECT(1);
    PROTECT(t = mkString(generic));
    defineVar(R_dot_Generic, t, newrho);
    UNPROTECT(1);
    defineVar(R_dot_Group, lgr, newrho);
    set = length(lclass) - lwhich;
    t = allocVector(STRSXP, set);
    copy_string_elements (t, 0, lclass, lwhich, set);
    defineVar(R_dot_Class, t, newrho);
    defineVar(R_dot_GenericCallEnv, rho, newrho);
    defineVar(R_dot_GenericDefEnv, R_BaseEnv, newrho);

    PROTECT(t = LCONS(lmeth, CDR(call)));

    /* the arguments have been evaluated; since we are passing them */
    /* out to a closure we need to wrap them in promises so that */
    /* they get duplicated and things like missing/substitute work. */

    PROTECT(s = promiseArgsWithValues(CDR(call), rho, args));
    if (isOps) {
        /* ensure positional matching for operators */
        for (m = s; m != R_NilValue; m = CDR(m))
            SET_TAG(m, R_NilValue);
    }

    *ans = applyClosure_v(t, lsxp, s, rho, newrho, 0);
    UNPROTECT(7);
    return 1;
}


/* START OF BYTECODE SECTION. */

static int R_bcVersion = 7;
static int R_bcMinVersion = 6;

static SEXP R_SqrtSymbol = NULL;
static SEXP R_ExpSymbol = NULL;
static SEXP R_CSymbol = NULL;

static SEXP R_TrueValue = NULL;
static SEXP R_FalseValue = NULL;

#if defined(__GNUC__) && ! defined(BC_PROFILING) && (! defined(NO_THREADED_CODE))
# define THREADED_CODE
#endif

attribute_hidden
void R_initialize_bcode(void)
{
  R_SqrtSymbol = install("sqrt");
  R_ExpSymbol = install("exp");
  R_CSymbol = install("c");

  R_TrueValue = mkTrue();
  SET_NAMEDCNT_MAX(R_TrueValue);
  R_PreserveObject(R_TrueValue);
  R_FalseValue = mkFalse();
  SET_NAMEDCNT_MAX(R_FalseValue);
  R_PreserveObject(R_FalseValue);
#ifdef THREADED_CODE
  bcEval(NULL, NULL, FALSE);
#endif
}

enum {
  BCMISMATCH_OP,
  RETURN_OP,
  GOTO_OP,
  BRIFNOT_OP,
  POP_OP,
  DUP_OP,
  PRINTVALUE_OP,
  STARTLOOPCNTXT_OP,
  ENDLOOPCNTXT_OP,
  DOLOOPNEXT_OP,
  DOLOOPBREAK_OP,
  STARTFOR_OP,
  STEPFOR_OP,
  ENDFOR_OP,
  SETLOOPVAL_OP,
  INVISIBLE_OP,
  LDCONST_OP,
  LDNULL_OP,
  LDTRUE_OP,
  LDFALSE_OP,
  GETVAR_OP,
  DDVAL_OP,
  SETVAR_OP,
  GETFUN_OP,
  GETGLOBFUN_OP,
  GETSYMFUN_OP,
  GETBUILTIN_OP,
  GETINTLBUILTIN_OP,
  CHECKFUN_OP,
  MAKEPROM_OP,
  DOMISSING_OP,
  SETTAG_OP,
  DODOTS_OP,
  PUSHARG_OP,
  PUSHCONSTARG_OP,
  PUSHNULLARG_OP,
  PUSHTRUEARG_OP,
  PUSHFALSEARG_OP,
  CALL_OP,
  CALLBUILTIN_OP,
  CALLSPECIAL_OP,
  MAKECLOSURE_OP,
  UMINUS_OP,
  UPLUS_OP,
  ADD_OP,
  SUB_OP,
  MUL_OP,
  DIV_OP,
  EXPT_OP,
  SQRT_OP,
  EXP_OP,
  EQ_OP,
  NE_OP,
  LT_OP,
  LE_OP,
  GE_OP,
  GT_OP,
  AND_OP,
  OR_OP,
  NOT_OP,
  DOTSERR_OP,
  STARTASSIGN_OP,
  ENDASSIGN_OP,
  STARTSUBSET_OP,
  DFLTSUBSET_OP,
  STARTSUBASSIGN_OP,
  DFLTSUBASSIGN_OP,
  STARTC_OP,
  DFLTC_OP,
  STARTSUBSET2_OP,
  DFLTSUBSET2_OP,
  STARTSUBASSIGN2_OP,
  DFLTSUBASSIGN2_OP,
  DOLLAR_OP,
  DOLLARGETS_OP,
  ISNULL_OP,
  ISLOGICAL_OP,
  ISINTEGER_OP,
  ISDOUBLE_OP,
  ISCOMPLEX_OP,
  ISCHARACTER_OP,
  ISSYMBOL_OP,
  ISOBJECT_OP,
  ISNUMERIC_OP,
  VECSUBSET_OP,
  MATSUBSET_OP,
  SETVECSUBSET_OP,
  SETMATSUBSET_OP,
  AND1ST_OP,
  AND2ND_OP,
  OR1ST_OP,
  OR2ND_OP,
  GETVAR_MISSOK_OP,
  DDVAL_MISSOK_OP,
  VISIBLE_OP,
  SETVAR2_OP,
  STARTASSIGN2_OP,
  ENDASSIGN2_OP,
  SETTER_CALL_OP,
  GETTER_CALL_OP,
  SWAP_OP,
  DUP2ND_OP,
  SWITCH_OP,
  RETURNJMP_OP,
  STARTVECSUBSET_OP,
  STARTMATSUBSET_OP,
  STARTSETVECSUBSET_OP,
  STARTSETMATSUBSET_OP,
  OPCOUNT
};

#define GETSTACK_PTR(s) (*(s))
#define GETSTACK(i) GETSTACK_PTR(R_BCNodeStackTop + (i))

#define SETSTACK_PTR(s, v) do { \
    SEXP __v__ = (v); \
    *(s) = __v__; \
} while (0)

#define SETSTACK(i, v) SETSTACK_PTR(R_BCNodeStackTop + (i), v)

#define SETSTACK_REAL_PTR(s, v) SETSTACK_PTR(s, ScalarReal(v))

#define SETSTACK_REAL(i, v) SETSTACK_REAL_PTR(R_BCNodeStackTop + (i), v)

#define SETSTACK_INTEGER_PTR(s, v) SETSTACK_PTR(s, ScalarInteger(v))

#define SETSTACK_INTEGER(i, v) SETSTACK_INTEGER_PTR(R_BCNodeStackTop + (i), v)

#define SETSTACK_LOGICAL_PTR(s, v) do { \
    int __ssl_v__ = (v); \
    if (__ssl_v__ == NA_LOGICAL) \
	SETSTACK_PTR(s, ScalarLogical(NA_LOGICAL)); \
    else \
	SETSTACK_PTR(s, __ssl_v__ ? R_TrueValue : R_FalseValue); \
} while(0)

#define SETSTACK_LOGICAL(i, v) SETSTACK_LOGICAL_PTR(R_BCNodeStackTop + (i), v)

typedef union { double dval; int ival; } scalar_value_t;

/* bcStackScalar() checks whether the object in the specified stack
   location is a simple real, integer, or logical scalar (i.e. length
   one and no attributes.  If so, the type is returned as the function
   value and the value is returned in the structure pointed to by the
   second argument; if not, then zero is returned as the function
   value. */
static R_INLINE int bcStackScalar(R_bcstack_t *s, scalar_value_t *v)
{
    SEXP x = *s;
    if (ATTRIB(x) == R_NilValue) {
	switch(TYPEOF(x)) {
	case REALSXP:
	    if (LENGTH(x) == 1) {
		v->dval = REAL(x)[0];
		return REALSXP;
	    }
	    else return 0;
	case INTSXP:
	    if (LENGTH(x) == 1) {
		v->ival = INTEGER(x)[0];
		return INTSXP;
	    }
	    else return 0;
	case LGLSXP:
	    if (LENGTH(x) == 1) {
		v->ival = LOGICAL(x)[0];
		return LGLSXP;
	    }
	    else return 0;
	default: return 0;
	}
    }
    else return 0;
}

#define DO_FAST_RELOP2(op,a,b) do { \
    SKIP_OP(); \
    SETSTACK_LOGICAL(-2, ((a) op (b)) ? TRUE : FALSE);	\
    R_BCNodeStackTop--; \
    NEXT(); \
} while (0)

# define FastRelop2(op,opval,opsym) do { \
    scalar_value_t vx; \
    scalar_value_t vy; \
    int typex = bcStackScalar(R_BCNodeStackTop - 2, &vx); \
    int typey = bcStackScalar(R_BCNodeStackTop - 1, &vy); \
    if (typex == REALSXP && ! ISNAN(vx.dval)) { \
	if (typey == REALSXP && ! ISNAN(vy.dval)) \
	    DO_FAST_RELOP2(op, vx.dval, vy.dval); \
	else if (typey == INTSXP && vy.ival != NA_INTEGER) \
	    DO_FAST_RELOP2(op, vx.dval, vy.ival); \
    } \
    else if (typex == INTSXP && vx.ival != NA_INTEGER) { \
	if (typey == REALSXP && ! ISNAN(vy.dval)) \
	    DO_FAST_RELOP2(op, vx.ival, vy.dval); \
	else if (typey == INTSXP && vy.ival != NA_INTEGER) { \
	    DO_FAST_RELOP2(op, vx.ival, vy.ival); \
	} \
    } \
    Relop2(opval, opsym); \
} while (0)

/* Handle when probably a package redefined a base function,
   so try to get the real thing from the internal table of
   primitives */

static SEXP getLostPrimitive(SEXP symbol, SEXPTYPE type)
{
    SEXP value = R_Primitive(CHAR(PRINTNAME(symbol)));
    if (TYPEOF(value) != type)
        /* if that doesn't work we signal an error */
        error(_("\"%s\" is not a %s function"),
              CHAR(PRINTNAME(symbol)),
              type == BUILTINSXP ? "BUILTIN" : "SPECIAL");
    return value;
}

static R_INLINE SEXP getPrimitive(SEXP symbol, SEXPTYPE type)
{
    SEXP value = SYMVALUE(symbol);
    if (TYPEOF(value) == PROMSXP) {
	value = forcePromise(value);
	SET_NAMEDCNT_MAX(value);
    }
    if (TYPEOF(value) != type)
        value = getLostPrimitive (symbol, type);
    return value;
}

static SEXP cmp_relop(SEXP call, int opval, SEXP opsym, SEXP x, SEXP y,
		      SEXP rho)
{
    SEXP op = getPrimitive(opsym, SPECIALSXP);
    if (isObject(x) || isObject(y)) {
	SEXP args, ans;
	args = CONS(x, CONS(y, R_NilValue));
	PROTECT(args);
	if (DispatchGroup("Ops", call, op, args, rho, &ans)) {
	    UNPROTECT(1);
	    return ans;
	}
	UNPROTECT(1);
    }
    return R_relop (call, op, x, y, rho, 0);
}

static SEXP cmp_arith1(SEXP call, SEXP opsym, SEXP x, SEXP rho)
{
    SEXP op = getPrimitive(opsym, SPECIALSXP);
    if (isObject(x)) {
	SEXP args, ans;
	args = CONS(x, R_NilValue);
	PROTECT(args);
	if (DispatchGroup("Ops", call, op, args, rho, &ans)) {
	    UNPROTECT(1);
	    return ans;
	}
	UNPROTECT(1);
    }
    return R_unary(call, op, x, rho, 0);
}

static SEXP cmp_arith2(SEXP call, int opval, SEXP opsym, SEXP x, SEXP y,
		       SEXP rho)
{
    SEXP op = getPrimitive(opsym, SPECIALSXP);
    if (TYPEOF(op) == PROMSXP) {
	op = forcePromise(op);
	SET_NAMEDCNT_MAX(op);
    }
    if (isObject(x) || isObject(y)) {
	SEXP args, ans;
	args = CONS(x, CONS(y, R_NilValue));
	PROTECT(args);
	if (DispatchGroup("Ops", call, op, args, rho, &ans)) {
	    UNPROTECT(1);
	    return ans;
	}
	UNPROTECT(1);
    }
    return R_binary(call, op, x, y, rho, 0);
}

#define Builtin1(do_fun,which,rho) do { \
  SEXP call = VECTOR_ELT(constants, GETOP()); \
  SETSTACK(-1, CONS(GETSTACK(-1), R_NilValue));		     \
  SETSTACK(-1, do_fun(call, getPrimitive(which, BUILTINSXP), \
		      GETSTACK(-1), rho, 0));		     \
  NEXT(); \
} while(0)

#define Builtin2(do_fun,which,rho) do {		     \
  SEXP call = VECTOR_ELT(constants, GETOP()); \
  SEXP tmp = CONS(GETSTACK(-1), R_NilValue); \
  SETSTACK(-2, CONS(GETSTACK(-2), tmp));     \
  R_BCNodeStackTop--; \
  SETSTACK(-1, do_fun(call, getPrimitive(which, BUILTINSXP),	\
		      GETSTACK(-1), rho, 0));			\
  NEXT(); \
} while(0)

#define Special2(do_fun,which,rho) do {		     \
  SEXP call = VECTOR_ELT(constants, GETOP()); \
  SEXP tmp = CONS(GETSTACK(-1), R_NilValue); \
  SETSTACK(-2, CONS(GETSTACK(-2), tmp));     \
  R_BCNodeStackTop--; \
  SETSTACK(-1, do_fun(call, getPrimitive(which, SPECIALSXP),	\
		      GETSTACK(-1), rho, 0));			\
  NEXT(); \
} while(0)

#define NewBuiltin2(do_fun,opval,opsym,rho) do {	\
  SEXP call = VECTOR_ELT(constants, GETOP()); \
  SEXP x = GETSTACK(-2); \
  SEXP y = GETSTACK(-1); \
  SETSTACK(-2, do_fun(call, opval, opsym, x, y,rho));	\
  R_BCNodeStackTop--; \
  NEXT(); \
} while(0)

#define Arith1(opsym) do {		\
  SEXP call = VECTOR_ELT(constants, GETOP()); \
  SEXP x = GETSTACK(-1); \
  SETSTACK(-1, cmp_arith1(call, opsym, x, rho)); \
  NEXT(); \
} while(0)


#define Arith2(opval,opsym) NewBuiltin2(cmp_arith2,opval,opsym,rho)
#define Math1(which) Builtin1(do_math1,which,rho)
#define Relop2(opval,opsym) NewBuiltin2(cmp_relop,opval,opsym,rho)

# define DO_FAST_BINOP(op,a,b) do { \
    SKIP_OP(); \
    SETSTACK_REAL(-2, (a) op (b)); \
    R_BCNodeStackTop--; \
    NEXT(); \
} while (0)

# define DO_FAST_BINOP_INT(op, a, b) do { \
    double dval = ((double) (a)) op ((double) (b)); \
    if (dval <= INT_MAX && dval >= INT_MIN + 1) { \
        SKIP_OP(); \
	SETSTACK_INTEGER(-2, (int) dval); \
	R_BCNodeStackTop--; \
	NEXT(); \
    } \
} while(0)

# define FastBinary(op,opval,opsym) do { \
    scalar_value_t vx; \
    scalar_value_t vy; \
    int typex = bcStackScalar(R_BCNodeStackTop - 2, &vx); \
    int typey = bcStackScalar(R_BCNodeStackTop - 1, &vy); \
    if (typex == REALSXP) { \
        if (typey == REALSXP) \
	    DO_FAST_BINOP(op, vx.dval, vy.dval); \
	else if (typey == INTSXP && vy.ival != NA_INTEGER) \
	    DO_FAST_BINOP(op, vx.dval, vy.ival); \
    } \
    else if (typex == INTSXP && vx.ival != NA_INTEGER) { \
	if (typey == REALSXP) \
	    DO_FAST_BINOP(op, vx.ival, vy.dval); \
	else if (typey == INTSXP && vy.ival != NA_INTEGER) { \
	    if (opval == DIVOP) \
		DO_FAST_BINOP(op, (double) vx.ival, (double) vy.ival); \
            else \
		DO_FAST_BINOP_INT(op, vx.ival, vy.ival); \
	} \
    } \
    Arith2(opval, opsym); \
} while (0)

#define BCNPUSH(v) do { \
  SEXP __value__ = (v); \
  R_bcstack_t *__ntop__ = R_BCNodeStackTop + 1; \
  if (__ntop__ > R_BCNodeStackEnd) nodeStackOverflow(); \
  __ntop__[-1] = __value__; \
  R_BCNodeStackTop = __ntop__; \
} while (0)

#define BCNDUP() do { \
    R_bcstack_t *__ntop__ = R_BCNodeStackTop + 1; \
    if (__ntop__ > R_BCNodeStackEnd) nodeStackOverflow(); \
    __ntop__[-1] = __ntop__[-2]; \
    R_BCNodeStackTop = __ntop__; \
} while(0)

#define BCNDUP2ND() do { \
    R_bcstack_t *__ntop__ = R_BCNodeStackTop + 1; \
    if (__ntop__ > R_BCNodeStackEnd) nodeStackOverflow(); \
    __ntop__[-1] = __ntop__[-3]; \
    R_BCNodeStackTop = __ntop__; \
} while(0)

#define BCNPOP() (R_BCNodeStackTop--, GETSTACK(0))
#define BCNPOP_IGNORE_VALUE() R_BCNodeStackTop--

#define BCNSTACKCHECK(n)  do { \
  if (R_BCNodeStackTop + 1 > R_BCNodeStackEnd) nodeStackOverflow(); \
} while (0)

#define BCIPUSHPTR(v)  do { \
  void *__value__ = (v); \
  IStackval *__ntop__ = R_BCIntStackTop + 1; \
  if (__ntop__ > R_BCIntStackEnd) intStackOverflow(); \
  *__ntop__[-1].p = __value__; \
  R_BCIntStackTop = __ntop__; \
} while (0)

#define BCIPUSHINT(v)  do { \
  int __value__ = (v); \
  IStackval *__ntop__ = R_BCIntStackTop + 1; \
  if (__ntop__ > R_BCIntStackEnd) intStackOverflow(); \
  __ntop__[-1].i = __value__; \
  R_BCIntStackTop = __ntop__; \
} while (0)

#define BCIPOPPTR() ((--R_BCIntStackTop)->p)
#define BCIPOPINT() ((--R_BCIntStackTop)->i)

#define BCCONSTS(e) BCODE_CONSTS(e)

static void nodeStackOverflow()
{
    error(_("node stack overflow"));
}

#ifdef BC_INT_STACK
static void intStackOverflow()
{
    error(_("integer stack overflow"));
}
#endif

static SEXP bytecodeExpr(SEXP e)
{
    if (isByteCode(e)) {
	if (LENGTH(BCCONSTS(e)) > 0)
	    return VECTOR_ELT(BCCONSTS(e), 0);
	else return R_NilValue;
    }
    else return e;
}

SEXP R_PromiseExpr(SEXP p)
{
    return bytecodeExpr(PRCODE(p));
}

SEXP R_ClosureExpr(SEXP p)
{
    return bytecodeExpr(BODY(p));
}

#ifdef THREADED_CODE
typedef union { void *v; int i; } BCODE;

static struct { void *addr; int argc; } opinfo[OPCOUNT];

#define OP(name,n) \
  case name##_OP: opinfo[name##_OP].addr = (__extension__ &&op_##name); \
    opinfo[name##_OP].argc = (n); \
    goto loop; \
    op_##name

#define BEGIN_MACHINE  NEXT(); init: { loop: switch(which++)
#define LASTOP } value = R_NilValue; goto done
#define INITIALIZE_MACHINE() if (body == NULL) goto init

#define NEXT() (__extension__ ({goto *(*pc++).v;}))
#define GETOP() (*pc++).i
#define SKIP_OP() (pc++)

#define BCCODE(e) (BCODE *) INTEGER(BCODE_CODE(e))
#else
typedef int BCODE;

#define OP(name,argc) case name##_OP

#ifdef BC_PROFILING
#define BEGIN_MACHINE  loop: current_opcode = *pc; switch(*pc++)
#else
#define BEGIN_MACHINE  loop: switch(*pc++)
#endif
#define LASTOP  default: error(_("Bad opcode"))
#define INITIALIZE_MACHINE()

#define NEXT() goto loop
#define GETOP() *pc++
#define SKIP_OP() (pc++)

#define BCCODE(e) INTEGER(BCODE_CODE(e))
#endif

static R_INLINE SEXP GET_BINDING_CELL(SEXP symbol, SEXP rho)
{
    if (rho == R_BaseEnv || rho == R_BaseNamespace)
	return R_NilValue;
    else {
	SEXP loc = (SEXP) R_findVarLocInFrame(rho, symbol);
	return (loc != NULL) ? loc : R_NilValue;
    }
}

static R_INLINE Rboolean SET_BINDING_VALUE(SEXP loc, SEXP value) {
    /* This depends on the current implementation of bindings */
    if (loc != R_NilValue &&
	! BINDING_IS_LOCKED(loc) && ! IS_ACTIVE_BINDING(loc)) {
	if (CAR(loc) != value) {
	    SETCAR(loc, value);
	    if (MISSING(loc))
		SET_MISSING(loc, 0);
	}
	return TRUE;
    }
    else
	return FALSE;
}

static R_INLINE SEXP BINDING_VALUE(SEXP loc)
{
    if (loc != R_NilValue && ! IS_ACTIVE_BINDING(loc))
	return CAR(loc);
    else
	return R_UnboundValue;
}

#define BINDING_SYMBOL(loc) TAG(loc)

/* Defining USE_BINDING_CACHE enables a cache for GETVAR, SETVAR, and
   others to more efficiently locate bindings in the top frame of the
   current environment.  The index into of the symbol in the constant
   table is used as the cache index.  Two options can be used to chose
   among implementation strategies:

       If CACHE_ON_STACK is defined the the cache is allocated on the
       byte code stack. Otherwise it is allocated on the heap as a
       VECSXP.  The stack-based approach is more efficient, but runs
       the risk of running out of stack space.

       If CACHE_MAX is defined, then a cache of at most that size is
       used. The value must be a power of 2 so a modulus computation x
       % CACHE_MAX can be done as x & (CACHE_MAX - 1). More than 90%
       of the closures in base have constant pools with fewer than 128
       entries when compiled, to that is a good value to use.

   On average about 1/3 of constant pool entries are symbols, so this
   approach wastes some space.  This could be avoided by grouping the
   symbols at the beginning of the constant pool and recording the
   number.

   Bindings recorded may become invalid if user code removes a
   variable.  The code in envir.c has been modified to insert
   R_unboundValue as the value of a binding when it is removed, and
   code using cached bindings checks for this.

   It would be nice if we could also cache bindings for variables
   found in enclosing environments. These would become invalid if a
   new variable is defined in an intervening frame. Some mechanism for
   invalidating the cache would be needed. This is certainly possible,
   but finding an efficient mechanism does not seem to be easy.   LT */

/* Both mechanisms implemented here make use of the stack to hold
   cache information.  This is not a problem except for "safe" for()
   loops using the STARTLOOPCNTXT instruction to run the body in a
   separate bcEval call.  Since this approach expects loop setup
   information to be passed on the stack from the outer bcEval call to
   an inner one the inner one cannot put things on the stack. For now,
   bcEval takes an additional argument that disables the cache in
   calls via STARTLOOPCNTXT for all "safe" loops. It would be better
   to deal with this in some other way, for example by having a
   specific STARTFORLOOPCNTXT instruction that deals with transferring
   the information in some other way. For now disabling the cache is
   an expedient solution. LT */

#define USE_BINDING_CACHE
# ifdef USE_BINDING_CACHE
/* CACHE_MAX must be a power of 2 for modulus using & CACHE_MASK to work*/
# define CACHE_MAX 128
# ifdef CACHE_MAX
#  define CACHE_MASK (CACHE_MAX - 1)
#  define CACHEIDX(i) ((i) & CACHE_MASK)
# else
#  define CACHEIDX(i) (i)
# endif

# define CACHE_ON_STACK
# ifdef CACHE_ON_STACK
typedef R_bcstack_t * R_binding_cache_t;
#  define GET_CACHED_BINDING_CELL(vcache, sidx) \
    (vcache ? vcache[CACHEIDX(sidx)] : R_NilValue)
#  define GET_SMALLCACHE_BINDING_CELL(vcache, sidx) \
    (vcache ? vcache[sidx] : R_NilValue)

#  define SET_CACHED_BINDING(cvache, sidx, cell) \
    do { if (vcache) vcache[CACHEIDX(sidx)] = (cell); } while (0)
# else
typedef SEXP R_binding_cache_t;
#  define GET_CACHED_BINDING_CELL(vcache, sidx) \
    (vcache ? VECTOR_ELT(vcache, CACHEIDX(sidx)) : R_NilValue)
#  define GET_SMALLCACHE_BINDING_CELL(vcache, sidx) \
    (vcache ? VECTOR_ELT(vcache, sidx) : R_NilValue)

#  define SET_CACHED_BINDING(vcache, sidx, cell) \
    do { if (vcache) SET_VECTOR_ELT(vcache, CACHEIDX(sidx), cell); } while (0)
# endif
#else
typedef void *R_binding_cache_t;
# define GET_CACHED_BINDING_CELL(vcache, sidx) R_NilValue
# define GET_SMALLCACHE_BINDING_CELL(vcache, sidx) R_NilValue

# define SET_CACHED_BINDING(vcache, sidx, cell)
#endif

static R_INLINE SEXP GET_BINDING_CELL_CACHE(SEXP symbol, SEXP rho,
					    R_binding_cache_t vcache, int idx)
{
    SEXP cell = GET_CACHED_BINDING_CELL(vcache, idx);
    /* The value returned by GET_CACHED_BINDING_CELL is either a
       binding cell or R_NilValue.  TAG(R_NilValue) is R_NilVelue, and
       that will no equal symbol. So a separate test for cell !=
       R_NilValue is not needed. */
    if (TAG(cell) == symbol && CAR(cell) != R_UnboundValue)
	return cell;
    else {
	SEXP ncell = GET_BINDING_CELL(symbol, rho);
	if (ncell != R_NilValue)
	    SET_CACHED_BINDING(vcache, idx, ncell);
	else if (cell != R_NilValue && CAR(cell) == R_UnboundValue)
	    SET_CACHED_BINDING(vcache, idx, R_NilValue);
	return ncell;
    }
}

static R_INLINE SEXP FORCE_PROMISE(SEXP value, SEXP symbol, SEXP rho,
				   Rboolean keepmiss)
{
    if (PRVALUE(value) == R_UnboundValue) {
	/**** R_isMissing is inefficient */
	if (keepmiss && R_isMissing(symbol, rho))
	    value = R_MissingArg;
	else 
            value = forcePromise(value);
    }
    else 
        value = PRVALUE(value);
    return value;
}

static R_INLINE SEXP FIND_VAR_NO_CACHE(SEXP symbol, SEXP rho, SEXP cell)
{
    SEXP value;
    /* only need to search the current frame again if
       binding was special or frame is a base frame */
    if (cell != R_NilValue ||
	rho == R_BaseEnv || rho == R_BaseNamespace)
	value =  findVar(symbol, rho);
    else
	value =  findVar(symbol, ENCLOS(rho));
    return value;
}

static R_INLINE SEXP getvar(SEXP symbol, SEXP rho,
			    Rboolean dd, Rboolean keepmiss,
			    R_binding_cache_t vcache, int sidx)
{
    SEXP value;
    if (dd)
	value = ddfindVar(symbol, rho);
    else if (vcache != NULL) {
	SEXP cell = GET_BINDING_CELL_CACHE(symbol, rho, vcache, sidx);
	value = BINDING_VALUE(cell);
	if (value == R_UnboundValue)
	    value = FIND_VAR_NO_CACHE(symbol, rho, cell);
    }
    else
	value = findVar(symbol, rho);

    if (value == R_UnboundValue)
	unbound_var_error(symbol);
    else if (value == R_MissingArg) {
	if (! keepmiss) arg_missing_error(symbol);
    }
    else if (TYPEOF(value) == PROMSXP)
	value = FORCE_PROMISE(value, symbol, rho, keepmiss);
    else if (NAMEDCNT_EQ_0(value))
	SET_NAMEDCNT_1(value);
    return value;
}

#define INLINE_GETVAR
#ifdef INLINE_GETVAR
/* Try to handle the most common case as efficiently as possible.  If
   smallcache is true then a modulus operation on the index is not
   needed, nor is a check that a non-null value corresponds to the
   requested symbol. The symbol from the constant pool is also usually
   not needed. The test TYPOF(value) != SYMBOL rules out R_MissingArg
   and R_UnboundValue as these are implemented s symbols.  It also
   rules other symbols, but as those are rare they are handled by the
   getvar() call. */
#define DO_GETVAR(dd,keepmiss) do { \
    int sidx = GETOP(); \
    if (!dd && smallcache) { \
	SEXP cell = GET_SMALLCACHE_BINDING_CELL(vcache, sidx); \
	/* try fast handling of REALSXP, INTSXP, LGLSXP */ \
	/* (cell won't be R_NilValue or an active binding) */ \
	value = CAR(cell); \
	int type = TYPEOF(value); \
	switch(type) { \
	case REALSXP: \
	case INTSXP: \
	case LGLSXP: \
	    /* may be ok to skip this test: */ \
	    if (NAMEDCNT_EQ_0(value)) \
		SET_NAMEDCNT_1(value); \
	    R_Visible = TRUE; \
	    BCNPUSH(value); \
	    NEXT(); \
	} \
	if (cell != R_NilValue && ! IS_ACTIVE_BINDING(cell)) { \
	    value = CAR(cell); \
	    if (TYPEOF(value) != SYMSXP) {	\
		if (TYPEOF(value) == PROMSXP) {		\
		    SEXP pv = PRVALUE(value);		\
		    if (pv == R_UnboundValue) {		\
			SEXP symbol = VECTOR_ELT(constants, sidx);	\
			value = FORCE_PROMISE(value, symbol, rho, keepmiss); \
		    }							\
		    else value = pv;					\
		}							\
		else if (NAMEDCNT_EQ_0(value))				\
		    SET_NAMEDCNT_1(value);				\
		R_Visible = TRUE;					\
		BCNPUSH(value);						\
		NEXT();							\
	    }								\
	}								\
    }									\
    SEXP symbol = VECTOR_ELT(constants, sidx);				\
    R_Visible = TRUE;							\
    BCNPUSH(getvar(symbol, rho, dd, keepmiss, vcache, sidx));		\
    NEXT();								\
} while (0)
#else
#define DO_GETVAR(dd,keepmiss) do { \
  int sidx = GETOP(); \
  SEXP symbol = VECTOR_ELT(constants, sidx); \
  R_Visible = TRUE; \
  BCNPUSH(getvar(symbol, rho, dd, keepmiss, vcache, sidx));	\
  NEXT(); \
} while (0)
#endif

#define PUSHCALLARG(v) PUSHCALLARG_CELL(CONS(v, R_NilValue))

#define PUSHCALLARG_CELL(c) do { \
  SEXP __cell__ = (c); \
  if (GETSTACK(-2) == R_NilValue) SETSTACK(-2, __cell__); \
  else SETCDR(GETSTACK(-1), __cell__); \
  SETSTACK(-1, __cell__);	       \
} while (0)

static int tryDispatch(char *generic, SEXP call, SEXP x, SEXP rho, SEXP *pv)
{
  RCNTXT cntxt;
  SEXP pargs, rho1;
  int dispatched = FALSE;
  SEXP op = SYMVALUE(install(generic)); /**** avoid this */

  PROTECT(pargs = promiseArgsWith1Value(CDR(call), rho, x));

  /**** Minimal hack to try to handle the S4 case.  If we do the check
	and do not dispatch then some arguments beyond the first might
	have been evaluated; these will then be evaluated again by the
	compiled argument code. */
  if (IS_S4_OBJECT(x) && R_has_methods(op)) {
    SEXP val = R_possible_dispatch(call, op, pargs, rho, TRUE);
    if (val) {
      *pv = val;
      UNPROTECT(1);
      return TRUE;
    }
  }

  /* See comment at first usemethod() call in this file. LT */
  PROTECT(rho1 = NewEnvironment(R_NilValue, R_NilValue, rho));
  begincontext(&cntxt, CTXT_RETURN, call, rho1, rho, pargs, op);
  if (usemethod(generic, x, call, pargs, rho1, rho, R_BaseEnv, 0, pv))
    dispatched = TRUE;
  endcontext(&cntxt);
  UNPROTECT(2);
  return dispatched;
}

static int tryAssignDispatch(char *generic, SEXP call, SEXP lhs, SEXP rhs,
			     SEXP rho, SEXP *pv)
{
    int result;
    SEXP ncall, last, prom;

    PROTECT(ncall = duplicate(call));
    last = ncall;
    while (CDR(last) != R_NilValue)
	last = CDR(last);
    prom = mkPROMISE(CAR(last), rho);
    SET_PRVALUE(prom, rhs);
    INC_NAMEDCNT(rhs);
    SETCAR(last, prom);
    result = tryDispatch(generic, ncall, lhs, rho, pv);
    UNPROTECT(1);
    return result;
}

#define DO_STARTDISPATCH(generic) do { \
  SEXP call = VECTOR_ELT(constants, GETOP()); \
  int label = GETOP(); \
  value = GETSTACK(-1); \
  if (isObject(value) && tryDispatch(generic, call, value, rho, &value)) {\
    SETSTACK(-1, value);						\
    BC_CHECK_SIGINT(); \
    pc = codebase + label; \
  } \
  else { \
    SEXP tag = TAG(CDR(call)); \
    SEXP cell = CONS(value, R_NilValue); \
    BCNSTACKCHECK(3); \
    SETSTACK(0, call); \
    SETSTACK(1, cell); \
    SETSTACK(2, cell); \
    R_BCNodeStackTop += 3; \
    if (tag != R_NilValue) \
      SET_TAG(cell, CreateTag(tag)); \
  } \
  NEXT(); \
} while (0)

#define DO_DFLTDISPATCH0(fun, symbol) do { \
  SEXP call = GETSTACK(-3); \
  SEXP args = GETSTACK(-2); \
  value = fun(call, symbol, args, rho, 0); \
  R_BCNodeStackTop -= 3; \
  SETSTACK(-1, value); \
  NEXT(); \
} while (0)

#define DO_DFLTDISPATCH(fun, symbol) do { \
  SEXP call = GETSTACK(-3); \
  SEXP args = GETSTACK(-2); \
  value = fun(call, symbol, args, rho); \
  R_BCNodeStackTop -= 3; \
  SETSTACK(-1, value); \
  NEXT(); \
} while (0)

#define DO_START_ASSIGN_DISPATCH(generic) do { \
  SEXP call = VECTOR_ELT(constants, GETOP()); \
  int label = GETOP(); \
  SEXP lhs = GETSTACK(-2); \
  SEXP rhs = GETSTACK(-1); \
  if (NAMEDCNT_GT_1(lhs) && lhs != R_NilValue) { \
    lhs = duplicate(lhs); \
    SETSTACK(-2, lhs); \
    SET_NAMEDCNT_1(lhs); \
  } \
  if (isObject(lhs) && \
      tryAssignDispatch(generic, call, lhs, rhs, rho, &value)) { \
    R_BCNodeStackTop--;	\
    SETSTACK(-1, value); \
    BC_CHECK_SIGINT(); \
    pc = codebase + label; \
  } \
  else { \
    SEXP tag = TAG(CDR(call)); \
    SEXP cell = CONS(lhs, R_NilValue); \
    BCNSTACKCHECK(3); \
    SETSTACK(0, call); \
    SETSTACK(1, cell); \
    SETSTACK(2, cell); \
    R_BCNodeStackTop += 3; \
    if (tag != R_NilValue) \
      SET_TAG(cell, CreateTag(tag)); \
  } \
  NEXT(); \
} while (0)

#define DO_DFLT_ASSIGN_DISPATCH(fun, symbol) do { \
  SEXP rhs = GETSTACK(-4); \
  SEXP call = GETSTACK(-3); \
  SEXP args = GETSTACK(-2); \
  PUSHCALLARG(rhs); \
  value = fun(call, symbol, args, rho); \
  R_BCNodeStackTop -= 4; \
  SETSTACK(-1, value);	 \
  NEXT(); \
} while (0)

#define DO_STARTDISPATCH_N(generic) do { \
    int callidx = GETOP(); \
    int label = GETOP(); \
    value = GETSTACK(-1); \
    if (isObject(value)) { \
	SEXP call = VECTOR_ELT(constants, callidx); \
	if (tryDispatch(generic, call, value, rho, &value)) { \
	    SETSTACK(-1, value); \
	    BC_CHECK_SIGINT(); \
	    pc = codebase + label; \
	} \
    } \
    NEXT(); \
} while (0)

#define DO_START_ASSIGN_DISPATCH_N(generic) do { \
    int callidx = GETOP(); \
    int label = GETOP(); \
    SEXP lhs = GETSTACK(-2); \
    if (isObject(lhs)) { \
	SEXP call = VECTOR_ELT(constants, callidx); \
	SEXP rhs = GETSTACK(-1); \
	if (NAMEDCNT_GT_1(lhs) && lhs != R_NilValue) { \
	    lhs = duplicate(lhs); \
	    SETSTACK(-2, lhs); \
	    SET_NAMEDCNT_1(lhs); \
	} \
	if (tryAssignDispatch(generic, call, lhs, rhs, rho, &value)) { \
	    R_BCNodeStackTop--; \
	    SETSTACK(-1, value); \
	    BC_CHECK_SIGINT(); \
	    pc = codebase + label; \
	} \
    } \
    NEXT(); \
} while (0)

#define DO_ISTEST(fun) do { \
  SETSTACK(-1, fun(GETSTACK(-1)) ? R_TrueValue : R_FalseValue);	\
  NEXT(); \
} while(0)
#define DO_ISTYPE(type) do { \
  SETSTACK(-1, TYPEOF(GETSTACK(-1)) == type ? mkTrue() : mkFalse()); \
  NEXT(); \
} while (0)
#define isNumericOnly(x) (isNumeric(x) && ! isLogical(x))

#ifdef BC_PROFILING
#define NO_CURRENT_OPCODE -1
static int current_opcode = NO_CURRENT_OPCODE;
static int opcode_counts[OPCOUNT];
#endif

#define BC_COUNT_DELTA 1000

#define BC_CHECK_SIGINT() do { \
  if (++evalcount > BC_COUNT_DELTA) { \
      R_CheckUserInterrupt(); \
      evalcount = 0; \
  } \
} while (0)

static void loopWithContext(volatile SEXP code, volatile SEXP rho)
{
    RCNTXT cntxt;
    begincontext(&cntxt, CTXT_LOOP, R_NilValue, rho, R_BaseEnv, R_NilValue,
		 R_NilValue);
    if (SETJMP(cntxt.cjmpbuf) != CTXT_BREAK)
	bcEval(code, rho, FALSE);
    endcontext(&cntxt);
}

static R_INLINE int bcStackIndex(R_bcstack_t *s)
{
    SEXP idx = *s;
    switch(TYPEOF(idx)) {
    case INTSXP:
	if (LENGTH(idx) == 1 && INTEGER(idx)[0] != NA_INTEGER)
	    return INTEGER(idx)[0];
	else return -1;
    case REALSXP:
	if (LENGTH(idx) == 1) {
	    double val = REAL(idx)[0];
	    if (! ISNAN(val) && val <= INT_MAX && val > INT_MIN)
		return val;
	    else return -1;
	}
	else return -1;
    default: return -1;
    }
}

static void VECSUBSET_PTR(R_bcstack_t *sx, R_bcstack_t *si,
                          R_bcstack_t *sv, SEXP rho)
{
    SEXP idx, args, value;
    SEXP vec = GETSTACK_PTR(sx);
    int i = bcStackIndex(si) - 1;

    if (ATTRIB(vec) == R_NilValue && i >= 0) {
	switch (TYPEOF(vec)) {
	case REALSXP:
	    if (LENGTH(vec) <= i) break;
	    SETSTACK_REAL_PTR(sv, REAL(vec)[i]);
	    return;
	case INTSXP:
	    if (LENGTH(vec) <= i) break;
	    SETSTACK_INTEGER_PTR(sv, INTEGER(vec)[i]);
	    return;
	case LGLSXP:
	    if (LENGTH(vec) <= i) break;
	    SETSTACK_LOGICAL_PTR(sv, LOGICAL(vec)[i]);
	    return;
	case CPLXSXP:
	    if (LENGTH(vec) <= i) break;
	    SETSTACK_PTR(sv, ScalarComplex(COMPLEX(vec)[i]));
	    return;
	case RAWSXP:
	    if (LENGTH(vec) <= i) break;
	    SETSTACK_PTR(sv, ScalarRaw(RAW(vec)[i]));
	    return;
	}
    }

    /* fall through to the standard default handler */
    idx = GETSTACK_PTR(si);
    args = CONS(idx, R_NilValue);
    args = CONS(vec, args);
    PROTECT(args);
    value = do_subset_dflt(R_NilValue, R_BracketSymbol, args, rho);
    UNPROTECT(1);
    SETSTACK_PTR(sv, value);
}

#define DO_VECSUBSET(rho) do { \
    VECSUBSET_PTR(R_BCNodeStackTop - 2, R_BCNodeStackTop - 1, \
		  R_BCNodeStackTop - 2, rho); \
    R_BCNodeStackTop--; \
} while(0)

static R_INLINE SEXP getMatrixDim(SEXP mat)
{
    if (! OBJECT(mat) &&
	TAG(ATTRIB(mat)) == R_DimSymbol &&
	CDR(ATTRIB(mat)) == R_NilValue) {
	SEXP dim = CAR(ATTRIB(mat));
	if (TYPEOF(dim) == INTSXP && LENGTH(dim) == 2)
	    return dim;
	else return R_NilValue;
    }
    else return R_NilValue;
}

static R_INLINE void DO_MATSUBSET(SEXP rho)
{
    SEXP idx, jdx, args, value;
    SEXP mat = GETSTACK(-3);
    SEXP dim = getMatrixDim(mat);

    if (dim != R_NilValue) {
	int i = bcStackIndex(R_BCNodeStackTop - 2);
	int j = bcStackIndex(R_BCNodeStackTop - 1);
	int nrow = INTEGER(dim)[0];
	int ncol = INTEGER(dim)[1];
	if (i > 0 && j > 0 && i <= nrow && j <= ncol) {
	    int k = i - 1 + nrow * (j - 1);
	    switch (TYPEOF(mat)) {
	    case REALSXP:
		if (LENGTH(mat) <= k) break;
		R_BCNodeStackTop -= 2;
		SETSTACK_REAL(-1, REAL(mat)[k]);
		return;
	    case INTSXP:
		if (LENGTH(mat) <= k) break;
		R_BCNodeStackTop -= 2;
		SETSTACK_INTEGER(-1, INTEGER(mat)[k]);
		return;
	    case LGLSXP:
		if (LENGTH(mat) <= k) break;
		R_BCNodeStackTop -= 2;
		SETSTACK_LOGICAL(-1, LOGICAL(mat)[k]);
		return;
	    case CPLXSXP:
		if (LENGTH(mat) <= k) break;
		R_BCNodeStackTop -= 2;
		SETSTACK(-1, ScalarComplex(COMPLEX(mat)[k]));
		return;
	    }
	}
    }

    /* fall through to the standard default handler */
    idx = GETSTACK(-2);
    jdx = GETSTACK(-1);
    args = CONS(jdx, R_NilValue);
    args = CONS(idx, args);
    args = CONS(mat, args);
    SETSTACK(-1, args); /* for GC protection */
    value = do_subset_dflt(R_NilValue, R_BracketSymbol, args, rho);
    R_BCNodeStackTop -= 2;
    SETSTACK(-1, value);
}

#define INTEGER_TO_REAL(x) ((x) == NA_INTEGER ? NA_REAL : (x))
#define LOGICAL_TO_REAL(x) ((x) == NA_LOGICAL ? NA_REAL : (x))

static R_INLINE Rboolean setElementFromScalar(SEXP vec, int i, int typev,
					      scalar_value_t *v)
{
    if (i < 0) return FALSE;

    if (TYPEOF(vec) == REALSXP) {
	if (LENGTH(vec) <= i) return FALSE;
	switch(typev) {
	case REALSXP: REAL(vec)[i] = v->dval; return TRUE;
	case INTSXP: REAL(vec)[i] = INTEGER_TO_REAL(v->ival); return TRUE;
	case LGLSXP: REAL(vec)[i] = LOGICAL_TO_REAL(v->ival); return TRUE;
	}
    }
    else if (typev == TYPEOF(vec)) {
	if (LENGTH(vec) <= i) return FALSE;
	switch (typev) {
	case INTSXP: INTEGER(vec)[i] = v->ival; return TRUE;
	case LGLSXP: LOGICAL(vec)[i] = v->ival; return TRUE;
	}
    }
    return FALSE;
}

static R_INLINE void SETVECSUBSET_PTR(R_bcstack_t *sx, R_bcstack_t *srhs,
				      R_bcstack_t *si, R_bcstack_t *sv,
				      SEXP rho)
{
    SEXP idx, args, value;
    SEXP vec = GETSTACK_PTR(sx);

    if (NAMEDCNT_GT_1(vec)) {
	vec = duplicate(vec);
	SETSTACK_PTR(sx, vec);
    }
    else
	SET_NAMEDCNT_0(vec);

    if (ATTRIB(vec) == R_NilValue) {
	int i = bcStackIndex(si);
	if (i > 0) {
	    scalar_value_t v;
	    int typev = bcStackScalar(srhs, &v);
	    if (setElementFromScalar(vec, i - 1, typev, &v)) {
		SETSTACK_PTR(sv, vec);
		return;
	    }
	}
    }

    /* fall through to the standard default handler */
    value = GETSTACK_PTR(srhs);
    idx = GETSTACK_PTR(si);
    args = CONS(value, R_NilValue);
    SET_TAG(args, R_ValueSymbol);
    args = CONS(idx, args);
    args = CONS(vec, args);
    PROTECT(args);
    vec = do_subassign_dflt(R_NilValue, R_SubAssignSymbol, args, rho);
    UNPROTECT(1);
    SETSTACK_PTR(sv, vec);
}

static void DO_SETVECSUBSET(SEXP rho)
{
    SETVECSUBSET_PTR(R_BCNodeStackTop - 3, R_BCNodeStackTop - 2,
		     R_BCNodeStackTop - 1, R_BCNodeStackTop - 3, rho);
    R_BCNodeStackTop -= 2;
}

static void DO_SETMATSUBSET(SEXP rho)
{
    SEXP dim, idx, jdx, args, value;
    SEXP mat = GETSTACK(-4);

    if (NAMEDCNT_GT_1(mat)) {
	mat = duplicate(mat);
	SETSTACK(-4, mat);
    }
    else
	SET_NAMEDCNT_0(mat);

    dim = getMatrixDim(mat);

    if (dim != R_NilValue) {
	int i = bcStackIndex(R_BCNodeStackTop - 2);
	int j = bcStackIndex(R_BCNodeStackTop - 1);
	int nrow = INTEGER(dim)[0];
	int ncol = INTEGER(dim)[1];
	if (i > 0 && j > 0 && i <= nrow && j <= ncol) {
	    scalar_value_t v;
	    int typev = bcStackScalar(R_BCNodeStackTop - 3, &v);
	    int k = i - 1 + nrow * (j - 1);
	    if (setElementFromScalar(mat, k, typev, &v)) {
		R_BCNodeStackTop -= 3;
		SETSTACK(-1, mat);
		return;
	    }
	}
    }

    /* fall through to the standard default handler */
    value = GETSTACK(-3);
    idx = GETSTACK(-2);
    jdx = GETSTACK(-1);
    args = CONS(value, R_NilValue);
    SET_TAG(args, R_ValueSymbol);
    args = CONS(jdx, args);
    args = CONS(idx, args);
    args = CONS(mat, args);
    SETSTACK(-1, args); /* for GC protection */
    mat = do_subassign_dflt(R_NilValue, R_SubAssignSymbol, args, rho);
    R_BCNodeStackTop -= 3;
    SETSTACK(-1, mat);
}

#define FIXUP_SCALAR_LOGICAL(callidx, arg, op) do { \
	SEXP val = GETSTACK(-1); \
	if (TYPEOF(val) != LGLSXP || LENGTH(val) != 1) { \
	    if (!isNumber(val))	\
		errorcall(VECTOR_ELT(constants, callidx), \
			  _("invalid %s type in 'x %s y'"), arg, op);	\
	    SETSTACK(-1, ScalarLogical(asLogical(val))); \
	} \
    } while(0)

static void maybe_missing_error(SEXP call)
{
    SEXP c;
    int k;

    if (call == R_NilValue) 
        return;

    /* check for an empty argument in the call -- start from
       the beginning in case of ... arguments */
    for (k = 1, c = CDR(call); c != R_NilValue; c = CDR(c), k++)
        if (CAR(c) == R_MissingArg)
            errorcall(call, "argument %d is empty", k);

    /* An error from evaluating a symbol will already have
       been signaled.  The interpreter, in evalList, does
       _not_ signal an error for a call expression that
       produces an R_MissingArg value; for example
       
           c(alist(a=)$a)

       does not signal an error. */
}

static R_INLINE void checkForMissings(SEXP args, SEXP call)
{
    SEXP a;
    for (a = args; a != R_NilValue; a = CDR(a))
	if (CAR(a) == R_MissingArg) {
            maybe_missing_error(call);
            return;
        }
}

#define GET_VEC_LOOP_VALUE(var, pos) do {		\
    (var) = GETSTACK(pos);				\
    if (NAMEDCNT_GT_1(var)) {				\
	(var) = allocVector(TYPEOF(seq), 1);		\
	SETSTACK(pos, var);				\
	SET_NAMEDCNT_1(var);				\
    }							\
} while (0)

static R_NORETURN void bad_function_error (void)
{
    error(_("bad function"));
}

static SEXP bcEval(SEXP body, SEXP rho, Rboolean useCache)
{
  SEXP value, constants;
  BCODE *pc, *codebase;
  int ftype = 0;
  R_bcstack_t *oldntop = R_BCNodeStackTop;
  static int evalcount = 0;
#ifdef BC_INT_STACK
  IStackval *olditop = R_BCIntStackTop;
#endif
#ifdef BC_PROFILING
  int old_current_opcode = current_opcode;
#endif
#ifdef THREADED_CODE
  int which = 0;
#endif

  BC_CHECK_SIGINT();

  INITIALIZE_MACHINE();
  codebase = pc = BCCODE(body);
  constants = BCCONSTS(body);

  /* allow bytecode to be disabled for testing */
  if (R_disable_bytecode)
      return eval(bytecodeExpr(body), rho);

  /* check version */
  {
      int version = GETOP();
      if (version < R_bcMinVersion || version > R_bcVersion) {
	  if (version >= 2) {
	      static Rboolean warned = FALSE;
	      if (! warned) {
		  warned = TRUE;
		  warning(_("bytecode version mismatch; using eval"));
	      }
	      return eval(bytecodeExpr(body), rho);
	  }
	  else if (version < R_bcMinVersion)
	      error(_("bytecode version is too old"));
	  else error(_("bytecode version is too new"));
      }
  }

  R_binding_cache_t vcache = NULL;
  Rboolean smallcache = TRUE;
#ifdef USE_BINDING_CACHE
  if (useCache) {
      R_len_t n = LENGTH(constants);
# ifdef CACHE_MAX
      if (n > CACHE_MAX) {
	  n = CACHE_MAX;
	  smallcache = FALSE;
      }
# endif
# ifdef CACHE_ON_STACK
      /* initialize binding cache on the stack */
      vcache = R_BCNodeStackTop;
      if (R_BCNodeStackTop + n > R_BCNodeStackEnd)
	  nodeStackOverflow();
      while (n > 0) {
	  *R_BCNodeStackTop = R_NilValue;
	  R_BCNodeStackTop++;
	  n--;
      }
# else
      /* allocate binding cache and protect on stack */
      vcache = allocVector(VECSXP, n);
      BCNPUSH(vcache);
# endif
  }
#endif

  BEGIN_MACHINE {
    OP(BCMISMATCH, 0): error(_("byte code version mismatch"));
    OP(RETURN, 0): value = GETSTACK(-1); goto done;
    OP(GOTO, 1):
      {
	int label = GETOP();
	BC_CHECK_SIGINT();
	pc = codebase + label;
	NEXT();
      }
    OP(BRIFNOT, 2):
      {
	int callidx = GETOP();
	int label = GETOP();
	int cond;
	SEXP call = VECTOR_ELT(constants, callidx);
	value = BCNPOP();
	cond = asLogicalNoNA(value, call);
	if (! cond) {
	    BC_CHECK_SIGINT(); /**** only on back branch?*/
	    pc = codebase + label;
	}
	NEXT();
      }
    OP(POP, 0): BCNPOP_IGNORE_VALUE(); NEXT();
    OP(DUP, 0): BCNDUP(); NEXT();
    OP(PRINTVALUE, 0): PrintValue(BCNPOP()); NEXT();
    OP(STARTLOOPCNTXT, 1):
	{
	    SEXP code = VECTOR_ELT(constants, GETOP());
	    loopWithContext(code, rho);
	    NEXT();
	}
    OP(ENDLOOPCNTXT, 0): value = R_NilValue; goto done;
    OP(DOLOOPNEXT, 0): findcontext(CTXT_NEXT, rho, R_NilValue);
    OP(DOLOOPBREAK, 0): findcontext(CTXT_BREAK, rho, R_NilValue);
    OP(STARTFOR, 3):
      {
	SEXP seq = GETSTACK(-1);
	int callidx = GETOP();
	SEXP symbol = VECTOR_ELT(constants, GETOP());
	int label = GETOP();

	/* if we are iterating over a factor, coerce to character first */
	if (inherits(seq, "factor")) {
	    seq = asCharacterFactor(seq);
	    SETSTACK(-1, seq);
	}

	defineVar(symbol, R_NilValue, rho);
	BCNPUSH(GET_BINDING_CELL(symbol, rho));

	value = allocVector(INTSXP, 2);
	INTEGER(value)[0] = -1;
	if (isVector(seq))
	  INTEGER(value)[1] = LENGTH(seq);
	else if (isList(seq) || isNull(seq))
	  INTEGER(value)[1] = length(seq);
	else errorcall(VECTOR_ELT(constants, callidx),
		       _("invalid for() loop sequence"));
	BCNPUSH(value);

	/* bump up NAMED count of seq to avoid modification by loop code */
	INC_NAMEDCNT(seq);

	/* place initial loop variable value object on stack */
	switch(TYPEOF(seq)) {
	case LGLSXP:
	case INTSXP:
	case REALSXP:
	case CPLXSXP:
	case STRSXP:
	case RAWSXP:
	    value = allocVector(TYPEOF(seq), 1);
	    BCNPUSH(value);
	    break;
	default: BCNPUSH(R_NilValue);
	}

	BC_CHECK_SIGINT();
	pc = codebase + label;
	NEXT();
      }
    OP(STEPFOR, 1):
      {
	int label = GETOP();
	int i = ++(INTEGER(GETSTACK(-2))[0]);
	int n = INTEGER(GETSTACK(-2))[1];
	if (i < n) {
	  SEXP seq = GETSTACK(-4);
	  SEXP cell = GETSTACK(-3);
	  switch (TYPEOF(seq)) {
	  case LGLSXP:
	    GET_VEC_LOOP_VALUE(value, -1);
	    LOGICAL(value)[0] = LOGICAL(seq)[i];
	    break;
	  case INTSXP:
	    GET_VEC_LOOP_VALUE(value, -1);
	    INTEGER(value)[0] = INTEGER(seq)[i];
	    break;
	  case REALSXP:
	    GET_VEC_LOOP_VALUE(value, -1);
	    REAL(value)[0] = REAL(seq)[i];
	    break;
	  case CPLXSXP:
	    GET_VEC_LOOP_VALUE(value, -1);
	    COMPLEX(value)[0] = COMPLEX(seq)[i];
	    break;
	  case STRSXP:
	    GET_VEC_LOOP_VALUE(value, -1);
	    SET_STRING_ELT(value, 0, STRING_ELT(seq, i));
	    break;
	  case RAWSXP:
	    GET_VEC_LOOP_VALUE(value, -1);
	    RAW(value)[0] = RAW(seq)[i];
	    break;
	  case EXPRSXP:
	  case VECSXP:
	    value = VECTOR_ELT(seq, i);
	    SET_NAMEDCNT_MAX(value);
	    break;
	  case LISTSXP:
	    value = CAR(seq);
	    SETSTACK(-4, CDR(seq));
	    SET_NAMEDCNT_MAX(value);
	    break;
	  default:
	    error(_("invalid sequence argument in for loop"));
	  }
	  if (! SET_BINDING_VALUE(cell, value))
	      defineVar(BINDING_SYMBOL(cell), value, rho);
	  BC_CHECK_SIGINT();
	  pc = codebase + label;
	}
	NEXT();
      }
    OP(ENDFOR, 0):
      {
	R_BCNodeStackTop -= 3;
	SETSTACK(-1, R_NilValue);
	NEXT();
      }
    OP(SETLOOPVAL, 0):
      BCNPOP_IGNORE_VALUE(); SETSTACK(-1, R_NilValue); NEXT();
    OP(INVISIBLE,0): R_Visible = FALSE; NEXT();
    /**** for now LDCONST, LDTRUE, and LDFALSE duplicate/allocate to
	  be defensive against bad package C code */
    OP(LDCONST, 1):
      R_Visible = TRUE;
      value = VECTOR_ELT(constants, GETOP());
      /* make sure NAMED = 2 -- lower values might be safe in some cases but
	 not in general, especially if the constant pool was created by
	 unserializing a compiled expression. */
      /*if (NAMED(value) < 2) SET_NAMED(value, 2);*/
      BCNPUSH(duplicate(value));
      NEXT();
    OP(LDNULL, 0): R_Visible = TRUE; BCNPUSH(R_NilValue); NEXT();
    OP(LDTRUE, 0): R_Visible = TRUE; BCNPUSH(mkTrue()); NEXT();
    OP(LDFALSE, 0): R_Visible = TRUE; BCNPUSH(mkFalse()); NEXT();
    OP(GETVAR, 1): DO_GETVAR(FALSE, FALSE);
    OP(DDVAL, 1): DO_GETVAR(TRUE, FALSE);
    OP(SETVAR, 1):
      {
	int sidx = GETOP();
	SEXP loc;
	if (smallcache)
	    loc = GET_SMALLCACHE_BINDING_CELL(vcache, sidx);
	else {
	    SEXP symbol = VECTOR_ELT(constants, sidx);
	    loc = GET_BINDING_CELL_CACHE(symbol, rho, vcache, sidx);
	}
	value = GETSTACK(-1);
        INC_NAMEDCNT(value);
	if (! SET_BINDING_VALUE(loc, value)) {
	    SEXP symbol = VECTOR_ELT(constants, sidx);
	    PROTECT(value);
	    defineVar(symbol, value, rho);
	    UNPROTECT(1);
	}
	NEXT();
      }
    OP(GETFUN, 1):
      {
	/* get the function */
	SEXP symbol = VECTOR_ELT(constants, GETOP());
	value = findFun(symbol, rho);
	if(RTRACE(value)) {
            Rprintf("trace: ");
            PrintValue(symbol);
	}

	/* initialize the function type register, push the function, and
	   push space for creating the argument list. */
	ftype = TYPEOF(value);
	BCNSTACKCHECK(3);
	SETSTACK(0, value);
	SETSTACK(1, R_NilValue);
	SETSTACK(2, R_NilValue);
	R_BCNodeStackTop += 3;
	NEXT();
      }
    OP(GETGLOBFUN, 1):
      {
	/* get the function */
	SEXP symbol = VECTOR_ELT(constants, GETOP());
	value = findFun(symbol, R_GlobalEnv);
	if(RTRACE(value)) {
            Rprintf("trace: ");
            PrintValue(symbol);
	}

	/* initialize the function type register, push the function, and
	   push space for creating the argument list. */
	ftype = TYPEOF(value);
	BCNSTACKCHECK(3);
	SETSTACK(0, value);
	SETSTACK(1, R_NilValue);
	SETSTACK(2, R_NilValue);
	R_BCNodeStackTop += 3;
	NEXT();
      }
    OP(GETSYMFUN, 1):
      {
	/* get the function */
	SEXP symbol = VECTOR_ELT(constants, GETOP());
	value = SYMVALUE(symbol);
	if (TYPEOF(value) == PROMSXP) {
	    value = forcePromise(value);
	    SET_NAMEDCNT_MAX(value);
	}
	if(RTRACE(value)) {
            Rprintf("trace: ");
            PrintValue(symbol);
	}

	/* initialize the function type register, push the function, and
	   push space for creating the argument list. */
	ftype = TYPEOF(value);
	BCNSTACKCHECK(3);
	SETSTACK(0, value);
	SETSTACK(1, R_NilValue);
	SETSTACK(2, R_NilValue);
	R_BCNodeStackTop += 3;
	NEXT();
      }
    OP(GETBUILTIN, 1):
      {
	/* get the function */
	SEXP symbol = VECTOR_ELT(constants, GETOP());
	value = getPrimitive(symbol, BUILTINSXP);
	if (RTRACE(value)) {
            Rprintf("trace: ");
            PrintValue(symbol);
	}

	/* push the function and push space for creating the argument list. */
	ftype = TYPEOF(value);
	BCNSTACKCHECK(3);
	SETSTACK(0, value);
	SETSTACK(1, R_NilValue);
	SETSTACK(2, R_NilValue);
	R_BCNodeStackTop += 3;
	NEXT();
      }
    OP(GETINTLBUILTIN, 1):
      {
	/* get the function */
	SEXP symbol = VECTOR_ELT(constants, GETOP());
	value = INTERNAL(symbol);
	if (TYPEOF(value) != BUILTINSXP)
	  error(_("there is no .Internal function '%s'"), 
		CHAR(PRINTNAME(symbol)));

	/* push the function and push space for creating the argument list. */
	ftype = TYPEOF(value);
	BCNSTACKCHECK(3);
	SETSTACK(0, value);
	SETSTACK(1, R_NilValue);
	SETSTACK(2, R_NilValue);
	R_BCNodeStackTop += 3;
	NEXT();
      }
    OP(CHECKFUN, 0):
      {
	/* check then the value on the stack is a function */
	value = GETSTACK(-1);
	if (TYPEOF(value) != CLOSXP && TYPEOF(value) != BUILTINSXP &&
	    TYPEOF(value) != SPECIALSXP)
	  apply_non_function_error();

	/* initialize the function type register, and push space for
	   creating the argument list. */
	ftype = TYPEOF(value);
	BCNSTACKCHECK(2);
	SETSTACK(0, R_NilValue);
	SETSTACK(1, R_NilValue);
	R_BCNodeStackTop += 2;
	NEXT();
      }
    OP(MAKEPROM, 1):
      {
	SEXP code = VECTOR_ELT(constants, GETOP());
	if (ftype != SPECIALSXP) {
	  if (ftype == BUILTINSXP)
	      value = bcEval(code, rho, TRUE);
	  else
	    value = mkPROMISE(code, rho);
	  PUSHCALLARG(value);
	}
	NEXT();
      }
    OP(DOMISSING, 0):
      {
	if (ftype != SPECIALSXP)
	  PUSHCALLARG(R_MissingArg);
	NEXT();
      }
    OP(SETTAG, 1):
      {
	SEXP tag = VECTOR_ELT(constants, GETOP());
	SEXP cell = GETSTACK(-1);
	if (ftype != SPECIALSXP && cell != R_NilValue)
	  SET_TAG(cell, CreateTag(tag));
	NEXT();
      }
    OP(DODOTS, 0):
      {
	if (ftype != SPECIALSXP) {
	  SEXP h = findVar(R_DotsSymbol, rho);
	  if (TYPEOF(h) == DOTSXP || h == R_NilValue) {
	    for (; h != R_NilValue; h = CDR(h)) {
	      SEXP val, cell;
	      if (ftype == BUILTINSXP) val = eval(CAR(h), rho);
	      else val = mkPROMISE(CAR(h), rho);
	      cell = CONS(val, R_NilValue);
	      PUSHCALLARG_CELL(cell);
	      if (TAG(h) != R_NilValue) SET_TAG(cell, CreateTag(TAG(h)));
	    }
	  }
	  else if (h != R_MissingArg)
	    dotdotdot_error();
	}
	NEXT();
      }
    OP(PUSHARG, 0): PUSHCALLARG(BCNPOP()); NEXT();
    /**** for now PUSHCONST, PUSHTRUE, and PUSHFALSE duplicate/allocate to
	  be defensive against bad package C code */
    OP(PUSHCONSTARG, 1):
      value = VECTOR_ELT(constants, GETOP());
      PUSHCALLARG(duplicate(value));
      NEXT();
    OP(PUSHNULLARG, 0): PUSHCALLARG(R_NilValue); NEXT();
    OP(PUSHTRUEARG, 0): PUSHCALLARG(mkTrue()); NEXT();
    OP(PUSHFALSEARG, 0): PUSHCALLARG(mkFalse()); NEXT();
    OP(CALL, 1):
      {
	SEXP fun = GETSTACK(-3);
	SEXP call = VECTOR_ELT(constants, GETOP());
	SEXP args = GETSTACK(-2);
	int flag;
	switch (ftype) {
	case BUILTINSXP:
	  checkForMissings(args, call);
	  flag = PRIMPRINT(fun);
	  R_Visible = flag != 1;
          value = CALL_PRIMFUN(call, fun, args, rho, 0);
	  if (flag < 2) R_Visible = flag != 1;
	  break;
	case SPECIALSXP:
	  flag = PRIMPRINT(fun);
	  R_Visible = flag != 1;
          value = CALL_PRIMFUN(call, fun, CDR(call), rho, 0);
	  if (flag < 2) R_Visible = flag != 1;
	  break;
	case CLOSXP:
	  value = applyClosure_v(call, fun, args, rho, NULL, 0);
	  break;
	default: bad_function_error();
	}
	R_BCNodeStackTop -= 2;
	SETSTACK(-1, value);
	ftype = 0;
	NEXT();
      }
    OP(CALLBUILTIN, 1):
      {
	SEXP fun = GETSTACK(-3);
	SEXP call = VECTOR_ELT(constants, GETOP());
	SEXP args = GETSTACK(-2);
	int flag;
	const void *vmax = VMAXGET();
	if (TYPEOF(fun) != BUILTINSXP)
          error(_("not a BUILTIN function"));
	flag = PRIMPRINT(fun);
	R_Visible = flag != 1;
        value = CALL_PRIMFUN(call, fun, args, rho, 0);
	if (flag < 2) R_Visible = flag != 1;
	VMAXSET(vmax);
	R_BCNodeStackTop -= 2;
	SETSTACK(-1, value);
	NEXT();
      }
    OP(CALLSPECIAL, 1):
      {
	SEXP call = VECTOR_ELT(constants, GETOP());
	SEXP symbol = CAR(call);
	SEXP fun = getPrimitive(symbol, SPECIALSXP);
	int flag;
	const void *vmax = VMAXGET();
	if (RTRACE(fun)) {
            Rprintf("trace: ");
            PrintValue(symbol);
	}
	BCNPUSH(fun);  /* for GC protection */
	flag = PRIMPRINT(fun);
	R_Visible = flag != 1;
        value = CALL_PRIMFUN(call, fun, CDR(call), rho, 0);
	if (flag < 2) R_Visible = flag != 1;
	VMAXSET(vmax);
	SETSTACK(-1, value); /* replaces fun on stack */
	NEXT();
      }
    OP(MAKECLOSURE, 1):
      {
	SEXP fb = VECTOR_ELT(constants, GETOP());
	SEXP forms = VECTOR_ELT(fb, 0);
	SEXP body = VECTOR_ELT(fb, 1);
	value = mkCLOSXP(forms, body, rho);
	BCNPUSH(value);
	NEXT();
      }
    OP(UMINUS, 1): Arith1(R_SubSymbol);
    OP(UPLUS, 1): Arith1(R_AddSymbol);
    OP(ADD, 1): FastBinary(+, PLUSOP, R_AddSymbol);
    OP(SUB, 1): FastBinary(-, MINUSOP, R_SubSymbol);
    OP(MUL, 1): FastBinary(*, TIMESOP, R_MulSymbol);
    OP(DIV, 1): FastBinary(/, DIVOP, R_DivSymbol);
    OP(EXPT, 1): Arith2(POWOP, R_ExptSymbol);
    OP(SQRT, 1): Math1(R_SqrtSymbol);
    OP(EXP, 1): Math1(R_ExpSymbol);
    OP(EQ, 1): FastRelop2(==, EQOP, R_EqSymbol);
    OP(NE, 1): FastRelop2(!=, NEOP, R_NeSymbol);
    OP(LT, 1): FastRelop2(<, LTOP, R_LtSymbol);
    OP(LE, 1): FastRelop2(<=, LEOP, R_LeSymbol);
    OP(GE, 1): FastRelop2(>=, GEOP, R_GeSymbol);
    OP(GT, 1): FastRelop2(>, GTOP, R_GtSymbol);
    OP(AND, 1): Special2(do_andor, R_AndSymbol, rho);
    OP(OR, 1): Special2(do_andor, R_OrSymbol, rho);
    OP(NOT, 1): Builtin1(do_not, R_NotSymbol, rho);
    OP(DOTSERR, 0): dotdotdot_error();
    OP(STARTASSIGN, 1):
      {
	int sidx = GETOP();
	SEXP symbol = VECTOR_ELT(constants, sidx);
	SEXP cell = GET_BINDING_CELL_CACHE(symbol, rho, vcache, sidx);
	value = BINDING_VALUE(cell);
        if (TYPEOF(value) == PROMSXP)
            value = forcePromise(value);
	if (value == R_UnboundValue || NAMEDCNT(value) != 1) {
            /* Used to call EnsureLocal, now changed, so old code is here. */
            value = findVarInFrame3 (rho, symbol, TRUE);
            if (value != R_UnboundValue) {
                if (TYPEOF(value) == PROMSXP)
                    value = forcePromise(value);
        	if (!NAMEDCNT_GT_1(value)) 
                    goto in_frame;
            }
            else {
                if (rho != R_EmptyEnv) {
                    value = findVar (symbol, ENCLOS(rho));
                    if (TYPEOF(value) == PROMSXP)
                        value = forcePromise(value);
                }
                if (value == R_UnboundValue)
                    unbound_var_error(symbol);
            }
            value = dup_top_level(value);
            set_var_in_frame (symbol, value, rho, TRUE, 3);
          in_frame: ;
        }
	BCNPUSH(value);
	BCNDUP2ND();
	/* top three stack entries are now RHS value, LHS value, RHS value */
	NEXT();
      }
    OP(ENDASSIGN, 1):
      {
	int sidx = GETOP();
	SEXP symbol = VECTOR_ELT(constants, sidx);
	SEXP cell = GET_BINDING_CELL_CACHE(symbol, rho, vcache, sidx);
	value = GETSTACK(-1); /* leave on stack for GC protection */
        INC_NAMEDCNT(value);
	if (! SET_BINDING_VALUE(cell, value))
	    defineVar(symbol, value, rho);
	R_BCNodeStackTop--; /* now pop LHS value off the stack */
	/* original right-hand side value is now on top of stack again */
	/* we do not duplicate the right-hand side value, so to be
	   conservative mark the value as NAMED = 2 */
	SET_NAMEDCNT_MAX(GETSTACK(-1));
	NEXT();
      }
    OP(STARTSUBSET, 2): DO_STARTDISPATCH("[");
    OP(DFLTSUBSET, 0): DO_DFLTDISPATCH(do_subset_dflt, R_BracketSymbol);
    OP(STARTSUBASSIGN, 2): DO_START_ASSIGN_DISPATCH("[<-");
    OP(DFLTSUBASSIGN, 0):
      DO_DFLT_ASSIGN_DISPATCH(do_subassign_dflt, R_SubAssignSymbol);
    OP(STARTC, 2): DO_STARTDISPATCH("c");
    OP(DFLTC, 0): DO_DFLTDISPATCH(do_c_dflt, R_CSymbol);
    OP(STARTSUBSET2, 2): DO_STARTDISPATCH("[[");
    OP(DFLTSUBSET2, 0): DO_DFLTDISPATCH0(do_subset2_dflt, R_Bracket2Symbol);
    OP(STARTSUBASSIGN2, 2): DO_START_ASSIGN_DISPATCH("[[<-");
    OP(DFLTSUBASSIGN2, 0):
      DO_DFLT_ASSIGN_DISPATCH(do_subassign2_dflt, R_SubSubAssignSymbol);
    OP(DOLLAR, 2):
      {
	int dispatched = FALSE;
	SEXP call = VECTOR_ELT(constants, GETOP());
	SEXP symbol = VECTOR_ELT(constants, GETOP());
	SEXP x = GETSTACK(-1);
	if (isObject(x)) {
	    SEXP ncall;
	    PROTECT(ncall = duplicate(call));
	    /**** hack to avoid evaluating the symbol */
	    SETCAR(CDDR(ncall), ScalarString(PRINTNAME(symbol)));
	    dispatched = tryDispatch("$", ncall, x, rho, &value);
	    UNPROTECT(1);
	}
	if (dispatched)
	    SETSTACK(-1, value);
	else
	    SETSTACK(-1, R_subset3_dflt(x, R_NilValue, symbol, R_NilValue, 0));
	NEXT();
      }
    OP(DOLLARGETS, 2):
      {
	int dispatched = FALSE;
	SEXP call = VECTOR_ELT(constants, GETOP());
	SEXP symbol = VECTOR_ELT(constants, GETOP());
	SEXP x = GETSTACK(-2);
	SEXP rhs = GETSTACK(-1);
	if (NAMEDCNT_GT_1(x) && x != R_NilValue) {
	    x = duplicate(x);
	    SETSTACK(-2, x);
	    SET_NAMEDCNT_1(x);
	}
	if (isObject(x)) {
	    SEXP ncall, prom;
	    PROTECT(ncall = duplicate(call));
	    /**** hack to avoid evaluating the symbol */
	    SETCAR(CDDR(ncall), ScalarString(PRINTNAME(symbol)));
	    prom = mkPROMISE(CADDDR(ncall), rho);
	    SET_PRVALUE(prom, rhs);
            INC_NAMEDCNT(rhs);
	    SETCAR(CDR(CDDR(ncall)), prom);
	    dispatched = tryDispatch("$<-", ncall, x, rho, &value);
	    UNPROTECT(1);
	}
	if (! dispatched)
	    value = R_subassign3_dflt(call, x, symbol, rhs);
	R_BCNodeStackTop--;
	SETSTACK(-1, value);
	NEXT();
      }
    OP(ISNULL, 0): DO_ISTEST(isNull);
    OP(ISLOGICAL, 0): DO_ISTYPE(LGLSXP);
    OP(ISINTEGER, 0): {
	SEXP arg = GETSTACK(-1);
	Rboolean test = (TYPEOF(arg) == INTSXP) && ! inherits(arg, "factor");
	SETSTACK(-1, test ? mkTrue() : mkFalse());
	NEXT();
      }
    OP(ISDOUBLE, 0): DO_ISTYPE(REALSXP);
    OP(ISCOMPLEX, 0): DO_ISTYPE(CPLXSXP);
    OP(ISCHARACTER, 0): DO_ISTYPE(STRSXP);
    OP(ISSYMBOL, 0): DO_ISTYPE(SYMSXP); /**** S4 thingy allowed now???*/
    OP(ISOBJECT, 0): DO_ISTEST(OBJECT);
    OP(ISNUMERIC, 0): DO_ISTEST(isNumericOnly);
    OP(VECSUBSET, 0): DO_VECSUBSET(rho); NEXT();
    OP(MATSUBSET, 0): DO_MATSUBSET(rho); NEXT();
    OP(SETVECSUBSET, 0): DO_SETVECSUBSET(rho); NEXT();
    OP(SETMATSUBSET, 0): DO_SETMATSUBSET(rho); NEXT();
    OP(AND1ST, 2): {
	int callidx = GETOP();
	int label = GETOP();
        FIXUP_SCALAR_LOGICAL(callidx, "'x'", "&&");
        value = GETSTACK(-1);
	if (LOGICAL(value)[0] == FALSE)
	    pc = codebase + label;
	NEXT();
    }
    OP(AND2ND, 1): {
	int callidx = GETOP();
	FIXUP_SCALAR_LOGICAL(callidx, "'y'", "&&");
        value = GETSTACK(-1);
	/* The first argument is TRUE or NA. If the second argument is
	   not TRUE then its value is the result. If the second
	   argument is TRUE, then the first argument's value is the
	   result. */
	if (LOGICAL(value)[0] != TRUE)
	    SETSTACK(-2, value);
	R_BCNodeStackTop -= 1;
	NEXT();
    }
    OP(OR1ST, 2):  {
	int callidx = GETOP();
	int label = GETOP();
        FIXUP_SCALAR_LOGICAL(callidx, "'x'", "||");
        value = GETSTACK(-1);
	if (LOGICAL(value)[0] != NA_LOGICAL && LOGICAL(value)[0]) /* is true */
	    pc = codebase + label;
	NEXT();
    }
    OP(OR2ND, 1):  {
	int callidx = GETOP();
	FIXUP_SCALAR_LOGICAL(callidx, "'y'", "||");
        value = GETSTACK(-1);
	/* The first argument is FALSE or NA. If the second argument is
	   not FALSE then its value is the result. If the second
	   argument is FALSE, then the first argument's value is the
	   result. */
	if (LOGICAL(value)[0] != FALSE)
	    SETSTACK(-2, value);
	R_BCNodeStackTop -= 1;
	NEXT();
    }
    OP(GETVAR_MISSOK, 1): DO_GETVAR(FALSE, TRUE);
    OP(DDVAL_MISSOK, 1): DO_GETVAR(TRUE, TRUE);
    OP(VISIBLE, 0): R_Visible = TRUE; NEXT();
    OP(SETVAR2, 1):
      {
	SEXP symbol = VECTOR_ELT(constants, GETOP());
	value = GETSTACK(-1);
	if (NAMEDCNT_GT_0(value)) {
	    value = duplicate(value);
	    SETSTACK(-1, value);
	}
	set_var_nonlocal (symbol, value, ENCLOS(rho), 3);
	NEXT();
      }
    OP(STARTASSIGN2, 1):
      {
	SEXP symbol = VECTOR_ELT(constants, GETOP());
	value = GETSTACK(-1);
	BCNPUSH(getvar(symbol, ENCLOS(rho), FALSE, FALSE, NULL, 0));
	BCNPUSH(value);
	/* top three stack entries are now RHS value, LHS value, RHS value */
	NEXT();
      }
    OP(ENDASSIGN2, 1):
      {
	SEXP symbol = VECTOR_ELT(constants, GETOP());
	value = BCNPOP();
	set_var_nonlocal (symbol, value, ENCLOS(rho), 3);
	/* original right-hand side value is now on top of stack again */
	/* we do not duplicate the right-hand side value, so to be
	   conservative mark the value as NAMED = 2 */
	SET_NAMEDCNT_MAX(GETSTACK(-1));
	NEXT();
      }
    OP(SETTER_CALL, 2):
      {
        SEXP lhs = GETSTACK(-5);
        SEXP rhs = GETSTACK(-4);
	SEXP fun = GETSTACK(-3);
	SEXP call = VECTOR_ELT(constants, GETOP());
	SEXP vexpr = VECTOR_ELT(constants, GETOP());
	SEXP args, prom, last;
	if (NAMEDCNT_GT_1(lhs) && lhs != R_NilValue) {
	  lhs = duplicate(lhs);
	  SETSTACK(-5, lhs);
	  SET_NAMEDCNT_1(lhs);
	}
	switch (ftype) {
	case BUILTINSXP:
	  /* push RHS value onto arguments with 'value' tag */
	  PUSHCALLARG(rhs);
	  SET_TAG(GETSTACK(-1), R_ValueSymbol);
	  /* replace first argument with LHS value */
	  args = GETSTACK(-2);
	  SETCAR(args, lhs);
	  /* make the call */
	  checkForMissings(args, call);
          value = CALL_PRIMFUN(call, fun, args, rho, 0);
	  break;
	case SPECIALSXP:
	  /* duplicate arguments and put into stack for GC protection */
	  args = duplicate(CDR(call));
	  SETSTACK(-2, args);
	  /* insert evaluated promise for LHS as first argument */
          prom = mkPROMISE(R_TmpvalSymbol, rho);
	  SET_PRVALUE(prom, lhs);
          INC_NAMEDCNT(lhs);
	  SETCAR(args, prom);
	  /* insert evaluated promise for RHS as last argument */
	  last = args;
	  while (CDR(last) != R_NilValue)
	      last = CDR(last);
	  prom = mkPROMISE(vexpr, rho);
	  SET_PRVALUE(prom, rhs);
          INC_NAMEDCNT(rhs);
	  SETCAR(last, prom);
	  /* make the call */
          value = CALL_PRIMFUN(call, fun, args, rho, 0);
	  break;
	case CLOSXP:
	  /* push evaluated promise for RHS onto arguments with 'value' tag */
	  prom = mkPROMISE(vexpr, rho);
	  SET_PRVALUE(prom, rhs);
          INC_NAMEDCNT(rhs);
	  PUSHCALLARG(prom);
	  SET_TAG(GETSTACK(-1), R_ValueSymbol);
	  /* replace first argument with evaluated promise for LHS */
          prom = mkPROMISE(R_TmpvalSymbol, rho);
	  SET_PRVALUE(prom, lhs);
          INC_NAMEDCNT(lhs);
	  args = GETSTACK(-2);
	  SETCAR(args, prom);
	  /* make the call */
	  value = applyClosure_v(call, fun, args, rho, NULL, 0);
	  break;
	default: bad_function_error();
	}
	R_BCNodeStackTop -= 4;
	SETSTACK(-1, value);
	ftype = 0;
	NEXT();
      }
    OP(GETTER_CALL, 1):
      {
	SEXP lhs = GETSTACK(-5);
	SEXP fun = GETSTACK(-3);
	SEXP call = VECTOR_ELT(constants, GETOP());
	SEXP args, prom;
	switch (ftype) {
	case BUILTINSXP:
	  /* replace first argument with LHS value */
	  args = GETSTACK(-2);
	  SETCAR(args, lhs);
	  /* make the call */
	  checkForMissings(args, call);
          value = CALL_PRIMFUN(call, fun, args, rho, 0);
	  break;
	case SPECIALSXP:
	  /* duplicate arguments and put into stack for GC protection */
	  args = duplicate(CDR(call));
	  SETSTACK(-2, args);
	  /* insert evaluated promise for LHS as first argument */
          prom = mkPROMISE(R_TmpvalSymbol, rho);
	  SET_PRVALUE(prom, lhs);
          INC_NAMEDCNT(lhs);
	  SETCAR(args, prom);
	  /* make the call */
          value = CALL_PRIMFUN(call, fun, args, rho, 0);
	  break;
	case CLOSXP:
	  /* replace first argument with evaluated promise for LHS */
          prom = mkPROMISE(R_TmpvalSymbol, rho);
	  SET_PRVALUE(prom, lhs);
          INC_NAMEDCNT(lhs);
	  args = GETSTACK(-2);
	  SETCAR(args, prom);
	  /* make the call */
	  value = applyClosure_v(call, fun, args, rho, NULL, 0);
	  break;
	default: bad_function_error();
	}
	R_BCNodeStackTop -= 2;
	SETSTACK(-1, value);
	ftype = 0;
	NEXT();
      }
    OP(SWAP, 0): {
	R_bcstack_t tmp = R_BCNodeStackTop[-1];
	R_BCNodeStackTop[-1] = R_BCNodeStackTop[-2];
	R_BCNodeStackTop[-2] = tmp;
	NEXT();
    }
    OP(DUP2ND, 0): BCNDUP2ND(); NEXT();
    OP(SWITCH, 4): {
       SEXP call = VECTOR_ELT(constants, GETOP());
       SEXP names = VECTOR_ELT(constants, GETOP());
       SEXP coffsets = VECTOR_ELT(constants, GETOP());
       SEXP ioffsets = VECTOR_ELT(constants, GETOP());
       value = BCNPOP();
       if (!isVector(value) || length(value) != 1)
	   errorcall(call, _("EXPR must be a length 1 vector"));
       if (TYPEOF(value) == STRSXP) {
	   int i, n, which;
	   if (names == R_NilValue)
	       errorcall(call, _("numeric EXPR required for switch() "
				 "without named alternatives"));
	   if (TYPEOF(coffsets) != INTSXP)
	       errorcall(call, _("bad character switch offsets"));
	   if (TYPEOF(names) != STRSXP || LENGTH(names) != LENGTH(coffsets))
	       errorcall(call, _("bad switch names"));
	   n = LENGTH(names);
	   which = n - 1;
	   for (i = 0; i < n - 1; i++)
	       if (ep_match_exprs(STRING_ELT(value, 0),
			          STRING_ELT(names, i))==1 /* exact */) {
		   which = i;
		   break;
	       }
	   pc = codebase + INTEGER(coffsets)[which];
       }
       else {
	   int which = asInteger(value) - 1;
	   if (TYPEOF(ioffsets) != INTSXP)
	       errorcall(call, _("bad numeric switch offsets"));
	   if (which < 0 || which >= LENGTH(ioffsets))
	       which = LENGTH(ioffsets) - 1;
	   pc = codebase + INTEGER(ioffsets)[which];
       }
       NEXT();
    }
    OP(RETURNJMP, 0): {
      value = BCNPOP();
      findcontext(CTXT_BROWSER | CTXT_FUNCTION, rho, value);
    }
    OP(STARTVECSUBSET, 2): DO_STARTDISPATCH_N("[");
    OP(STARTMATSUBSET, 2): DO_STARTDISPATCH_N("[");
    OP(STARTSETVECSUBSET, 2): DO_START_ASSIGN_DISPATCH_N("[<-");
    OP(STARTSETMATSUBSET, 2): DO_START_ASSIGN_DISPATCH_N("[<-");
    LASTOP;
  }

 done:
  R_BCNodeStackTop = oldntop;
#ifdef BC_INT_STACK
  R_BCIntStackTop = olditop;
#endif
#ifdef BC_PROFILING
  current_opcode = old_current_opcode;
#endif
  return value;
}

#ifdef THREADED_CODE
SEXP R_bcEncode(SEXP bytes)
{
    SEXP code;
    BCODE *pc;
    int *ipc, i, n, m, v;

    m = (sizeof(BCODE) + sizeof(int) - 1) / sizeof(int);

    n = LENGTH(bytes);
    ipc = INTEGER(bytes);

    v = ipc[0];
    if (v < R_bcMinVersion || v > R_bcVersion) {
	code = allocVector(INTSXP, m * 2);
	pc = (BCODE *) INTEGER(code);
	pc[0].i = v;
	pc[1].v = opinfo[BCMISMATCH_OP].addr;
	return code;
    }
    else {
	code = allocVector(INTSXP, m * n);
	pc = (BCODE *) INTEGER(code);

	for (i = 0; i < n; i++) pc[i].i = ipc[i];

	/* install the current version number */
	pc[0].i = R_bcVersion;

	for (i = 1; i < n;) {
	    int op = pc[i].i;
	    if (op < 0 || op >= OPCOUNT)
		error("unknown instruction code");
	    pc[i].v = opinfo[op].addr;
	    i += opinfo[op].argc + 1;
	}

	return code;
    }
}

static int findOp(void *addr)
{
    int i;

    for (i = 0; i < OPCOUNT; i++)
	if (opinfo[i].addr == addr)
	    return i;
    error(_("cannot find index for threaded code address"));
}

SEXP R_bcDecode(SEXP code) {
    int n, i, j, *ipc;
    BCODE *pc;
    SEXP bytes;

    int m = (sizeof(BCODE) + sizeof(int) - 1) / sizeof(int);

    n = LENGTH(code) / m;
    pc = (BCODE *) INTEGER(code);

    bytes = allocVector(INTSXP, n);
    ipc = INTEGER(bytes);

    /* copy the version number */
    ipc[0] = pc[0].i;

    for (i = 1; i < n;) {
	int op = findOp(pc[i].v);
	int argc = opinfo[op].argc;
	ipc[i] = op;
	i++;
	for (j = 0; j < argc; j++, i++)
	    ipc[i] = pc[i].i;
    }

    return bytes;
}
#else
SEXP R_bcEncode(SEXP x) { return x; }
SEXP R_bcDecode(SEXP x) { return duplicate(x); }
#endif

static SEXP do_mkcode(SEXP call, SEXP op, SEXP args, SEXP rho)
{
    SEXP bytes, consts, ans;

    checkArity(op, args);
    bytes = CAR(args);
    consts = CADR(args);
    ans = CONS(R_bcEncode(bytes), consts);
    SET_TYPEOF(ans, BCODESXP);
    return ans;
}

static SEXP do_bcclose(SEXP call, SEXP op, SEXP args, SEXP rho)
{
    SEXP forms, body, env;

    checkArity(op, args);
    forms = CAR(args);
    body = CADR(args);
    env = CADDR(args);

    CheckFormals(forms);

    if (! isByteCode(body))
	errorcall(call, _("invalid body"));

    if (isNull(env)) {
	error(_("use of NULL environment is defunct"));
	env = R_BaseEnv;
    } else
    if (!isEnvironment(env))
	errorcall(call, _("invalid environment"));

    return mkCLOSXP(forms, body, env);
}

static SEXP do_is_builtin_internal(SEXP call, SEXP op, SEXP args, SEXP rho)
{
    SEXP symbol, i;

    checkArity(op, args);
    symbol = CAR(args);

    if (!isSymbol(symbol))
	errorcall(call, _("invalid symbol"));

    if ((i = INTERNAL(symbol)) != R_NilValue && TYPEOF(i) == BUILTINSXP)
	return R_TrueValue;
    else
	return R_FalseValue;
}

static SEXP disassemble(SEXP bc)
{
  SEXP ans, dconsts;
  int i;
  SEXP code = BCODE_CODE(bc);
  SEXP consts = BCODE_CONSTS(bc);
  SEXP expr = BCODE_EXPR(bc);
  int nc = LENGTH(consts);

  PROTECT(ans = allocVector(VECSXP, expr != R_NilValue ? 4 : 3));
  SET_VECTOR_ELT(ans, 0, install(".Code"));
  SET_VECTOR_ELT(ans, 1, R_bcDecode(code));
  SET_VECTOR_ELT(ans, 2, allocVector(VECSXP, nc));
  if (expr != R_NilValue)
      SET_VECTOR_ELT(ans, 3, duplicate(expr));

  dconsts = VECTOR_ELT(ans, 2);
  for (i = 0; i < nc; i++) {
    SEXP c = VECTOR_ELT(consts, i);
    if (isByteCode(c))
      SET_VECTOR_ELT(dconsts, i, disassemble(c));
    else
      SET_VECTOR_ELT(dconsts, i, duplicate(c));
  }

  UNPROTECT(1);
  return ans;
}

static SEXP do_disassemble(SEXP call, SEXP op, SEXP args, SEXP rho)
{
  SEXP code;

  checkArity(op, args);
  code = CAR(args);
  if (! isByteCode(code))
    errorcall(call, _("argument is not a byte code object"));
  return disassemble(code);
}

static SEXP do_bcversion(SEXP call, SEXP op, SEXP args, SEXP rho)
{
  SEXP ans = allocVector1INT();
  INTEGER(ans)[0] = R_bcVersion;
  return ans;
}

static SEXP do_loadfile(SEXP call, SEXP op, SEXP args, SEXP env)
{
    SEXP file, s;
    FILE *fp;

    checkArity(op, args);

    PROTECT(file = coerceVector(CAR(args), STRSXP));

    if (! isValidStringF(file))
	errorcall(call, _("bad file name"));

    fp = RC_fopen(STRING_ELT(file, 0), "rb", TRUE);
    if (!fp)
	errorcall(call, _("unable to open 'file'"));
    s = R_LoadFromFile(fp, 0);
    fclose(fp);

    UNPROTECT(1);
    return s;
}

static SEXP do_savefile(SEXP call, SEXP op, SEXP args, SEXP env)
{
    FILE *fp;

    checkArity(op, args);

    if (!isValidStringF(CADR(args)))
	errorcall(call, _("'file' must be non-empty string"));
    if (TYPEOF(CADDR(args)) != LGLSXP)
	errorcall(call, _("'ascii' must be logical"));

    fp = RC_fopen(STRING_ELT(CADR(args), 0), "wb", TRUE);
    if (!fp)
	errorcall(call, _("unable to open 'file'"));

    R_SaveToFileV(CAR(args), fp, INTEGER(CADDR(args))[0], 0);

    fclose(fp);
    return R_NilValue;
}

#define R_COMPILED_EXTENSION ".Rc"

/* neither of these functions call R_ExpandFileName -- the caller
   should do that if it wants to */
char *R_CompiledFileName(char *fname, char *buf, size_t bsize)
{
    char *basename, *ext;

    /* find the base name and the extension */
    basename = Rf_strrchr(fname, FILESEP[0]);
    if (basename == NULL) basename = fname;
    ext = Rf_strrchr(basename, '.');

    if (ext != NULL && strcmp(ext, R_COMPILED_EXTENSION) == 0) {
	/* the supplied file name has the compiled file extension, so
	   just copy it to the buffer and return the buffer pointer */
	if (snprintf(buf, bsize, "%s", fname) < 0)
	    error(_("R_CompiledFileName: buffer too small"));
	return buf;
    }
    else if (ext == NULL) {
	/* if the requested file has no extention, make a name that
	   has the extenrion added on to the expanded name */
	if (snprintf(buf, bsize, "%s%s", fname, R_COMPILED_EXTENSION) < 0)
	    error(_("R_CompiledFileName: buffer too small"));
	return buf;
    }
    else {
	/* the supplied file already has an extention, so there is no
	   corresponding compiled file name */
	return NULL;
    }
}

FILE *R_OpenCompiledFile(char *fname, char *buf, size_t bsize)
{
    char *cname = R_CompiledFileName(fname, buf, bsize);

    if (cname != NULL && R_FileExists(cname) &&
	(strcmp(fname, cname) == 0 ||
	 ! R_FileExists(fname) ||
	 R_FileMtime(cname) > R_FileMtime(fname)))
	/* the compiled file cname exists, and either fname does not
	   exist, or it is the same as cname, or both exist and cname
	   is newer */
	return R_fopen(buf, "rb");
    else return NULL;
}

static SEXP do_growconst(SEXP call, SEXP op, SEXP args, SEXP env)
{
    SEXP constBuf, ans;
    int i, n;

    checkArity(op, args);
    constBuf = CAR(args);
    if (TYPEOF(constBuf) != VECSXP)
	error(_("constant buffer must be a generic vector"));

    n = LENGTH(constBuf);
    ans = allocVector(VECSXP, 2 * n);
    for (i = 0; i < n; i++)
	SET_VECTOR_ELT(ans, i, VECTOR_ELT(constBuf, i));

    return ans;
}

static SEXP do_putconst(SEXP call, SEXP op, SEXP args, SEXP env)
{
    SEXP constBuf, x;
    int i, constCount;

    checkArity(op, args);

    constBuf = CAR(args);
    if (TYPEOF(constBuf) != VECSXP)
	error(_("constBuf must be a generic vector"));

    constCount = asInteger(CADR(args));
    if (constCount < 0 || constCount >= LENGTH(constBuf))
	error(_("bad constCount value"));

    x = CADDR(args);

    /* check for a match and return index if one is found */
    for (i = 0; i < constCount; i++) {
	SEXP y = VECTOR_ELT(constBuf, i);
	if (x == y || R_compute_identical(x, y, 0))
	    return ScalarInteger(i);
    }

    /* otherwise insert the constant and return index */
    SET_VECTOR_ELT(constBuf, constCount, x);
    return ScalarInteger(constCount);
}

static SEXP do_getconst(SEXP call, SEXP op, SEXP args, SEXP env)
{
    SEXP constBuf, ans;
    int i, n;

    checkArity(op, args);
    constBuf = CAR(args);
    n = asInteger(CADR(args));

    if (TYPEOF(constBuf) != VECSXP)
	error(_("constant buffer must be a generic vector"));
    if (n < 0 || n > LENGTH(constBuf))
	error(_("bad constant count"));

    ans = allocVector(VECSXP, n);
    for (i = 0; i < n; i++)
	SET_VECTOR_ELT(ans, i, VECTOR_ELT(constBuf, i));

    return ans;
}

#ifdef BC_PROFILING
SEXP R_getbcprofcounts()
{
    SEXP val;
    int i;

    val = allocVector(INTSXP, OPCOUNT);
    for (i = 0; i < OPCOUNT; i++)
	INTEGER(val)[i] = opcode_counts[i];
    return val;
}

static void dobcprof(int sig)
{
    if (current_opcode >= 0 && current_opcode < OPCOUNT)
	opcode_counts[current_opcode]++;
    signal(SIGPROF, dobcprof);
}

SEXP R_startbcprof()
{
    struct itimerval itv;
    int interval;
    double dinterval = 0.02;
    int i;

    if (R_Profiling)
	error(_("profile timer in use"));
    if (bc_profiling)
	error(_("already byte code profiling"));

    /* according to man setitimer, it waits until the next clock
       tick, usually 10ms, so avoid too small intervals here */
    interval = 1e6 * dinterval + 0.5;

    /* initialize the profile data */
    current_opcode = NO_CURRENT_OPCODE;
    for (i = 0; i < OPCOUNT; i++)
	opcode_counts[i] = 0;

    signal(SIGPROF, dobcprof);

    itv.it_interval.tv_sec = 0;
    itv.it_interval.tv_usec = interval;
    itv.it_value.tv_sec = 0;
    itv.it_value.tv_usec = interval;
    if (setitimer(ITIMER_PROF, &itv, NULL) == -1)
	error(_("setting profile timer failed"));

    bc_profiling = TRUE;

    return R_NilValue;
}

static void dobcprof_null(int sig)
{
    signal(SIGPROF, dobcprof_null);
}

SEXP R_stopbcprof()
{
    struct itimerval itv;

    if (! bc_profiling)
	error(_("not byte code profiling"));

    itv.it_interval.tv_sec = 0;
    itv.it_interval.tv_usec = 0;
    itv.it_value.tv_sec = 0;
    itv.it_value.tv_usec = 0;
    setitimer(ITIMER_PROF, &itv, NULL);
    signal(SIGPROF, dobcprof_null);

    bc_profiling = FALSE;

    return R_NilValue;
}
#else
SEXP R_getbcprofcounts() { return R_NilValue; }
SEXP R_startbcprof() { return R_NilValue; }
SEXP R_stopbcprof() { return R_NilValue; }
#endif

/* end of byte code section */

static SEXP do_setnumthreads(SEXP call, SEXP op, SEXP args, SEXP rho)
{
    int old = R_num_math_threads, new;
    checkArity(op, args);
    new = asInteger(CAR(args));
    if (new >= 0 && new <= R_max_num_math_threads)
	R_num_math_threads = new;
    return ScalarIntegerMaybeConst(old);
}

static SEXP do_setmaxnumthreads(SEXP call, SEXP op, SEXP args, SEXP rho)
{
    int old = R_max_num_math_threads, new;
    checkArity(op, args);
    new = asInteger(CAR(args));
    if (new >= 0) {
	R_max_num_math_threads = new;
	if (R_num_math_threads > R_max_num_math_threads)
	    R_num_math_threads = R_max_num_math_threads;
    }
    return ScalarIntegerMaybeConst(old);
}

/* FUNTAB entries defined in this source file. See names.c for documentation. */

attribute_hidden FUNTAB R_FunTab_eval[] =
{
/* printname	c-entry		offset	eval	arity	pp-kind	     precedence	rightassoc */

{"if",		do_if,		0,	1200,	-1,	{PP_IF,	     PREC_FN,	  1}},
{"for",		do_for,		0,	100,	-1,	{PP_FOR,     PREC_FN,	  0}},
{"while",	do_while,	0,	100,	-1,	{PP_WHILE,   PREC_FN,	  0}},
{"repeat",	do_repeat,	0,	100,	-1,	{PP_REPEAT,  PREC_FN,	  0}},
{"break",	do_break, CTXT_BREAK,	0,	-1,	{PP_BREAK,   PREC_FN,	  0}},
{"next",	do_break, CTXT_NEXT,	0,	-1,	{PP_NEXT,    PREC_FN,	  0}},
{"(",		do_paren,	0,	1000,	1,	{PP_PAREN,   PREC_FN,	  0}},
{"{",		do_begin,	0,	1200,	-1,	{PP_CURLY,   PREC_FN,	  0}},
{"return",	do_return,	0,	1200,	-1,	{PP_RETURN,  PREC_FN,	  0}},
{"function",	do_function,	0,	0,	-1,	{PP_FUNCTION,PREC_FN,	  0}},
{"<-",		do_set,		1,	1100,	2,	{PP_ASSIGN,  PREC_LEFT,	  1}},
{"=",		do_set,		3,	1100,	2,	{PP_ASSIGN,  PREC_EQ,	  1}},
{"<<-",		do_set,		2,	1100,	2,	{PP_ASSIGN2, PREC_LEFT,	  1}},
{"->",		do_set,		11,	1100,	2,	{PP_ASSIGN,  PREC_RIGHT,	  1}},
{"->>",		do_set,		12,	1100,	2,	{PP_ASSIGN2, PREC_RIGHT,	  1}},
{"eval",	do_eval,	0,	1211,	3,	{PP_FUNCALL, PREC_FN,	0}},
{"eval.with.vis",do_eval,	1,	1211,	3,	{PP_FUNCALL, PREC_FN,	0}},
{"Recall",	do_recall,	0,	210,	-1,	{PP_FUNCALL, PREC_FN,	  0}},

{"Rprof",	do_Rprof,	0,	11,	4,	{PP_FUNCALL, PREC_FN,	0}},
{"enableJIT",    do_enablejit,  0,      11,     1,      {PP_FUNCALL, PREC_FN, 0}},
{"compilePKGS", do_compilepkgs, 0,      11,     1,      {PP_FUNCALL, PREC_FN, 0}},
{"withVisible", do_withVisible,	1,	10,	1,	{PP_FUNCALL, PREC_FN,	0}},

{"mkCode",     do_mkcode,       0,      11,     2,      {PP_FUNCALL, PREC_FN, 0}},
{"bcClose",    do_bcclose,      0,      11,     3,      {PP_FUNCALL, PREC_FN, 0}},
{"is.builtin.internal", do_is_builtin_internal, 0, 11, 1, {PP_FUNCALL, PREC_FN, 0}},
{"disassemble", do_disassemble, 0,      11,     1,      {PP_FUNCALL, PREC_FN, 0}},
{"bcVersion", do_bcversion,     0,      11,     0,      {PP_FUNCALL, PREC_FN, 0}},
{"load.from.file", do_loadfile, 0,      11,     1,      {PP_FUNCALL, PREC_FN, 0}},
{"save.to.file", do_savefile,   0,      11,     3,      {PP_FUNCALL, PREC_FN, 0}},
{"growconst", do_growconst,     0,      11,     1,      {PP_FUNCALL, PREC_FN, 0}},
{"putconst", do_putconst,       0,      11,     3,      {PP_FUNCALL, PREC_FN, 0}},
{"getconst", do_getconst,       0,      11,     2,      {PP_FUNCALL, PREC_FN, 0}},

{"setNumMathThreads", do_setnumthreads,      0, 11, 1,  {PP_FUNCALL, PREC_FN, 0}},
{"setMaxNumMathThreads", do_setmaxnumthreads,0, 11, 1,  {PP_FUNCALL, PREC_FN, 0}},

{NULL,		NULL,		0,	0,	0,	{PP_INVALID, PREC_FN,	0}},
};<|MERGE_RESOLUTION|>--- conflicted
+++ resolved
@@ -2653,15 +2653,6 @@
 } /* evalListPendingOK() */
 
 
-<<<<<<< HEAD
-/* Evaluate each expression in "el" in the environment "rho", ensuring
-   that the values of variables evaluated are unshared, if they are
-   atomic scalars without attributes, by assigning a duplicate to them 
-   if necessary.
-
-   Used in .External and .Call as a defensive measure against argument 
-   abuse. */
-=======
 /* evalListUnshared evaluates each expression in "el" in the
    environment "rho", ensuring that the values of variables evaluated
    are unshared, if they are atomic scalars without attributes, by
@@ -2669,7 +2660,6 @@
 
    Used in .External and .Call as a defensive measure against argument 
    abuse.  Waits for arguments to be computed. */
->>>>>>> e617c823
 
 static inline SEXP eval_unshared (SEXP e, SEXP rho, int variant)
 {
@@ -2699,11 +2689,7 @@
             if (NAMEDCNT_GT_1(res) && R_binding_cell != R_NilValue
                  && isVectorAtomic(res) && LENGTH(res) == 1
                  && ATTRIB(res) == R_NilValue) {
-<<<<<<< HEAD
-                if (1) { /* Enable for debugging */
-=======
                 if (0) { /* Enable for debugging */
->>>>>>> e617c823
                     if (installed_already("UNSHARED.DEBUG"))
                         Rprintf("Making %s unshared\n",CHAR(PRINTNAME(e)));
                 }
@@ -2714,7 +2700,6 @@
                 SET_NAMEDCNT_1(res);
         }
     }
-<<<<<<< HEAD
 
     return res;
 }
@@ -2728,6 +2713,9 @@
     head = R_NilValue;
 
     while (el != R_NilValue) {
+
+        if (CDR(el) == R_NilValue)
+            variant = 0;  /* would need to wait for last immediately anyway */
 
 	if (CAR(el) == R_DotsSymbol) {
             /* If we have a ... symbol, we look to see what it is bound to.
@@ -2774,70 +2762,6 @@
     RETURN_SEXP_INSIDE_PROTECT (head);
     END_PROTECT;
 
-=======
-
-    return res;
-}
-
-SEXP attribute_hidden evalListUnshared(SEXP el, SEXP rho)
-{
-    BEGIN_PROTECT4 (head, tail, ev, h);
-
-    int variant = VARIANT_PENDING_OK;
-
-    head = R_NilValue;
-
-    while (el != R_NilValue) {
-
-        if (CDR(el) == R_NilValue)
-            variant = 0;  /* would need to wait for last immediately anyway */
-
-	if (CAR(el) == R_DotsSymbol) {
-            /* If we have a ... symbol, we look to see what it is bound to.
-               If its binding is Null (i.e. zero length) or missing we just
-               ignore it and return the cdr with all its expressions evaluated.
-               If it is bound to a ... list of promises, we force all the 
-               promises and then splice the list of resulting values into
-               the return value. Anything else bound to a ... symbol is an 
-               error. */
-	    h = findVar(CAR(el), rho);
-	    if (TYPEOF(h) == DOTSXP) {
-		while (h != R_NilValue) {
-                    ev = cons_with_tag (eval_unshared (CAR(h), rho, variant),
-                                        R_NilValue, TAG(h));
-                    if (head==R_NilValue)
-                        head = ev;
-                    else
-                        SETCDR(tail, ev);
-                    tail = ev;
-                    if (CAR(ev) == R_MissingArg && isSymbol(CAR(h)))
-                        SET_MISSING (ev, R_isMissing(CAR(h),rho));
-		    h = CDR(h);
-		}
-	    }
-	    else if (h != R_NilValue && h != R_MissingArg)
-		dotdotdot_error();
-
-	} else {
-            ev = cons_with_tag (eval_unshared (CAR(el), rho, variant), 
-                                R_NilValue, TAG(el));
-            if (head==R_NilValue)
-                head = ev;
-            else
-                SETCDR(tail, ev);
-            tail = ev;
-            if (CAR(ev) == R_MissingArg && isSymbol(CAR(el)))
-                SET_MISSING (ev, R_isMissing(CAR(el),rho));
-	}
-
-	el = CDR(el);
-    }
-
-    WAIT_UNTIL_ARGUMENTS_COMPUTED (head);
-    RETURN_SEXP_INSIDE_PROTECT (head);
-    END_PROTECT;
-
->>>>>>> e617c823
 } /* evalListUnshared() */
 
 /* Evaluate argument list, waiting for any pending computations of arguments. */
