--- conflicted
+++ resolved
@@ -2019,13 +2019,8 @@
 /* Create two lists of promises to evaluate each argument, with promises
    shared.  When an argument is evaluated in a call using one argument list,
    its value is then known without re-evaluation in a second call using 
-<<<<<<< HEAD
-   the second argument list.  Two argument lists may be needed because some
-   primitives destructively alter their argument lists. */
-=======
    the second argument list.  The argument lists are terminated with the
    initial values of *a1 and *a2. */
->>>>>>> d3de3241
 
 static void promiseArgsTwo (SEXP el, SEXP rho, SEXP *a1, SEXP *a2)
 {
@@ -2033,11 +2028,7 @@
 
     head1 = head2 = R_NilValue;
 
-<<<<<<< HEAD
-    while(el != R_NilValue) {
-=======
     while (el != R_NilValue) {
->>>>>>> d3de3241
 
         SEXP a = CAR(el);
 
@@ -2106,13 +2097,6 @@
 	el = CDR(el);
     }
 
-<<<<<<< HEAD
-    if (head1!=R_NilValue)
-        UNPROTECT(2);
-
-    *a1 = head1;
-    *a2 = head2;
-=======
     if (head1 != R_NilValue) {
         if (*a1 != R_NilValue)
             SETCDR(tail1,*a1);
@@ -2122,7 +2106,6 @@
         *a2 = head2;
         UNPROTECT(2);
     }
->>>>>>> d3de3241
 }
 
 /*  Assignment in its various forms  */
@@ -2280,10 +2263,7 @@
             struct { 
                 SEXP fetch_args;      /* Arguments lists, sharing promises */
                 SEXP store_args;
-<<<<<<< HEAD
-=======
                 SEXP value_arg;       /* Last cell in store_args, for value */
->>>>>>> d3de3241
                 SEXP expr;            /* Expression at this level */
                 SEXP value;           /* Value of expr, may later change */
                 int in_next;          /* 1 or 2 if value is unshared part */
@@ -2292,23 +2272,6 @@
             SEXP v;
             int d;
 
-<<<<<<< HEAD
-            /* For each level from 0 to depth, store the lhs expression at that
-               level.  For each level except the final variable and outermost 
-               level, which only does a store, save argument lists for the 
-               fetch/store functions that share promises, so that they are
-               evaluated only once (sharing can be disabled by 'if' below).
-               For the outermost, instead save the original argument list. */
-
-            s[0].expr = lhs;
-            s[0].store_args = CDDR(lhs);
-            for (v = CADR(lhs), d = 1; d < depth; v = CADR(v), d++) {
-                if (TRUE) /* TRUE enables sharing of promises for fetch/store */
-                    promiseArgsTwo (CDDR(v), rho, &s[d].fetch_args, 
-                                                  &s[d].store_args);
-                else
-                    s[d].fetch_args = s[d].store_args = CDDR(v);
-=======
             /* For each level from 1 to depth, store the lhs expression at that
                level.  For each level except the final variable and outermost 
                level, which only does a store, save argument lists for the 
@@ -2325,7 +2288,6 @@
                 promiseArgsTwo (CDDR(v), rho, &s[d].fetch_args, 
                                               &s[d].store_args);
                 UNPROTECT(1);
->>>>>>> d3de3241
                 PROTECT2 (s[d].fetch_args, s[d].store_args);
                 s[d].expr = v;
             }
@@ -2385,10 +2347,6 @@
 
                     PROTECT (lhsprom = mkPROMISE(s[d].expr, rho));
                     SET_PRVALUE (lhsprom, s[d].value);
-<<<<<<< HEAD
-                    PROTECT(e = replaceCall (assgnfcn, lhsprom, 
-                                             s[d-1].store_args, rhsprom));
-=======
                     if (d == 1) /* original args, no value cell at end */
                         PROTECT(e = replaceCall (assgnfcn, lhsprom, 
                                                  s[d-1].store_args, rhsprom));
@@ -2397,7 +2355,6 @@
                         PROTECT(e = LCONS (assgnfcn, CONS (lhsprom,
                                                        s[d-1].store_args)));
                     }
->>>>>>> d3de3241
                     newval = eval(e,rho);
 
                     /* Unprotect e, lhsprom, rhsprom, and s[d].value from the
