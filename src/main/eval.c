/*
 *  pqR : A pretty quick version of R
 *  Copyright (C) 2013, 2014 by Radford M. Neal
 *
 *  Based on R : A Computer Language for Statistical Data Analysis
 *  Copyright (C) 1995, 1996	Robert Gentleman and Ross Ihaka
 *  Copyright (C) 1998--2011	The R Development Core Team.
 *
 *  The changes in pqR from R-2.15.0 distributed by the R Core Team are
 *  documented in the NEWS and MODS files in the top-level source directory.
 *
 *  This program is free software; you can redistribute it and/or modify
 *  it under the terms of the GNU General Public License as published by
 *  the Free Software Foundation; either version 2 of the License, or
 *  (at your option) any later version.
 *
 *  This program is distributed in the hope that it will be useful,
 *  but WITHOUT ANY WARRANTY; without even the implied warranty of
 *  MERCHANTABILITY or FITNESS FOR A PARTICULAR PURPOSE.  See the
 *  GNU General Public License for more details.
 *
 *  You should have received a copy of the GNU General Public License
 *  along with this program; if not, a copy is available at
 *  http://www.r-project.org/Licenses/
 */


#undef HASHING

#ifdef HAVE_CONFIG_H
# include <config.h>
#endif

#ifdef HAVE_ALLOCA_H
# include <alloca.h>
#endif

#define USE_FAST_PROTECT_MACROS
#define R_USE_SIGNALS 1
#include <Defn.h>
#include <Rinterface.h>
#include <Fileio.h>

#include "arithmetic.h"

#include <helpers/helpers-app.h>


/* Bit flags that say whether each SEXP type evaluates to itself.  Used via
   SELF_EVAL(t), which says whether something of type t evaluates to itself. 
   Relies on the type field being 5 bits, so that the shifts below will not
   exceed the capacity of a 32-bit word.  (Also assumes, of course, that these
   shifts and adds will be done at compile time.) */

#define SELF_EVAL_TYPES ( \
  (1<<NILSXP) + \
  (1<<LISTSXP) + \
  (1<<LGLSXP) + \
  (1<<INTSXP) + \
  (1<<REALSXP) + \
  (1<<STRSXP) + \
  (1<<CPLXSXP) + \
  (1<<RAWSXP) + \
  (1<<S4SXP) + \
  (1<<SPECIALSXP) + \
  (1<<BUILTINSXP) + \
  (1<<ENVSXP) + \
  (1<<CLOSXP) + \
  (1<<VECSXP) + \
  (1<<EXTPTRSXP) + \
  (1<<WEAKREFSXP) + \
  (1<<EXPRSXP) )

#define SELF_EVAL(t) ((SELF_EVAL_TYPES>>(t))&1)


#define ARGUSED(x) LEVELS(x)

static SEXP bcEval(SEXP, SEXP, Rboolean);

/*#define BC_PROFILING*/
#ifdef BC_PROFILING
static Rboolean bc_profiling = FALSE;
#endif

static int R_Profiling = 0;

#ifdef R_PROFILING

/* BDR 2000-07-15
   Profiling is now controlled by the R function Rprof(), and should
   have negligible cost when not enabled.
*/

/* A simple mechanism for profiling R code.  When R_PROFILING is
   enabled, eval will write out the call stack every PROFSAMPLE
   microseconds using the SIGPROF handler triggered by timer signals
   from the ITIMER_PROF timer.  Since this is the same timer used by C
   profiling, the two cannot be used together.  Output is written to
   the file PROFOUTNAME.  This is a plain text file.  The first line
   of the file contains the value of PROFSAMPLE.  The remaining lines
   each give the call stack found at a sampling point with the inner
   most function first.

   To enable profiling, recompile eval.c with R_PROFILING defined.  It
   would be possible to selectively turn profiling on and off from R
   and to specify the file name from R as well, but for now I won't
   bother.

   The stack is traced by walking back along the context stack, just
   like the traceback creation in jump_to_toplevel.  One drawback of
   this approach is that it does not show BUILTIN's since they don't
   get a context.  With recent changes to pos.to.env it seems possible
   to insert a context around BUILTIN calls to that they show up in
   the trace.  Since there is a cost in establishing these contexts,
   they are only inserted when profiling is enabled. [BDR: we have since
   also added contexts for the BUILTIN calls to foreign code.]

   One possible advantage of not tracing BUILTIN's is that then
   profiling adds no cost when the timer is turned off.  This would be
   useful if we want to allow profiling to be turned on and off from
   within R.

   One thing that makes interpreting profiling output tricky is lazy
   evaluation.  When an expression f(g(x)) is profiled, lazy
   evaluation will cause g to be called inside the call to f, so it
   will appear as if g is called by f.

   L. T.  */

#ifdef Win32
# define WIN32_LEAN_AND_MEAN 1
# include <windows.h>		/* for CreateEvent, SetEvent */
# include <process.h>		/* for _beginthread, _endthread */
#else
# ifdef HAVE_SYS_TIME_H
#  include <sys/time.h>
# endif
# include <signal.h>
#endif /* not Win32 */

static FILE *R_ProfileOutfile = NULL;
static int R_Mem_Profiling=0;
extern void get_current_mem(unsigned long *,unsigned long *,unsigned long *); /* in memory.c */
extern unsigned long get_duplicate_counter(void);  /* in duplicate.c */
extern void reset_duplicate_counter(void);         /* in duplicate.c */

#ifdef Win32
HANDLE MainThread;
HANDLE ProfileEvent;

static void doprof(void)
{
    RCNTXT *cptr;
    char buf[1100];
    unsigned long bigv, smallv, nodes;
    int len;

    buf[0] = '\0';
    SuspendThread(MainThread);
    if (R_Mem_Profiling){
	    get_current_mem(&smallv, &bigv, &nodes);
	    if((len = strlen(buf)) < 1000) {
		sprintf(buf+len, ":%ld:%ld:%ld:%ld:", smallv, bigv,
		     nodes, get_duplicate_counter());
	    }
	    reset_duplicate_counter();
    }
    for (cptr = R_GlobalContext; cptr; cptr = cptr->nextcontext) {
	if ((cptr->callflag & (CTXT_FUNCTION | CTXT_BUILTIN))
	    && TYPEOF(cptr->call) == LANGSXP) {
	    SEXP fun = CAR(cptr->call);
	    if(strlen(buf) < 1000) {
		strcat(buf, TYPEOF(fun) == SYMSXP ? CHAR(PRINTNAME(fun)) :
		       "<Anonymous>");
		strcat(buf, " ");
	    }
	}
    }
    ResumeThread(MainThread);
    if(strlen(buf))
	fprintf(R_ProfileOutfile, "%s\n", buf);
}

/* Profiling thread main function */
static void __cdecl ProfileThread(void *pwait)
{
    int wait = *((int *)pwait);

    SetThreadPriority(GetCurrentThread(), THREAD_PRIORITY_HIGHEST);
    while(WaitForSingleObject(ProfileEvent, wait) != WAIT_OBJECT_0) {
	doprof();
    }
}
#else /* not Win32 */
static void doprof(int sig)
{
    RCNTXT *cptr;
    int newline = 0;
    unsigned long bigv, smallv, nodes;
    if (R_Mem_Profiling){
	    get_current_mem(&smallv, &bigv, &nodes);
	    if (!newline) newline = 1;
	    fprintf(R_ProfileOutfile, ":%ld:%ld:%ld:%ld:", smallv, bigv,
		     nodes, get_duplicate_counter());
	    reset_duplicate_counter();
    }
    for (cptr = R_GlobalContext; cptr; cptr = cptr->nextcontext) {
	if ((cptr->callflag & (CTXT_FUNCTION | CTXT_BUILTIN))
	    && TYPEOF(cptr->call) == LANGSXP) {
	    SEXP fun = CAR(cptr->call);
	    if (!newline) newline = 1;
	    fprintf(R_ProfileOutfile, "\"%s\" ",
		    TYPEOF(fun) == SYMSXP ? CHAR(PRINTNAME(fun)) :
		    "<Anonymous>");
	}
    }
    if (newline) fprintf(R_ProfileOutfile, "\n");
    signal(SIGPROF, doprof);
}

static void doprof_null(int sig)
{
    signal(SIGPROF, doprof_null);
}
#endif /* not Win32 */


static void R_EndProfiling(void)
{
#ifdef Win32
    SetEvent(ProfileEvent);
    CloseHandle(MainThread);
#else /* not Win32 */
    struct itimerval itv;

    itv.it_interval.tv_sec = 0;
    itv.it_interval.tv_usec = 0;
    itv.it_value.tv_sec = 0;
    itv.it_value.tv_usec = 0;
    setitimer(ITIMER_PROF, &itv, NULL);
    signal(SIGPROF, doprof_null);
#endif /* not Win32 */
    if(R_ProfileOutfile) fclose(R_ProfileOutfile);
    R_ProfileOutfile = NULL;
    R_Profiling = 0;
}

static void R_InitProfiling(SEXP filename, int append, double dinterval, int mem_profiling)
{
#ifndef Win32
    struct itimerval itv;
#else
    int wait;
    HANDLE Proc = GetCurrentProcess();
#endif
    int interval;

    interval = 1e6 * dinterval + 0.5;
    if(R_ProfileOutfile != NULL) R_EndProfiling();
    R_ProfileOutfile = RC_fopen(filename, append ? "a" : "w", TRUE);
    if (R_ProfileOutfile == NULL)
	error(_("Rprof: cannot open profile file '%s'"),
	      translateChar(filename));
    if(mem_profiling)
	fprintf(R_ProfileOutfile, "memory profiling: sample.interval=%d\n", interval);
    else
	fprintf(R_ProfileOutfile, "sample.interval=%d\n", interval);

    R_Mem_Profiling=mem_profiling;
    if (mem_profiling)
	reset_duplicate_counter();

#ifdef Win32
    /* need to duplicate to make a real handle */
    DuplicateHandle(Proc, GetCurrentThread(), Proc, &MainThread,
		    0, FALSE, DUPLICATE_SAME_ACCESS);
    wait = interval/1000;
    if(!(ProfileEvent = CreateEvent(NULL, FALSE, FALSE, NULL)) ||
       (_beginthread(ProfileThread, 0, &wait) == -1))
	R_Suicide("unable to create profiling thread");
    Sleep(wait/2); /* suspend this thread to ensure that the other one starts */
#else /* not Win32 */
    signal(SIGPROF, doprof);

    itv.it_interval.tv_sec = 0;
    itv.it_interval.tv_usec = interval;
    itv.it_value.tv_sec = 0;
    itv.it_value.tv_usec = interval;
    if (setitimer(ITIMER_PROF, &itv, NULL) == -1)
	R_Suicide("setting profile timer failed");
#endif /* not Win32 */
    R_Profiling = 1;
}

static SEXP do_Rprof(SEXP call, SEXP op, SEXP args, SEXP rho)
{
    SEXP filename;
    int append_mode, mem_profiling;
    double dinterval;

#ifdef BC_PROFILING
    if (bc_profiling) {
	warning(_("can't use R profiling while byte code profiling"));
	return R_NilValue;
    }
#endif
    checkArity(op, args);
    if (!isString(CAR(args)) || (LENGTH(CAR(args))) != 1)
	error(_("invalid '%s' argument"), "filename");
    append_mode = asLogical(CADR(args));
    dinterval = asReal(CADDR(args));
    mem_profiling = asLogical(CADDDR(args));
    filename = STRING_ELT(CAR(args), 0);
    if (LENGTH(filename))
	R_InitProfiling(filename, append_mode, dinterval, mem_profiling);
    else
	R_EndProfiling();
    return R_NilValue;
}
#else /* not R_PROFILING */
static SEXP do_Rprof(SEXP call, SEXP op, SEXP args, SEXP rho)
{
    error(_("R profiling is not available on this system"));
}
#endif /* not R_PROFILING */

/* NEEDED: A fixup is needed in browser, because it can trap errors,
 *	and currently does not reset the limit to the right value. */

#define CHECK_STACK_BALANCE(o,s) do { \
  if (s != R_PPStackTop) check_stack_balance(o,s); \
} while (0)

void attribute_hidden check_stack_balance(SEXP op, int save)
{
    if(save == R_PPStackTop) return;
    REprintf("Warning: stack imbalance in '%s', %d then %d\n",
	     PRIMNAME(op), save, R_PPStackTop);
}


/* Wait until no value in an argument list is still being computed by a task.
   Macro version does preliminary check in-line for speed. */

#define WAIT_UNTIL_ARGUMENTS_COMPUTED(_args_) \
    do { \
        if (helpers_tasks > 0) { \
            SEXP _a_ = (_args_); \
            while (_a_ != R_NilValue) { \
                if (helpers_is_being_computed(CAR(_a_))) { \
                    wait_until_arguments_computed (_a_); \
                    break; \
                } \
                _a_ = CDR(_a_); \
            } \
        } \
    } while (0)

void attribute_hidden wait_until_arguments_computed (SEXP args)
{
    SEXP wait_for, a;

    if (helpers_tasks == 0) return;

    wait_for = NULL;

    for (a = args; a != R_NilValue; a = CDR(a)) {
        SEXP this_arg = CAR(a);
        if (helpers_is_being_computed(this_arg)) {
            if (wait_for == NULL)
                wait_for = this_arg;
            else {
                helpers_wait_until_not_being_computed2 (wait_for, this_arg);
                wait_for = NULL;
            }
        }
    }

    if (wait_for != NULL)
        helpers_wait_until_not_being_computed (wait_for);
}

<<<<<<< HEAD
static SEXP forcePromiseUnbound(SEXP e) /* e is protected here */
{
    RPRSTACK prstack;
    SEXP val;

    PROTECT(e);

    if (PRSEEN(e)) {
        if (PRSEEN(e) == 1)
            errorcall(R_GlobalContext->call,
             _("promise already under evaluation: recursive default argument reference or earlier problems?"));
        else 
            warningcall(R_GlobalContext->call,
             _("restarting interrupted promise evaluation"));
=======
SEXP attribute_hidden forcePromise(SEXP e) /* e protected here if necessary */
{
    if (PRVALUE(e) == R_UnboundValue) {
	RPRSTACK prstack;
	SEXP val;
        PROTECT(e);
	if(PRSEEN(e)) {
	    if (PRSEEN(e) == 1)
		errorcall(R_GlobalContext->call,
			  _("promise already under evaluation: recursive default argument reference or earlier problems?"));
	    else warningcall(R_GlobalContext->call,
			     _("restarting interrupted promise evaluation"));
	}
	/* Mark the promise as under evaluation and push it on a stack
	   that can be used to unmark pending promises if a jump out
	   of the evaluation occurs. */
	SET_PRSEEN(e, 1);
	prstack.promise = e;
	prstack.next = R_PendingPromises;
	R_PendingPromises = &prstack;

	val = eval(PRCODE(e), PRENV(e));

	/* Pop the stack, unmark the promise and set its value field.
	   Also set the environment to R_NilValue to allow GC to
	   reclaim the promise environment; this is also useful for
	   fancy games with delayedAssign() */
	R_PendingPromises = prstack.next;
	SET_PRSEEN(e, 0);
	SET_PRVALUE(e, val);
        INC_NAMEDCNT(val);
	SET_PRENV(e, R_NilValue);
        UNPROTECT(1);
>>>>>>> 56a0c4bd
    }

    /* Mark the promise as under evaluation and push it on a stack
       that can be used to unmark pending promises if a jump out
       of the evaluation occurs. */
    SET_PRSEEN(e, 1);

    prstack.promise = e;
    prstack.next = R_PendingPromises;
    R_PendingPromises = &prstack;

    val = evalv (PRCODE(e), PRENV(e), VARIANT_PENDING_OK);

    /* Pop the stack, unmark the promise and set its value field.
       Also set the environment to R_NilValue to allow GC to
       reclaim the promise environment; this is also useful for
       fancy games with delayedAssign() */
    R_PendingPromises = prstack.next;
    SET_PRSEEN(e, 0);
    SET_PRVALUE(e, val);
    INC_NAMEDCNT(val);
    SET_PRENV(e, R_NilValue);

    UNPROTECT(1);
    return val;
}

<<<<<<< HEAD
SEXP attribute_hidden forcePromise (SEXP e) /* e protected here if necessary */
{
    if (PRVALUE(e) == R_UnboundValue) {
        SEXP val = forcePromiseUnbound(e);
        WAIT_UNTIL_COMPUTED(val);
        return val;
=======
SEXP attribute_hidden forcePromisePendingOK(SEXP e)/* e protected here if rqd */
{
    if (PRVALUE(e) == R_UnboundValue) {
	RPRSTACK prstack;
	SEXP val;
        PROTECT(e);
	if(PRSEEN(e)) {
	    if (PRSEEN(e) == 1)
		errorcall(R_GlobalContext->call,
			  _("promise already under evaluation: recursive default argument reference or earlier problems?"));
	    else warningcall(R_GlobalContext->call,
			     _("restarting interrupted promise evaluation"));
	}
	/* Mark the promise as under evaluation and push it on a stack
	   that can be used to unmark pending promises if a jump out
	   of the evaluation occurs. */
	SET_PRSEEN(e, 1);
	prstack.promise = e;
	prstack.next = R_PendingPromises;
	R_PendingPromises = &prstack;

	val = evalv (PRCODE(e), PRENV(e), VARIANT_PENDING_OK);

	/* Pop the stack, unmark the promise and set its value field.
	   Also set the environment to R_NilValue to allow GC to
	   reclaim the promise environment; this is also useful for
	   fancy games with delayedAssign() */
	R_PendingPromises = prstack.next;
	SET_PRSEEN(e, 0);
	SET_PRVALUE(e, val);
        INC_NAMEDCNT(val);
	SET_PRENV(e, R_NilValue);
        UNPROTECT(1);
>>>>>>> 56a0c4bd
    }
    else
        return PRVALUE(e);
}

SEXP attribute_hidden forcePromisePendingOK(SEXP e)/* e protected here if rqd */
{
    if (PRVALUE(e) == R_UnboundValue)
        return forcePromiseUnbound(e);
    else
        return PRVALUE_PENDING_OK(e);
}

<<<<<<< HEAD
/* The "eval" function returns the value of "e" evaluated in "rho".  The
   caller must ensure that both the arguments are protected.  The "eval" 
   function is just like "evalv" with 0 for the variant return argument.
   The "Rf_evalv2" function is the main part of "evalv", split off so that
   constants may be evaluated with less overhead within "eval" or "evalv".
   This split may not be necessary with a sufficiently clever compiler,
   but seems to help with gcc 4.6.3.  Similarly for the separation of
   Rf_builtin_op.  These functions are global but un-used elsewhere to 
   discourage inlining by the compiler. */

static int evalcount = 0; /* counts down to when to check for user interrupt */
SEXP Rf_evalv2(SEXP,SEXP,int);
SEXP Rf_builtin_op (SEXP op, SEXP e, SEXP rho, int variant);

#define EVAL_PRELUDE do { \
\
    R_variant_result = 0; \
    R_Visible = TRUE; \
    evalcount -= 1; \
\
    /* Evaluate constants quickly, without the overhead that's necessary when \
       the computation might be complex.  This code is repeated in evalv2 \
       for when evalcount < 0.  That way we avoid calling any procedure \
       other than evalv2 in this procedure, possibly reducing overhead \
       for constant evaluation. */ \
\
    if (evalcount >= 0 && SELF_EVAL(TYPEOF(e))) { \
	/* Make sure constants in expressions have maximum NAMEDCNT when \
	   used as values, so they won't be modified. */ \
        SET_NAMEDCNT_MAX(e); \
        return e; \
    } \
} while (0)
=======
/* The "eval" function returns the value of "e" evaluated in "rho".  It
   just calls "evalv", which also takes an argument for specifying a 
   variant return.  This was once bypassed by a macro definition for "eval" 
   in the interpreter itself, calling evalv with last argument 0, but 
   compilers may be smart enough that leaving it as a procedure is faster.
   The "evalv2" function is the main part of "evalv", split off so that
   constants may be evaluated with less overhead within "evalv" itself.
   This split may not be necessary with a sufficiently clever compiler,
   but seems to help with gcc 4.6.3. */
>>>>>>> 56a0c4bd

SEXP eval(SEXP e, SEXP rho)
{
    EVAL_PRELUDE;
    return Rf_evalv2(e,rho,0);
}

<<<<<<< HEAD
SEXP evalv(SEXP e, SEXP rho, int variant)
{
    if (0) {
=======
static int evalcount = 0; /* counts down to when to check for user interrupt */
static SEXP evalv2(SEXP,SEXP,int);

SEXP evalv(SEXP e, SEXP rho, int variant)
{
    if (0) { 
>>>>>>> 56a0c4bd
        /* THE "IF" CONDITION ABOVE IS NORMALLY 0; CAN SET TO 1 FOR DEBUGGING.
           Enabling this zeroing of variant will test that callers who normally
           get a variant result can actually handle an ordinary result. */
        variant = 0;
    }

<<<<<<< HEAD
    EVAL_PRELUDE;
    return Rf_evalv2(e,rho,variant);
}

SEXP attribute_hidden Rf_evalv2(SEXP e, SEXP rho, int variant)
{
    SEXP op, res;

    /* Handle check for user interrupt.  Count was decremented in evalv. */

    if (evalcount < 0) {
        R_CheckUserInterrupt();
        evalcount = 1000;
        /* Evaluate constants quickly. */
        if (SELF_EVAL(TYPEOF(e))) {
            /* Make sure constants in expressions have maximum NAMEDCNT when
	       used as values, so they won't be modified. */
            SET_NAMEDCNT_MAX(e);
            return e;
        }
=======
    R_variant_result = 0;
    R_Visible = TRUE;
    evalcount -= 1;

    /* Evaluate constants quickly, without the overhead that's necessary when
       the computation might be complex.  This code is repeated in evalv2
       for when evalcount < 0.  That way we avoid calling any procedure 
       other than evalv2 in this procedure, possibly reducing overhead
       for constant evaluation. */

    if (evalcount >= 0 && SELF_EVAL(TYPEOF(e))) {
	/* Make sure constants in expressions have maximum NAMEDCNT when
	   used as values, so they won't be modified. */
        SET_NAMEDCNT_MAX(e);
        return e;
>>>>>>> 56a0c4bd
    }

    return evalv2(e,rho,variant);
}

static SEXP evalv2(SEXP e, SEXP rho, int variant)
{
    SEXP op, res;
    int pending_OK = variant & VARIANT_PENDING_OK;

    /* Handle check for user interrupt.  Count was decremented in evalv. */

    if (evalcount < 0) {
        R_CheckUserInterrupt();
        evalcount = 1000;
        /* Evaluate constants quickly. */
        if (SELF_EVAL(TYPEOF(e))) {
            /* Make sure constants in expressions have maximum NAMEDCNT when
	       used as values, so they won't be modified. */
            SET_NAMEDCNT_MAX(e);
            return e;
        }
    }
    
    /* Save the current srcref context. */
    
    SEXP srcrefsave = R_Srcref;

    /* The use of depthsave below is necessary because of the
       possibility of non-local returns from evaluation.  Without this
       an "expression too complex error" is quite likely. */

    int depthsave = R_EvalDepth++;

    /* We need to explicit set a NULL call here to circumvent attempts
       to deparse the call in the error-handler */
    if (R_EvalDepth > R_Expressions) {
	R_Expressions = R_Expressions_keep + 500;
	errorcall(R_NilValue,
		  _("evaluation nested too deeply: infinite recursion / options(expressions=)?"));
    }

    R_CHECKSTACK();

#ifdef Win32
    /* This is an inlined version of Rwin_fpreset (src/gnuwin/extra.c)
       and resets the precision, rounding and exception modes of a ix86
       fpu.
     */
    __asm__ ( "fninit" );
#endif

<<<<<<< HEAD
    SEXPTYPE typeof_e = TYPEOF(e);

    if (typeof_e == SYMSXP) {

=======
    switch (TYPEOF(e)) {
    case BCODESXP:
	res = bcEval(e, rho, TRUE);
	break;
    case SYMSXP:
>>>>>>> 56a0c4bd
	if (e == R_DotsSymbol)
	    dotdotdot_error();

	if (DDVAL(e))
	    res = ddfindVar(e,rho);
<<<<<<< HEAD
	else {
	    res = findVarPendingOK (e, rho);
            if (res == R_MissingArg)
                arg_missing_error(e);
        }
	if (res == R_UnboundValue)
            unbound_var_error(e);

        if (TYPEOF(res) == PROMSXP) {
            if (PRVALUE_PENDING_OK(res) == R_UnboundValue)
                res = forcePromiseUnbound(res);
            else 
                res = PRVALUE_PENDING_OK(res);
=======
	else
	    res = pending_OK ? findVarPendingOK (e, rho) : findVar (e, rho);
	if (res == R_UnboundValue)
            unbound_var_error(e);

	/* if ..d is missing then ddfindVar will signal */
	if (res == R_MissingArg && !DDVAL(e))
            arg_missing_error(e);

        if (TYPEOF(res) == PROMSXP) {
            if (PRVALUE_PENDING_OK(res) == R_UnboundValue)
                res = pending_OK ? forcePromisePendingOK(res) 
                                 : forcePromise(res);
            else 
                res = pending_OK ? PRVALUE_PENDING_OK(res) : PRVALUE(res);
>>>>>>> 56a0c4bd
        }

        /* A NAMEDCNT of 0 might arise from an inadverently missing increment
           somewhere, or from a save/load sequence (since loaded values in
           promises have NAMEDCNT of 0), so fix up here... */

        if (NAMEDCNT_EQ_0(res))
            SET_NAMEDCNT_1(res);

<<<<<<< HEAD
        if ( ! (variant & VARIANT_PENDING_OK))
            WAIT_UNTIL_COMPUTED(res);
    }

    else if (typeof_e == LANGSXP) {
=======
        break;
    case PROMSXP:
        /* We could just unconditionally use the return value from
           forcePromise; the test below avoids the function call if the
           promise is already evaluated.  We don't change NAMEDCNT, 
           since for use in applydefine, that would be undesirable. */
	if (PRVALUE_PENDING_OK(e) == R_UnboundValue)
            res = pending_OK ? forcePromisePendingOK(e) : forcePromise(e);
        else
            res = pending_OK ? PRVALUE_PENDING_OK(e) : PRVALUE(e);
	break;
    case LANGSXP:
	if (TYPEOF(CAR(e)) == SYMSXP)
	    /* This will throw an error if the function is not found */
	    PROTECT(op = findFun(CAR(e), rho));
	else
	    PROTECT(op = eval(CAR(e), rho));

	if (RTRACE(op) && R_current_trace_state()) {
	    Rprintf("trace: ");
	    PrintValue(e);
	}
>>>>>>> 56a0c4bd

        SEXP fn = CAR(e), args = CDR(e);

	op = TYPEOF(fn)==SYMSXP ? findFun (fn,rho) : eval (fn,rho);

	if (RTRACE(op)) R_trace_call(e,op);

<<<<<<< HEAD
	if (TYPEOF(op) == CLOSXP) {
            /* op is proteced by applyClosure_v */
	    res = applyClosure_v (e, op, promiseArgs(args,rho), rho, 
                                  NULL, variant);
        }
	else {
            int save = R_PPStackTop;
            const void *vmax = VMAXGET();
=======
                res = CALL_PRIMFUN(e, op, args, rho, variant);
>>>>>>> 56a0c4bd

            /* op is protected by PrimCache (see mkPRIMSXP). */
            if (TYPEOF(op) == SPECIALSXP)
                res = CALL_PRIMFUN (e, op, args, rho, variant);
            else if (TYPEOF(op) == BUILTINSXP)
                res = Rf_builtin_op (op, e, rho, variant);
            else
                error(_("attempt to apply non-function"));

<<<<<<< HEAD
            int flag = PRIMPRINT(op);
            if (flag == 0) R_Visible = TRUE;
            else if (flag == 1) R_Visible = FALSE;

            CHECK_STACK_BALANCE(op, save);
            VMAXSET(vmax);
        }
    }

    else if (typeof_e == PROMSXP) {

        /* We could just unconditionally use the return value from
           forcePromise; the test below avoids the function call if the
           promise is already evaluated.  We don't change NAMEDCNT, 
           since for use in applydefine, that would be undesirable. */
	if (PRVALUE_PENDING_OK(e) == R_UnboundValue)
            res = forcePromiseUnbound(e);
        else
            res = PRVALUE_PENDING_OK(e);

        if ( ! (variant & VARIANT_PENDING_OK))
            WAIT_UNTIL_COMPUTED(res);

    }

    else if (typeof_e == BCODESXP) {

	res = bcEval(e, rho, TRUE);
    }

    else if (typeof_e == DOTSXP)
        dotdotdot_error();
=======
                int use_cntxt = R_Profiling;
                SEXP arg1, arg2;

                /* If we have an "alloca" function available, we use it to
                   allocate space for a context only when one is needed,
                   which saves stack space.  Otherwise, we just use a
                   local variable declared here. */

                RCNTXT *cntxt;
#               ifndef HAVE_ALLOCA_H
                    RCNTXT lcntxt;
                    cntxt = &lcntxt;
#               endif

                /* See if this may be a fast primitive.  All fast primitives
                   should be BUILTIN.  We will not do a fast call if there 
                   is a tag for any argument, or a missing argument, or a
                   ... argument.  Otherwise, if PRIMARITY == 2, a fast call
                   may be done if there are two arguments, or one argument if
                   the uni_too flag is set. These arguments are stored in
                   arg1 and in arg2 (which may be NULL if uni_too is set).  
                   For any PRIMARITY other than 2, a fast call may be done 
                   if there is exactly one argument, which is stored in arg1,
                   with arg2 set to NULL.*/

                arg2 = NULL;
                if (PRIMFUN_FAST(op) && args!=R_NilValue 
                                     && TAG(args)==R_NilValue) {
                    arg1 = CAR(args);
                    if (arg1!=R_DotsSymbol && arg1!=R_MissingArg) {
                        SEXP cdr_args = CDR(args);
                        if (PRIMARITY(op) != 2) {
                            if (cdr_args==R_NilValue)
                                goto fast1;
                        }
                        else {
                            if (cdr_args==R_NilValue) {
                                if (PRIMFUN_UNI_TOO(op))
                                    goto fast2;
                            }
                            else if (TAG(cdr_args)==R_NilValue
                                      && CDR(cdr_args)==R_NilValue) {
                                arg2 = CAR(cdr_args);
                                if (arg2!=R_DotsSymbol && arg2!=R_MissingArg)
                                    goto fast2;
                                arg2 = NULL;
                            }
                        }
                    }
                }
                arg1 = NULL;

                /* Handle a non-fast op.  We may get here after starting
                   to handle a fast op, in which case we may have already
                   evaluated arg1 or arg2 (which will be protected). */
              not_fast: 
                if (args != R_NilValue) {
                    args = evalListPendingOK (args, rho, e);
                }
                if (arg2 != NULL) {
                    args = CONS(arg2,args);
                    UNPROTECT(1);  /* arg2 */
                }
                if (arg1 != NULL) {
                    args = CONS(arg1,args);
                    UNPROTECT(1);  /* arg1 */
                }
                PROTECT(args);
                if (use_cntxt || PRIMFOREIGN(op)) {
#                   ifdef HAVE_ALLOCA_H
                        cntxt = alloca (sizeof *cntxt);
#                   endif
                    beginbuiltincontext (cntxt, e);
                    use_cntxt = TRUE;
                }
                if (!PRIMFUN_PENDING_OK(op)) {
                    WAIT_UNTIL_ARGUMENTS_COMPUTED(args);
                }
                res = CALL_PRIMFUN(e, op, args, rho, variant);
                goto done_builtin;

                /* Handle a fast op with one argument.  If arg is an object,
                   may turn out to not be fast after all. */
              fast1:
                PROTECT(arg1 = evalv (arg1, rho, 
                          PRIMFUN_ARG1VAR(op) | VARIANT_PENDING_OK));
                if (isObject(arg1) && PRIMFUN_DSPTCH1(op)) {
                    args = CDR(args);
                    goto not_fast;
                }
                if (use_cntxt) { /* assume fast ops are not foreign */
#                   ifdef HAVE_ALLOCA_H
                        cntxt = alloca (sizeof *cntxt);
#                   endif
                    beginbuiltincontext (cntxt, e);
                }
                if (!PRIMFUN_PENDING_OK(op)) {
                    WAIT_UNTIL_COMPUTED(arg1);
                }
                res = ((SEXP(*)(SEXP,SEXP,SEXP,SEXP,int)) PRIMFUN_FAST(op)) 
                         (e, op, arg1, rho, variant);
                goto done_builtin;

                /* Handle a fast op with two arguments (though the second 
                   argument may possibly be NULL).  If either arg is an object,
                   may turn out to not be fast after all. */
              fast2:
                PROTECT(arg1 = evalv (arg1, rho, 
                          PRIMFUN_ARG1VAR(op) | VARIANT_PENDING_OK));
                if (isObject(arg1) && PRIMFUN_DSPTCH1(op)) {
                    args = CDR(args);
                    arg2 = NULL;
                    goto not_fast;
                }
                if (arg2 != NULL) {
                    PROTECT(arg2 = evalv(arg2, rho, 
                              PRIMFUN_ARG2VAR(op) | VARIANT_PENDING_OK));
                    if (isObject(arg2) && PRIMFUN_DSPTCH2(op)) {
                        args = R_NilValue;  /* == CDDR(args) */
                        goto not_fast;
                    }
                }
                if (use_cntxt) { /* assume fast ops are not foreign */
#                   ifdef HAVE_ALLOCA_H
                        cntxt = alloca (sizeof *cntxt);
#                   endif
                    beginbuiltincontext (cntxt, e);
                }
                if (!PRIMFUN_PENDING_OK(op)) {
                    if (arg2==NULL) WAIT_UNTIL_COMPUTED(arg1);
                    else            WAIT_UNTIL_COMPUTED_2(arg1,arg2);
                }
                res = ((SEXP(*)(SEXP,SEXP,SEXP,SEXP,SEXP,int)) PRIMFUN_FAST(op))
                         (e, op, arg1, arg2, rho, variant);
                if (arg2!=NULL) UNPROTECT(1); /* arg2 */

              done_builtin:
                UNPROTECT(1); /* either args or arg1 */
                if (use_cntxt) endcontext(cntxt);
	    }
>>>>>>> 56a0c4bd

    else
        UNIMPLEMENTED_TYPE("eval", e);

    R_EvalDepth = depthsave;
    R_Srcref = srcrefsave;
    return res;
}

<<<<<<< HEAD
SEXP attribute_hidden Rf_builtin_op (SEXP op, SEXP e, SEXP rho, int variant)
{
    SEXP args = CDR(e);
    SEXP res;

    int use_cntxt = R_Profiling;
    SEXP arg1, arg2;

    /* If we have an "alloca" function available, we use it to
       allocate space for a context only when one is needed, which
       saves stack space.  Otherwise, we just use a local variable
       declared here. */

    RCNTXT *cntxt;
#   ifndef HAVE_ALLOCA_H
        RCNTXT lcntxt;
        cntxt = &lcntxt;
#   endif

    /* See if this may be a fast primitive.  All fast primitives
       should be BUILTIN.  We will not do a fast call if there is a
       tag for any argument, or a missing argument, or a ... argument.
       Otherwise, if PRIMARITY == 2, a fast call may be done if there
       are two arguments, or one argument if the uni_too flag is
       set. These arguments are stored in arg1 and in arg2 (which may
       be NULL if uni_too is set).  For any PRIMARITY other than 2, a
       fast call may be done if there is exactly one argument, which
       is stored in arg1, with arg2 set to NULL.*/

    arg2 = NULL;
    if (PRIMFUN_FAST(op) && args!=R_NilValue && TAG(args)==R_NilValue) {
        arg1 = CAR(args);
        if (arg1!=R_DotsSymbol && arg1!=R_MissingArg) {
            SEXP cdr_args = CDR(args);
            if (PRIMARITY(op) != 2) {
                if (cdr_args==R_NilValue)
                    goto fast1;
            }
            else {
                if (cdr_args==R_NilValue) {
                    if (PRIMFUN_UNI_TOO(op))
                        goto fast2;
                }
                else if (TAG(cdr_args)==R_NilValue
                          && CDR(cdr_args)==R_NilValue) {
                    arg2 = CAR(cdr_args);
                    if (arg2!=R_DotsSymbol && arg2!=R_MissingArg)
                        goto fast2;
                    arg2 = NULL;
                }
            }
        }
    }
    arg1 = NULL;

    /* Handle a non-fast op.  We may get here after starting to handle
       a fast op, in which case we may have already evaluated arg1 or
       arg2 (which will be protected). */
  not_fast: 
    if (args != R_NilValue) {
        args = evalListPendingOK (args, rho, e);
    }
    if (arg2 != NULL) {
        args = CONS(arg2,args);
        UNPROTECT(1);  /* arg2 */
    }
    if (arg1 != NULL) {
        args = CONS(arg1,args);
        UNPROTECT(1);  /* arg1 */
    }
    PROTECT(args);
    if (use_cntxt || PRIMFOREIGN(op)) {
#       ifdef HAVE_ALLOCA_H
            cntxt = alloca (sizeof *cntxt);
#       endif
        beginbuiltincontext (cntxt, e);
        use_cntxt = TRUE;
    }
    if (!PRIMFUN_PENDING_OK(op)) {
        WAIT_UNTIL_ARGUMENTS_COMPUTED(args);
    }
    res = CALL_PRIMFUN(e, op, args, rho, variant);
    goto done_builtin;

    /* Handle a fast op with one argument.  If arg is an object, may
       turn out to not be fast after all. */
  fast1:
    PROTECT(arg1 = evalv (arg1, rho, 
              PRIMFUN_ARG1VAR(op) | VARIANT_PENDING_OK));
    if (isObject(arg1) && PRIMFUN_DSPTCH1(op)) {
        args = CDR(args);
        goto not_fast;
    }
    if (use_cntxt) { /* assume fast ops are not foreign */
#       ifdef HAVE_ALLOCA_H
            cntxt = alloca (sizeof *cntxt);
#       endif
        beginbuiltincontext (cntxt, e);
    }
    if (!PRIMFUN_PENDING_OK(op)) {
        WAIT_UNTIL_COMPUTED(arg1);
    }
    res = ((SEXP(*)(SEXP,SEXP,SEXP,SEXP,int)) PRIMFUN_FAST(op)) 
             (e, op, arg1, rho, variant);
    goto done_builtin;

    /* Handle a fast op with two arguments (though the second argument
       may possibly be NULL).  If either arg is an object, may turn
       out to not be fast after all. */
  fast2:
    PROTECT(arg1 = evalv (arg1, rho, 
              PRIMFUN_ARG1VAR(op) | VARIANT_PENDING_OK));
    if (isObject(arg1) && PRIMFUN_DSPTCH1(op)) {
        args = CDR(args);
        arg2 = NULL;
        goto not_fast;
    }
    if (arg2 != NULL) {
        /* Use of ARG2VAR is currently disabled, since no
           primitives are using it at the moment. */
        PROTECT(arg2 = evalv(arg2, rho, 
                  /* PRIMFUN_ARG2VAR(op) | */ VARIANT_PENDING_OK));
        if (isObject(arg2) && PRIMFUN_DSPTCH2(op)) {
            args = R_NilValue;  /* == CDDR(args) */
            goto not_fast;
        }
    }
    if (use_cntxt) { /* assume fast ops are not foreign */
#       ifdef HAVE_ALLOCA_H
            cntxt = alloca (sizeof *cntxt);
#       endif
        beginbuiltincontext (cntxt, e);
    }
    if (!PRIMFUN_PENDING_OK(op)) {
        if (arg2==NULL) WAIT_UNTIL_COMPUTED(arg1);
        else            WAIT_UNTIL_COMPUTED_2(arg1,arg2);
    }
    res = ((SEXP(*)(SEXP,SEXP,SEXP,SEXP,SEXP,int)) PRIMFUN_FAST(op))
             (e, op, arg1, arg2, rho, variant);
    if (arg2!=NULL) UNPROTECT(1); /* arg2 */

  done_builtin:
    UNPROTECT(1); /* either args or arg1 */
    if (use_cntxt) endcontext(cntxt);

=======
	else if (TYPEOF(op) == CLOSXP) {
	    PROTECT(res = promiseArgs(CDR(e), rho));
	    res = applyClosure_v (e, op, res, rho, NULL, variant);
	    UNPROTECT(2); /* op & res */
	}

	else
	    error(_("attempt to apply non-function"));
	break;
    default: 
        /* put any type that is an error here, to reduce number in switch */
        if (TYPEOF(e) == DOTSXP)
            dotdotdot_error();
        else
            UNIMPLEMENTED_TYPE("eval", e);
    }

    R_EvalDepth = depthsave;
    R_Srcref = srcrefsave;
>>>>>>> 56a0c4bd
    return res;
}

attribute_hidden
void SrcrefPrompt(const char * prefix, SEXP srcref)
{
    /* If we have a valid srcref, use it */
    if (srcref && srcref != R_NilValue) {
        if (TYPEOF(srcref) == VECSXP) srcref = VECTOR_ELT(srcref, 0);
	SEXP srcfile = getAttrib00(srcref, R_SrcfileSymbol);
	if (TYPEOF(srcfile) == ENVSXP) {
	    SEXP filename = findVar(install("filename"), srcfile);
	    if (isString(filename) && length(filename)) {
	    	Rprintf(_("%s at %s#%d: "), prefix, CHAR(STRING_ELT(filename, 0)), 
	                                    asInteger(srcref));
	        return;
	    }
	}
    }
    /* default: */
    Rprintf("%s: ", prefix);
}

/* Apply SEXP op of type CLOSXP to actuals */

static void loadCompilerNamespace(void)
{
    SEXP fun, arg, expr;

    PROTECT(fun = install("getNamespace"));
    PROTECT(arg = mkString("compiler"));
    PROTECT(expr = lang2(fun, arg));
    eval(expr, R_GlobalEnv);
    UNPROTECT(3);
}

static int R_disable_bytecode = 0;

void attribute_hidden R_init_jit_enabled(void)
{
    if (R_jit_enabled <= 0) {
	char *enable = getenv("R_ENABLE_JIT");
	if (enable != NULL) {
	    int val = atoi(enable);
	    if (val > 0)
		loadCompilerNamespace();
	    R_jit_enabled = val;
	}
    }

    if (R_compile_pkgs <= 0) {
	char *compile = getenv("R_COMPILE_PKGS");
	if (compile != NULL) {
	    int val = atoi(compile);
	    if (val > 0)
		R_compile_pkgs = TRUE;
	    else
		R_compile_pkgs = FALSE;
	}
    }

    if (R_disable_bytecode <= 0) {
	char *disable = getenv("R_DISABLE_BYTECODE");
	if (disable != NULL) {
	    int val = atoi(disable);
	    if (val > 0)
		R_disable_bytecode = TRUE;
	    else
		R_disable_bytecode = FALSE;
	}
    }
}
    
SEXP attribute_hidden R_cmpfun(SEXP fun)
{
    SEXP packsym, funsym, call, fcall, val;

    packsym = install("compiler");
    funsym = install("tryCmpfun");

    PROTECT(fcall = lang3(R_TripleColonSymbol, packsym, funsym));
    PROTECT(call = lang2(fcall, fun));
    val = eval(call, R_GlobalEnv);
    UNPROTECT(2);
    return val;
}

static SEXP R_compileExpr(SEXP expr, SEXP rho)
{
    SEXP packsym, funsym, quotesym;
    SEXP qexpr, call, fcall, val;

    packsym = install("compiler");
    funsym = install("compile");
    quotesym = install("quote");

    PROTECT(fcall = lang3(R_DoubleColonSymbol, packsym, funsym));
    PROTECT(qexpr = lang2(quotesym, expr));
    PROTECT(call = lang3(fcall, qexpr, rho));
    val = eval(call, R_GlobalEnv);
    UNPROTECT(3);
    return val;
}

static SEXP R_compileAndExecute(SEXP call, SEXP rho)
{
    int old_enabled = R_jit_enabled;
    SEXP code, val;

    R_jit_enabled = 0;
    PROTECT(call);
    PROTECT(rho);
    PROTECT(code = R_compileExpr(call, rho));
    R_jit_enabled = old_enabled;

    val = bcEval(code, rho, TRUE);
    UNPROTECT(3);
    return val;
}

static SEXP do_enablejit(SEXP call, SEXP op, SEXP args, SEXP rho)
{
    int old = R_jit_enabled, new;
    checkArity(op, args);
    new = asInteger(CAR(args));
    if (new > 0)
	loadCompilerNamespace();
    R_jit_enabled = new;
    return ScalarIntegerMaybeConst(old);
}

static SEXP do_compilepkgs(SEXP call, SEXP op, SEXP args, SEXP rho)
{
    int old = R_compile_pkgs, new;
    checkArity(op, args);
    new = asLogical(CAR(args));
    if (new != NA_LOGICAL && new)
	loadCompilerNamespace();
    R_compile_pkgs = new;
    return ScalarLogicalMaybeConst(old);
}

/* forward declaration */
static SEXP bytecodeExpr(SEXP);

/* this function gets the srcref attribute from a statement block, 
   and confirms it's in the expected format */
   
static R_INLINE SEXP getBlockSrcrefs(SEXP call)
{
    SEXP srcrefs = getAttrib00(call, R_SrcrefSymbol);
    if (TYPEOF(srcrefs) == VECSXP) return srcrefs;
    return R_NilValue;
}

/* this function extracts one srcref, and confirms the format */
/* It assumes srcrefs has already been validated to be a VECSXP or NULL */

static R_INLINE SEXP getSrcref(SEXP srcrefs, int ind)
{
    SEXP result;
    if (!isNull(srcrefs)
        && LENGTH(srcrefs) > ind
        && TYPEOF(result = VECTOR_ELT(srcrefs, ind)) == INTSXP
	&& LENGTH(result) >= 6)
	return result;
    else
	return R_NilValue;
}

static void printcall (SEXP call, SEXP rho)
{
    int old_bl = R_BrowseLines;
    int blines = asInteger(GetOption1(install("deparse.max.lines")));
    if (blines != NA_INTEGER && blines > 0) R_BrowseLines = blines;
    PrintValueRec(call,rho);
    R_BrowseLines = old_bl;
}

SEXP attribute_hidden applyClosure_v(SEXP call, SEXP op, SEXP arglist, SEXP rho,
                                     SEXP suppliedenv, int variant)
{
<<<<<<< HEAD
    int vrnt = VARIANT_PENDING_OK | VARIANT_DIRECT_RETURN | variant;
=======
    int vrnt = VARIANT_PENDING_OK | VARIANT_DIRECT_RETURN 
                 | VARIANT_PASS_ON(variant);

>>>>>>> 56a0c4bd
    SEXP formals, actuals, savedrho;
    volatile SEXP body, newrho;
    SEXP f, a, res;
    RCNTXT cntxt;

    PROTECT2(op,arglist);

    formals = FORMALS(op);
    body = BODY(op);
    savedrho = CLOENV(op);

    if (R_jit_enabled > 0 && TYPEOF(body) != BCODESXP) {
	int old_enabled = R_jit_enabled;
	SEXP newop;
	R_jit_enabled = 0;
	newop = R_cmpfun(op);
	body = BODY(newop);
	SET_BODY(op, body);
	R_jit_enabled = old_enabled;
    }

    /*  Set up a context with the call in it for use if an error occurs below
        in matchArgs or from running out of memory (eg, in NewEnvironment). */

    begincontext(&cntxt, CTXT_RETURN, call, savedrho, rho, arglist, op);

    /*  Build a list which matches the actual (unevaluated) arguments
	to the formal paramters.  Build a new environment which
	contains the matched pairs.  Note that actuals is protected via
        newrho. */

    actuals = matchArgs(formals, NULL, 0, arglist, call);
    PROTECT(newrho = NewEnvironment(R_NilValue, actuals, savedrho));
        /* no longer passes formals, since matchArg now puts tags in actuals */

    /* This piece of code is destructively modifying the actuals list,
       which is now also the list of bindings in the frame of newrho.
       This is one place where internal structure of environment
       bindings leaks out of envir.c.  It should be rewritten
       eventually so as not to break encapsulation of the internal
       environment layout.  We can live with it for now since it only
       happens immediately after the environment creation.  LT */

    f = formals;
    a = actuals;
    while (f != R_NilValue) {
	if (CAR(a) == R_MissingArg && CAR(f) != R_MissingArg) {
	    SETCAR(a, mkPROMISE(CAR(f), newrho));
	    SET_MISSING(a, 2);
	}
	f = CDR(f);
	a = CDR(a);
    }

    setNoSpecSymFlag (newrho);

    /*  Fix up any extras that were supplied by usemethod. */

    if (suppliedenv) {
	for (SEXP t = FRAME(suppliedenv); t != R_NilValue; t = CDR(t)) {
	    for (a = actuals; a != R_NilValue; a = CDR(a))
		if (TAG(a) == TAG(t))
		    break;
	    if (a == R_NilValue)
		set_var_in_frame (TAG(t), CAR(t), newrho, TRUE, 3);
	}
    }

    UNPROTECT(1); /* newrho, which will be protected below via revised context*/

    /*  Change the previously-set-up context to have the correct environment.

        If we have a generic function we need to use the sysparent of
	the generic as the sysparent of the method because the method
	is a straight substitution of the generic. */

    if (R_GlobalContext->nextcontext->callflag == CTXT_GENERIC)
	revisecontext (newrho, R_GlobalContext->nextcontext->sysparent);
    else
	revisecontext (newrho, rho);

    /* Get the srcref record from the closure object */
    
    R_Srcref = getAttrib00(op, R_SrcrefSymbol);

    /* Debugging */

    SET_RDEBUG(newrho, RDEBUG(op) || RSTEP(op));
    if( RSTEP(op) ) SET_RSTEP(op, 0);
    if (RDEBUG(newrho)) {
	SEXP savesrcref;
	/* switch to interpreted version when debugging compiled code */
	if (TYPEOF(body) == BCODESXP)
	    body = bytecodeExpr(body);
	Rprintf("debugging in: ");
<<<<<<< HEAD
        printcall(call,rho);
=======
	if(blines != NA_INTEGER && blines > 0)
	    R_BrowseLines = blines;
	PrintValueRec(call, rho);
	R_BrowseLines = old_bl;

	/* Is the body a bare symbol (PR#6804) */
	if (!isSymbol(body) & !isVectorAtomic(body)){
		/* Find out if the body is function with only one statement. */
		if (isSymbol(CAR(body)))
			res = findFun(CAR(body), rho);
		else
			res = eval(CAR(body), rho);
	}
>>>>>>> 56a0c4bd
	savesrcref = R_Srcref;
	PROTECT(R_Srcref = getSrcref(getBlockSrcrefs(body), 0));
	SrcrefPrompt("debug", R_Srcref);
	PrintValue(body);
	do_browser(call, op, R_NilValue, newrho);
	R_Srcref = savesrcref;
	UNPROTECT(1);
    }

    /*  It isn't completely clear that this is the right place to do
	this, but maybe (if the matchArgs above reverses the
	arguments) it might just be perfect.

	This will not currently work as the entry points in envir.c
	are static.
    */

#ifdef  HASHING
    {
	SEXP R_NewHashTable(int);
	SEXP R_HashFrame(SEXP);
	int nargs = length(arglist);
	HASHTAB(newrho) = R_NewHashTable(nargs);
	newrho = R_HashFrame(newrho);
    }
#endif
#undef  HASHING

    /*  Set a longjmp target which will catch any explicit returns
	from the function body.  */

    if ((SETJMP(cntxt.cjmpbuf))) {
	if (R_ReturnedValue == R_RestartToken) {
	    cntxt.callflag = CTXT_RETURN;  /* turn restart off */
	    R_ReturnedValue = R_NilValue;  /* remove restart token */
	    PROTECT(res = evalv (body, newrho, vrnt));
	}
	else {
	    PROTECT(res = R_ReturnedValue);
        }
    }
    else {
	PROTECT(res = evalv (body, newrho, vrnt));
    }

    R_variant_result &= ~VARIANT_RTN_FLAG;

    endcontext(&cntxt);

    if ( ! (variant & VARIANT_PENDING_OK))
        WAIT_UNTIL_COMPUTED(res);

    if (RDEBUG(op)) {
	Rprintf("exiting from: ");
        printcall(call,rho);
    }

<<<<<<< HEAD
    UNPROTECT(3); /* op, arglist, res */
=======
    UNPROTECT(1); /* res */
>>>>>>> 56a0c4bd
    return res;
}

SEXP applyClosure (SEXP call, SEXP op, SEXP arglist, SEXP rho, 
                   SEXP suppliedenv)
{
  return applyClosure_v (call, op, arglist, rho, suppliedenv, 0);
}

/* **** FIXME: This code is factored out of applyClosure.  If we keep
   **** it we should change applyClosure to run through this routine
   **** to avoid code drift. */
static SEXP R_execClosure(SEXP call, SEXP op, SEXP arglist, SEXP rho,
			  SEXP newrho)
{
    volatile SEXP body;
    SEXP res;
    RCNTXT cntxt;

    PROTECT2(op,arglist);

    body = BODY(op);

    if (R_jit_enabled > 0 && TYPEOF(body) != BCODESXP) {
	int old_enabled = R_jit_enabled;
	SEXP newop;
	R_jit_enabled = 0;
	newop = R_cmpfun(op);
	body = BODY(newop);
	SET_BODY(op, body);
	R_jit_enabled = old_enabled;
    }

    begincontext(&cntxt, CTXT_RETURN, call, newrho, rho, arglist, op);

<<<<<<< HEAD
    /* Get the srcref record from the closure object.  Disable for now
       at least, since it's not clear that it's needed. */
    
    /* R_Srcref = getAttrib(op, R_SrcrefSymbol); */

=======
>>>>>>> 56a0c4bd
    /* Debugging */

    SET_RDEBUG(newrho, RDEBUG(op) || RSTEP(op));
    if( RSTEP(op) ) SET_RSTEP(op, 0);
    if (RDEBUG(op)) {
        SEXP savesrcref;
	/* switch to interpreted version when debugging compiled code */
	if (TYPEOF(body) == BCODESXP)
	    body = bytecodeExpr(body);
	Rprintf("debugging in: ");
<<<<<<< HEAD
	printcall (call, rho);
=======
	PrintValueRec(call,rho);
	/* Find out if the body is function with only one statement. */
	if (isSymbol(CAR(body)))
	    res = findFun(CAR(body), rho);
	else
	    res = eval(CAR(body), rho);
>>>>>>> 56a0c4bd
	savesrcref = R_Srcref;
	PROTECT(R_Srcref = getSrcref(getBlockSrcrefs(body), 0));
	SrcrefPrompt("debug", R_Srcref);
	PrintValue(body);
	do_browser(call, op, R_NilValue, newrho);
	R_Srcref = savesrcref;
	UNPROTECT(1);
    }

    /*  It isn't completely clear that this is the right place to do
	this, but maybe (if the matchArgs above reverses the
	arguments) it might just be perfect.  */

#ifdef  HASHING
#define HASHTABLEGROWTHRATE  1.2
    {
	SEXP R_NewHashTable(int, double);
	SEXP R_HashFrame(SEXP);
	int nargs = length(arglist);
	HASHTAB(newrho) = R_NewHashTable(nargs, HASHTABLEGROWTHRATE);
	newrho = R_HashFrame(newrho);
    }
#endif
#undef  HASHING

    /*  Set a longjmp target which will catch any explicit returns
	from the function body.  */

    if ((SETJMP(cntxt.cjmpbuf))) {
	if (R_ReturnedValue == R_RestartToken) {
	    cntxt.callflag = CTXT_RETURN;  /* turn restart off */
	    R_ReturnedValue = R_NilValue;  /* remove restart token */
	    PROTECT(res = eval(body, newrho));
	}
	else {
	    PROTECT(res = R_ReturnedValue);
            WAIT_UNTIL_COMPUTED(res);
        }
    }
    else {
	PROTECT(res = eval(body, newrho));
    }

    endcontext(&cntxt);

    if (RDEBUG(op)) {
	Rprintf("exiting from: ");
	printcall (call, rho);
    }

<<<<<<< HEAD
    UNPROTECT(3);  /* op, arglist, res */
=======
    UNPROTECT(1);
>>>>>>> 56a0c4bd
    return res;
}

/* **** FIXME: Temporary code to execute S4 methods in a way that
   **** preserves lexical scope. */

/* called from methods_list_dispatch.c */
SEXP R_execMethod(SEXP op, SEXP rho)
{
    SEXP call, arglist, callerenv, newrho, next, val;
    RCNTXT *cptr;

    /* create a new environment frame enclosed by the lexical
       environment of the method */
    PROTECT(newrho = Rf_NewEnvironment(R_NilValue, R_NilValue, CLOENV(op)));

    /* copy the bindings for the formal environment from the top frame
       of the internal environment of the generic call to the new
       frame.  need to make sure missingness information is preserved
       and the environments for any default expression promises are
       set to the new environment.  should move this to envir.c where
       it can be done more efficiently. */
    for (next = FORMALS(op); next != R_NilValue; next = CDR(next)) {
	SEXP symbol =  TAG(next);
	R_varloc_t loc;
	int missing;
	loc = R_findVarLocInFrame(rho,symbol);
	if(loc == NULL)
	    error(_("could not find symbol \"%s\" in environment of the generic function"),
		  CHAR(PRINTNAME(symbol)));
	missing = R_GetVarLocMISSING(loc);
	val = R_GetVarLocValue(loc);
	SET_FRAME(newrho, CONS(val, FRAME(newrho)));
	SET_TAG(FRAME(newrho), symbol);
	if (missing) {
	    SET_MISSING(FRAME(newrho), missing);
	    if (TYPEOF(val) == PROMSXP && PRENV(val) == rho) {
		SEXP deflt;
		SET_PRENV(val, newrho);
		/* find the symbol in the method, copy its expression
		 * to the promise */
		for(deflt = CAR(op); deflt != R_NilValue; deflt = CDR(deflt)) {
		    if(TAG(deflt) == symbol)
			break;
		}
		if(deflt == R_NilValue)
		    error(_("symbol \"%s\" not in environment of method"),
			  CHAR(PRINTNAME(symbol)));
		SET_PRCODE(val, CAR(deflt));
	    }
	}
    }

    /* copy the bindings of the spacial dispatch variables in the top
       frame of the generic call to the new frame */
    defineVar(R_dot_defined, findVarInFrame(rho, R_dot_defined), newrho);
    defineVar(R_dot_Method, findVarInFrame(rho, R_dot_Method), newrho);
    defineVar(R_dot_target, findVarInFrame(rho, R_dot_target), newrho);

    /* copy the bindings for .Generic and .Methods.  We know (I think)
       that they are in the second frame, so we could use that. */
    defineVar(R_dot_Generic, findVar(R_dot_Generic, rho), newrho);
    defineVar(R_dot_Methods, findVar(R_dot_Methods, rho), newrho);

    /* Find the calling context.  Should be R_GlobalContext unless
       profiling has inserted a CTXT_BUILTIN frame. */
    cptr = R_GlobalContext;
    if (cptr->callflag & CTXT_BUILTIN)
	cptr = cptr->nextcontext;

    /* The calling environment should either be the environment of the
       generic, rho, or the environment of the caller of the generic,
       the current sysparent. */
    callerenv = cptr->sysparent; /* or rho? */

    /* get the rest of the stuff we need from the current context,
       execute the method, and return the result */
    call = cptr->call;
    arglist = cptr->promargs;
    val = R_execClosure(call, op, arglist, callerenv, newrho);
    UNPROTECT(1);
    return val;
}

static SEXP EnsureLocal(SEXP symbol, SEXP rho)
{
    SEXP vl;

    vl = findVarInFrame3 (rho, symbol, TRUE);
    if (vl != R_UnboundValue) {
        if (TYPEOF(vl) == PROMSXP)
            vl = forcePromise(vl);
        return vl;
    }

    if (rho != R_EmptyEnv) {
        vl = findVar (symbol, ENCLOS(rho));
        if (TYPEOF(vl) == PROMSXP)
            vl = forcePromise(vl);
    }

    if (vl == R_UnboundValue)
        unbound_var_error(symbol);

    set_var_in_frame (symbol, vl, rho, TRUE, 3);
    return vl;
}

<<<<<<< HEAD
static R_NORETURN void asLogicalNoNA_error (SEXP s, SEXP call)
=======
static void asLogicalNoNA_error (SEXP s, SEXP call)
>>>>>>> 56a0c4bd
{
    errorcall (call, 
      length(s) == 0 ? _("argument is of length zero") :
      isLogical(s) ?   _("missing value where TRUE/FALSE needed") :
                       _("argument is not interpretable as logical"));
}

static void asLogicalNoNA_warning (SEXP s, SEXP call)
{
    PROTECT(s);
    warningcall (call,
     _("the condition has length > 1 and only the first element will be used"));
    UNPROTECT(1);
}
                                  /* Caller needn't protect the s arg below */
static R_INLINE Rboolean asLogicalNoNA(SEXP s, SEXP call)
{
    Rboolean cond;
    int len;

    switch(TYPEOF(s)) { /* common cases done here for efficiency */
    case INTSXP:  /* assume logical and integer are the same */
    case LGLSXP:
        len = LENGTH(s);
        if (len == 0 || LOGICAL(s)[0] == NA_LOGICAL) goto error;
        cond = LOGICAL(s)[0];
        break;
    default:
        len = length(s);
        if (len == 0) goto error;
        cond = asLogical(s);
        break;
    }

    if (cond == NA_LOGICAL) goto error;

    if (len > 1) asLogicalNoNA_warning (s, call);

    return cond;

  error:
    asLogicalNoNA_error (s, call);
}


#define BodyHasBraces(body) \
    (isLanguage(body) && CAR(body) == R_BraceSymbol)


static SEXP do_if (SEXP call, SEXP op, SEXP args, SEXP rho, int variant)
{
    SEXP Cond, Stmt;
    int absent_else = 0;

    Cond = CAR(args); args = CDR(args);
    Stmt = CAR(args); args = CDR(args);

    if (!asLogicalNoNA (eval(Cond,rho), call)) {  /* go to else part */
        if (args != R_NilValue)
            Stmt = CAR(args);
        else {
            absent_else = 1;
            Stmt = R_NilValue;
        }
    }

    if (RDEBUG(rho) && Stmt!=R_NilValue && !BodyHasBraces(Stmt)) {
	SrcrefPrompt("debug", R_Srcref);
        PrintValue(Stmt);
        do_browser(call, op, R_NilValue, rho);
    } 

    if (absent_else) {
        R_Visible = FALSE; /* case of no 'else' so return invisible NULL */
        return R_NilValue;
    }

    return evalv (Stmt, rho, VARIANT_PASS_ON(variant));
}


/* For statement.  Evaluates body with VARIANT_NULL | VARIANT_PENDING_OK. */

#define DO_LOOP_RDEBUG(call, op, body, rho, bgn) do { \
    if (!bgn && RDEBUG(rho)) { \
	SrcrefPrompt("debug", R_Srcref); \
	PrintValue(body); \
	do_browser(call, op, R_NilValue, rho); \
    } } while (0)

static SEXP do_for(SEXP call, SEXP op, SEXP args, SEXP rho)
{
    /* Need to declare volatile variables whose values are relied on
       after for_next or for_break longjmps and might change between
       the setjmp and longjmp calls. Theoretically this does not
       include n and bgn, but gcc -O2 -Wclobbered warns about these so
       to be safe we declare them volatile as well. */
    volatile int i, n, bgn;
    volatile SEXP v, val, nval;
    int dbg, val_type;
    SEXP sym, body;
    RCNTXT cntxt;
    PROTECT_INDEX valpi, vpi;
    int variant;

    sym = CAR(args);
    val = CADR(args);
    body = CADDR(args);

    if ( !isSymbol(sym) ) errorcall(call, _("non-symbol loop variable"));

    if (R_jit_enabled > 2 && ! R_PendingPromises) {
	R_compileAndExecute(call, rho); 
	return R_NilValue;
    }

    PROTECT(args);
    PROTECT(rho);

    PROTECT_WITH_INDEX(val = evalv (val, rho, VARIANT_SEQ), &valpi);
    variant = R_variant_result;

    if (variant) {
        R_variant_result = 0;
        if (TYPEOF(val)!=INTSXP || LENGTH(val)!=2) /* shouldn't happen*/
            errorcall(call, "internal inconsistency with variant op in for!");
        n = INTEGER(val)[1] - INTEGER(val)[0] + 1;
        val_type = INTSXP;
    }
    else { /* non-variant return value */

        /* deal with the case where we are iterating over a factor
           we need to coerce to character - then iterate */

        if ( inherits(val, "factor") )
            REPROTECT(val = asCharacterFactor(val), valpi);

        /* increment NAMEDCNT for sequence to avoid modification by loop code */
        INC_NAMEDCNT(val);

        if (isList(val) || isNull(val)) {
	    n = length(val);
            nval = val;
        }
        else
	    n = LENGTH(val);

        val_type = TYPEOF(val);
    }

    dbg = RDEBUG(rho);
    bgn = BodyHasBraces(body);

    PROTECT_WITH_INDEX(v = R_NilValue, &vpi);

    begincontext(&cntxt, CTXT_LOOP, R_NilValue, rho, R_BaseEnv, R_NilValue,
		 R_NilValue);

    switch (SETJMP(cntxt.cjmpbuf)) {
    case CTXT_BREAK: goto for_break;
    case CTXT_NEXT: goto for_next;
    }

    if (n == 0) 
        defineVar (sym, R_NilValue, rho);  /* mimic previous behaviour */

    for (i = 0; i < n; i++) {

	switch (val_type) {

	case EXPRSXP:
	case VECSXP:
	    v = VECTOR_ELT(val, i);
	    SET_NAMEDCNT_MAX(v); /* maybe unnecessary? */
	    break;

	case LISTSXP:
	    v = CAR(nval);
	    nval = CDR(nval);
	    SET_NAMEDCNT_MAX(v);
	    break;

	default:

            /* Allocate space for the loop variable value the first time through
               (when v == R_NilValue), when the value has been assigned to
               another variable (NAMEDCNT(v) > 1), and when an attribute
               has been attached to it. */

            if (v == R_NilValue || NAMEDCNT_GT_1(v) || ATTRIB(v) != R_NilValue)
                REPROTECT(v = allocVector(val_type, 1), vpi);

            switch (val_type) {
            case LGLSXP:
                LOGICAL(v)[0] = LOGICAL(val)[i];
                break;
            case INTSXP:
                INTEGER(v)[0] = variant ? INTEGER(val)[0] + i 
                                        : INTEGER(val)[i];
                break;
            case REALSXP:
                REAL(v)[0] = REAL(val)[i];
                break;
            case CPLXSXP:
                COMPLEX(v)[0] = COMPLEX(val)[i];
                break;
            case STRSXP:
                SET_STRING_ELT(v, 0, STRING_ELT(val, i));
                break;
            case RAWSXP:
                RAW(v)[0] = RAW(val)[i];
                break;
            default:
                errorcall(call, _("invalid for() loop sequence"));
            }

            break;
        }

        set_var_in_frame (sym, v, rho, TRUE, 3);

        DO_LOOP_RDEBUG(call, op, body, rho, bgn);

        evalv (body, rho, VARIANT_NULL | VARIANT_PENDING_OK);

    for_next: ;  /* semi-colon needed for attaching label */
    }

 for_break:
    endcontext(&cntxt);
    if (!variant) 
        DEC_NAMEDCNT(val);
    UNPROTECT(4);
    SET_RDEBUG(rho, dbg);
    return R_NilValue;
}


/* While statement.  Evaluates body with VARIANT_NULL | VARIANT_PENDING_OK. */

static SEXP do_while(SEXP call, SEXP op, SEXP args, SEXP rho)
{
    int dbg;
    volatile int bgn;
    volatile SEXP body;
    RCNTXT cntxt;

    if (R_jit_enabled > 2 && ! R_PendingPromises) {
	R_compileAndExecute(call, rho);
	return R_NilValue;
    }

    dbg = RDEBUG(rho);
    body = CADR(args);
    bgn = BodyHasBraces(body);

    begincontext(&cntxt, CTXT_LOOP, R_NilValue, rho, R_BaseEnv, R_NilValue,
		 R_NilValue);
    if (SETJMP(cntxt.cjmpbuf) != CTXT_BREAK) {

	while (asLogicalNoNA(eval(CAR(args), rho), call)) {
	    DO_LOOP_RDEBUG(call, op, body, rho, bgn);
	    evalv (body, rho, VARIANT_NULL | VARIANT_PENDING_OK);
	}
    }
    endcontext(&cntxt);
    SET_RDEBUG(rho, dbg);
    return R_NilValue;
}


/* Repeat statement.  Evaluates body with VARIANT_NULL | VARIANT_PENDING_OK. */

static SEXP do_repeat(SEXP call, SEXP op, SEXP args, SEXP rho)
{
    int dbg;
    volatile int bgn;
    volatile SEXP body;
    RCNTXT cntxt;

    if (R_jit_enabled > 2 && ! R_PendingPromises) {
	R_compileAndExecute(call, rho);
	return R_NilValue;
    }

    dbg = RDEBUG(rho);
    body = CAR(args);
    bgn = BodyHasBraces(body);

    begincontext(&cntxt, CTXT_LOOP, R_NilValue, rho, R_BaseEnv, R_NilValue,
		 R_NilValue);
    if (SETJMP(cntxt.cjmpbuf) != CTXT_BREAK) {

	for (;;) {
	    DO_LOOP_RDEBUG(call, op, body, rho, bgn);
	    evalv (body, rho, VARIANT_NULL | VARIANT_PENDING_OK);
	}
    }
    endcontext(&cntxt);
    SET_RDEBUG(rho, dbg);
    return R_NilValue;
}


static R_NORETURN SEXP do_break(SEXP call, SEXP op, SEXP args, SEXP rho)
{
    findcontext(PRIMVAL(op), rho, R_NilValue);
}

/* Parens are now a SPECIAL, to avoid overhead of creating an arg list. 
   Also avoids overhead of calling checkArity when there is no error.  
   Care is taken to allow (...) when ... is bound to exactly one argument, 
   though it is debatable whether this should be considered valid. 

   The eval variant requested is passed on to the inner expression. */

static SEXP do_paren (SEXP call, SEXP op, SEXP args, SEXP rho, int variant)
{
    if (args!=R_NilValue && CAR(args)==R_DotsSymbol && CDR(args)==R_NilValue) {
        args = findVar(R_DotsSymbol, rho);
        if (TYPEOF(args) != DOTSXP)
            args = R_NilValue;
    }

    if (args == R_NilValue || CDR(args) != R_NilValue)
        checkArity(op, args);

    return evalv (CAR(args), rho, VARIANT_PASS_ON(variant));
}

/* Curly brackets.  Passes on the eval variant to the last expression.  For
   earlier expressions, passes either VARIANT_NULL | VARIANT_PENDING_OK or
   the variant passed OR'd with those, if the variant passed includes
   VARIANT_DIRECT_RETURN. */

static SEXP do_begin (SEXP call, SEXP op, SEXP args, SEXP rho, int variant)
{
    if (args == R_NilValue)
        return R_NilValue;

    SEXP arg, s, srcrefs = getBlockSrcrefs(call);

    int vrnt = VARIANT_NULL | VARIANT_PENDING_OK;
    variant = VARIANT_PASS_ON(variant);
    if (variant & VARIANT_DIRECT_RETURN) 
        vrnt |= variant;

    for (int i = 1; ; i++) {
        arg = CAR(args);
        args = CDR(args);
        PROTECT(R_Srcref = getSrcref(srcrefs, i));
        if (RDEBUG(rho)) {
            SrcrefPrompt("debug", R_Srcref);
            PrintValue(arg);
            do_browser(call, op, R_NilValue, rho);
        }
        if (args == R_NilValue)
            break;
        s = evalv (arg, rho, vrnt);
        R_Srcref = R_NilValue;
        UNPROTECT(1);
        if (R_variant_result & VARIANT_RTN_FLAG)
            return s;
    }

    s = evalv (arg, rho, variant);
    R_Srcref = R_NilValue;
    UNPROTECT(1);
    return s;
}


static SEXP do_return(SEXP call, SEXP op, SEXP args, SEXP rho, int variant)
{
    SEXP v;

    if (args == R_NilValue) /* zero arguments provided */
	v = R_NilValue;
    else if (CDR(args) == R_NilValue) /* one argument */
	v = evalv (CAR(args), rho, ! (variant & VARIANT_DIRECT_RETURN) ? 0
                    : VARIANT_PASS_ON(variant) & ~ VARIANT_NULL);
    else
	errorcall(call, _("multi-argument returns are not permitted"));

    if (variant & VARIANT_DIRECT_RETURN) {
        R_variant_result |= VARIANT_RTN_FLAG;
        return v;
    }

    findcontext(CTXT_BROWSER | CTXT_FUNCTION, rho, v);
}

/* Declared with a variable number of args in names.c */
static SEXP do_function(SEXP call, SEXP op, SEXP args, SEXP rho)
{
    SEXP rval, srcref;

    if (TYPEOF(op) == PROMSXP) {
	op = forcePromise(op);
	SET_NAMEDCNT_MAX(op);
    }

    CheckFormals(CAR(args));
    rval = mkCLOSXP(CAR(args), CADR(args), rho);
    srcref = CADDR(args);
    if (srcref != R_NilValue) 
        setAttrib(rval, R_SrcrefSymbol, srcref);
    return rval;
}


/*  -------------------------------------------------------------------
 *  Assignments for complex LVAL specifications. This is the stuff that
 *  nightmares are made of ...	
 *
 *  For complex superassignment  x[y==z]<<-w  we want x required to be 
 *  nonlocal, y,z, and w permitted to be local or nonlocal.
 *
 *  If val is a language object, we must prevent evaluation.  As an
 *  example consider  e <- quote(f(x=1,y=2)); names(e) <- c("","a","b") 
 */

/* arguments of replaceCall must be protected by the caller. */

static SEXP replaceCall(SEXP fun, SEXP val, SEXP args, SEXP rhs)
{
    SEXP first, p;

    first = cons_with_tag (rhs, R_NilValue, R_ValueSymbol);

    /* For speed, handle zero arguments or one argument specially. */

    if (args == R_NilValue)
        /* nothing */;

    else if (CDR(args) == R_NilValue)
        first = cons_with_tag (CAR(args), first, TAG(args));

    else { /* the general case with any number of arguments */

        for (p = args; p != R_NilValue; p = CDR(p))
            first = CONS (R_NilValue, first);

        p = first;
        while (args != R_NilValue) {
            SETCAR (p, CAR(args));
            SET_TAG (p, TAG(args));
            args = CDR(args);
            p = CDR(p);
        }
    }

    first = CONS (fun, CONS(val, first));
    SET_TYPEOF (first, LANGSXP);

    return first;
}

/* arguments of assignCall must be protected by the caller. */

static SEXP assignCall(SEXP op, SEXP symbol, SEXP fun,
		       SEXP val, SEXP args, SEXP rhs)
{
    SEXP c;

    c = CONS (op, CONS (symbol, 
          CONS (replaceCall(fun, val, args, rhs), R_NilValue)));

    SET_TYPEOF (c, LANGSXP);

    return c;
}

/*  "evalseq" preprocesses the LHS of an assignment.  Given an expression, 
 *  it builds a list of partial values for the expression.  For example, 
 *  the assignment 
 *
 *       x$a[[3]][2] <- 10
 *
 *  yields the (improper) list:
 *
 *       (eval(x$a[[3]])  eval(x$a)  eval(x) . x)
 *
 *  Note that the full LHS expression is not included (and not passed to
 *  evalseq).  Note also the terminating symbol in the improper list.  
 *  The partial evaluations are carried out efficiently using previously 
 *  computed components.
 *
 *  Each CONS cell in the list returned will have its LEVELS field set to 1
 *  if NAMEDCNT for its CAR or the CAR of any later element in the list is
 *  greater than 1 (and otherwise to 0).  This determines whether duplication 
 *  of the corresponding part of the object is neccessary.
 *
 *  The expr and rho arguments must be protected by the caller of evalseq.
 */

static SEXP evalseq(SEXP expr, SEXP rho, int forcelocal,  R_varloc_t tmploc)
{
    SEXP val, nval, nexpr, r;

    if (isNull(expr))
	error(_("invalid (NULL) left side of assignment"));

    if (isSymbol(expr)) {

        nval = forcelocal ? EnsureLocal(expr, rho) : eval(expr, ENCLOS(rho));

        /* This duplication should be unnecessary, but some packages
           (eg, Matrix 1.0-6) assume (in C code) that the object in a
           replacement function is not shared. */
        if (NAMEDCNT_GT_1(nval)) 
            nval = dup_top_level(nval);

	r = CONS(nval, expr);

        /* Statement below is now unnecessary (can always leave LEVELS at 0),
           given the duplication above. */
        /* SETLEVELS (r, NAMEDCNT_GT_1(nval)); */
    }

    else if (isLanguage(expr)) {

	PROTECT(val = evalseq(CADR(expr), rho, forcelocal, tmploc));
	R_SetVarLocValue(tmploc, CAR(val));
	PROTECT(nexpr = LCONS (CAR(expr), 
                               LCONS(R_GetVarLocSymbol(tmploc), CDDR(expr))));
	nval = eval(nexpr, rho);
	UNPROTECT(2);

	r = CONS(nval, val);

        if (LEVELS(val) || NAMEDCNT_GT_1(nval))
            SETLEVELS (r, 1);
    }

    else 
        error(_("target of assignment expands to non-language object"));

    return r;
}

static void tmp_cleanup(void *data)
{
    (void) RemoveVariable (R_TmpvalSymbol, (SEXP) data);
}

#define ASSIGNBUFSIZ 32
static R_INLINE SEXP installAssignFcnName(SEXP fun)
{
    /* Handle "[", "[[", and "$" specially for speed. */

    if (fun == R_BracketSymbol)
        return R_SubAssignSymbol;

    if (fun == R_Bracket2Symbol)
        return R_SubSubAssignSymbol;

    if (fun == R_DollarSymbol)
        return R_DollarAssignSymbol;

    /* The general case... */

    char buf[ASSIGNBUFSIZ];
    const char *fname = CHAR(PRINTNAME(fun));

    if (!copy_2_strings (buf, sizeof buf, fname, "<-"))
        error(_("overlong name in '%s'"), fname);

    return install(buf);
}

/* Main entry point for complex assignments; rhs has already been evaluated. */

static void applydefine (SEXP call, SEXP op, SEXP expr, SEXP rhs, SEXP rho)
{
    SEXP lhs, tmp, afun, rhsprom, v;
    R_varloc_t tmploc;
    RCNTXT cntxt;
    int nprot;

    if (rho == R_BaseNamespace)
	errorcall(call, _("cannot do complex assignments in base namespace"));
    if (rho == R_BaseEnv)
	errorcall(call, _("cannot do complex assignments in base environment"));

    /*  We need a temporary variable to hold the intermediate values
	in the computation.  For efficiency reasons we record the
	location where this variable is stored.  We need to protect
	the location in case the biding is removed from its
	environment by user code or an assignment within the
	assignment arguments */

    /*  There are two issues with the approach here:

	    A complex assignment within a complex assignment, like
	    f(x, y[] <- 1) <- 3, can cause the value temporary
	    variable for the outer assignment to be overwritten and
	    then removed by the inner one.  This could be addressed by
	    using multiple temporaries or using a promise for this
	    variable as is done for the RHS.  Printing of the
	    replacement function call in error messages might then need
	    to be adjusted.

	    With assignments of the form f(g(x, z), y) <- w the value
	    of 'z' will be computed twice, once for a call to g(x, z)
	    and once for the call to the replacement function g<-.  It
	    might be possible to address this by using promises.
	    Using more temporaries would not work as it would mess up
	    replacement functions that use substitute and/or
	    nonstandard evaluation (and there are packages that do
	    that -- igraph is one).

	    LT */

    defineVar(R_TmpvalSymbol, R_NilValue, rho);
    PROTECT((SEXP) (tmploc = R_findVarLocInFrame(rho, R_TmpvalSymbol)));

    /* Now set up a context to remove it when we are done, even in the
     * case of an error.  This all helps error() provide a better call.
     */
    begincontext(&cntxt, CTXT_CCODE, call, R_BaseEnv, R_BaseEnv,
		 R_NilValue, R_NilValue);
    cntxt.cend = &tmp_cleanup;
    cntxt.cenddata = rho;

    /*  Do a partial evaluation down through the LHS. */
    lhs = evalseq(CADR(expr), rho,
		  PRIMVAL(op)==1 || PRIMVAL(op)==3, tmploc);

    PROTECT(lhs);
    PROTECT(rhsprom = mkPROMISE(CADDR(call), rho));
    SET_PRVALUE(rhsprom, rhs);
    WAIT_UNTIL_COMPUTED(rhs);

    while (isLanguage(CADR(expr))) {
	nprot = 1; /* the PROTECT of rhs below from this iteration */
	if (TYPEOF(CAR(expr)) == SYMSXP)
	    tmp = installAssignFcnName(CAR(expr));
	else {
	    /* check for and handle assignments of the form
	       foo::bar(x) <- y or foo:::bar(x) <- y */
	    tmp = R_NilValue; /* avoid uninitialized variable warnings */
	    if (TYPEOF(CAR(expr)) == LANGSXP &&
		(CAR(CAR(expr)) == R_DoubleColonSymbol ||
		 CAR(CAR(expr)) == R_TripleColonSymbol) &&
		length(CAR(expr)) == 3 && TYPEOF(CADDR(CAR(expr))) == SYMSXP) {
		tmp = installAssignFcnName(CADDR(CAR(expr)));
		PROTECT(tmp = lang3(CAAR(expr), CADR(CAR(expr)), tmp));
		nprot++;
	    }
	    else
		error(_("invalid function in complex assignment"));
	}
        v = CAR(lhs);
        if (LEVELS(lhs) && v != R_NilValue) {
            v = duplicate(v);
            SET_NAMEDCNT_1(v);
            SETCAR(lhs,v);
        }
        R_SetVarLocValue(tmploc, v);
	PROTECT(rhs = replaceCall(tmp, R_TmpvalSymbol, CDDR(expr), rhsprom));
	rhs = eval (rhs, rho);
	SET_PRVALUE(rhsprom, rhs);
	SET_PRCODE(rhsprom, rhs); /* not good but is what we have been doing */
	UNPROTECT(nprot);
	lhs = CDR(lhs);
	expr = CADR(expr);
    }

    nprot = 3; /* the common case */
    if (TYPEOF(CAR(expr)) == SYMSXP)
	afun = installAssignFcnName(CAR(expr));
    else {
	/* check for and handle assignments of the form
	   foo::bar(x) <- y or foo:::bar(x) <- y */
	afun = R_NilValue; /* avoid uninitialized variable warnings */
	if (TYPEOF(CAR(expr)) == LANGSXP &&
	    (CAR(CAR(expr)) == R_DoubleColonSymbol ||
	     CAR(CAR(expr)) == R_TripleColonSymbol) &&
	    length(CAR(expr)) == 3 && TYPEOF(CADDR(CAR(expr))) == SYMSXP) {
	    afun = installAssignFcnName(CADDR(CAR(expr)));
	    PROTECT(afun = lang3(CAAR(expr), CADR(CAR(expr)), afun));
	    nprot++;
	}
	else
	    error(_("invalid function in complex assignment"));
    }
    R_SetVarLocValue(tmploc, CAR(lhs));
    expr = assignCall(R_AssignSymbols[PRIMVAL(op)], CDR(lhs),
		      afun, R_TmpvalSymbol, CDDR(expr), rhsprom);
    UNPROTECT(nprot);
    PROTECT(expr);
    (void) eval(expr, rho);
    UNPROTECT(1);
    endcontext(&cntxt); /* which does not run the remove */
    (void) RemoveVariable (R_TmpvalSymbol, rho);
}


/*  Assignment in its various forms  */

static SEXP do_set (SEXP call, SEXP op, SEXP args, SEXP rho, int variant)
{
    SEXP a;

    if (args==R_NilValue || (a = CDR(args)) == R_NilValue || CDR(a)!=R_NilValue)
        checkArity(op,args);

    SEXP lhs = CAR(args), rhs = CAR(a);
    SEXPTYPE lhs_type = TYPEOF(lhs);

    /* We decide whether we'll ask the right hand side evalutation to do
       the assignment, for statements like v<-exp(v), v<-v+1, or v<-2*v. */

    int local_assign = 0;

    if (lhs_type == SYMSXP && TYPEOF(rhs) == LANGSXP 
          && PRIMVAL(op) != 2 && !IS_USER_DATABASE(rho) && !IS_BASE(rho)) {
        if (CADR(rhs) == lhs) 
            local_assign = VARIANT_LOCAL_ASSIGN1;
        else if (CADDR(rhs) == lhs)
            local_assign = VARIANT_LOCAL_ASSIGN2;
    }

    /* We evaluate the right hand side now. */

    rhs = evalv (rhs, rho, local_assign | VARIANT_PENDING_OK);

    switch (lhs_type) {

    /* Assignment to simple variable. */

    case STRSXP:
        lhs = install(translateChar(STRING_ELT(lhs, 0)));
        /* fall through... */
    case SYMSXP:
        if (PRIMVAL(op) == 2) /* <<- */
            set_var_nonlocal (lhs, rhs, ENCLOS(rho), 3);
        else if (R_variant_result) {
            /* the assignment was done by the rhs operator */
            R_variant_result = 0;
        }
        else
            set_var_in_frame (lhs, rhs, rho, TRUE, 3);
        break;

    /* Assignment to complex target. */

    case LANGSXP:

        /* Increment NAMEDCNT temporarily if rhs will be needed as the value,
           to protect it from being modified by the assignment, or otherwise. */

        if ( ! (variant & VARIANT_NULL))
            INC_NAMEDCNT(rhs);
        PROTECT(rhs);

        applydefine (call, op, lhs, rhs, rho);

        UNPROTECT(1);
        if ( ! (variant & VARIANT_NULL))
            DEC_NAMEDCNT(rhs);
  
        break;

    /* Assignment to invalid target. */

    default:
        errorcall (call, _("invalid assignment left-hand side"));
    }

    if (variant & VARIANT_NULL)
        return R_NilValue;

    if ( ! (variant & VARIANT_PENDING_OK)) 
        WAIT_UNTIL_COMPUTED(rhs);
    
    return rhs;
}


/* Evaluate each expression in "el" in the environment "rho", with the
   result allowed to have arguments whose computation is pending (see
   below for the version that waits for these computations).

   Used in eval and applyMethod (object.c) for builtin primitives,
   do_internal (names.c) for builtin .Internals and in evalArgs.

   The 'call' argument is used only for error reporting when an argument is
   missing.  It is assumed that 'el' is a tail of the arguments in 'call', 
   so the position of a missing argument can be found by searching 'call'.  
   (Previously, an argument was passed saying how many arguments were dropped 
   in 'el'.)

   If the 'call' argument is NULL, missing arguments are retained.
 */

SEXP attribute_hidden evalListPendingOK(SEXP el, SEXP rho, SEXP call)
{
    SEXP head, tail, ev, h;

    head = R_NilValue;
    tail = R_NilValue; /* to prevent uninitialized variable warnings */

    while (el != R_NilValue) {

	if (CAR(el) == R_DotsSymbol) {
	    /* If we have a ... symbol, we look to see what it is bound to.
	     * If its binding is Null (i.e. zero length)
	     *	we just ignore it and return the cdr with all its expressions evaluated;
	     * if it is bound to a ... list of promises,
	     *	we force all the promises and then splice
	     *	the list of resulting values into the return value.
	     * Anything else bound to a ... symbol is an error
	     */
	    h = findVar(CAR(el), rho);
	    if (TYPEOF(h) == DOTSXP || h == R_NilValue) {
		while (h != R_NilValue) {
                    ev = call == NULL && CAR(h) == R_MissingArg ? 
                         cons_with_tag (R_MissingArg, R_NilValue, TAG(h))
                       : cons_with_tag (
                           evalv (CAR(h), rho, VARIANT_PENDING_OK),
                           R_NilValue,
                           TAG(h));
                    if (head==R_NilValue)
                        PROTECT(head = ev);
                    else
                        SETCDR(tail, ev);
                    tail = ev;
		    h = CDR(h);
		}
	    }
	    else if (h != R_MissingArg)
		dotdotdot_error();

	} else if (CAR(el) == R_MissingArg && call != NULL) {
            /* Report the missing argument as an error. */
            int n = 1;
            SEXP a;
            for (a = CDR(call); a!=R_NilValue && CAR(a)!=CAR(el); a = CDR(a))
                n += 1;
            /* If for some reason we never found the missing argument, n will
               indicate an argument past the end, which is fairly harmless. */
	    errorcall(call, _("argument %d is empty"), n);

	} else {
            if (call == NULL && (CAR(el) == R_MissingArg ||
                                 isSymbol(CAR(el)) && R_isMissing(CAR(el),rho)))
                ev = cons_with_tag (R_MissingArg, R_NilValue, TAG(el));
            else
                ev = cons_with_tag (
                       evalv (CAR(el), rho, VARIANT_PENDING_OK), 
                       R_NilValue, 
                       TAG(el));
            if (head==R_NilValue)
                PROTECT(head = ev);
            else
                SETCDR(tail, ev);
            tail = ev;
	}

	el = CDR(el);
    }

    if (head!=R_NilValue)
        UNPROTECT(1);

    return head;

} /* evalList() */

/* Evaluate argument list, waiting for any pending computations of arguments. */

SEXP attribute_hidden evalList(SEXP el, SEXP rho, SEXP call)
{
    SEXP args;

    args = evalListPendingOK (el, rho, call);
    WAIT_UNTIL_ARGUMENTS_COMPUTED (args);

    return args;
}

/* Evaluate argument list, with no error for missing arguments. */

SEXP attribute_hidden evalListKeepMissing(SEXP el, SEXP rho)
{ 
    return evalList (el, rho, NULL);
}


/* Create a promise to evaluate each argument.	Although this is most */
/* naturally attacked with a recursive algorithm, we use the iterative */
/* form below because it is does not cause growth of the pointer */
/* protection stack, and because it is a little more efficient. */

SEXP attribute_hidden promiseArgs(SEXP el, SEXP rho)
{
    SEXP head, tail, ev, h;

    head = R_NilValue;
    tail = R_NilValue; /* to prevent uninitialized variable warnings */

    while(el != R_NilValue) {

	/* If we have a ... symbol, we look to see what it is bound to.
	 * If its binding is Null (i.e. zero length)
	 * we just ignore it and return the cdr with all its
	 * expressions promised; if it is bound to a ... list
	 * of promises, we repromise all the promises and then splice
	 * the list of resulting values into the return value.
	 * Anything else bound to a ... symbol is an error
	 */

	/* Is this double promise mechanism really needed? */

	if (CAR(el) == R_DotsSymbol) {
	    h = findVar(CAR(el), rho);
	    if (TYPEOF(h) == DOTSXP || h == R_NilValue) {
		while (h != R_NilValue) {
                    ev = 
                      cons_with_tag (mkPROMISE(CAR(h),rho), R_NilValue, TAG(h));
                    if (head==R_NilValue)
                        PROTECT(head=ev);
                    else
                        SETCDR(tail,ev);
                    tail = ev;
		    h = CDR(h);
		}
	    }
	    else if (h != R_MissingArg)
		dotdotdot_error();
	}
        else {
            ev = CAR(el) == R_MissingArg ?
                   cons_with_tag (R_MissingArg, R_NilValue, TAG(el))
                 : cons_with_tag (mkPROMISE(CAR(el), rho), R_NilValue, TAG(el));
            if (head==R_NilValue)
                PROTECT(head = ev);
            else
                SETCDR(tail, ev);
            tail = ev;
        }
	el = CDR(el);
    }

    if (head!=R_NilValue)
        UNPROTECT(1);

    return head;
}
 
/* Create promises for arguments, with values for promises filled in.  
   Values for arguments that don't become promises are silently ignored.  
   This is used in method dispatch, hence the text of the error message 
   (which should never occur). */
 
SEXP attribute_hidden promiseArgsWithValues(SEXP el, SEXP rho, SEXP values)
{
    SEXP s, a, b;
    PROTECT(s = promiseArgs(el, rho));
    if (length(s) != length(values)) error(_("dispatch error"));
    for (a = values, b = s; a != R_NilValue; a = CDR(a), b = CDR(b))
        if (TYPEOF(CAR(b)) == PROMSXP) {
            SET_PRVALUE(CAR(b), CAR(a));
            INC_NAMEDCNT(CAR(a));
        }
    UNPROTECT(1);
    return s;
}

/* Like promiseArgsWithValues except it sets only the first value. */

SEXP attribute_hidden promiseArgsWith1Value(SEXP el, SEXP rho, SEXP value)
{
    SEXP s;
    PROTECT(s = promiseArgs(el, rho));
    if (s == R_NilValue) error(_("dispatch error"));
    if (TYPEOF(CAR(s)) == PROMSXP) {
        SET_PRVALUE(CAR(s), value);
        INC_NAMEDCNT(value);
    }
    UNPROTECT(1);
    return s;
}


/* Check that each formal is a symbol */

/* used in coerce.c */
void attribute_hidden CheckFormals(SEXP ls)
{
    if (isList(ls)) {
	for (; ls != R_NilValue; ls = CDR(ls))
	    if (TYPEOF(TAG(ls)) != SYMSXP)
		goto err;
	return;
    }
 err:
    error(_("invalid formal argument list for \"function\""));
}


static SEXP VectorToPairListNamed(SEXP x)
{
    SEXP xptr, xnew, xnames;
    int i, len, len_x = length(x);

    PROTECT(x);
    PROTECT(xnames = getAttrib(x, R_NamesSymbol)); 
                       /* isn't this protected via x?  Or could be concocted? */

    len = 0;
    if (xnames != R_NilValue) {
	for (i = 0; i < len_x; i++)
	    if (CHAR(STRING_ELT(xnames,i))[0] != 0) len += 1;
    }

    PROTECT(xnew = allocList(len));

    if (len > 0) {
	xptr = xnew;
	for (i = 0; i < len_x; i++) {
	    if (CHAR(STRING_ELT(xnames,i))[0] != 0) {
		SETCAR (xptr, VECTOR_ELT(x,i));
		SET_TAG (xptr, install (translateChar (STRING_ELT(xnames,i))));
		xptr = CDR(xptr);
	    }
	}
    } 

    UNPROTECT(3);
    return xnew;
}

#define simple_as_environment(arg) (IS_S4_OBJECT(arg) && (TYPEOF(arg) == S4SXP) ? R_getS4DataSlot(arg, ENVSXP) : R_NilValue)

/* "eval" and "eval.with.vis" : Evaluate the first argument */
/* in the environment specified by the second argument. */

static SEXP do_eval (SEXP call, SEXP op, SEXP args, SEXP rho, int variant)
{
    SEXP encl, x, xptr;
    volatile SEXP expr, env, tmp;

    int frame;
    RCNTXT cntxt;

    checkArity(op, args);
    expr = CAR(args);
    env = CADR(args);
    encl = CADDR(args);
    if (isNull(encl)) {
	/* This is supposed to be defunct, but has been kept here
	   (and documented as such) */
	encl = R_BaseEnv;
    } else if ( !isEnvironment(encl) &&
		!isEnvironment((encl = simple_as_environment(encl))) )
	error(_("invalid '%s' argument"), "enclos");
    if(IS_S4_OBJECT(env) && (TYPEOF(env) == S4SXP))
	env = R_getS4DataSlot(env, ANYSXP); /* usually an ENVSXP */
    switch(TYPEOF(env)) {
    case NILSXP:
	env = encl;     /* so eval(expr, NULL, encl) works */
        break;
    case ENVSXP:
	break;
    case LISTSXP:
	/* This usage requires all the pairlist to be named */
	env = NewEnvironment(R_NilValue, duplicate(CADR(args)), encl);
	break;
    case VECSXP:
	/* PR#14035 */
	x = VectorToPairListNamed(CADR(args));
	for (xptr = x ; xptr != R_NilValue ; xptr = CDR(xptr))
	    SET_NAMEDCNT_MAX(CAR(xptr));
	env = NewEnvironment(R_NilValue, x, encl);
	break;
    case INTSXP:
    case REALSXP:
	if (length(env) != 1)
	    error(_("numeric 'envir' arg not of length one"));
	frame = asInteger(env);
	if (frame == NA_INTEGER)
	    error(_("invalid '%s' argument"), "envir");
	env = R_sysframe(frame, R_GlobalContext);
	break;
    default:
	error(_("invalid '%s' argument"), "envir");
    }

    PROTECT(env); /* may no longer be what was passed in arg */

    /* isLanguage includes NILSXP, and that does not need to be evaluated,
       so don't use isLanguage(expr) || isSymbol(expr) || isByteCode(expr) */
    if (TYPEOF(expr) == LANGSXP || TYPEOF(expr) == SYMSXP || isByteCode(expr)) {
	begincontext(&cntxt, CTXT_RETURN, call, env, rho, args, op);
	if (!SETJMP(cntxt.cjmpbuf))
	    expr = evalv (expr, env, VARIANT_PASS_ON(variant));
	else {
	    expr = R_ReturnedValue;
	    if (expr == R_RestartToken) {
		cntxt.callflag = CTXT_RETURN;  /* turn restart off */
		error(_("restarts not supported in 'eval'"));
	    }
            if ( ! (variant & VARIANT_PENDING_OK))
                WAIT_UNTIL_COMPUTED(R_ReturnedValue);
	}
	endcontext(&cntxt);
    }
    else if (TYPEOF(expr) == EXPRSXP) {
	int i, n;
        SEXP srcrefs = getBlockSrcrefs(expr);
	n = LENGTH(expr);
	tmp = R_NilValue;
	begincontext(&cntxt, CTXT_RETURN, call, env, rho, args, op);
	if (!SETJMP(cntxt.cjmpbuf)) {
	    for (i = 0 ; i < n ; i++) {
                R_Srcref = getSrcref(srcrefs, i); 
		tmp = evalv (VECTOR_ELT(expr, i), env, 
                        i==n-1 ? VARIANT_PASS_ON(variant) 
                               : VARIANT_NULL | VARIANT_PENDING_OK);
            }
        }
	else {
	    tmp = R_ReturnedValue;
	    if (tmp == R_RestartToken) {
		cntxt.callflag = CTXT_RETURN;  /* turn restart off */
		error(_("restarts not supported in 'eval'"));
	    }
            if ( ! (variant & VARIANT_PENDING_OK))
                WAIT_UNTIL_COMPUTED(R_ReturnedValue);
	}
	endcontext(&cntxt);
	expr = tmp;
    }
    else if( TYPEOF(expr) == PROMSXP ) {
	expr = forcePromise(expr);
    } 
    else 
        ; /* expr is returned unchanged */

    if (PRIMVAL(op)) { /* eval.with.vis(*) : */
	PROTECT(expr);
	PROTECT(env = allocVector(VECSXP, 2));
	PROTECT(encl = allocVector(STRSXP, 2));
	SET_STRING_ELT(encl, 0, mkChar("value"));
	SET_STRING_ELT(encl, 1, mkChar("visible"));
	SET_VECTOR_ELT(env, 0, expr);
	SET_VECTOR_ELT(env, 1, ScalarLogicalMaybeConst(R_Visible));
	setAttrib(env, R_NamesSymbol, encl);
	expr = env;
	UNPROTECT(3);
    }

    UNPROTECT(1);
    return expr;
}

/* This is a special .Internal */
static SEXP do_withVisible(SEXP call, SEXP op, SEXP args, SEXP rho)
{
    SEXP x, nm, ret;

    checkArity(op, args);
    x = CAR(args);
    x = eval(x, rho);
    PROTECT(x);
    PROTECT(ret = allocVector(VECSXP, 2));
    PROTECT(nm = allocVector(STRSXP, 2));
    SET_STRING_ELT(nm, 0, mkChar("value"));
    SET_STRING_ELT(nm, 1, mkChar("visible"));
    SET_VECTOR_ELT(ret, 0, x);
    SET_VECTOR_ELT(ret, 1, ScalarLogicalMaybeConst(R_Visible));
    setAttrib(ret, R_NamesSymbol, nm);
    UNPROTECT(3);
    return ret;
}

/* This is a special .Internal */
static SEXP do_recall(SEXP call, SEXP op, SEXP args, SEXP rho)
{
    RCNTXT *cptr;
    SEXP s, ans ;
    cptr = R_GlobalContext;
    /* get the args supplied */
    while (cptr != NULL) {
	if (cptr->callflag == CTXT_RETURN && cptr->cloenv == rho)
	    break;
	cptr = cptr->nextcontext;
    }
    if (cptr != NULL) {
	args = cptr->promargs;
    }
    /* get the env recall was called from */
    s = R_GlobalContext->sysparent;
    while (cptr != NULL) {
	if (cptr->callflag == CTXT_RETURN && cptr->cloenv == s)
	    break;
	cptr = cptr->nextcontext;
    }
    if (cptr == NULL)
	error(_("'Recall' called from outside a closure"));

    /* If the function has been recorded in the context, use it
       otherwise search for it by name or evaluate the expression
       originally used to get it.
    */
    if (cptr->callfun != R_NilValue)
	PROTECT(s = cptr->callfun);
    else if( TYPEOF(CAR(cptr->call)) == SYMSXP)
	PROTECT(s = findFun(CAR(cptr->call), cptr->sysparent));
    else
	PROTECT(s = eval(CAR(cptr->call), cptr->sysparent));
    if (TYPEOF(s) != CLOSXP) 
    	error(_("'Recall' called from outside a closure"));
    ans = applyClosure_v(cptr->call, s, args, cptr->sysparent, NULL, 0);
    UNPROTECT(1);
    return ans;
}


static SEXP evalArgs(SEXP el, SEXP rho, int dropmissing, SEXP call)
{
    return evalList (el, rho, dropmissing ? call : NULL);
}


/* A version of DispatchOrEval that checks for possible S4 methods for
 * any argument, not just the first.  Used in the code for `[` in
 * do_subset.  Differs in that all arguments are evaluated
 * immediately, rather than after the call to R_possible_dispatch.
 * NOT ACTUALLY USED AT PRESENT.
 */
attribute_hidden
int DispatchAnyOrEval(SEXP call, SEXP op, const char *generic, SEXP args,
		      SEXP rho, SEXP *ans, int dropmissing, int argsevald)
{
    if(R_has_methods(op)) {
        SEXP argValue, el,  value; 
	/* Rboolean hasS4 = FALSE; */ 
	int nprotect = 0, dispatch;
	if(!argsevald) {
            PROTECT(argValue = evalArgs(args, rho, dropmissing, call));
	    nprotect++;
	    argsevald = TRUE;
	}
	else argValue = args;
	for(el = argValue; el != R_NilValue; el = CDR(el)) {
	    if(IS_S4_OBJECT(CAR(el))) {
	        value = R_possible_dispatch(call, op, argValue, rho, TRUE);
	        if(value) {
		    *ans = value;
		    UNPROTECT(nprotect);
		    return 1;
	        }
		else break;
	    }
	}
	 /* else, use the regular DispatchOrEval, but now with evaluated args */
	dispatch = DispatchOrEval(call, op, generic, argValue, rho, ans, dropmissing, argsevald);
	UNPROTECT(nprotect);
	return dispatch;
    }
    return DispatchOrEval(call, op, generic, args, rho, ans, dropmissing, argsevald);
}


/* DispatchOrEval is used in internal functions which dispatch to
 * object methods (e.g. "[" or "[[").  The code either builds promises
 * and dispatches to the appropriate method, or it evaluates the
 * arguments it comes in with (if argsevald is 0) and returns them so that
 * the generic built-in C code can continue.  Note that CDR(call) is
 * used to obtain the unevaluated arguments when creating promises, even
 * when argsevald is 1 (so args is the evaluated arguments).  If argsevald 
 * is -1, only the first argument will have been evaluated.
 *
 * The caller must ensure the argument list is protected if arsevald is 0,
 * but not if argsevald is 1 or -1.
 */
attribute_hidden
int DispatchOrEval(SEXP call, SEXP op, const char *generic, SEXP args,
		   SEXP rho, SEXP *ans, int dropmissing, int argsevald)
{
/* DispatchOrEval is called very frequently, most often in cases where
   no dispatching is needed and the isObject or the string-based
   pre-test fail.  To avoid degrading performance it is therefore
   necessary to avoid creating promises in these cases.  The pre-test
   does require that we look at the first argument, so that needs to
   be evaluated.  The complicating factor is that the first argument
   might come in with a "..." and that there might be other arguments
   in the "..." as well.  LT */

    SEXP x = R_NilValue;
    int dots = FALSE, nprotect = 0;;

    if (argsevald != 0) {
        PROTECT(args); nprotect++;
	x = CAR(args);
    }
    else {
	/* Find the object to dispatch on, dropping any leading
	   ... arguments with missing or empty values.  If there are no
	   arguments, R_NilValue is used. */
	for (; args != R_NilValue; args = CDR(args)) {
	    if (CAR(args) == R_DotsSymbol) {
		SEXP h = findVar(R_DotsSymbol, rho);
		if (TYPEOF(h) == DOTSXP) {
#ifdef DODO
		    /**** any self-evaluating value should be OK; this
			  is used in byte compiled code. LT */
		    /* just a consistency check */
		    if (TYPEOF(CAR(h)) != PROMSXP)
			error(_("value in '...' is not a promise"));
#endif
		    dots = TRUE;
		    x = eval(CAR(h), rho);
                    break;
		}
		else if (h != R_NilValue && h != R_MissingArg)
		    dotdotdot_error();
	    }
	    else {
                dots = FALSE;
                x = eval(CAR(args), rho);
                break;
	    }
	}
	PROTECT(x); nprotect++;
    }
	/* try to dispatch on the object */
    if( isObject(x) ) {
	char *pt;
	/* Try for formal method. */
	if(IS_S4_OBJECT(x) && R_has_methods(op)) {
	    SEXP value, argValue;
	    /* create a promise to pass down to applyClosure  */
	    if (argsevald < 0)
                argValue = promiseArgsWith1Value(CDR(call), rho, x);
            else if (argsevald == 0)
		argValue = promiseArgsWith1Value(args, rho, x);
	    else 
                argValue = args;
	    PROTECT(argValue); nprotect++;
	    /* This means S4 dispatch */
	    value = R_possible_dispatch (call, op, argValue, rho, argsevald<=0);
	    if(value) {
		*ans = value;
		UNPROTECT(nprotect);
		return 1;
	    }
	    else {
		/* go on, with the evaluated args.  Not guaranteed to have
		   the same semantics as if the arguments were not
		   evaluated, in special cases (e.g., arg values that are
		   LANGSXP).
		   The use of the promiseArgs is supposed to prevent
		   multiple evaluation after the call to possible_dispatch.
		*/
		if (dots)
		    PROTECT(argValue = evalArgs(argValue, rho, dropmissing,
						call));
		else {
		    PROTECT(argValue = CONS(x, evalArgs(CDR(argValue), rho,
							dropmissing, call)));
		    SET_TAG(argValue, CreateTag(TAG(args)));
		}
		nprotect++;
		args = argValue; 
		argsevald = 1;
	    }
	}
	if (TYPEOF(CAR(call)) == SYMSXP)
	    pt = Rf_strrchr(CHAR(PRINTNAME(CAR(call))), '.');
	else
	    pt = NULL;

	if (pt == NULL || strcmp(pt,".default")) {
	    RCNTXT cntxt;
	    SEXP pargs, rho1;

            if (argsevald > 0) {  /* handle as in R_possible_dispatch */
                PROTECT(args); nprotect++;
                pargs = promiseArgsWithValues(CDR(call), rho, args);
            }
            else
                pargs = promiseArgsWith1Value(args, rho, x); 
            PROTECT(pargs); nprotect++;

	    /* The context set up here is needed because of the way
	       usemethod() is written.  DispatchGroup() repeats some
	       internal usemethod() code and avoids the need for a
	       context; perhaps the usemethod() code should be
	       refactored so the contexts around the usemethod() calls
	       in this file can be removed.

	       Using rho for current and calling environment can be
	       confusing for things like sys.parent() calls captured
	       in promises (Gabor G had an example of this).  Also,
	       since the context is established without a SETJMP using
	       an R-accessible environment allows a segfault to be
	       triggered (by something very obscure, but still).
	       Hence here and in the other usemethod() uses below a
	       new environment rho1 is created and used.  LT */
	    PROTECT(rho1 = NewEnvironment(R_NilValue, R_NilValue, rho)); nprotect++;
	    begincontext(&cntxt, CTXT_RETURN, call, rho1, rho, pargs, op);
	    if(usemethod(generic, x, call, pargs, rho1, rho, R_BaseEnv, 0, ans))
	    {
		endcontext(&cntxt);
		UNPROTECT(nprotect);
		return 1;
	    }
	    endcontext(&cntxt);
	}
    }
    if (argsevald <= 0) {
	if (dots)
	    /* The first call argument was ... and may contain more than the
	       object, so it needs to be evaluated here.  The object should be
	       in a promise, so evaluating it again should be no problem. */
	    *ans = evalArgs(args, rho, dropmissing, call);
	else {
	    PROTECT(*ans = CONS(x, evalArgs(CDR(args), rho, dropmissing, call)));
	    SET_TAG(*ans, CreateTag(TAG(args)));
	    UNPROTECT(1);
	}
    }
    else *ans = args;
    UNPROTECT(nprotect);
    return 0;
}


/* gr needs to be protected on return from this function.  buf must be 
   512 characters long. */
static void findmethod(SEXP Class, const char *group, const char *generic,
		       SEXP *sxp,  SEXP *gr, SEXP *meth, int *which,
		       char *buf, SEXP rho)
{
    int len, whichclass;

    len = length(Class);

    /* Need to interleave looking for group and generic methods
       e.g. if class(x) is c("foo", "bar)" then x > 3 should invoke
       "Ops.foo" rather than ">.bar"
    */
    for (whichclass = 0 ; whichclass < len ; whichclass++) {
	const char *ss = translateChar(STRING_ELT(Class, whichclass));
	if (!copy_3_strings (buf, 512, generic, ".", ss))
	    error(_("class name too long in '%s'"), generic);
	*meth = install(buf);
	*sxp = R_LookupMethod(*meth, rho, rho, R_BaseEnv);
	if (isFunction(*sxp)) {
	    *gr = mkString("");
	    break;
	}
        if (!copy_3_strings (buf, 512, group, ".", ss))
	    error(_("class name too long in '%s'"), group);
	*meth = install(buf);
	*sxp = R_LookupMethod(*meth, rho, rho, R_BaseEnv);
	if (isFunction(*sxp)) {
	    *gr = mkString(group);
	    break;
	}
    }
    *which = whichclass;
}

attribute_hidden
int DispatchGroup(const char* group, SEXP call, SEXP op, SEXP args, SEXP rho,
		  SEXP *ans)
{
    int i, j, nargs, lwhich, rwhich, set;
    SEXP lclass, s, t, m, lmeth, lsxp, lgr, newrho;
    SEXP rclass, rmeth, rgr, rsxp, value;
    char lbuf[512], rbuf[512], generic[128];
    Rboolean useS4 = TRUE, isOps = FALSE;

    /* pre-test to avoid string computations when there is nothing to
       dispatch on because either there is only one argument and it
       isn't an object or there are two or more arguments but neither
       of the first two is an object -- both of these cases would be
       rejected by the code following the string examination code
       below */
    if (args != R_NilValue && ! isObject(CAR(args)) &&
	(CDR(args) == R_NilValue || ! isObject(CADR(args))))
	return 0;

    isOps = strcmp(group, "Ops") == 0;

    /* try for formal method */
    if(length(args) == 1 && !IS_S4_OBJECT(CAR(args))) useS4 = FALSE;
    if(length(args) == 2 &&
       !IS_S4_OBJECT(CAR(args)) && !IS_S4_OBJECT(CADR(args))) useS4 = FALSE;
    if(useS4) {
	/* Remove argument names to ensure positional matching */
	if(isOps)
	    for(s = args; s != R_NilValue; s = CDR(s)) SET_TAG(s, R_NilValue);
	if(R_has_methods(op) &&
	   (value = R_possible_dispatch(call, op, args, rho, FALSE))) {
	       *ans = value;
	       return 1;
	}
	/* else go on to look for S3 methods */
    }

    /* check whether we are processing the default method */
    if ( isSymbol(CAR(call)) ) {
        const char *pt;
        pt = CHAR(PRINTNAME(CAR(call)));
        while (*pt == '.') pt += 1;   /* duplicate previous behaviour exactly */
        while (*pt != 0 && *pt != '.') pt += 1;
        if (*pt != 0) {
            while (*pt == '.') pt += 1;
            if (strcmp(pt,"default") == 0)
                return 0;
        }
    }

    if(isOps)
	nargs = length(args);
    else
	nargs = 1;

    if( nargs == 1 && !isObject(CAR(args)) )
	return 0;

    if(!isObject(CAR(args)) && !isObject(CADR(args)))
	return 0;

    if (!copy_1_string (generic, sizeof generic, PRIMNAME(op)))
	error(_("generic name too long in '%s'"), PRIMNAME(op));

    lclass = IS_S4_OBJECT(CAR(args)) ? R_data_class2(CAR(args))
      : getAttrib00(CAR(args), R_ClassSymbol);

    if( nargs == 2 )
	rclass = IS_S4_OBJECT(CADR(args)) ? R_data_class2(CADR(args))
      : getAttrib00(CADR(args), R_ClassSymbol);
    else
	rclass = R_NilValue;

    lsxp = R_NilValue; lgr = R_NilValue; lmeth = R_NilValue;
    rsxp = R_NilValue; rgr = R_NilValue; rmeth = R_NilValue;

    findmethod(lclass, group, generic, &lsxp, &lgr, &lmeth, &lwhich,
	       lbuf, rho);
    PROTECT(lgr);
    if(isFunction(lsxp) && IS_S4_OBJECT(CAR(args)) && lwhich > 0
       && isBasicClass(translateChar(STRING_ELT(lclass, lwhich)))) {
	/* This and the similar test below implement the strategy
	 for S3 methods selected for S4 objects.  See ?Methods */
        value = CAR(args);
	if (NAMEDCNT_GT_0(value)) SET_NAMEDCNT_MAX(value);
	value = R_getS4DataSlot(value, S4SXP); /* the .S3Class obj. or NULL*/
	if(value != R_NilValue) /* use the S3Part as the inherited object */
	    SETCAR(args, value);
    }

    if( nargs == 2 )
	findmethod(rclass, group, generic, &rsxp, &rgr, &rmeth,
		   &rwhich, rbuf, rho);
    else
	rwhich = 0;

    if(isFunction(rsxp) && IS_S4_OBJECT(CADR(args)) && rwhich > 0
       && isBasicClass(translateChar(STRING_ELT(rclass, rwhich)))) {
        value = CADR(args);
	if (NAMEDCNT_GT_0(value)) SET_NAMEDCNT_MAX(value);
	value = R_getS4DataSlot(value, S4SXP);
	if(value != R_NilValue) SETCADR(args, value);
    }

    PROTECT(rgr);

    if( !isFunction(lsxp) && !isFunction(rsxp) ) {
	UNPROTECT(2);
	return 0; /* no generic or group method so use default*/
    }

    if( lsxp != rsxp ) {
	if ( isFunction(lsxp) && isFunction(rsxp) ) {
	    /* special-case some methods involving difftime */
	    const char *lname = CHAR(PRINTNAME(lmeth)),
		*rname = CHAR(PRINTNAME(rmeth));
	    if( streql(rname, "Ops.difftime") && 
		(streql(lname, "+.POSIXt") || streql(lname, "-.POSIXt") ||
		 streql(lname, "+.Date") || streql(lname, "-.Date")) )
		rsxp = R_NilValue;
	    else if (streql(lname, "Ops.difftime") && 
		     (streql(rname, "+.POSIXt") || streql(rname, "+.Date")) )
		lsxp = R_NilValue;
	    else {
		warning(_("Incompatible methods (\"%s\", \"%s\") for \"%s\""),
			lname, rname, generic);
		UNPROTECT(2);
		return 0;
	    }
	}
	/* if the right hand side is the one */
	if( !isFunction(lsxp) ) { /* copy over the righthand stuff */
	    lsxp = rsxp;
	    lmeth = rmeth;
	    lgr = rgr;
	    lclass = rclass;
	    lwhich = rwhich;
	    strcpy(lbuf, rbuf);
	}
    }

    /* we either have a group method or a class method */

    PROTECT(newrho = allocSExp(ENVSXP));
    PROTECT(m = allocVector(STRSXP,nargs));
    s = args;
    for (i = 0 ; i < nargs ; i++) {
	t = IS_S4_OBJECT(CAR(s)) ? R_data_class2(CAR(s))
	  : getAttrib00(CAR(s), R_ClassSymbol);
	set = 0;
	if (isString(t)) {
	    for (j = 0 ; j < LENGTH(t) ; j++) {
		if (!strcmp(translateChar(STRING_ELT(t, j)),
			    translateChar(STRING_ELT(lclass, lwhich)))) {
		    SET_STRING_ELT(m, i, mkChar(lbuf));
		    set = 1;
		    break;
		}
	    }
	}
	if( !set )
	    SET_STRING_ELT(m, i, R_BlankString);
	s = CDR(s);
    }

    defineVar(R_dot_Method, m, newrho);
    UNPROTECT(1);
    PROTECT(t = mkString(generic));
    defineVar(R_dot_Generic, t, newrho);
    UNPROTECT(1);
    defineVar(R_dot_Group, lgr, newrho);
    set = length(lclass) - lwhich;
    PROTECT(t = allocVector(STRSXP, set));
    for(j = 0 ; j < set ; j++ )
	SET_STRING_ELT(t, j, duplicate(STRING_ELT(lclass, lwhich++)));
    defineVar(R_dot_Class, t, newrho);
    UNPROTECT(1);
    defineVar(R_dot_GenericCallEnv, rho, newrho);
    defineVar(R_dot_GenericDefEnv, R_BaseEnv, newrho);

    PROTECT(t = LCONS(lmeth, CDR(call)));

    /* the arguments have been evaluated; since we are passing them */
    /* out to a closure we need to wrap them in promises so that */
    /* they get duplicated and things like missing/substitute work. */

    PROTECT(s = promiseArgsWithValues(CDR(call), rho, args));
    if (isOps) {
        /* ensure positional matching for operators */
        for (m = s; m != R_NilValue; m = CDR(m))
            SET_TAG(m, R_NilValue);
    }

    *ans = applyClosure_v(t, lsxp, s, rho, newrho, 0);
    UNPROTECT(5);
    return 1;
}


/* START OF BYTECODE SECTION. */

static int R_bcVersion = 7;
static int R_bcMinVersion = 6;

static SEXP R_AddSym = NULL;
static SEXP R_SubSym = NULL;
static SEXP R_MulSym = NULL;
static SEXP R_DivSym = NULL;
static SEXP R_ExptSym = NULL;
static SEXP R_SqrtSym = NULL;
static SEXP R_ExpSym = NULL;
static SEXP R_EqSym = NULL;
static SEXP R_NeSym = NULL;
static SEXP R_LtSym = NULL;
static SEXP R_LeSym = NULL;
static SEXP R_GeSym = NULL;
static SEXP R_GtSym = NULL;
static SEXP R_AndSym = NULL;
static SEXP R_OrSym = NULL;
static SEXP R_NotSym = NULL;
static SEXP R_SubsetSym = NULL;
static SEXP R_SubassignSym = NULL;
static SEXP R_CSym = NULL;
static SEXP R_Subset2Sym = NULL;
static SEXP R_Subassign2Sym = NULL;
static SEXP R_valueSym = NULL;
static SEXP R_TrueValue = NULL;
static SEXP R_FalseValue = NULL;

#if defined(__GNUC__) && ! defined(BC_PROFILING) && (! defined(NO_THREADED_CODE))
# define THREADED_CODE
#endif

attribute_hidden
void R_initialize_bcode(void)
{
  R_AddSym = install("+");
  R_SubSym = install("-");
  R_MulSym = install("*");
  R_DivSym = install("/");
  R_ExptSym = install("^");
  R_SqrtSym = install("sqrt");
  R_ExpSym = install("exp");
  R_EqSym = install("==");
  R_NeSym = install("!=");
  R_LtSym = install("<");
  R_LeSym = install("<=");
  R_GeSym = install(">=");
  R_GtSym = install(">");
  R_AndSym = install("&");
  R_OrSym = install("|");
  R_NotSym = install("!");
  R_SubsetSym = R_BracketSymbol; /* "[" */
  R_SubassignSym = install("[<-");
  R_CSym = install("c");
  R_Subset2Sym = R_Bracket2Symbol; /* "[[" */
  R_Subassign2Sym = install("[[<-");
  R_valueSym = install("value");

  R_TrueValue = mkTrue();
  SET_NAMEDCNT_MAX(R_TrueValue);
  R_PreserveObject(R_TrueValue);
  R_FalseValue = mkFalse();
  SET_NAMEDCNT_MAX(R_FalseValue);
  R_PreserveObject(R_FalseValue);
#ifdef THREADED_CODE
  bcEval(NULL, NULL, FALSE);
#endif
}

enum {
  BCMISMATCH_OP,
  RETURN_OP,
  GOTO_OP,
  BRIFNOT_OP,
  POP_OP,
  DUP_OP,
  PRINTVALUE_OP,
  STARTLOOPCNTXT_OP,
  ENDLOOPCNTXT_OP,
  DOLOOPNEXT_OP,
  DOLOOPBREAK_OP,
  STARTFOR_OP,
  STEPFOR_OP,
  ENDFOR_OP,
  SETLOOPVAL_OP,
  INVISIBLE_OP,
  LDCONST_OP,
  LDNULL_OP,
  LDTRUE_OP,
  LDFALSE_OP,
  GETVAR_OP,
  DDVAL_OP,
  SETVAR_OP,
  GETFUN_OP,
  GETGLOBFUN_OP,
  GETSYMFUN_OP,
  GETBUILTIN_OP,
  GETINTLBUILTIN_OP,
  CHECKFUN_OP,
  MAKEPROM_OP,
  DOMISSING_OP,
  SETTAG_OP,
  DODOTS_OP,
  PUSHARG_OP,
  PUSHCONSTARG_OP,
  PUSHNULLARG_OP,
  PUSHTRUEARG_OP,
  PUSHFALSEARG_OP,
  CALL_OP,
  CALLBUILTIN_OP,
  CALLSPECIAL_OP,
  MAKECLOSURE_OP,
  UMINUS_OP,
  UPLUS_OP,
  ADD_OP,
  SUB_OP,
  MUL_OP,
  DIV_OP,
  EXPT_OP,
  SQRT_OP,
  EXP_OP,
  EQ_OP,
  NE_OP,
  LT_OP,
  LE_OP,
  GE_OP,
  GT_OP,
  AND_OP,
  OR_OP,
  NOT_OP,
  DOTSERR_OP,
  STARTASSIGN_OP,
  ENDASSIGN_OP,
  STARTSUBSET_OP,
  DFLTSUBSET_OP,
  STARTSUBASSIGN_OP,
  DFLTSUBASSIGN_OP,
  STARTC_OP,
  DFLTC_OP,
  STARTSUBSET2_OP,
  DFLTSUBSET2_OP,
  STARTSUBASSIGN2_OP,
  DFLTSUBASSIGN2_OP,
  DOLLAR_OP,
  DOLLARGETS_OP,
  ISNULL_OP,
  ISLOGICAL_OP,
  ISINTEGER_OP,
  ISDOUBLE_OP,
  ISCOMPLEX_OP,
  ISCHARACTER_OP,
  ISSYMBOL_OP,
  ISOBJECT_OP,
  ISNUMERIC_OP,
  VECSUBSET_OP,
  MATSUBSET_OP,
  SETVECSUBSET_OP,
  SETMATSUBSET_OP,
  AND1ST_OP,
  AND2ND_OP,
  OR1ST_OP,
  OR2ND_OP,
  GETVAR_MISSOK_OP,
  DDVAL_MISSOK_OP,
  VISIBLE_OP,
  SETVAR2_OP,
  STARTASSIGN2_OP,
  ENDASSIGN2_OP,
  SETTER_CALL_OP,
  GETTER_CALL_OP,
  SWAP_OP,
  DUP2ND_OP,
  SWITCH_OP,
  RETURNJMP_OP,
  STARTVECSUBSET_OP,
  STARTMATSUBSET_OP,
  STARTSETVECSUBSET_OP,
  STARTSETMATSUBSET_OP,
  OPCOUNT
};

#define GETSTACK_PTR(s) (*(s))
#define GETSTACK(i) GETSTACK_PTR(R_BCNodeStackTop + (i))

#define SETSTACK_PTR(s, v) do { \
    SEXP __v__ = (v); \
    *(s) = __v__; \
} while (0)

#define SETSTACK(i, v) SETSTACK_PTR(R_BCNodeStackTop + (i), v)

#define SETSTACK_REAL_PTR(s, v) SETSTACK_PTR(s, ScalarReal(v))

#define SETSTACK_REAL(i, v) SETSTACK_REAL_PTR(R_BCNodeStackTop + (i), v)

#define SETSTACK_INTEGER_PTR(s, v) SETSTACK_PTR(s, ScalarInteger(v))

#define SETSTACK_INTEGER(i, v) SETSTACK_INTEGER_PTR(R_BCNodeStackTop + (i), v)

#define SETSTACK_LOGICAL_PTR(s, v) do { \
    int __ssl_v__ = (v); \
    if (__ssl_v__ == NA_LOGICAL) \
	SETSTACK_PTR(s, ScalarLogical(NA_LOGICAL)); \
    else \
	SETSTACK_PTR(s, __ssl_v__ ? R_TrueValue : R_FalseValue); \
} while(0)

#define SETSTACK_LOGICAL(i, v) SETSTACK_LOGICAL_PTR(R_BCNodeStackTop + (i), v)

typedef union { double dval; int ival; } scalar_value_t;

/* bcStackScalar() checks whether the object in the specified stack
   location is a simple real, integer, or logical scalar (i.e. length
   one and no attributes.  If so, the type is returned as the function
   value and the value is returned in the structure pointed to by the
   second argument; if not, then zero is returned as the function
   value. */
static R_INLINE int bcStackScalar(R_bcstack_t *s, scalar_value_t *v)
{
    SEXP x = *s;
    if (ATTRIB(x) == R_NilValue) {
	switch(TYPEOF(x)) {
	case REALSXP:
	    if (LENGTH(x) == 1) {
		v->dval = REAL(x)[0];
		return REALSXP;
	    }
	    else return 0;
	case INTSXP:
	    if (LENGTH(x) == 1) {
		v->ival = INTEGER(x)[0];
		return INTSXP;
	    }
	    else return 0;
	case LGLSXP:
	    if (LENGTH(x) == 1) {
		v->ival = LOGICAL(x)[0];
		return LGLSXP;
	    }
	    else return 0;
	default: return 0;
	}
    }
    else return 0;
}

#define DO_FAST_RELOP2(op,a,b) do { \
    SKIP_OP(); \
    SETSTACK_LOGICAL(-2, ((a) op (b)) ? TRUE : FALSE);	\
    R_BCNodeStackTop--; \
    NEXT(); \
} while (0)

# define FastRelop2(op,opval,opsym) do { \
    scalar_value_t vx; \
    scalar_value_t vy; \
    int typex = bcStackScalar(R_BCNodeStackTop - 2, &vx); \
    int typey = bcStackScalar(R_BCNodeStackTop - 1, &vy); \
    if (typex == REALSXP && ! ISNAN(vx.dval)) { \
	if (typey == REALSXP && ! ISNAN(vy.dval)) \
	    DO_FAST_RELOP2(op, vx.dval, vy.dval); \
	else if (typey == INTSXP && vy.ival != NA_INTEGER) \
	    DO_FAST_RELOP2(op, vx.dval, vy.ival); \
    } \
    else if (typex == INTSXP && vx.ival != NA_INTEGER) { \
	if (typey == REALSXP && ! ISNAN(vy.dval)) \
	    DO_FAST_RELOP2(op, vx.ival, vy.dval); \
	else if (typey == INTSXP && vy.ival != NA_INTEGER) { \
	    DO_FAST_RELOP2(op, vx.ival, vy.ival); \
	} \
    } \
    Relop2(opval, opsym); \
} while (0)

static R_INLINE SEXP getPrimitive(SEXP symbol, SEXPTYPE type)
{
    SEXP value = SYMVALUE(symbol);
    if (TYPEOF(value) == PROMSXP) {
	value = forcePromise(value);
	SET_NAMEDCNT_MAX(value);
    }
    if (TYPEOF(value) != type) {
	/* probably means a package redefined the base function so
	   try to get the real thing from the internal table of
	   primitives */
	value = R_Primitive(CHAR(PRINTNAME(symbol)));
	if (TYPEOF(value) != type)
	    /* if that doesn't work we signal an error */
	    error(_("\"%s\" is not a %s function"),
		  CHAR(PRINTNAME(symbol)),
		  type == BUILTINSXP ? "BUILTIN" : "SPECIAL");
    }
    return value;
}

static SEXP cmp_relop(SEXP call, int opval, SEXP opsym, SEXP x, SEXP y,
		      SEXP rho)
{
    SEXP op = getPrimitive(opsym, BUILTINSXP);
    if (isObject(x) || isObject(y)) {
	SEXP args, ans;
	args = CONS(x, CONS(y, R_NilValue));
	PROTECT(args);
	if (DispatchGroup("Ops", call, op, args, rho, &ans)) {
	    UNPROTECT(1);
	    return ans;
	}
	UNPROTECT(1);
    }
    return do_fast_relop (call, op, x, y, rho, 0);
}

static SEXP cmp_arith1(SEXP call, SEXP opsym, SEXP x, SEXP rho)
{
    SEXP op = getPrimitive(opsym, BUILTINSXP);
    if (isObject(x)) {
	SEXP args, ans;
	args = CONS(x, R_NilValue);
	PROTECT(args);
	if (DispatchGroup("Ops", call, op, args, rho, &ans)) {
	    UNPROTECT(1);
	    return ans;
	}
	UNPROTECT(1);
    }
    return R_unary(call, op, x, rho, 0);
}

static SEXP cmp_arith2(SEXP call, int opval, SEXP opsym, SEXP x, SEXP y,
		       SEXP rho)
{
    SEXP op = getPrimitive(opsym, BUILTINSXP);
    if (TYPEOF(op) == PROMSXP) {
	op = forcePromise(op);
	SET_NAMEDCNT_MAX(op);
    }
    if (isObject(x) || isObject(y)) {
	SEXP args, ans;
	args = CONS(x, CONS(y, R_NilValue));
	PROTECT(args);
	if (DispatchGroup("Ops", call, op, args, rho, &ans)) {
	    UNPROTECT(1);
	    return ans;
	}
	UNPROTECT(1);
    }
    return R_binary(call, op, x, y, rho, 0);
}

#define Builtin1(do_fun,which,rho) do { \
  SEXP call = VECTOR_ELT(constants, GETOP()); \
  SETSTACK(-1, CONS(GETSTACK(-1), R_NilValue));		     \
  SETSTACK(-1, do_fun(call, getPrimitive(which, BUILTINSXP), \
		      GETSTACK(-1), rho, 0));		     \
  NEXT(); \
} while(0)

#define Builtin2(do_fun,which,rho) do {		     \
  SEXP call = VECTOR_ELT(constants, GETOP()); \
  SEXP tmp = CONS(GETSTACK(-1), R_NilValue); \
  SETSTACK(-2, CONS(GETSTACK(-2), tmp));     \
  R_BCNodeStackTop--; \
  SETSTACK(-1, do_fun(call, getPrimitive(which, BUILTINSXP),	\
		      GETSTACK(-1), rho, 0));			\
  NEXT(); \
} while(0)

#define NewBuiltin2(do_fun,opval,opsym,rho) do {	\
  SEXP call = VECTOR_ELT(constants, GETOP()); \
  SEXP x = GETSTACK(-2); \
  SEXP y = GETSTACK(-1); \
  SETSTACK(-2, do_fun(call, opval, opsym, x, y,rho));	\
  R_BCNodeStackTop--; \
  NEXT(); \
} while(0)

#define Arith1(opsym) do {		\
  SEXP call = VECTOR_ELT(constants, GETOP()); \
  SEXP x = GETSTACK(-1); \
  SETSTACK(-1, cmp_arith1(call, opsym, x, rho)); \
  NEXT(); \
} while(0)


#define Arith2(opval,opsym) NewBuiltin2(cmp_arith2,opval,opsym,rho)
#define Math1(which) Builtin1(do_math1,which,rho)
#define Relop2(opval,opsym) NewBuiltin2(cmp_relop,opval,opsym,rho)

# define DO_FAST_BINOP(op,a,b) do { \
    SKIP_OP(); \
    SETSTACK_REAL(-2, (a) op (b)); \
    R_BCNodeStackTop--; \
    NEXT(); \
} while (0)

# define DO_FAST_BINOP_INT(op, a, b) do { \
    double dval = ((double) (a)) op ((double) (b)); \
    if (dval <= INT_MAX && dval >= INT_MIN + 1) { \
        SKIP_OP(); \
	SETSTACK_INTEGER(-2, (int) dval); \
	R_BCNodeStackTop--; \
	NEXT(); \
    } \
} while(0)

# define FastBinary(op,opval,opsym) do { \
    scalar_value_t vx; \
    scalar_value_t vy; \
    int typex = bcStackScalar(R_BCNodeStackTop - 2, &vx); \
    int typey = bcStackScalar(R_BCNodeStackTop - 1, &vy); \
    if (typex == REALSXP) { \
        if (typey == REALSXP) \
	    DO_FAST_BINOP(op, vx.dval, vy.dval); \
	else if (typey == INTSXP && vy.ival != NA_INTEGER) \
	    DO_FAST_BINOP(op, vx.dval, vy.ival); \
    } \
    else if (typex == INTSXP && vx.ival != NA_INTEGER) { \
	if (typey == REALSXP) \
	    DO_FAST_BINOP(op, vx.ival, vy.dval); \
	else if (typey == INTSXP && vy.ival != NA_INTEGER) { \
	    if (opval == DIVOP) \
		DO_FAST_BINOP(op, (double) vx.ival, (double) vy.ival); \
            else \
		DO_FAST_BINOP_INT(op, vx.ival, vy.ival); \
	} \
    } \
    Arith2(opval, opsym); \
} while (0)

#define BCNPUSH(v) do { \
  SEXP __value__ = (v); \
  R_bcstack_t *__ntop__ = R_BCNodeStackTop + 1; \
  if (__ntop__ > R_BCNodeStackEnd) nodeStackOverflow(); \
  __ntop__[-1] = __value__; \
  R_BCNodeStackTop = __ntop__; \
} while (0)

#define BCNDUP() do { \
    R_bcstack_t *__ntop__ = R_BCNodeStackTop + 1; \
    if (__ntop__ > R_BCNodeStackEnd) nodeStackOverflow(); \
    __ntop__[-1] = __ntop__[-2]; \
    R_BCNodeStackTop = __ntop__; \
} while(0)

#define BCNDUP2ND() do { \
    R_bcstack_t *__ntop__ = R_BCNodeStackTop + 1; \
    if (__ntop__ > R_BCNodeStackEnd) nodeStackOverflow(); \
    __ntop__[-1] = __ntop__[-3]; \
    R_BCNodeStackTop = __ntop__; \
} while(0)

#define BCNPOP() (R_BCNodeStackTop--, GETSTACK(0))
#define BCNPOP_IGNORE_VALUE() R_BCNodeStackTop--

#define BCNSTACKCHECK(n)  do { \
  if (R_BCNodeStackTop + 1 > R_BCNodeStackEnd) nodeStackOverflow(); \
} while (0)

#define BCIPUSHPTR(v)  do { \
  void *__value__ = (v); \
  IStackval *__ntop__ = R_BCIntStackTop + 1; \
  if (__ntop__ > R_BCIntStackEnd) intStackOverflow(); \
  *__ntop__[-1].p = __value__; \
  R_BCIntStackTop = __ntop__; \
} while (0)

#define BCIPUSHINT(v)  do { \
  int __value__ = (v); \
  IStackval *__ntop__ = R_BCIntStackTop + 1; \
  if (__ntop__ > R_BCIntStackEnd) intStackOverflow(); \
  __ntop__[-1].i = __value__; \
  R_BCIntStackTop = __ntop__; \
} while (0)

#define BCIPOPPTR() ((--R_BCIntStackTop)->p)
#define BCIPOPINT() ((--R_BCIntStackTop)->i)

#define BCCONSTS(e) BCODE_CONSTS(e)

static void nodeStackOverflow()
{
    error(_("node stack overflow"));
}

#ifdef BC_INT_STACK
static void intStackOverflow()
{
    error(_("integer stack overflow"));
}
#endif

static SEXP bytecodeExpr(SEXP e)
{
    if (isByteCode(e)) {
	if (LENGTH(BCCONSTS(e)) > 0)
	    return VECTOR_ELT(BCCONSTS(e), 0);
	else return R_NilValue;
    }
    else return e;
}

SEXP R_PromiseExpr(SEXP p)
{
    return bytecodeExpr(PRCODE(p));
}

SEXP R_ClosureExpr(SEXP p)
{
    return bytecodeExpr(BODY(p));
}

#ifdef THREADED_CODE
typedef union { void *v; int i; } BCODE;

static struct { void *addr; int argc; } opinfo[OPCOUNT];

#define OP(name,n) \
  case name##_OP: opinfo[name##_OP].addr = (__extension__ &&op_##name); \
    opinfo[name##_OP].argc = (n); \
    goto loop; \
    op_##name

#define BEGIN_MACHINE  NEXT(); init: { loop: switch(which++)
#define LASTOP } value = R_NilValue; goto done
#define INITIALIZE_MACHINE() if (body == NULL) goto init

#define NEXT() (__extension__ ({goto *(*pc++).v;}))
#define GETOP() (*pc++).i
#define SKIP_OP() (pc++)

#define BCCODE(e) (BCODE *) INTEGER(BCODE_CODE(e))
#else
typedef int BCODE;

#define OP(name,argc) case name##_OP

#ifdef BC_PROFILING
#define BEGIN_MACHINE  loop: current_opcode = *pc; switch(*pc++)
#else
#define BEGIN_MACHINE  loop: switch(*pc++)
#endif
#define LASTOP  default: error(_("Bad opcode"))
#define INITIALIZE_MACHINE()

#define NEXT() goto loop
#define GETOP() *pc++
#define SKIP_OP() (pc++)

#define BCCODE(e) INTEGER(BCODE_CODE(e))
#endif

static R_INLINE SEXP GET_BINDING_CELL(SEXP symbol, SEXP rho)
{
    if (rho == R_BaseEnv || rho == R_BaseNamespace)
	return R_NilValue;
    else {
	SEXP loc = (SEXP) R_findVarLocInFrame(rho, symbol);
	return (loc != NULL) ? loc : R_NilValue;
    }
}

static R_INLINE Rboolean SET_BINDING_VALUE(SEXP loc, SEXP value) {
    /* This depends on the current implementation of bindings */
    if (loc != R_NilValue &&
	! BINDING_IS_LOCKED(loc) && ! IS_ACTIVE_BINDING(loc)) {
	if (CAR(loc) != value) {
	    SETCAR(loc, value);
	    if (MISSING(loc))
		SET_MISSING(loc, 0);
	}
	return TRUE;
    }
    else
	return FALSE;
}

static R_INLINE SEXP BINDING_VALUE(SEXP loc)
{
    if (loc != R_NilValue && ! IS_ACTIVE_BINDING(loc))
	return CAR(loc);
    else
	return R_UnboundValue;
}

#define BINDING_SYMBOL(loc) TAG(loc)

/* Defining USE_BINDING_CACHE enables a cache for GETVAR, SETVAR, and
   others to more efficiently locate bindings in the top frame of the
   current environment.  The index into of the symbol in the constant
   table is used as the cache index.  Two options can be used to chose
   among implementation strategies:

       If CACHE_ON_STACK is defined the the cache is allocated on the
       byte code stack. Otherwise it is allocated on the heap as a
       VECSXP.  The stack-based approach is more efficient, but runs
       the risk of running out of stack space.

       If CACHE_MAX is defined, then a cache of at most that size is
       used. The value must be a power of 2 so a modulus computation x
       % CACHE_MAX can be done as x & (CACHE_MAX - 1). More than 90%
       of the closures in base have constant pools with fewer than 128
       entries when compiled, to that is a good value to use.

   On average about 1/3 of constant pool entries are symbols, so this
   approach wastes some space.  This could be avoided by grouping the
   symbols at the beginning of the constant pool and recording the
   number.

   Bindings recorded may become invalid if user code removes a
   variable.  The code in envir.c has been modified to insert
   R_unboundValue as the value of a binding when it is removed, and
   code using cached bindings checks for this.

   It would be nice if we could also cache bindings for variables
   found in enclosing environments. These would become invalid if a
   new variable is defined in an intervening frame. Some mechanism for
   invalidating the cache would be needed. This is certainly possible,
   but finding an efficient mechanism does not seem to be easy.   LT */

/* Both mechanisms implemented here make use of the stack to hold
   cache information.  This is not a problem except for "safe" for()
   loops using the STARTLOOPCNTXT instruction to run the body in a
   separate bcEval call.  Since this approach expects loop setup
   information to be passed on the stack from the outer bcEval call to
   an inner one the inner one cannot put things on the stack. For now,
   bcEval takes an additional argument that disables the cache in
   calls via STARTLOOPCNTXT for all "safe" loops. It would be better
   to deal with this in some other way, for example by having a
   specific STARTFORLOOPCNTXT instruction that deals with transferring
   the information in some other way. For now disabling the cache is
   an expedient solution. LT */

#define USE_BINDING_CACHE
# ifdef USE_BINDING_CACHE
/* CACHE_MAX must be a power of 2 for modulus using & CACHE_MASK to work*/
# define CACHE_MAX 128
# ifdef CACHE_MAX
#  define CACHE_MASK (CACHE_MAX - 1)
#  define CACHEIDX(i) ((i) & CACHE_MASK)
# else
#  define CACHEIDX(i) (i)
# endif

# define CACHE_ON_STACK
# ifdef CACHE_ON_STACK
typedef R_bcstack_t * R_binding_cache_t;
#  define GET_CACHED_BINDING_CELL(vcache, sidx) \
    (vcache ? vcache[CACHEIDX(sidx)] : R_NilValue)
#  define GET_SMALLCACHE_BINDING_CELL(vcache, sidx) \
    (vcache ? vcache[sidx] : R_NilValue)

#  define SET_CACHED_BINDING(cvache, sidx, cell) \
    do { if (vcache) vcache[CACHEIDX(sidx)] = (cell); } while (0)
# else
typedef SEXP R_binding_cache_t;
#  define GET_CACHED_BINDING_CELL(vcache, sidx) \
    (vcache ? VECTOR_ELT(vcache, CACHEIDX(sidx)) : R_NilValue)
#  define GET_SMALLCACHE_BINDING_CELL(vcache, sidx) \
    (vcache ? VECTOR_ELT(vcache, sidx) : R_NilValue)

#  define SET_CACHED_BINDING(vcache, sidx, cell) \
    do { if (vcache) SET_VECTOR_ELT(vcache, CACHEIDX(sidx), cell); } while (0)
# endif
#else
typedef void *R_binding_cache_t;
# define GET_CACHED_BINDING_CELL(vcache, sidx) R_NilValue
# define GET_SMALLCACHE_BINDING_CELL(vcache, sidx) R_NilValue

# define SET_CACHED_BINDING(vcache, sidx, cell)
#endif

static R_INLINE SEXP GET_BINDING_CELL_CACHE(SEXP symbol, SEXP rho,
					    R_binding_cache_t vcache, int idx)
{
    SEXP cell = GET_CACHED_BINDING_CELL(vcache, idx);
    /* The value returned by GET_CACHED_BINDING_CELL is either a
       binding cell or R_NilValue.  TAG(R_NilValue) is R_NilVelue, and
       that will no equal symbol. So a separate test for cell !=
       R_NilValue is not needed. */
    if (TAG(cell) == symbol && CAR(cell) != R_UnboundValue)
	return cell;
    else {
	SEXP ncell = GET_BINDING_CELL(symbol, rho);
	if (ncell != R_NilValue)
	    SET_CACHED_BINDING(vcache, idx, ncell);
	else if (cell != R_NilValue && CAR(cell) == R_UnboundValue)
	    SET_CACHED_BINDING(vcache, idx, R_NilValue);
	return ncell;
    }
}

static R_INLINE SEXP FORCE_PROMISE(SEXP value, SEXP symbol, SEXP rho,
				   Rboolean keepmiss)
{
    if (PRVALUE(value) == R_UnboundValue) {
	/**** R_isMissing is inefficient */
	if (keepmiss && R_isMissing(symbol, rho))
	    value = R_MissingArg;
	else 
            value = forcePromise(value);
    }
    else 
        value = PRVALUE(value);
    return value;
}

static R_INLINE SEXP FIND_VAR_NO_CACHE(SEXP symbol, SEXP rho, SEXP cell)
{
    SEXP value;
    /* only need to search the current frame again if
       binding was special or frame is a base frame */
    if (cell != R_NilValue ||
	rho == R_BaseEnv || rho == R_BaseNamespace)
	value =  findVar(symbol, rho);
    else
	value =  findVar(symbol, ENCLOS(rho));
    return value;
}

static R_INLINE SEXP getvar(SEXP symbol, SEXP rho,
			    Rboolean dd, Rboolean keepmiss,
			    R_binding_cache_t vcache, int sidx)
{
    SEXP value;
    if (dd)
	value = ddfindVar(symbol, rho);
    else if (vcache != NULL) {
	SEXP cell = GET_BINDING_CELL_CACHE(symbol, rho, vcache, sidx);
	value = BINDING_VALUE(cell);
	if (value == R_UnboundValue)
	    value = FIND_VAR_NO_CACHE(symbol, rho, cell);
    }
    else
	value = findVar(symbol, rho);

    if (value == R_UnboundValue)
	unbound_var_error(symbol);
    else if (value == R_MissingArg) {
	if (! keepmiss) arg_missing_error(symbol);
    }
    else if (TYPEOF(value) == PROMSXP)
	value = FORCE_PROMISE(value, symbol, rho, keepmiss);
    else if (NAMEDCNT_EQ_0(value))
	SET_NAMEDCNT_1(value);
    return value;
}

#define INLINE_GETVAR
#ifdef INLINE_GETVAR
/* Try to handle the most common case as efficiently as possible.  If
   smallcache is true then a modulus operation on the index is not
   needed, nor is a check that a non-null value corresponds to the
   requested symbol. The symbol from the constant pool is also usually
   not needed. The test TYPOF(value) != SYMBOL rules out R_MissingArg
   and R_UnboundValue as these are implemented s symbols.  It also
   rules other symbols, but as those are rare they are handled by the
   getvar() call. */
#define DO_GETVAR(dd,keepmiss) do { \
    int sidx = GETOP(); \
    if (!dd && smallcache) { \
	SEXP cell = GET_SMALLCACHE_BINDING_CELL(vcache, sidx); \
	/* try fast handling of REALSXP, INTSXP, LGLSXP */ \
	/* (cell won't be R_NilValue or an active binding) */ \
	value = CAR(cell); \
	int type = TYPEOF(value); \
	switch(type) { \
	case REALSXP: \
	case INTSXP: \
	case LGLSXP: \
	    /* may be ok to skip this test: */ \
	    if (NAMEDCNT_EQ_0(value)) \
		SET_NAMEDCNT_1(value); \
	    R_Visible = TRUE; \
	    BCNPUSH(value); \
	    NEXT(); \
	} \
	if (cell != R_NilValue && ! IS_ACTIVE_BINDING(cell)) { \
	    value = CAR(cell); \
	    if (TYPEOF(value) != SYMSXP) {	\
		if (TYPEOF(value) == PROMSXP) {		\
		    SEXP pv = PRVALUE(value);		\
		    if (pv == R_UnboundValue) {		\
			SEXP symbol = VECTOR_ELT(constants, sidx);	\
			value = FORCE_PROMISE(value, symbol, rho, keepmiss); \
		    }							\
		    else value = pv;					\
		}							\
		else if (NAMEDCNT_EQ_0(value))				\
		    SET_NAMEDCNT_1(value);				\
		R_Visible = TRUE;					\
		BCNPUSH(value);						\
		NEXT();							\
	    }								\
	}								\
    }									\
    SEXP symbol = VECTOR_ELT(constants, sidx);				\
    R_Visible = TRUE;							\
    BCNPUSH(getvar(symbol, rho, dd, keepmiss, vcache, sidx));		\
    NEXT();								\
} while (0)
#else
#define DO_GETVAR(dd,keepmiss) do { \
  int sidx = GETOP(); \
  SEXP symbol = VECTOR_ELT(constants, sidx); \
  R_Visible = TRUE; \
  BCNPUSH(getvar(symbol, rho, dd, keepmiss, vcache, sidx));	\
  NEXT(); \
} while (0)
#endif

#define PUSHCALLARG(v) PUSHCALLARG_CELL(CONS(v, R_NilValue))

#define PUSHCALLARG_CELL(c) do { \
  SEXP __cell__ = (c); \
  if (GETSTACK(-2) == R_NilValue) SETSTACK(-2, __cell__); \
  else SETCDR(GETSTACK(-1), __cell__); \
  SETSTACK(-1, __cell__);	       \
} while (0)

static int tryDispatch(char *generic, SEXP call, SEXP x, SEXP rho, SEXP *pv)
{
  RCNTXT cntxt;
  SEXP pargs, rho1;
  int dispatched = FALSE;
  SEXP op = SYMVALUE(install(generic)); /**** avoid this */

  PROTECT(pargs = promiseArgsWith1Value(CDR(call), rho, x));

  /**** Minimal hack to try to handle the S4 case.  If we do the check
	and do not dispatch then some arguments beyond the first might
	have been evaluated; these will then be evaluated again by the
	compiled argument code. */
  if (IS_S4_OBJECT(x) && R_has_methods(op)) {
    SEXP val = R_possible_dispatch(call, op, pargs, rho, TRUE);
    if (val) {
      *pv = val;
      UNPROTECT(1);
      return TRUE;
    }
  }

  /* See comment at first usemethod() call in this file. LT */
  PROTECT(rho1 = NewEnvironment(R_NilValue, R_NilValue, rho));
  begincontext(&cntxt, CTXT_RETURN, call, rho1, rho, pargs, op);
  if (usemethod(generic, x, call, pargs, rho1, rho, R_BaseEnv, 0, pv))
    dispatched = TRUE;
  endcontext(&cntxt);
  UNPROTECT(2);
  return dispatched;
}

static int tryAssignDispatch(char *generic, SEXP call, SEXP lhs, SEXP rhs,
			     SEXP rho, SEXP *pv)
{
    int result;
    SEXP ncall, last, prom;

    PROTECT(ncall = duplicate(call));
    last = ncall;
    while (CDR(last) != R_NilValue)
	last = CDR(last);
    prom = mkPROMISE(CAR(last), rho);
    SET_PRVALUE(prom, rhs);
    INC_NAMEDCNT(rhs);
    SETCAR(last, prom);
    result = tryDispatch(generic, ncall, lhs, rho, pv);
    UNPROTECT(1);
    return result;
}

#define DO_STARTDISPATCH(generic) do { \
  SEXP call = VECTOR_ELT(constants, GETOP()); \
  int label = GETOP(); \
  value = GETSTACK(-1); \
  if (isObject(value) && tryDispatch(generic, call, value, rho, &value)) {\
    SETSTACK(-1, value);						\
    BC_CHECK_SIGINT(); \
    pc = codebase + label; \
  } \
  else { \
    SEXP tag = TAG(CDR(call)); \
    SEXP cell = CONS(value, R_NilValue); \
    BCNSTACKCHECK(3); \
    SETSTACK(0, call); \
    SETSTACK(1, cell); \
    SETSTACK(2, cell); \
    R_BCNodeStackTop += 3; \
    if (tag != R_NilValue) \
      SET_TAG(cell, CreateTag(tag)); \
  } \
  NEXT(); \
} while (0)

#define DO_DFLTDISPATCH(fun, symbol) do { \
  SEXP call = GETSTACK(-3); \
  SEXP args = GETSTACK(-2); \
  value = fun(call, symbol, args, rho); \
  R_BCNodeStackTop -= 3; \
  SETSTACK(-1, value); \
  NEXT(); \
} while (0)

#define DO_START_ASSIGN_DISPATCH(generic) do { \
  SEXP call = VECTOR_ELT(constants, GETOP()); \
  int label = GETOP(); \
  SEXP lhs = GETSTACK(-2); \
  SEXP rhs = GETSTACK(-1); \
  if (NAMEDCNT_GT_1(lhs) && lhs != R_NilValue) { \
    lhs = duplicate(lhs); \
    SETSTACK(-2, lhs); \
    SET_NAMEDCNT_1(lhs); \
  } \
  if (isObject(lhs) && \
      tryAssignDispatch(generic, call, lhs, rhs, rho, &value)) { \
    R_BCNodeStackTop--;	\
    SETSTACK(-1, value); \
    BC_CHECK_SIGINT(); \
    pc = codebase + label; \
  } \
  else { \
    SEXP tag = TAG(CDR(call)); \
    SEXP cell = CONS(lhs, R_NilValue); \
    BCNSTACKCHECK(3); \
    SETSTACK(0, call); \
    SETSTACK(1, cell); \
    SETSTACK(2, cell); \
    R_BCNodeStackTop += 3; \
    if (tag != R_NilValue) \
      SET_TAG(cell, CreateTag(tag)); \
  } \
  NEXT(); \
} while (0)

#define DO_DFLT_ASSIGN_DISPATCH(fun, symbol) do { \
  SEXP rhs = GETSTACK(-4); \
  SEXP call = GETSTACK(-3); \
  SEXP args = GETSTACK(-2); \
  PUSHCALLARG(rhs); \
  value = fun(call, symbol, args, rho); \
  R_BCNodeStackTop -= 4; \
  SETSTACK(-1, value);	 \
  NEXT(); \
} while (0)

#define DO_STARTDISPATCH_N(generic) do { \
    int callidx = GETOP(); \
    int label = GETOP(); \
    value = GETSTACK(-1); \
    if (isObject(value)) { \
	SEXP call = VECTOR_ELT(constants, callidx); \
	if (tryDispatch(generic, call, value, rho, &value)) { \
	    SETSTACK(-1, value); \
	    BC_CHECK_SIGINT(); \
	    pc = codebase + label; \
	} \
    } \
    NEXT(); \
} while (0)

#define DO_START_ASSIGN_DISPATCH_N(generic) do { \
    int callidx = GETOP(); \
    int label = GETOP(); \
    SEXP lhs = GETSTACK(-2); \
    if (isObject(lhs)) { \
	SEXP call = VECTOR_ELT(constants, callidx); \
	SEXP rhs = GETSTACK(-1); \
	if (NAMEDCNT_GT_1(lhs) & lhs != R_NilValue) { \
	    lhs = duplicate(lhs); \
	    SETSTACK(-2, lhs); \
	    SET_NAMEDCNT_1(lhs); \
	} \
	if (tryAssignDispatch(generic, call, lhs, rhs, rho, &value)) { \
	    R_BCNodeStackTop--; \
	    SETSTACK(-1, value); \
	    BC_CHECK_SIGINT(); \
	    pc = codebase + label; \
	} \
    } \
    NEXT(); \
} while (0)

#define DO_ISTEST(fun) do { \
  SETSTACK(-1, fun(GETSTACK(-1)) ? R_TrueValue : R_FalseValue);	\
  NEXT(); \
} while(0)
#define DO_ISTYPE(type) do { \
  SETSTACK(-1, TYPEOF(GETSTACK(-1)) == type ? mkTrue() : mkFalse()); \
  NEXT(); \
} while (0)
#define isNumericOnly(x) (isNumeric(x) && ! isLogical(x))

#ifdef BC_PROFILING
#define NO_CURRENT_OPCODE -1
static int current_opcode = NO_CURRENT_OPCODE;
static int opcode_counts[OPCOUNT];
#endif

#define BC_COUNT_DELTA 1000

#define BC_CHECK_SIGINT() do { \
  if (++evalcount > BC_COUNT_DELTA) { \
      R_CheckUserInterrupt(); \
      evalcount = 0; \
  } \
} while (0)

static void loopWithContext(volatile SEXP code, volatile SEXP rho)
{
    RCNTXT cntxt;
    begincontext(&cntxt, CTXT_LOOP, R_NilValue, rho, R_BaseEnv, R_NilValue,
		 R_NilValue);
    if (SETJMP(cntxt.cjmpbuf) != CTXT_BREAK)
	bcEval(code, rho, FALSE);
    endcontext(&cntxt);
}

static R_INLINE int bcStackIndex(R_bcstack_t *s)
{
    SEXP idx = *s;
    switch(TYPEOF(idx)) {
    case INTSXP:
	if (LENGTH(idx) == 1 && INTEGER(idx)[0] != NA_INTEGER)
	    return INTEGER(idx)[0];
	else return -1;
    case REALSXP:
	if (LENGTH(idx) == 1) {
	    double val = REAL(idx)[0];
	    if (! ISNAN(val) && val <= INT_MAX && val > INT_MIN)
		return val;
	    else return -1;
	}
	else return -1;
    default: return -1;
    }
}

static R_INLINE void VECSUBSET_PTR(R_bcstack_t *sx, R_bcstack_t *si,
				   R_bcstack_t *sv, SEXP rho)
{
    SEXP idx, args, value;
    SEXP vec = GETSTACK_PTR(sx);
    int i = bcStackIndex(si) - 1;

    if (ATTRIB(vec) == R_NilValue && i >= 0) {
	switch (TYPEOF(vec)) {
	case REALSXP:
	    if (LENGTH(vec) <= i) break;
	    SETSTACK_REAL_PTR(sv, REAL(vec)[i]);
	    return;
	case INTSXP:
	    if (LENGTH(vec) <= i) break;
	    SETSTACK_INTEGER_PTR(sv, INTEGER(vec)[i]);
	    return;
	case LGLSXP:
	    if (LENGTH(vec) <= i) break;
	    SETSTACK_LOGICAL_PTR(sv, LOGICAL(vec)[i]);
	    return;
	case CPLXSXP:
	    if (LENGTH(vec) <= i) break;
	    SETSTACK_PTR(sv, ScalarComplex(COMPLEX(vec)[i]));
	    return;
	case RAWSXP:
	    if (LENGTH(vec) <= i) break;
	    SETSTACK_PTR(sv, ScalarRaw(RAW(vec)[i]));
	    return;
	}
    }

    /* fall through to the standard default handler */
    idx = GETSTACK_PTR(si);
    args = CONS(idx, R_NilValue);
    args = CONS(vec, args);
    PROTECT(args);
    value = do_subset_dflt(R_NilValue, R_SubsetSym, args, rho);
    UNPROTECT(1);
    SETSTACK_PTR(sv, value);
}

#define DO_VECSUBSET(rho) do { \
    VECSUBSET_PTR(R_BCNodeStackTop - 2, R_BCNodeStackTop - 1, \
		  R_BCNodeStackTop - 2, rho); \
    R_BCNodeStackTop--; \
} while(0)

static R_INLINE SEXP getMatrixDim(SEXP mat)
{
    if (! OBJECT(mat) &&
	TAG(ATTRIB(mat)) == R_DimSymbol &&
	CDR(ATTRIB(mat)) == R_NilValue) {
	SEXP dim = CAR(ATTRIB(mat));
	if (TYPEOF(dim) == INTSXP && LENGTH(dim) == 2)
	    return dim;
	else return R_NilValue;
    }
    else return R_NilValue;
}

static R_INLINE void DO_MATSUBSET(SEXP rho)
{
    SEXP idx, jdx, args, value;
    SEXP mat = GETSTACK(-3);
    SEXP dim = getMatrixDim(mat);

    if (dim != R_NilValue) {
	int i = bcStackIndex(R_BCNodeStackTop - 2);
	int j = bcStackIndex(R_BCNodeStackTop - 1);
	int nrow = INTEGER(dim)[0];
	int ncol = INTEGER(dim)[1];
	if (i > 0 && j > 0 && i <= nrow && j <= ncol) {
	    int k = i - 1 + nrow * (j - 1);
	    switch (TYPEOF(mat)) {
	    case REALSXP:
		if (LENGTH(mat) <= k) break;
		R_BCNodeStackTop -= 2;
		SETSTACK_REAL(-1, REAL(mat)[k]);
		return;
	    case INTSXP:
		if (LENGTH(mat) <= k) break;
		R_BCNodeStackTop -= 2;
		SETSTACK_INTEGER(-1, INTEGER(mat)[k]);
		return;
	    case LGLSXP:
		if (LENGTH(mat) <= k) break;
		R_BCNodeStackTop -= 2;
		SETSTACK_LOGICAL(-1, LOGICAL(mat)[k]);
		return;
	    case CPLXSXP:
		if (LENGTH(mat) <= k) break;
		R_BCNodeStackTop -= 2;
		SETSTACK(-1, ScalarComplex(COMPLEX(mat)[k]));
		return;
	    }
	}
    }

    /* fall through to the standard default handler */
    idx = GETSTACK(-2);
    jdx = GETSTACK(-1);
    args = CONS(jdx, R_NilValue);
    args = CONS(idx, args);
    args = CONS(mat, args);
    SETSTACK(-1, args); /* for GC protection */
    value = do_subset_dflt(R_NilValue, R_SubsetSym, args, rho);
    R_BCNodeStackTop -= 2;
    SETSTACK(-1, value);
}

#define INTEGER_TO_REAL(x) ((x) == NA_INTEGER ? NA_REAL : (x))
#define LOGICAL_TO_REAL(x) ((x) == NA_LOGICAL ? NA_REAL : (x))

static R_INLINE Rboolean setElementFromScalar(SEXP vec, int i, int typev,
					      scalar_value_t *v)
{
    if (i < 0) return FALSE;

    if (TYPEOF(vec) == REALSXP) {
	if (LENGTH(vec) <= i) return FALSE;
	switch(typev) {
	case REALSXP: REAL(vec)[i] = v->dval; return TRUE;
	case INTSXP: REAL(vec)[i] = INTEGER_TO_REAL(v->ival); return TRUE;
	case LGLSXP: REAL(vec)[i] = LOGICAL_TO_REAL(v->ival); return TRUE;
	}
    }
    else if (typev == TYPEOF(vec)) {
	if (LENGTH(vec) <= i) return FALSE;
	switch (typev) {
	case INTSXP: INTEGER(vec)[i] = v->ival; return TRUE;
	case LGLSXP: LOGICAL(vec)[i] = v->ival; return TRUE;
	}
    }
    return FALSE;
}

static R_INLINE void SETVECSUBSET_PTR(R_bcstack_t *sx, R_bcstack_t *srhs,
				      R_bcstack_t *si, R_bcstack_t *sv,
				      SEXP rho)
{
    SEXP idx, args, value;
    SEXP vec = GETSTACK_PTR(sx);

    if (NAMEDCNT_GT_1(vec)) {
	vec = duplicate(vec);
	SETSTACK_PTR(sx, vec);
    }
    else
	SET_NAMEDCNT_0(vec);

    if (ATTRIB(vec) == R_NilValue) {
	int i = bcStackIndex(si);
	if (i > 0) {
	    scalar_value_t v;
	    int typev = bcStackScalar(srhs, &v);
	    if (setElementFromScalar(vec, i - 1, typev, &v)) {
		SETSTACK_PTR(sv, vec);
		return;
	    }
	}
    }

    /* fall through to the standard default handler */
    value = GETSTACK_PTR(srhs);
    idx = GETSTACK_PTR(si);
    args = CONS(value, R_NilValue);
    SET_TAG(args, R_valueSym);
    args = CONS(idx, args);
    args = CONS(vec, args);
    PROTECT(args);
    vec = do_subassign_dflt(R_NilValue, R_SubassignSym, args, rho);
    UNPROTECT(1);
    SETSTACK_PTR(sv, vec);
}

static R_INLINE void DO_SETVECSUBSET(SEXP rho)
{
    SETVECSUBSET_PTR(R_BCNodeStackTop - 3, R_BCNodeStackTop - 2,
		     R_BCNodeStackTop - 1, R_BCNodeStackTop - 3, rho);
    R_BCNodeStackTop -= 2;
}

static R_INLINE void DO_SETMATSUBSET(SEXP rho)
{
    SEXP dim, idx, jdx, args, value;
    SEXP mat = GETSTACK(-4);

    if (NAMEDCNT_GT_1(mat)) {
	mat = duplicate(mat);
	SETSTACK(-4, mat);
    }
    else
	SET_NAMEDCNT_0(mat);

    dim = getMatrixDim(mat);

    if (dim != R_NilValue) {
	int i = bcStackIndex(R_BCNodeStackTop - 2);
	int j = bcStackIndex(R_BCNodeStackTop - 1);
	int nrow = INTEGER(dim)[0];
	int ncol = INTEGER(dim)[1];
	if (i > 0 && j > 0 && i <= nrow && j <= ncol) {
	    scalar_value_t v;
	    int typev = bcStackScalar(R_BCNodeStackTop - 3, &v);
	    int k = i - 1 + nrow * (j - 1);
	    if (setElementFromScalar(mat, k, typev, &v)) {
		R_BCNodeStackTop -= 3;
		SETSTACK(-1, mat);
		return;
	    }
	}
    }

    /* fall through to the standard default handler */
    value = GETSTACK(-3);
    idx = GETSTACK(-2);
    jdx = GETSTACK(-1);
    args = CONS(value, R_NilValue);
    SET_TAG(args, R_valueSym);
    args = CONS(jdx, args);
    args = CONS(idx, args);
    args = CONS(mat, args);
    SETSTACK(-1, args); /* for GC protection */
    mat = do_subassign_dflt(R_NilValue, R_SubassignSym, args, rho);
    R_BCNodeStackTop -= 3;
    SETSTACK(-1, mat);
}

#define FIXUP_SCALAR_LOGICAL(callidx, arg, op) do { \
	SEXP val = GETSTACK(-1); \
	if (TYPEOF(val) != LGLSXP || LENGTH(val) != 1) { \
	    if (!isNumber(val))	\
		errorcall(VECTOR_ELT(constants, callidx), \
			  _("invalid %s type in 'x %s y'"), arg, op);	\
	    SETSTACK(-1, ScalarLogical(asLogical(val))); \
	} \
    } while(0)

static R_INLINE void checkForMissings(SEXP args, SEXP call)
{
    SEXP a, c;
    int n, k;
    for (a = args, n = 1; a != R_NilValue; a = CDR(a), n++)
	if (CAR(a) == R_MissingArg) {
	    /* check for an empty argument in the call -- start from
	       the beginning in case of ... arguments */
	    if (call != R_NilValue) {
		for (k = 1, c = CDR(call); c != R_NilValue; c = CDR(c), k++)
		    if (CAR(c) == R_MissingArg)
			errorcall(call, "argument %d is empty", k);
	    }
	    /* An error from evaluating a symbol will already have
	       been signaled.  The interpreter, in evalList, does
	       _not_ signal an error for a call expression that
	       produces an R_MissingArg value; for example
	       
	           c(alist(a=)$a)

	       does not signal an error. If we decide we do want an
	       error in this case we can modify evalList for the
	       interpreter and here use the code below. */
#ifdef NO_COMPUTED_MISSINGS
	    /* otherwise signal a 'missing argument' error */
	    errorcall(call, "argument %d is missing", n);
#endif
	}
}

#define GET_VEC_LOOP_VALUE(var, pos) do {		\
    (var) = GETSTACK(pos);				\
    if (NAMEDCNT_GT_1(var)) {				\
	(var) = allocVector(TYPEOF(seq), 1);		\
	SETSTACK(pos, var);				\
	SET_NAMEDCNT_1(var);				\
    }							\
} while (0)

static SEXP bcEval(SEXP body, SEXP rho, Rboolean useCache)
{
  SEXP value, constants;
  BCODE *pc, *codebase;
  int ftype = 0;
  R_bcstack_t *oldntop = R_BCNodeStackTop;
  static int evalcount = 0;
#ifdef BC_INT_STACK
  IStackval *olditop = R_BCIntStackTop;
#endif
#ifdef BC_PROFILING
  int old_current_opcode = current_opcode;
#endif
#ifdef THREADED_CODE
  int which = 0;
#endif

  BC_CHECK_SIGINT();

  INITIALIZE_MACHINE();
  codebase = pc = BCCODE(body);
  constants = BCCONSTS(body);

  /* allow bytecode to be disabled for testing */
  if (R_disable_bytecode)
      return eval(bytecodeExpr(body), rho);

  /* check version */
  {
      int version = GETOP();
      if (version < R_bcMinVersion || version > R_bcVersion) {
	  if (version >= 2) {
	      static Rboolean warned = FALSE;
	      if (! warned) {
		  warned = TRUE;
		  warning(_("bytecode version mismatch; using eval"));
	      }
	      return eval(bytecodeExpr(body), rho);
	  }
	  else if (version < R_bcMinVersion)
	      error(_("bytecode version is too old"));
	  else error(_("bytecode version is too new"));
      }
  }

  R_binding_cache_t vcache = NULL;
  Rboolean smallcache = TRUE;
#ifdef USE_BINDING_CACHE
  if (useCache) {
      R_len_t n = LENGTH(constants);
# ifdef CACHE_MAX
      if (n > CACHE_MAX) {
	  n = CACHE_MAX;
	  smallcache = FALSE;
      }
# endif
# ifdef CACHE_ON_STACK
      /* initialize binding cache on the stack */
      vcache = R_BCNodeStackTop;
      if (R_BCNodeStackTop + n > R_BCNodeStackEnd)
	  nodeStackOverflow();
      while (n > 0) {
	  *R_BCNodeStackTop = R_NilValue;
	  R_BCNodeStackTop++;
	  n--;
      }
# else
      /* allocate binding cache and protect on stack */
      vcache = allocVector(VECSXP, n);
      BCNPUSH(vcache);
# endif
  }
#endif

  BEGIN_MACHINE {
    OP(BCMISMATCH, 0): error(_("byte code version mismatch"));
    OP(RETURN, 0): value = GETSTACK(-1); goto done;
    OP(GOTO, 1):
      {
	int label = GETOP();
	BC_CHECK_SIGINT();
	pc = codebase + label;
	NEXT();
      }
    OP(BRIFNOT, 2):
      {
	int callidx = GETOP();
	int label = GETOP();
	int cond;
	SEXP call = VECTOR_ELT(constants, callidx);
	value = BCNPOP();
	cond = asLogicalNoNA(value, call);
	if (! cond) {
	    BC_CHECK_SIGINT(); /**** only on back branch?*/
	    pc = codebase + label;
	}
	NEXT();
      }
    OP(POP, 0): BCNPOP_IGNORE_VALUE(); NEXT();
    OP(DUP, 0): BCNDUP(); NEXT();
    OP(PRINTVALUE, 0): PrintValue(BCNPOP()); NEXT();
    OP(STARTLOOPCNTXT, 1):
	{
	    SEXP code = VECTOR_ELT(constants, GETOP());
	    loopWithContext(code, rho);
	    NEXT();
	}
    OP(ENDLOOPCNTXT, 0): value = R_NilValue; goto done;
    OP(DOLOOPNEXT, 0): findcontext(CTXT_NEXT, rho, R_NilValue);
    OP(DOLOOPBREAK, 0): findcontext(CTXT_BREAK, rho, R_NilValue);
    OP(STARTFOR, 3):
      {
	SEXP seq = GETSTACK(-1);
	int callidx = GETOP();
	SEXP symbol = VECTOR_ELT(constants, GETOP());
	int label = GETOP();

	/* if we are iterating over a factor, coerce to character first */
	if (inherits(seq, "factor")) {
	    seq = asCharacterFactor(seq);
	    SETSTACK(-1, seq);
	}

	defineVar(symbol, R_NilValue, rho);
	BCNPUSH(GET_BINDING_CELL(symbol, rho));

	value = allocVector(INTSXP, 2);
	INTEGER(value)[0] = -1;
	if (isVector(seq))
	  INTEGER(value)[1] = LENGTH(seq);
	else if (isList(seq) || isNull(seq))
	  INTEGER(value)[1] = length(seq);
	else errorcall(VECTOR_ELT(constants, callidx),
		       _("invalid for() loop sequence"));
	BCNPUSH(value);

	/* bump up NAMED count of seq to avoid modification by loop code */
	INC_NAMEDCNT(seq);

	/* place initial loop variable value object on stack */
	switch(TYPEOF(seq)) {
	case LGLSXP:
	case INTSXP:
	case REALSXP:
	case CPLXSXP:
	case STRSXP:
	case RAWSXP:
	    value = allocVector(TYPEOF(seq), 1);
	    BCNPUSH(value);
	    break;
	default: BCNPUSH(R_NilValue);
	}

	BC_CHECK_SIGINT();
	pc = codebase + label;
	NEXT();
      }
    OP(STEPFOR, 1):
      {
	int label = GETOP();
	int i = ++(INTEGER(GETSTACK(-2))[0]);
	int n = INTEGER(GETSTACK(-2))[1];
	if (i < n) {
	  SEXP seq = GETSTACK(-4);
	  SEXP cell = GETSTACK(-3);
	  switch (TYPEOF(seq)) {
	  case LGLSXP:
	    GET_VEC_LOOP_VALUE(value, -1);
	    LOGICAL(value)[0] = LOGICAL(seq)[i];
	    break;
	  case INTSXP:
	    GET_VEC_LOOP_VALUE(value, -1);
	    INTEGER(value)[0] = INTEGER(seq)[i];
	    break;
	  case REALSXP:
	    GET_VEC_LOOP_VALUE(value, -1);
	    REAL(value)[0] = REAL(seq)[i];
	    break;
	  case CPLXSXP:
	    GET_VEC_LOOP_VALUE(value, -1);
	    COMPLEX(value)[0] = COMPLEX(seq)[i];
	    break;
	  case STRSXP:
	    GET_VEC_LOOP_VALUE(value, -1);
	    SET_STRING_ELT(value, 0, STRING_ELT(seq, i));
	    break;
	  case RAWSXP:
	    GET_VEC_LOOP_VALUE(value, -1);
	    RAW(value)[0] = RAW(seq)[i];
	    break;
	  case EXPRSXP:
	  case VECSXP:
	    value = VECTOR_ELT(seq, i);
	    SET_NAMEDCNT_MAX(value);
	    break;
	  case LISTSXP:
	    value = CAR(seq);
	    SETSTACK(-4, CDR(seq));
	    SET_NAMEDCNT_MAX(value);
	    break;
	  default:
	    error(_("invalid sequence argument in for loop"));
	  }
	  if (! SET_BINDING_VALUE(cell, value))
	      defineVar(BINDING_SYMBOL(cell), value, rho);
	  BC_CHECK_SIGINT();
	  pc = codebase + label;
	}
	NEXT();
      }
    OP(ENDFOR, 0):
      {
	R_BCNodeStackTop -= 3;
	SETSTACK(-1, R_NilValue);
	NEXT();
      }
    OP(SETLOOPVAL, 0):
      BCNPOP_IGNORE_VALUE(); SETSTACK(-1, R_NilValue); NEXT();
    OP(INVISIBLE,0): R_Visible = FALSE; NEXT();
    /**** for now LDCONST, LDTRUE, and LDFALSE duplicate/allocate to
	  be defensive against bad package C code */
    OP(LDCONST, 1):
      R_Visible = TRUE;
      value = VECTOR_ELT(constants, GETOP());
      /* make sure NAMED = 2 -- lower values might be safe in some cases but
	 not in general, especially if the constant pool was created by
	 unserializing a compiled expression. */
      /*if (NAMED(value) < 2) SET_NAMED(value, 2);*/
      BCNPUSH(duplicate(value));
      NEXT();
    OP(LDNULL, 0): R_Visible = TRUE; BCNPUSH(R_NilValue); NEXT();
    OP(LDTRUE, 0): R_Visible = TRUE; BCNPUSH(mkTrue()); NEXT();
    OP(LDFALSE, 0): R_Visible = TRUE; BCNPUSH(mkFalse()); NEXT();
    OP(GETVAR, 1): DO_GETVAR(FALSE, FALSE);
    OP(DDVAL, 1): DO_GETVAR(TRUE, FALSE);
    OP(SETVAR, 1):
      {
	int sidx = GETOP();
	SEXP loc;
	if (smallcache)
	    loc = GET_SMALLCACHE_BINDING_CELL(vcache, sidx);
	else {
	    SEXP symbol = VECTOR_ELT(constants, sidx);
	    loc = GET_BINDING_CELL_CACHE(symbol, rho, vcache, sidx);
	}
	value = GETSTACK(-1);
        INC_NAMEDCNT(value);
	if (! SET_BINDING_VALUE(loc, value)) {
	    SEXP symbol = VECTOR_ELT(constants, sidx);
	    PROTECT(value);
	    defineVar(symbol, value, rho);
	    UNPROTECT(1);
	}
	NEXT();
      }
    OP(GETFUN, 1):
      {
	/* get the function */
	SEXP symbol = VECTOR_ELT(constants, GETOP());
	value = findFun(symbol, rho);
	if(RTRACE(value)) {
            Rprintf("trace: ");
            PrintValue(symbol);
	}

	/* initialize the function type register, push the function, and
	   push space for creating the argument list. */
	ftype = TYPEOF(value);
	BCNSTACKCHECK(3);
	SETSTACK(0, value);
	SETSTACK(1, R_NilValue);
	SETSTACK(2, R_NilValue);
	R_BCNodeStackTop += 3;
	NEXT();
      }
    OP(GETGLOBFUN, 1):
      {
	/* get the function */
	SEXP symbol = VECTOR_ELT(constants, GETOP());
	value = findFun(symbol, R_GlobalEnv);
	if(RTRACE(value)) {
            Rprintf("trace: ");
            PrintValue(symbol);
	}

	/* initialize the function type register, push the function, and
	   push space for creating the argument list. */
	ftype = TYPEOF(value);
	BCNSTACKCHECK(3);
	SETSTACK(0, value);
	SETSTACK(1, R_NilValue);
	SETSTACK(2, R_NilValue);
	R_BCNodeStackTop += 3;
	NEXT();
      }
    OP(GETSYMFUN, 1):
      {
	/* get the function */
	SEXP symbol = VECTOR_ELT(constants, GETOP());
	value = SYMVALUE(symbol);
	if (TYPEOF(value) == PROMSXP) {
	    value = forcePromise(value);
	    SET_NAMEDCNT_MAX(value);
	}
	if(RTRACE(value)) {
            Rprintf("trace: ");
            PrintValue(symbol);
	}

	/* initialize the function type register, push the function, and
	   push space for creating the argument list. */
	ftype = TYPEOF(value);
	BCNSTACKCHECK(3);
	SETSTACK(0, value);
	SETSTACK(1, R_NilValue);
	SETSTACK(2, R_NilValue);
	R_BCNodeStackTop += 3;
	NEXT();
      }
    OP(GETBUILTIN, 1):
      {
	/* get the function */
	SEXP symbol = VECTOR_ELT(constants, GETOP());
	value = getPrimitive(symbol, BUILTINSXP);
	if (RTRACE(value)) {
            Rprintf("trace: ");
            PrintValue(symbol);
	}

	/* push the function and push space for creating the argument list. */
	ftype = TYPEOF(value);
	BCNSTACKCHECK(3);
	SETSTACK(0, value);
	SETSTACK(1, R_NilValue);
	SETSTACK(2, R_NilValue);
	R_BCNodeStackTop += 3;
	NEXT();
      }
    OP(GETINTLBUILTIN, 1):
      {
	/* get the function */
	SEXP symbol = VECTOR_ELT(constants, GETOP());
	value = INTERNAL(symbol);
	if (TYPEOF(value) != BUILTINSXP)
            error(_("no internal function \"%s\""), CHAR(PRINTNAME(symbol)));

	/* push the function and push space for creating the argument list. */
	ftype = TYPEOF(value);
	BCNSTACKCHECK(3);
	SETSTACK(0, value);
	SETSTACK(1, R_NilValue);
	SETSTACK(2, R_NilValue);
	R_BCNodeStackTop += 3;
	NEXT();
      }
    OP(CHECKFUN, 0):
      {
	/* check then the value on the stack is a function */
	value = GETSTACK(-1);
	if (TYPEOF(value) != CLOSXP && TYPEOF(value) != BUILTINSXP &&
	    TYPEOF(value) != SPECIALSXP)
	  error(_("attempt to apply non-function"));

	/* initialize the function type register, and push space for
	   creating the argument list. */
	ftype = TYPEOF(value);
	BCNSTACKCHECK(2);
	SETSTACK(0, R_NilValue);
	SETSTACK(1, R_NilValue);
	R_BCNodeStackTop += 2;
	NEXT();
      }
    OP(MAKEPROM, 1):
      {
	SEXP code = VECTOR_ELT(constants, GETOP());
	if (ftype != SPECIALSXP) {
	  if (ftype == BUILTINSXP)
	      value = bcEval(code, rho, TRUE);
	  else
	    value = mkPROMISE(code, rho);
	  PUSHCALLARG(value);
	}
	NEXT();
      }
    OP(DOMISSING, 0):
      {
	if (ftype != SPECIALSXP)
	  PUSHCALLARG(R_MissingArg);
	NEXT();
      }
    OP(SETTAG, 1):
      {
	SEXP tag = VECTOR_ELT(constants, GETOP());
	SEXP cell = GETSTACK(-1);
	if (ftype != SPECIALSXP && cell != R_NilValue)
	  SET_TAG(cell, CreateTag(tag));
	NEXT();
      }
    OP(DODOTS, 0):
      {
	if (ftype != SPECIALSXP) {
	  SEXP h = findVar(R_DotsSymbol, rho);
	  if (TYPEOF(h) == DOTSXP || h == R_NilValue) {
	    for (; h != R_NilValue; h = CDR(h)) {
	      SEXP val, cell;
	      if (ftype == BUILTINSXP) val = eval(CAR(h), rho);
	      else val = mkPROMISE(CAR(h), rho);
	      cell = CONS(val, R_NilValue);
	      PUSHCALLARG_CELL(cell);
	      if (TAG(h) != R_NilValue) SET_TAG(cell, CreateTag(TAG(h)));
	    }
	  }
	  else if (h != R_MissingArg)
	    dotdotdot_error();
	}
	NEXT();
      }
    OP(PUSHARG, 0): PUSHCALLARG(BCNPOP()); NEXT();
    /**** for now PUSHCONST, PUSHTRUE, and PUSHFALSE duplicate/allocate to
	  be defensive against bad package C code */
    OP(PUSHCONSTARG, 1):
      value = VECTOR_ELT(constants, GETOP());
      PUSHCALLARG(duplicate(value));
      NEXT();
    OP(PUSHNULLARG, 0): PUSHCALLARG(R_NilValue); NEXT();
    OP(PUSHTRUEARG, 0): PUSHCALLARG(mkTrue()); NEXT();
    OP(PUSHFALSEARG, 0): PUSHCALLARG(mkFalse()); NEXT();
    OP(CALL, 1):
      {
	SEXP fun = GETSTACK(-3);
	SEXP call = VECTOR_ELT(constants, GETOP());
	SEXP args = GETSTACK(-2);
	int flag;
	switch (ftype) {
	case BUILTINSXP:
	  checkForMissings(args, call);
	  flag = PRIMPRINT(fun);
	  R_Visible = flag != 1;
          value = CALL_PRIMFUN(call, fun, args, rho, 0);
	  if (flag < 2) R_Visible = flag != 1;
	  break;
	case SPECIALSXP:
	  flag = PRIMPRINT(fun);
	  R_Visible = flag != 1;
          value = CALL_PRIMFUN(call, fun, CDR(call), rho, 0);
	  if (flag < 2) R_Visible = flag != 1;
	  break;
	case CLOSXP:
	  value = applyClosure_v(call, fun, args, rho, NULL, 0);
	  break;
	default: error(_("bad function"));
	}
	R_BCNodeStackTop -= 2;
	SETSTACK(-1, value);
	ftype = 0;
	NEXT();
      }
    OP(CALLBUILTIN, 1):
      {
	SEXP fun = GETSTACK(-3);
	SEXP call = VECTOR_ELT(constants, GETOP());
	SEXP args = GETSTACK(-2);
	int flag;
	const void *vmax = VMAXGET();
	if (TYPEOF(fun) != BUILTINSXP)
	  error(_("not a BUILTIN function"));
	flag = PRIMPRINT(fun);
	R_Visible = flag != 1;
        value = CALL_PRIMFUN(call, fun, args, rho, 0);
	if (flag < 2) R_Visible = flag != 1;
	VMAXSET(vmax);
	R_BCNodeStackTop -= 2;
	SETSTACK(-1, value);
	NEXT();
      }
    OP(CALLSPECIAL, 1):
      {
	SEXP call = VECTOR_ELT(constants, GETOP());
	SEXP symbol = CAR(call);
	SEXP fun = getPrimitive(symbol, SPECIALSXP);
	int flag;
	const void *vmax = VMAXGET();
	if (RTRACE(fun)) {
            Rprintf("trace: ");
            PrintValue(symbol);
	}
	BCNPUSH(fun);  /* for GC protection */
	flag = PRIMPRINT(fun);
	R_Visible = flag != 1;
        value = CALL_PRIMFUN(call, fun, CDR(call), rho, 0);
	if (flag < 2) R_Visible = flag != 1;
	VMAXSET(vmax);
	SETSTACK(-1, value); /* replaces fun on stack */
	NEXT();
      }
    OP(MAKECLOSURE, 1):
      {
	SEXP fb = VECTOR_ELT(constants, GETOP());
	SEXP forms = VECTOR_ELT(fb, 0);
	SEXP body = VECTOR_ELT(fb, 1);
	value = mkCLOSXP(forms, body, rho);
	BCNPUSH(value);
	NEXT();
      }
    OP(UMINUS, 1): Arith1(R_SubSym);
    OP(UPLUS, 1): Arith1(R_AddSym);
    OP(ADD, 1): FastBinary(+, PLUSOP, R_AddSym);
    OP(SUB, 1): FastBinary(-, MINUSOP, R_SubSym);
    OP(MUL, 1): FastBinary(*, TIMESOP, R_MulSym);
    OP(DIV, 1): FastBinary(/, DIVOP, R_DivSym);
    OP(EXPT, 1): Arith2(POWOP, R_ExptSym);
    OP(SQRT, 1): Math1(R_SqrtSym);
    OP(EXP, 1): Math1(R_ExpSym);
    OP(EQ, 1): FastRelop2(==, EQOP, R_EqSym);
    OP(NE, 1): FastRelop2(!=, NEOP, R_NeSym);
    OP(LT, 1): FastRelop2(<, LTOP, R_LtSym);
    OP(LE, 1): FastRelop2(<=, LEOP, R_LeSym);
    OP(GE, 1): FastRelop2(>=, GEOP, R_GeSym);
    OP(GT, 1): FastRelop2(>, GTOP, R_GtSym);
    OP(AND, 1): Builtin2(do_andor, R_AndSym, rho);
    OP(OR, 1): Builtin2(do_andor, R_OrSym, rho);
    OP(NOT, 1): Builtin1(do_not, R_NotSym, rho);
    OP(DOTSERR, 0): dotdotdot_error();
    OP(STARTASSIGN, 1):
      {
	int sidx = GETOP();
	SEXP symbol = VECTOR_ELT(constants, sidx);
	SEXP cell = GET_BINDING_CELL_CACHE(symbol, rho, vcache, sidx);
	value = BINDING_VALUE(cell);
	if (value == R_UnboundValue || NAMEDCNT(value) != 1) {
            /* Used to call EnsureLocal, now changed, so old code is here. */
            value = findVarInFrame3 (rho, symbol, TRUE);
            if (value != R_UnboundValue) {
                if (TYPEOF(value) == PROMSXP)
                    value = forcePromise(value);
        	if (!NAMEDCNT_GT_1(value)) 
                    goto in_frame;
            }
            else {
                if (rho != R_EmptyEnv) {
                    value = findVar (symbol, ENCLOS(rho));
                    if (TYPEOF(value) == PROMSXP)
                        value = forcePromise(value);
                }
                if (value == R_UnboundValue)
                    unbound_var_error(symbol);
            }
            value = dup_top_level(value);
            set_var_in_frame (symbol, value, rho, TRUE, 3);
          in_frame: ;
        }
	BCNPUSH(value);
	BCNDUP2ND();
	/* top three stack entries are now RHS value, LHS value, RHS value */
	NEXT();
      }
    OP(ENDASSIGN, 1):
      {
	int sidx = GETOP();
	SEXP symbol = VECTOR_ELT(constants, sidx);
	SEXP cell = GET_BINDING_CELL_CACHE(symbol, rho, vcache, sidx);
	value = GETSTACK(-1); /* leave on stack for GC protection */
        INC_NAMEDCNT(value);
	if (! SET_BINDING_VALUE(cell, value))
	    defineVar(symbol, value, rho);
	R_BCNodeStackTop--; /* now pop LHS value off the stack */
	/* original right-hand side value is now on top of stack again */
	/* we do not duplicate the right-hand side value, so to be
	   conservative mark the value as NAMED = 2 */
	SET_NAMEDCNT_MAX(GETSTACK(-1));
	NEXT();
      }
    OP(STARTSUBSET, 2): DO_STARTDISPATCH("[");
    OP(DFLTSUBSET, 0): DO_DFLTDISPATCH(do_subset_dflt, R_SubsetSym);
    OP(STARTSUBASSIGN, 2): DO_START_ASSIGN_DISPATCH("[<-");
    OP(DFLTSUBASSIGN, 0):
      DO_DFLT_ASSIGN_DISPATCH(do_subassign_dflt, R_SubassignSym);
    OP(STARTC, 2): DO_STARTDISPATCH("c");
    OP(DFLTC, 0): DO_DFLTDISPATCH(do_c_dflt, R_CSym);
    OP(STARTSUBSET2, 2): DO_STARTDISPATCH("[[");
    OP(DFLTSUBSET2, 0): DO_DFLTDISPATCH(do_subset2_dflt, R_Subset2Sym);
    OP(STARTSUBASSIGN2, 2): DO_START_ASSIGN_DISPATCH("[[<-");
    OP(DFLTSUBASSIGN2, 0):
      DO_DFLT_ASSIGN_DISPATCH(do_subassign2_dflt, R_Subassign2Sym);
    OP(DOLLAR, 2):
      {
	int dispatched = FALSE;
	SEXP call = VECTOR_ELT(constants, GETOP());
	SEXP symbol = VECTOR_ELT(constants, GETOP());
	SEXP x = GETSTACK(-1);
	if (isObject(x)) {
	    SEXP ncall;
	    PROTECT(ncall = duplicate(call));
	    /**** hack to avoid evaluating the symbol */
	    SETCAR(CDDR(ncall), ScalarString(PRINTNAME(symbol)));
	    dispatched = tryDispatch("$", ncall, x, rho, &value);
	    UNPROTECT(1);
	}
	if (dispatched)
	    SETSTACK(-1, value);
	else
	    SETSTACK(-1, R_subset3_dflt(x, R_NilValue, symbol, R_NilValue));
	NEXT();
      }
    OP(DOLLARGETS, 2):
      {
	int dispatched = FALSE;
	SEXP call = VECTOR_ELT(constants, GETOP());
	SEXP symbol = VECTOR_ELT(constants, GETOP());
	SEXP x = GETSTACK(-2);
	SEXP rhs = GETSTACK(-1);
	if (NAMEDCNT_GT_1(x) && x != R_NilValue) {
	    x = duplicate(x);
	    SETSTACK(-2, x);
	    SET_NAMEDCNT_1(x);
	}
	if (isObject(x)) {
	    SEXP ncall, prom;
	    PROTECT(ncall = duplicate(call));
	    /**** hack to avoid evaluating the symbol */
	    SETCAR(CDDR(ncall), ScalarString(PRINTNAME(symbol)));
	    prom = mkPROMISE(CADDDR(ncall), rho);
	    SET_PRVALUE(prom, rhs);
            INC_NAMEDCNT(rhs);
	    SETCAR(CDR(CDDR(ncall)), prom);
	    dispatched = tryDispatch("$<-", ncall, x, rho, &value);
	    UNPROTECT(1);
	}
	if (! dispatched)
	    value = R_subassign3_dflt(call, x, symbol, rhs);
	R_BCNodeStackTop--;
	SETSTACK(-1, value);
	NEXT();
      }
    OP(ISNULL, 0): DO_ISTEST(isNull);
    OP(ISLOGICAL, 0): DO_ISTYPE(LGLSXP);
    OP(ISINTEGER, 0): {
	SEXP arg = GETSTACK(-1);
	Rboolean test = (TYPEOF(arg) == INTSXP) && ! inherits(arg, "factor");
	SETSTACK(-1, test ? mkTrue() : mkFalse());
	NEXT();
      }
    OP(ISDOUBLE, 0): DO_ISTYPE(REALSXP);
    OP(ISCOMPLEX, 0): DO_ISTYPE(CPLXSXP);
    OP(ISCHARACTER, 0): DO_ISTYPE(STRSXP);
    OP(ISSYMBOL, 0): DO_ISTYPE(SYMSXP); /**** S4 thingy allowed now???*/
    OP(ISOBJECT, 0): DO_ISTEST(OBJECT);
    OP(ISNUMERIC, 0): DO_ISTEST(isNumericOnly);
    OP(VECSUBSET, 0): DO_VECSUBSET(rho); NEXT();
    OP(MATSUBSET, 0): DO_MATSUBSET(rho); NEXT();
    OP(SETVECSUBSET, 0): DO_SETVECSUBSET(rho); NEXT();
    OP(SETMATSUBSET, 0): DO_SETMATSUBSET(rho); NEXT();
    OP(AND1ST, 2): {
	int callidx = GETOP();
	int label = GETOP();
        FIXUP_SCALAR_LOGICAL(callidx, "'x'", "&&");
        value = GETSTACK(-1);
	if (LOGICAL(value)[0] == FALSE)
	    pc = codebase + label;
	NEXT();
    }
    OP(AND2ND, 1): {
	int callidx = GETOP();
	FIXUP_SCALAR_LOGICAL(callidx, "'y'", "&&");
        value = GETSTACK(-1);
	/* The first argument is TRUE or NA. If the second argument is
	   not TRUE then its value is the result. If the second
	   argument is TRUE, then the first argument's value is the
	   result. */
	if (LOGICAL(value)[0] != TRUE)
	    SETSTACK(-2, value);
	R_BCNodeStackTop -= 1;
	NEXT();
    }
    OP(OR1ST, 2):  {
	int callidx = GETOP();
	int label = GETOP();
        FIXUP_SCALAR_LOGICAL(callidx, "'x'", "||");
        value = GETSTACK(-1);
	if (LOGICAL(value)[0] != NA_LOGICAL && LOGICAL(value)[0]) /* is true */
	    pc = codebase + label;
	NEXT();
    }
    OP(OR2ND, 1):  {
	int callidx = GETOP();
	FIXUP_SCALAR_LOGICAL(callidx, "'y'", "||");
        value = GETSTACK(-1);
	/* The first argument is FALSE or NA. If the second argument is
	   not FALSE then its value is the result. If the second
	   argument is FALSE, then the first argument's value is the
	   result. */
	if (LOGICAL(value)[0] != FALSE)
	    SETSTACK(-2, value);
	R_BCNodeStackTop -= 1;
	NEXT();
    }
    OP(GETVAR_MISSOK, 1): DO_GETVAR(FALSE, TRUE);
    OP(DDVAL_MISSOK, 1): DO_GETVAR(TRUE, TRUE);
    OP(VISIBLE, 0): R_Visible = TRUE; NEXT();
    OP(SETVAR2, 1):
      {
	SEXP symbol = VECTOR_ELT(constants, GETOP());
	value = GETSTACK(-1);
	if (NAMEDCNT_GT_0(value)) {
	    value = duplicate(value);
	    SETSTACK(-1, value);
	}
	set_var_nonlocal (symbol, value, ENCLOS(rho), 3);
	NEXT();
      }
    OP(STARTASSIGN2, 1):
      {
	SEXP symbol = VECTOR_ELT(constants, GETOP());
	value = GETSTACK(-1);
	BCNPUSH(getvar(symbol, ENCLOS(rho), FALSE, FALSE, NULL, 0));
	BCNPUSH(value);
	/* top three stack entries are now RHS value, LHS value, RHS value */
	NEXT();
      }
    OP(ENDASSIGN2, 1):
      {
	SEXP symbol = VECTOR_ELT(constants, GETOP());
	value = BCNPOP();
	set_var_nonlocal (symbol, value, ENCLOS(rho), 3);
	/* original right-hand side value is now on top of stack again */
	/* we do not duplicate the right-hand side value, so to be
	   conservative mark the value as NAMED = 2 */
	SET_NAMEDCNT_MAX(GETSTACK(-1));
	NEXT();
      }
    OP(SETTER_CALL, 2):
      {
        SEXP lhs = GETSTACK(-5);
        SEXP rhs = GETSTACK(-4);
	SEXP fun = GETSTACK(-3);
	SEXP call = VECTOR_ELT(constants, GETOP());
	SEXP vexpr = VECTOR_ELT(constants, GETOP());
	SEXP args, prom, last;
	if (NAMEDCNT_GT_1(lhs) && lhs != R_NilValue) {
	  lhs = duplicate(lhs);
	  SETSTACK(-5, lhs);
	  SET_NAMEDCNT_1(lhs);
	}
	switch (ftype) {
	case BUILTINSXP:
	  /* push RHS value onto arguments with 'value' tag */
	  PUSHCALLARG(rhs);
	  SET_TAG(GETSTACK(-1), R_valueSym);
	  /* replace first argument with LHS value */
	  args = GETSTACK(-2);
	  SETCAR(args, lhs);
	  /* make the call */
	  checkForMissings(args, call);
          value = CALL_PRIMFUN(call, fun, args, rho, 0);
	  break;
	case SPECIALSXP:
	  /* duplicate arguments and put into stack for GC protection */
	  args = duplicate(CDR(call));
	  SETSTACK(-2, args);
	  /* insert evaluated promise for LHS as first argument */
          prom = mkPROMISE(R_TmpvalSymbol, rho);
	  SET_PRVALUE(prom, lhs);
          INC_NAMEDCNT(lhs);
	  SETCAR(args, prom);
	  /* insert evaluated promise for RHS as last argument */
	  last = args;
	  while (CDR(last) != R_NilValue)
	      last = CDR(last);
	  prom = mkPROMISE(vexpr, rho);
	  SET_PRVALUE(prom, rhs);
          INC_NAMEDCNT(rhs);
	  SETCAR(last, prom);
	  /* make the call */
          value = CALL_PRIMFUN(call, fun, args, rho, 0);
	  break;
	case CLOSXP:
	  /* push evaluated promise for RHS onto arguments with 'value' tag */
	  prom = mkPROMISE(vexpr, rho);
	  SET_PRVALUE(prom, rhs);
          INC_NAMEDCNT(rhs);
	  PUSHCALLARG(prom);
	  SET_TAG(GETSTACK(-1), R_valueSym);
	  /* replace first argument with evaluated promise for LHS */
          prom = mkPROMISE(R_TmpvalSymbol, rho);
	  SET_PRVALUE(prom, lhs);
          INC_NAMEDCNT(lhs);
	  args = GETSTACK(-2);
	  SETCAR(args, prom);
	  /* make the call */
	  value = applyClosure_v(call, fun, args, rho, NULL, 0);
	  break;
	default: error(_("bad function"));
	}
	R_BCNodeStackTop -= 4;
	SETSTACK(-1, value);
	ftype = 0;
	NEXT();
      }
    OP(GETTER_CALL, 1):
      {
	SEXP lhs = GETSTACK(-5);
	SEXP fun = GETSTACK(-3);
	SEXP call = VECTOR_ELT(constants, GETOP());
	SEXP args, prom;
	switch (ftype) {
	case BUILTINSXP:
	  /* replace first argument with LHS value */
	  args = GETSTACK(-2);
	  SETCAR(args, lhs);
	  /* make the call */
	  checkForMissings(args, call);
          value = CALL_PRIMFUN(call, fun, args, rho, 0);
	  break;
	case SPECIALSXP:
	  /* duplicate arguments and put into stack for GC protection */
	  args = duplicate(CDR(call));
	  SETSTACK(-2, args);
	  /* insert evaluated promise for LHS as first argument */
          prom = mkPROMISE(R_TmpvalSymbol, rho);
	  SET_PRVALUE(prom, lhs);
          INC_NAMEDCNT(lhs);
	  SETCAR(args, prom);
	  /* make the call */
          value = CALL_PRIMFUN(call, fun, args, rho, 0);
	  break;
	case CLOSXP:
	  /* replace first argument with evaluated promise for LHS */
          prom = mkPROMISE(R_TmpvalSymbol, rho);
	  SET_PRVALUE(prom, lhs);
          INC_NAMEDCNT(lhs);
	  args = GETSTACK(-2);
	  SETCAR(args, prom);
	  /* make the call */
	  value = applyClosure_v(call, fun, args, rho, NULL, 0);
	  break;
	default: error(_("bad function"));
	}
	R_BCNodeStackTop -= 2;
	SETSTACK(-1, value);
	ftype = 0;
	NEXT();
      }
    OP(SWAP, 0): {
	R_bcstack_t tmp = R_BCNodeStackTop[-1];
	R_BCNodeStackTop[-1] = R_BCNodeStackTop[-2];
	R_BCNodeStackTop[-2] = tmp;
	NEXT();
    }
    OP(DUP2ND, 0): BCNDUP2ND(); NEXT();
    OP(SWITCH, 4): {
       SEXP call = VECTOR_ELT(constants, GETOP());
       SEXP names = VECTOR_ELT(constants, GETOP());
       SEXP coffsets = VECTOR_ELT(constants, GETOP());
       SEXP ioffsets = VECTOR_ELT(constants, GETOP());
       value = BCNPOP();
       if (!isVector(value) || length(value) != 1)
	   errorcall(call, _("EXPR must be a length 1 vector"));
       if (TYPEOF(value) == STRSXP) {
	   int i, n, which;
	   if (names == R_NilValue)
	       errorcall(call, _("numeric EXPR required for switch() "
				 "without named alternatives"));
	   if (TYPEOF(coffsets) != INTSXP)
	       errorcall(call, _("bad character switch offsets"));
	   if (TYPEOF(names) != STRSXP || LENGTH(names) != LENGTH(coffsets))
	       errorcall(call, _("bad switch names"));
	   n = LENGTH(names);
	   which = n - 1;
	   for (i = 0; i < n - 1; i++)
	       if (ep_match_exprs(STRING_ELT(value, 0),
			          STRING_ELT(names, i))==1 /* exact */) {
		   which = i;
		   break;
	       }
	   pc = codebase + INTEGER(coffsets)[which];
       }
       else {
	   int which = asInteger(value) - 1;
	   if (TYPEOF(ioffsets) != INTSXP)
	       errorcall(call, _("bad numeric switch offsets"));
	   if (which < 0 || which >= LENGTH(ioffsets))
	       which = LENGTH(ioffsets) - 1;
	   pc = codebase + INTEGER(ioffsets)[which];
       }
       NEXT();
    }
    OP(RETURNJMP, 0): {
      value = BCNPOP();
      findcontext(CTXT_BROWSER | CTXT_FUNCTION, rho, value);
    }
    OP(STARTVECSUBSET, 2): DO_STARTDISPATCH_N("[");
    OP(STARTMATSUBSET, 2): DO_STARTDISPATCH_N("[");
    OP(STARTSETVECSUBSET, 2): DO_START_ASSIGN_DISPATCH_N("[<-");
    OP(STARTSETMATSUBSET, 2): DO_START_ASSIGN_DISPATCH_N("[<-");
    LASTOP;
  }

 done:
  R_BCNodeStackTop = oldntop;
#ifdef BC_INT_STACK
  R_BCIntStackTop = olditop;
#endif
#ifdef BC_PROFILING
  current_opcode = old_current_opcode;
#endif
  return value;
}

#ifdef THREADED_CODE
SEXP R_bcEncode(SEXP bytes)
{
    SEXP code;
    BCODE *pc;
    int *ipc, i, n, m, v;

    m = (sizeof(BCODE) + sizeof(int) - 1) / sizeof(int);

    n = LENGTH(bytes);
    ipc = INTEGER(bytes);

    v = ipc[0];
    if (v < R_bcMinVersion || v > R_bcVersion) {
	code = allocVector(INTSXP, m * 2);
	pc = (BCODE *) INTEGER(code);
	pc[0].i = v;
	pc[1].v = opinfo[BCMISMATCH_OP].addr;
	return code;
    }
    else {
	code = allocVector(INTSXP, m * n);
	pc = (BCODE *) INTEGER(code);

	for (i = 0; i < n; i++) pc[i].i = ipc[i];

	/* install the current version number */
	pc[0].i = R_bcVersion;

	for (i = 1; i < n;) {
	    int op = pc[i].i;
	    if (op < 0 || op >= OPCOUNT)
		error("unknown instruction code");
	    pc[i].v = opinfo[op].addr;
	    i += opinfo[op].argc + 1;
	}

	return code;
    }
}

static int findOp(void *addr)
{
    int i;

    for (i = 0; i < OPCOUNT; i++)
	if (opinfo[i].addr == addr)
	    return i;
    error(_("cannot find index for threaded code address"));
}

SEXP R_bcDecode(SEXP code) {
    int n, i, j, *ipc;
    BCODE *pc;
    SEXP bytes;

    int m = (sizeof(BCODE) + sizeof(int) - 1) / sizeof(int);

    n = LENGTH(code) / m;
    pc = (BCODE *) INTEGER(code);

    bytes = allocVector(INTSXP, n);
    ipc = INTEGER(bytes);

    /* copy the version number */
    ipc[0] = pc[0].i;

    for (i = 1; i < n;) {
	int op = findOp(pc[i].v);
	int argc = opinfo[op].argc;
	ipc[i] = op;
	i++;
	for (j = 0; j < argc; j++, i++)
	    ipc[i] = pc[i].i;
    }

    return bytes;
}
#else
SEXP R_bcEncode(SEXP x) { return x; }
SEXP R_bcDecode(SEXP x) { return duplicate(x); }
#endif

static SEXP do_mkcode(SEXP call, SEXP op, SEXP args, SEXP rho)
{
    SEXP bytes, consts, ans;

    checkArity(op, args);
    bytes = CAR(args);
    consts = CADR(args);
    ans = CONS(R_bcEncode(bytes), consts);
    SET_TYPEOF(ans, BCODESXP);
    return ans;
}

static SEXP do_bcclose(SEXP call, SEXP op, SEXP args, SEXP rho)
{
    SEXP forms, body, env;

    checkArity(op, args);
    forms = CAR(args);
    body = CADR(args);
    env = CADDR(args);

    CheckFormals(forms);

    if (! isByteCode(body))
	errorcall(call, _("invalid body"));

    if (isNull(env)) {
	error(_("use of NULL environment is defunct"));
	env = R_BaseEnv;
    } else
    if (!isEnvironment(env))
	errorcall(call, _("invalid environment"));

    return mkCLOSXP(forms, body, env);
}

static SEXP do_is_builtin_internal(SEXP call, SEXP op, SEXP args, SEXP rho)
{
    SEXP symbol, i;

    checkArity(op, args);
    symbol = CAR(args);

    if (!isSymbol(symbol))
	errorcall(call, _("invalid symbol"));

    if ((i = INTERNAL(symbol)) != R_NilValue && TYPEOF(i) == BUILTINSXP)
	return R_TrueValue;
    else
	return R_FalseValue;
}

static SEXP disassemble(SEXP bc)
{
  SEXP ans, dconsts;
  int i;
  SEXP code = BCODE_CODE(bc);
  SEXP consts = BCODE_CONSTS(bc);
  SEXP expr = BCODE_EXPR(bc);
  int nc = LENGTH(consts);

  PROTECT(ans = allocVector(VECSXP, expr != R_NilValue ? 4 : 3));
  SET_VECTOR_ELT(ans, 0, install(".Code"));
  SET_VECTOR_ELT(ans, 1, R_bcDecode(code));
  SET_VECTOR_ELT(ans, 2, allocVector(VECSXP, nc));
  if (expr != R_NilValue)
      SET_VECTOR_ELT(ans, 3, duplicate(expr));

  dconsts = VECTOR_ELT(ans, 2);
  for (i = 0; i < nc; i++) {
    SEXP c = VECTOR_ELT(consts, i);
    if (isByteCode(c))
      SET_VECTOR_ELT(dconsts, i, disassemble(c));
    else
      SET_VECTOR_ELT(dconsts, i, duplicate(c));
  }

  UNPROTECT(1);
  return ans;
}

static SEXP do_disassemble(SEXP call, SEXP op, SEXP args, SEXP rho)
{
  SEXP code;

  checkArity(op, args);
  code = CAR(args);
  if (! isByteCode(code))
    errorcall(call, _("argument is not a byte code object"));
  return disassemble(code);
}

static SEXP do_bcversion(SEXP call, SEXP op, SEXP args, SEXP rho)
{
  SEXP ans = allocVector1INT();
  INTEGER(ans)[0] = R_bcVersion;
  return ans;
}

static SEXP do_loadfile(SEXP call, SEXP op, SEXP args, SEXP env)
{
    SEXP file, s;
    FILE *fp;

    checkArity(op, args);

    PROTECT(file = coerceVector(CAR(args), STRSXP));

    if (! isValidStringF(file))
	errorcall(call, _("bad file name"));

    fp = RC_fopen(STRING_ELT(file, 0), "rb", TRUE);
    if (!fp)
	errorcall(call, _("unable to open 'file'"));
    s = R_LoadFromFile(fp, 0);
    fclose(fp);

    UNPROTECT(1);
    return s;
}

static SEXP do_savefile(SEXP call, SEXP op, SEXP args, SEXP env)
{
    FILE *fp;

    checkArity(op, args);

    if (!isValidStringF(CADR(args)))
	errorcall(call, _("'file' must be non-empty string"));
    if (TYPEOF(CADDR(args)) != LGLSXP)
	errorcall(call, _("'ascii' must be logical"));

    fp = RC_fopen(STRING_ELT(CADR(args), 0), "wb", TRUE);
    if (!fp)
	errorcall(call, _("unable to open 'file'"));

    R_SaveToFileV(CAR(args), fp, INTEGER(CADDR(args))[0], 0);

    fclose(fp);
    return R_NilValue;
}

#define R_COMPILED_EXTENSION ".Rc"

/* neither of these functions call R_ExpandFileName -- the caller
   should do that if it wants to */
char *R_CompiledFileName(char *fname, char *buf, size_t bsize)
{
    char *basename, *ext;

    /* find the base name and the extension */
    basename = Rf_strrchr(fname, FILESEP[0]);
    if (basename == NULL) basename = fname;
    ext = Rf_strrchr(basename, '.');

    if (ext != NULL && strcmp(ext, R_COMPILED_EXTENSION) == 0) {
	/* the supplied file name has the compiled file extension, so
	   just copy it to the buffer and return the buffer pointer */
	if (snprintf(buf, bsize, "%s", fname) < 0)
	    error(_("R_CompiledFileName: buffer too small"));
	return buf;
    }
    else if (ext == NULL) {
	/* if the requested file has no extention, make a name that
	   has the extenrion added on to the expanded name */
	if (snprintf(buf, bsize, "%s%s", fname, R_COMPILED_EXTENSION) < 0)
	    error(_("R_CompiledFileName: buffer too small"));
	return buf;
    }
    else {
	/* the supplied file already has an extention, so there is no
	   corresponding compiled file name */
	return NULL;
    }
}

FILE *R_OpenCompiledFile(char *fname, char *buf, size_t bsize)
{
    char *cname = R_CompiledFileName(fname, buf, bsize);

    if (cname != NULL && R_FileExists(cname) &&
	(strcmp(fname, cname) == 0 ||
	 ! R_FileExists(fname) ||
	 R_FileMtime(cname) > R_FileMtime(fname)))
	/* the compiled file cname exists, and either fname does not
	   exist, or it is the same as cname, or both exist and cname
	   is newer */
	return R_fopen(buf, "rb");
    else return NULL;
}

static SEXP do_growconst(SEXP call, SEXP op, SEXP args, SEXP env)
{
    SEXP constBuf, ans;
    int i, n;

    checkArity(op, args);
    constBuf = CAR(args);
    if (TYPEOF(constBuf) != VECSXP)
	error(_("constant buffer must be a generic vector"));

    n = LENGTH(constBuf);
    ans = allocVector(VECSXP, 2 * n);
    for (i = 0; i < n; i++)
	SET_VECTOR_ELT(ans, i, VECTOR_ELT(constBuf, i));

    return ans;
}

static SEXP do_putconst(SEXP call, SEXP op, SEXP args, SEXP env)
{
    SEXP constBuf, x;
    int i, constCount;

    checkArity(op, args);

    constBuf = CAR(args);
    if (TYPEOF(constBuf) != VECSXP)
	error(_("constBuf must be a generic vector"));

    constCount = asInteger(CADR(args));
    if (constCount < 0 || constCount >= LENGTH(constBuf))
	error(_("bad constCount value"));

    x = CADDR(args);

    /* check for a match and return index if one is found */
    for (i = 0; i < constCount; i++) {
	SEXP y = VECTOR_ELT(constBuf, i);
	if (x == y || R_compute_identical(x, y, 0))
	    return ScalarInteger(i);
    }

    /* otherwise insert the constant and return index */
    SET_VECTOR_ELT(constBuf, constCount, x);
    return ScalarInteger(constCount);
}

static SEXP do_getconst(SEXP call, SEXP op, SEXP args, SEXP env)
{
    SEXP constBuf, ans;
    int i, n;

    checkArity(op, args);
    constBuf = CAR(args);
    n = asInteger(CADR(args));

    if (TYPEOF(constBuf) != VECSXP)
	error(_("constant buffer must be a generic vector"));
    if (n < 0 || n > LENGTH(constBuf))
	error(_("bad constant count"));

    ans = allocVector(VECSXP, n);
    for (i = 0; i < n; i++)
	SET_VECTOR_ELT(ans, i, VECTOR_ELT(constBuf, i));

    return ans;
}

#ifdef BC_PROFILING
SEXP R_getbcprofcounts()
{
    SEXP val;
    int i;

    val = allocVector(INTSXP, OPCOUNT);
    for (i = 0; i < OPCOUNT; i++)
	INTEGER(val)[i] = opcode_counts[i];
    return val;
}

static void dobcprof(int sig)
{
    if (current_opcode >= 0 && current_opcode < OPCOUNT)
	opcode_counts[current_opcode]++;
    signal(SIGPROF, dobcprof);
}

SEXP R_startbcprof()
{
    struct itimerval itv;
    int interval;
    double dinterval = 0.02;
    int i;

    if (R_Profiling)
	error(_("profile timer in use"));
    if (bc_profiling)
	error(_("already byte code profiling"));

    /* according to man setitimer, it waits until the next clock
       tick, usually 10ms, so avoid too small intervals here */
    interval = 1e6 * dinterval + 0.5;

    /* initialize the profile data */
    current_opcode = NO_CURRENT_OPCODE;
    for (i = 0; i < OPCOUNT; i++)
	opcode_counts[i] = 0;

    signal(SIGPROF, dobcprof);

    itv.it_interval.tv_sec = 0;
    itv.it_interval.tv_usec = interval;
    itv.it_value.tv_sec = 0;
    itv.it_value.tv_usec = interval;
    if (setitimer(ITIMER_PROF, &itv, NULL) == -1)
	error(_("setting profile timer failed"));

    bc_profiling = TRUE;

    return R_NilValue;
}

static void dobcprof_null(int sig)
{
    signal(SIGPROF, dobcprof_null);
}

SEXP R_stopbcprof()
{
    struct itimerval itv;

    if (! bc_profiling)
	error(_("not byte code profiling"));

    itv.it_interval.tv_sec = 0;
    itv.it_interval.tv_usec = 0;
    itv.it_value.tv_sec = 0;
    itv.it_value.tv_usec = 0;
    setitimer(ITIMER_PROF, &itv, NULL);
    signal(SIGPROF, dobcprof_null);

    bc_profiling = FALSE;

    return R_NilValue;
}
#else
SEXP R_getbcprofcounts() { return R_NilValue; }
SEXP R_startbcprof() { return R_NilValue; }
SEXP R_stopbcprof() { return R_NilValue; }
#endif

/* end of byte code section */

static SEXP do_setnumthreads(SEXP call, SEXP op, SEXP args, SEXP rho)
{
    int old = R_num_math_threads, new;
    checkArity(op, args);
    new = asInteger(CAR(args));
    if (new >= 0 && new <= R_max_num_math_threads)
	R_num_math_threads = new;
    return ScalarIntegerMaybeConst(old);
}

static SEXP do_setmaxnumthreads(SEXP call, SEXP op, SEXP args, SEXP rho)
{
    int old = R_max_num_math_threads, new;
    checkArity(op, args);
    new = asInteger(CAR(args));
    if (new >= 0) {
	R_max_num_math_threads = new;
	if (R_num_math_threads > R_max_num_math_threads)
	    R_num_math_threads = R_max_num_math_threads;
    }
    return ScalarIntegerMaybeConst(old);
}

/* FUNTAB entries defined in this source file. See names.c for documentation. */

attribute_hidden FUNTAB R_FunTab_eval[] =
{
/* printname	c-entry		offset	eval	arity	pp-kind	     precedence	rightassoc */

{"if",		do_if,		0,	1200,	-1,	{PP_IF,	     PREC_FN,	  1}},
{"for",		do_for,		0,	100,	-1,	{PP_FOR,     PREC_FN,	  0}},
{"while",	do_while,	0,	100,	-1,	{PP_WHILE,   PREC_FN,	  0}},
{"repeat",	do_repeat,	0,	100,	-1,	{PP_REPEAT,  PREC_FN,	  0}},
{"break",	do_break, CTXT_BREAK,	0,	-1,	{PP_BREAK,   PREC_FN,	  0}},
{"next",	do_break, CTXT_NEXT,	0,	-1,	{PP_NEXT,    PREC_FN,	  0}},
{"(",		do_paren,	0,	1000,	1,	{PP_PAREN,   PREC_FN,	  0}},
{"{",		do_begin,	0,	1200,	-1,	{PP_CURLY,   PREC_FN,	  0}},
{"return",	do_return,	0,	1200,	-1,	{PP_RETURN,  PREC_FN,	  0}},
{"function",	do_function,	0,	0,	-1,	{PP_FUNCTION,PREC_FN,	  0}},
{"<-",		do_set,		1,	1100,	2,	{PP_ASSIGN,  PREC_LEFT,	  1}},
{"=",		do_set,		3,	1100,	2,	{PP_ASSIGN,  PREC_EQ,	  1}},
{"<<-",		do_set,		2,	1100,	2,	{PP_ASSIGN2, PREC_LEFT,	  1}},
{"eval",	do_eval,	0,	1211,	3,	{PP_FUNCALL, PREC_FN,	0}},
{"eval.with.vis",do_eval,	1,	1211,	3,	{PP_FUNCALL, PREC_FN,	0}},
{"Recall",	do_recall,	0,	210,	-1,	{PP_FUNCALL, PREC_FN,	  0}},

{"Rprof",	do_Rprof,	0,	11,	4,	{PP_FUNCALL, PREC_FN,	0}},
{"enableJIT",    do_enablejit,  0,      11,     1,      {PP_FUNCALL, PREC_FN, 0}},
{"compilePKGS", do_compilepkgs, 0,      11,     1,      {PP_FUNCALL, PREC_FN, 0}},
{"withVisible", do_withVisible,	1,	10,	1,	{PP_FUNCALL, PREC_FN,	0}},

{"mkCode",     do_mkcode,       0,      11,     2,      {PP_FUNCALL, PREC_FN, 0}},
{"bcClose",    do_bcclose,      0,      11,     3,      {PP_FUNCALL, PREC_FN, 0}},
{"is.builtin.internal", do_is_builtin_internal, 0, 11, 1, {PP_FUNCALL, PREC_FN, 0}},
{"disassemble", do_disassemble, 0,      11,     1,      {PP_FUNCALL, PREC_FN, 0}},
{"bcVersion", do_bcversion,     0,      11,     0,      {PP_FUNCALL, PREC_FN, 0}},
{"load.from.file", do_loadfile, 0,      11,     1,      {PP_FUNCALL, PREC_FN, 0}},
{"save.to.file", do_savefile,   0,      11,     3,      {PP_FUNCALL, PREC_FN, 0}},
{"growconst", do_growconst,     0,      11,     1,      {PP_FUNCALL, PREC_FN, 0}},
{"putconst", do_putconst,       0,      11,     3,      {PP_FUNCALL, PREC_FN, 0}},
{"getconst", do_getconst,       0,      11,     2,      {PP_FUNCALL, PREC_FN, 0}},

{"setNumMathThreads", do_setnumthreads,      0, 11, 1,  {PP_FUNCALL, PREC_FN, 0}},
{"setMaxNumMathThreads", do_setmaxnumthreads,0, 11, 1,  {PP_FUNCALL, PREC_FN, 0}},

{NULL,		NULL,		0,	0,	0,	{PP_INVALID, PREC_FN,	0}},
};<|MERGE_RESOLUTION|>--- conflicted
+++ resolved
@@ -381,7 +381,6 @@
         helpers_wait_until_not_being_computed (wait_for);
 }
 
-<<<<<<< HEAD
 static SEXP forcePromiseUnbound(SEXP e) /* e is protected here */
 {
     RPRSTACK prstack;
@@ -396,41 +395,6 @@
         else 
             warningcall(R_GlobalContext->call,
              _("restarting interrupted promise evaluation"));
-=======
-SEXP attribute_hidden forcePromise(SEXP e) /* e protected here if necessary */
-{
-    if (PRVALUE(e) == R_UnboundValue) {
-	RPRSTACK prstack;
-	SEXP val;
-        PROTECT(e);
-	if(PRSEEN(e)) {
-	    if (PRSEEN(e) == 1)
-		errorcall(R_GlobalContext->call,
-			  _("promise already under evaluation: recursive default argument reference or earlier problems?"));
-	    else warningcall(R_GlobalContext->call,
-			     _("restarting interrupted promise evaluation"));
-	}
-	/* Mark the promise as under evaluation and push it on a stack
-	   that can be used to unmark pending promises if a jump out
-	   of the evaluation occurs. */
-	SET_PRSEEN(e, 1);
-	prstack.promise = e;
-	prstack.next = R_PendingPromises;
-	R_PendingPromises = &prstack;
-
-	val = eval(PRCODE(e), PRENV(e));
-
-	/* Pop the stack, unmark the promise and set its value field.
-	   Also set the environment to R_NilValue to allow GC to
-	   reclaim the promise environment; this is also useful for
-	   fancy games with delayedAssign() */
-	R_PendingPromises = prstack.next;
-	SET_PRSEEN(e, 0);
-	SET_PRVALUE(e, val);
-        INC_NAMEDCNT(val);
-	SET_PRENV(e, R_NilValue);
-        UNPROTECT(1);
->>>>>>> 56a0c4bd
     }
 
     /* Mark the promise as under evaluation and push it on a stack
@@ -458,48 +422,12 @@
     return val;
 }
 
-<<<<<<< HEAD
 SEXP attribute_hidden forcePromise (SEXP e) /* e protected here if necessary */
 {
     if (PRVALUE(e) == R_UnboundValue) {
         SEXP val = forcePromiseUnbound(e);
         WAIT_UNTIL_COMPUTED(val);
         return val;
-=======
-SEXP attribute_hidden forcePromisePendingOK(SEXP e)/* e protected here if rqd */
-{
-    if (PRVALUE(e) == R_UnboundValue) {
-	RPRSTACK prstack;
-	SEXP val;
-        PROTECT(e);
-	if(PRSEEN(e)) {
-	    if (PRSEEN(e) == 1)
-		errorcall(R_GlobalContext->call,
-			  _("promise already under evaluation: recursive default argument reference or earlier problems?"));
-	    else warningcall(R_GlobalContext->call,
-			     _("restarting interrupted promise evaluation"));
-	}
-	/* Mark the promise as under evaluation and push it on a stack
-	   that can be used to unmark pending promises if a jump out
-	   of the evaluation occurs. */
-	SET_PRSEEN(e, 1);
-	prstack.promise = e;
-	prstack.next = R_PendingPromises;
-	R_PendingPromises = &prstack;
-
-	val = evalv (PRCODE(e), PRENV(e), VARIANT_PENDING_OK);
-
-	/* Pop the stack, unmark the promise and set its value field.
-	   Also set the environment to R_NilValue to allow GC to
-	   reclaim the promise environment; this is also useful for
-	   fancy games with delayedAssign() */
-	R_PendingPromises = prstack.next;
-	SET_PRSEEN(e, 0);
-	SET_PRVALUE(e, val);
-        INC_NAMEDCNT(val);
-	SET_PRENV(e, R_NilValue);
-        UNPROTECT(1);
->>>>>>> 56a0c4bd
     }
     else
         return PRVALUE(e);
@@ -513,7 +441,6 @@
         return PRVALUE_PENDING_OK(e);
 }
 
-<<<<<<< HEAD
 /* The "eval" function returns the value of "e" evaluated in "rho".  The
    caller must ensure that both the arguments are protected.  The "eval" 
    function is just like "evalv" with 0 for the variant return argument.
@@ -547,17 +474,6 @@
         return e; \
     } \
 } while (0)
-=======
-/* The "eval" function returns the value of "e" evaluated in "rho".  It
-   just calls "evalv", which also takes an argument for specifying a 
-   variant return.  This was once bypassed by a macro definition for "eval" 
-   in the interpreter itself, calling evalv with last argument 0, but 
-   compilers may be smart enough that leaving it as a procedure is faster.
-   The "evalv2" function is the main part of "evalv", split off so that
-   constants may be evaluated with less overhead within "evalv" itself.
-   This split may not be necessary with a sufficiently clever compiler,
-   but seems to help with gcc 4.6.3. */
->>>>>>> 56a0c4bd
 
 SEXP eval(SEXP e, SEXP rho)
 {
@@ -565,25 +481,15 @@
     return Rf_evalv2(e,rho,0);
 }
 
-<<<<<<< HEAD
 SEXP evalv(SEXP e, SEXP rho, int variant)
 {
     if (0) {
-=======
-static int evalcount = 0; /* counts down to when to check for user interrupt */
-static SEXP evalv2(SEXP,SEXP,int);
-
-SEXP evalv(SEXP e, SEXP rho, int variant)
-{
-    if (0) { 
->>>>>>> 56a0c4bd
         /* THE "IF" CONDITION ABOVE IS NORMALLY 0; CAN SET TO 1 FOR DEBUGGING.
            Enabling this zeroing of variant will test that callers who normally
            get a variant result can actually handle an ordinary result. */
         variant = 0;
     }
 
-<<<<<<< HEAD
     EVAL_PRELUDE;
     return Rf_evalv2(e,rho,variant);
 }
@@ -604,45 +510,6 @@
             SET_NAMEDCNT_MAX(e);
             return e;
         }
-=======
-    R_variant_result = 0;
-    R_Visible = TRUE;
-    evalcount -= 1;
-
-    /* Evaluate constants quickly, without the overhead that's necessary when
-       the computation might be complex.  This code is repeated in evalv2
-       for when evalcount < 0.  That way we avoid calling any procedure 
-       other than evalv2 in this procedure, possibly reducing overhead
-       for constant evaluation. */
-
-    if (evalcount >= 0 && SELF_EVAL(TYPEOF(e))) {
-	/* Make sure constants in expressions have maximum NAMEDCNT when
-	   used as values, so they won't be modified. */
-        SET_NAMEDCNT_MAX(e);
-        return e;
->>>>>>> 56a0c4bd
-    }
-
-    return evalv2(e,rho,variant);
-}
-
-static SEXP evalv2(SEXP e, SEXP rho, int variant)
-{
-    SEXP op, res;
-    int pending_OK = variant & VARIANT_PENDING_OK;
-
-    /* Handle check for user interrupt.  Count was decremented in evalv. */
-
-    if (evalcount < 0) {
-        R_CheckUserInterrupt();
-        evalcount = 1000;
-        /* Evaluate constants quickly. */
-        if (SELF_EVAL(TYPEOF(e))) {
-            /* Make sure constants in expressions have maximum NAMEDCNT when
-	       used as values, so they won't be modified. */
-            SET_NAMEDCNT_MAX(e);
-            return e;
-        }
     }
     
     /* Save the current srcref context. */
@@ -673,24 +540,15 @@
     __asm__ ( "fninit" );
 #endif
 
-<<<<<<< HEAD
     SEXPTYPE typeof_e = TYPEOF(e);
 
     if (typeof_e == SYMSXP) {
 
-=======
-    switch (TYPEOF(e)) {
-    case BCODESXP:
-	res = bcEval(e, rho, TRUE);
-	break;
-    case SYMSXP:
->>>>>>> 56a0c4bd
 	if (e == R_DotsSymbol)
 	    dotdotdot_error();
 
 	if (DDVAL(e))
 	    res = ddfindVar(e,rho);
-<<<<<<< HEAD
 	else {
 	    res = findVarPendingOK (e, rho);
             if (res == R_MissingArg)
@@ -704,23 +562,6 @@
                 res = forcePromiseUnbound(res);
             else 
                 res = PRVALUE_PENDING_OK(res);
-=======
-	else
-	    res = pending_OK ? findVarPendingOK (e, rho) : findVar (e, rho);
-	if (res == R_UnboundValue)
-            unbound_var_error(e);
-
-	/* if ..d is missing then ddfindVar will signal */
-	if (res == R_MissingArg && !DDVAL(e))
-            arg_missing_error(e);
-
-        if (TYPEOF(res) == PROMSXP) {
-            if (PRVALUE_PENDING_OK(res) == R_UnboundValue)
-                res = pending_OK ? forcePromisePendingOK(res) 
-                                 : forcePromise(res);
-            else 
-                res = pending_OK ? PRVALUE_PENDING_OK(res) : PRVALUE(res);
->>>>>>> 56a0c4bd
         }
 
         /* A NAMEDCNT of 0 might arise from an inadverently missing increment
@@ -730,36 +571,11 @@
         if (NAMEDCNT_EQ_0(res))
             SET_NAMEDCNT_1(res);
 
-<<<<<<< HEAD
         if ( ! (variant & VARIANT_PENDING_OK))
             WAIT_UNTIL_COMPUTED(res);
     }
 
     else if (typeof_e == LANGSXP) {
-=======
-        break;
-    case PROMSXP:
-        /* We could just unconditionally use the return value from
-           forcePromise; the test below avoids the function call if the
-           promise is already evaluated.  We don't change NAMEDCNT, 
-           since for use in applydefine, that would be undesirable. */
-	if (PRVALUE_PENDING_OK(e) == R_UnboundValue)
-            res = pending_OK ? forcePromisePendingOK(e) : forcePromise(e);
-        else
-            res = pending_OK ? PRVALUE_PENDING_OK(e) : PRVALUE(e);
-	break;
-    case LANGSXP:
-	if (TYPEOF(CAR(e)) == SYMSXP)
-	    /* This will throw an error if the function is not found */
-	    PROTECT(op = findFun(CAR(e), rho));
-	else
-	    PROTECT(op = eval(CAR(e), rho));
-
-	if (RTRACE(op) && R_current_trace_state()) {
-	    Rprintf("trace: ");
-	    PrintValue(e);
-	}
->>>>>>> 56a0c4bd
 
         SEXP fn = CAR(e), args = CDR(e);
 
@@ -767,7 +583,6 @@
 
 	if (RTRACE(op)) R_trace_call(e,op);
 
-<<<<<<< HEAD
 	if (TYPEOF(op) == CLOSXP) {
             /* op is proteced by applyClosure_v */
 	    res = applyClosure_v (e, op, promiseArgs(args,rho), rho, 
@@ -776,9 +591,6 @@
 	else {
             int save = R_PPStackTop;
             const void *vmax = VMAXGET();
-=======
-                res = CALL_PRIMFUN(e, op, args, rho, variant);
->>>>>>> 56a0c4bd
 
             /* op is protected by PrimCache (see mkPRIMSXP). */
             if (TYPEOF(op) == SPECIALSXP)
@@ -788,7 +600,6 @@
             else
                 error(_("attempt to apply non-function"));
 
-<<<<<<< HEAD
             int flag = PRIMPRINT(op);
             if (flag == 0) R_Visible = TRUE;
             else if (flag == 1) R_Visible = FALSE;
@@ -821,148 +632,6 @@
 
     else if (typeof_e == DOTSXP)
         dotdotdot_error();
-=======
-                int use_cntxt = R_Profiling;
-                SEXP arg1, arg2;
-
-                /* If we have an "alloca" function available, we use it to
-                   allocate space for a context only when one is needed,
-                   which saves stack space.  Otherwise, we just use a
-                   local variable declared here. */
-
-                RCNTXT *cntxt;
-#               ifndef HAVE_ALLOCA_H
-                    RCNTXT lcntxt;
-                    cntxt = &lcntxt;
-#               endif
-
-                /* See if this may be a fast primitive.  All fast primitives
-                   should be BUILTIN.  We will not do a fast call if there 
-                   is a tag for any argument, or a missing argument, or a
-                   ... argument.  Otherwise, if PRIMARITY == 2, a fast call
-                   may be done if there are two arguments, or one argument if
-                   the uni_too flag is set. These arguments are stored in
-                   arg1 and in arg2 (which may be NULL if uni_too is set).  
-                   For any PRIMARITY other than 2, a fast call may be done 
-                   if there is exactly one argument, which is stored in arg1,
-                   with arg2 set to NULL.*/
-
-                arg2 = NULL;
-                if (PRIMFUN_FAST(op) && args!=R_NilValue 
-                                     && TAG(args)==R_NilValue) {
-                    arg1 = CAR(args);
-                    if (arg1!=R_DotsSymbol && arg1!=R_MissingArg) {
-                        SEXP cdr_args = CDR(args);
-                        if (PRIMARITY(op) != 2) {
-                            if (cdr_args==R_NilValue)
-                                goto fast1;
-                        }
-                        else {
-                            if (cdr_args==R_NilValue) {
-                                if (PRIMFUN_UNI_TOO(op))
-                                    goto fast2;
-                            }
-                            else if (TAG(cdr_args)==R_NilValue
-                                      && CDR(cdr_args)==R_NilValue) {
-                                arg2 = CAR(cdr_args);
-                                if (arg2!=R_DotsSymbol && arg2!=R_MissingArg)
-                                    goto fast2;
-                                arg2 = NULL;
-                            }
-                        }
-                    }
-                }
-                arg1 = NULL;
-
-                /* Handle a non-fast op.  We may get here after starting
-                   to handle a fast op, in which case we may have already
-                   evaluated arg1 or arg2 (which will be protected). */
-              not_fast: 
-                if (args != R_NilValue) {
-                    args = evalListPendingOK (args, rho, e);
-                }
-                if (arg2 != NULL) {
-                    args = CONS(arg2,args);
-                    UNPROTECT(1);  /* arg2 */
-                }
-                if (arg1 != NULL) {
-                    args = CONS(arg1,args);
-                    UNPROTECT(1);  /* arg1 */
-                }
-                PROTECT(args);
-                if (use_cntxt || PRIMFOREIGN(op)) {
-#                   ifdef HAVE_ALLOCA_H
-                        cntxt = alloca (sizeof *cntxt);
-#                   endif
-                    beginbuiltincontext (cntxt, e);
-                    use_cntxt = TRUE;
-                }
-                if (!PRIMFUN_PENDING_OK(op)) {
-                    WAIT_UNTIL_ARGUMENTS_COMPUTED(args);
-                }
-                res = CALL_PRIMFUN(e, op, args, rho, variant);
-                goto done_builtin;
-
-                /* Handle a fast op with one argument.  If arg is an object,
-                   may turn out to not be fast after all. */
-              fast1:
-                PROTECT(arg1 = evalv (arg1, rho, 
-                          PRIMFUN_ARG1VAR(op) | VARIANT_PENDING_OK));
-                if (isObject(arg1) && PRIMFUN_DSPTCH1(op)) {
-                    args = CDR(args);
-                    goto not_fast;
-                }
-                if (use_cntxt) { /* assume fast ops are not foreign */
-#                   ifdef HAVE_ALLOCA_H
-                        cntxt = alloca (sizeof *cntxt);
-#                   endif
-                    beginbuiltincontext (cntxt, e);
-                }
-                if (!PRIMFUN_PENDING_OK(op)) {
-                    WAIT_UNTIL_COMPUTED(arg1);
-                }
-                res = ((SEXP(*)(SEXP,SEXP,SEXP,SEXP,int)) PRIMFUN_FAST(op)) 
-                         (e, op, arg1, rho, variant);
-                goto done_builtin;
-
-                /* Handle a fast op with two arguments (though the second 
-                   argument may possibly be NULL).  If either arg is an object,
-                   may turn out to not be fast after all. */
-              fast2:
-                PROTECT(arg1 = evalv (arg1, rho, 
-                          PRIMFUN_ARG1VAR(op) | VARIANT_PENDING_OK));
-                if (isObject(arg1) && PRIMFUN_DSPTCH1(op)) {
-                    args = CDR(args);
-                    arg2 = NULL;
-                    goto not_fast;
-                }
-                if (arg2 != NULL) {
-                    PROTECT(arg2 = evalv(arg2, rho, 
-                              PRIMFUN_ARG2VAR(op) | VARIANT_PENDING_OK));
-                    if (isObject(arg2) && PRIMFUN_DSPTCH2(op)) {
-                        args = R_NilValue;  /* == CDDR(args) */
-                        goto not_fast;
-                    }
-                }
-                if (use_cntxt) { /* assume fast ops are not foreign */
-#                   ifdef HAVE_ALLOCA_H
-                        cntxt = alloca (sizeof *cntxt);
-#                   endif
-                    beginbuiltincontext (cntxt, e);
-                }
-                if (!PRIMFUN_PENDING_OK(op)) {
-                    if (arg2==NULL) WAIT_UNTIL_COMPUTED(arg1);
-                    else            WAIT_UNTIL_COMPUTED_2(arg1,arg2);
-                }
-                res = ((SEXP(*)(SEXP,SEXP,SEXP,SEXP,SEXP,int)) PRIMFUN_FAST(op))
-                         (e, op, arg1, arg2, rho, variant);
-                if (arg2!=NULL) UNPROTECT(1); /* arg2 */
-
-              done_builtin:
-                UNPROTECT(1); /* either args or arg1 */
-                if (use_cntxt) endcontext(cntxt);
-	    }
->>>>>>> 56a0c4bd
 
     else
         UNIMPLEMENTED_TYPE("eval", e);
@@ -972,7 +641,6 @@
     return res;
 }
 
-<<<<<<< HEAD
 SEXP attribute_hidden Rf_builtin_op (SEXP op, SEXP e, SEXP rho, int variant)
 {
     SEXP args = CDR(e);
@@ -1118,27 +786,6 @@
     UNPROTECT(1); /* either args or arg1 */
     if (use_cntxt) endcontext(cntxt);
 
-=======
-	else if (TYPEOF(op) == CLOSXP) {
-	    PROTECT(res = promiseArgs(CDR(e), rho));
-	    res = applyClosure_v (e, op, res, rho, NULL, variant);
-	    UNPROTECT(2); /* op & res */
-	}
-
-	else
-	    error(_("attempt to apply non-function"));
-	break;
-    default: 
-        /* put any type that is an error here, to reduce number in switch */
-        if (TYPEOF(e) == DOTSXP)
-            dotdotdot_error();
-        else
-            UNIMPLEMENTED_TYPE("eval", e);
-    }
-
-    R_EvalDepth = depthsave;
-    R_Srcref = srcrefsave;
->>>>>>> 56a0c4bd
     return res;
 }
 
@@ -1321,13 +968,9 @@
 SEXP attribute_hidden applyClosure_v(SEXP call, SEXP op, SEXP arglist, SEXP rho,
                                      SEXP suppliedenv, int variant)
 {
-<<<<<<< HEAD
-    int vrnt = VARIANT_PENDING_OK | VARIANT_DIRECT_RETURN | variant;
-=======
     int vrnt = VARIANT_PENDING_OK | VARIANT_DIRECT_RETURN 
                  | VARIANT_PASS_ON(variant);
 
->>>>>>> 56a0c4bd
     SEXP formals, actuals, savedrho;
     volatile SEXP body, newrho;
     SEXP f, a, res;
@@ -1423,23 +1066,7 @@
 	if (TYPEOF(body) == BCODESXP)
 	    body = bytecodeExpr(body);
 	Rprintf("debugging in: ");
-<<<<<<< HEAD
         printcall(call,rho);
-=======
-	if(blines != NA_INTEGER && blines > 0)
-	    R_BrowseLines = blines;
-	PrintValueRec(call, rho);
-	R_BrowseLines = old_bl;
-
-	/* Is the body a bare symbol (PR#6804) */
-	if (!isSymbol(body) & !isVectorAtomic(body)){
-		/* Find out if the body is function with only one statement. */
-		if (isSymbol(CAR(body)))
-			res = findFun(CAR(body), rho);
-		else
-			res = eval(CAR(body), rho);
-	}
->>>>>>> 56a0c4bd
 	savesrcref = R_Srcref;
 	PROTECT(R_Srcref = getSrcref(getBlockSrcrefs(body), 0));
 	SrcrefPrompt("debug", R_Srcref);
@@ -1497,11 +1124,7 @@
         printcall(call,rho);
     }
 
-<<<<<<< HEAD
     UNPROTECT(3); /* op, arglist, res */
-=======
-    UNPROTECT(1); /* res */
->>>>>>> 56a0c4bd
     return res;
 }
 
@@ -1537,14 +1160,11 @@
 
     begincontext(&cntxt, CTXT_RETURN, call, newrho, rho, arglist, op);
 
-<<<<<<< HEAD
     /* Get the srcref record from the closure object.  Disable for now
        at least, since it's not clear that it's needed. */
     
     /* R_Srcref = getAttrib(op, R_SrcrefSymbol); */
 
-=======
->>>>>>> 56a0c4bd
     /* Debugging */
 
     SET_RDEBUG(newrho, RDEBUG(op) || RSTEP(op));
@@ -1555,16 +1175,7 @@
 	if (TYPEOF(body) == BCODESXP)
 	    body = bytecodeExpr(body);
 	Rprintf("debugging in: ");
-<<<<<<< HEAD
 	printcall (call, rho);
-=======
-	PrintValueRec(call,rho);
-	/* Find out if the body is function with only one statement. */
-	if (isSymbol(CAR(body)))
-	    res = findFun(CAR(body), rho);
-	else
-	    res = eval(CAR(body), rho);
->>>>>>> 56a0c4bd
 	savesrcref = R_Srcref;
 	PROTECT(R_Srcref = getSrcref(getBlockSrcrefs(body), 0));
 	SrcrefPrompt("debug", R_Srcref);
@@ -1615,11 +1226,7 @@
 	printcall (call, rho);
     }
 
-<<<<<<< HEAD
     UNPROTECT(3);  /* op, arglist, res */
-=======
-    UNPROTECT(1);
->>>>>>> 56a0c4bd
     return res;
 }
 
@@ -1728,11 +1335,7 @@
     return vl;
 }
 
-<<<<<<< HEAD
 static R_NORETURN void asLogicalNoNA_error (SEXP s, SEXP call)
-=======
-static void asLogicalNoNA_error (SEXP s, SEXP call)
->>>>>>> 56a0c4bd
 {
     errorcall (call, 
       length(s) == 0 ? _("argument is of length zero") :
