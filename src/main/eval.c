/*
 *  pqR : A pretty quick version of R
 *  Copyright (C) 2013, 2014 by Radford M. Neal
 *
 *  Based on R : A Computer Language for Statistical Data Analysis
 *  Copyright (C) 1995, 1996	Robert Gentleman and Ross Ihaka
 *  Copyright (C) 1998--2011	The R Development Core Team.
 *
 *  The changes in pqR from R-2.15.0 distributed by the R Core Team are
 *  documented in the NEWS and MODS files in the top-level source directory.
 *
 *  This program is free software; you can redistribute it and/or modify
 *  it under the terms of the GNU General Public License as published by
 *  the Free Software Foundation; either version 2 of the License, or
 *  (at your option) any later version.
 *
 *  This program is distributed in the hope that it will be useful,
 *  but WITHOUT ANY WARRANTY; without even the implied warranty of
 *  MERCHANTABILITY or FITNESS FOR A PARTICULAR PURPOSE.  See the
 *  GNU General Public License for more details.
 *
 *  You should have received a copy of the GNU General Public License
 *  along with this program; if not, a copy is available at
 *  http://www.r-project.org/Licenses/
 */


#undef HASHING

#ifdef HAVE_CONFIG_H
# include <config.h>
#endif

#ifdef HAVE_ALLOCA_H
# include <alloca.h>
#endif

#define USE_FAST_PROTECT_MACROS
#define R_USE_SIGNALS 1
#include <Defn.h>
#include <Rinterface.h>
#include <Fileio.h>

#include "arithmetic.h"

#include <helpers/helpers-app.h>


/* Bit flags that say whether each SEXP type evaluates to itself.  Used via
   SELF_EVAL(t), which says whether something of type t evaluates to itself. 
   Relies on the type field being 5 bits, so that the shifts below will not
   exceed the capacity of a 32-bit word.  (Also assumes, of course, that these
   shifts and adds will be done at compile time.) */

#define SELF_EVAL_TYPES ( \
  (1<<NILSXP) + \
  (1<<LISTSXP) + \
  (1<<LGLSXP) + \
  (1<<INTSXP) + \
  (1<<REALSXP) + \
  (1<<STRSXP) + \
  (1<<CPLXSXP) + \
  (1<<RAWSXP) + \
  (1<<S4SXP) + \
  (1<<SPECIALSXP) + \
  (1<<BUILTINSXP) + \
  (1<<ENVSXP) + \
  (1<<CLOSXP) + \
  (1<<VECSXP) + \
  (1<<EXTPTRSXP) + \
  (1<<WEAKREFSXP) + \
  (1<<EXPRSXP) )

#define SELF_EVAL(t) ((SELF_EVAL_TYPES>>(t))&1)


#define ARGUSED(x) LEVELS(x)

static SEXP bcEval(SEXP, SEXP, Rboolean);

/*#define BC_PROFILING*/
#ifdef BC_PROFILING
static Rboolean bc_profiling = FALSE;
#endif

static int R_Profiling = 0;

#ifdef R_PROFILING

/* BDR 2000-07-15
   Profiling is now controlled by the R function Rprof(), and should
   have negligible cost when not enabled.
*/

/* A simple mechanism for profiling R code.  When R_PROFILING is
   enabled, eval will write out the call stack every PROFSAMPLE
   microseconds using the SIGPROF handler triggered by timer signals
   from the ITIMER_PROF timer.  Since this is the same timer used by C
   profiling, the two cannot be used together.  Output is written to
   the file PROFOUTNAME.  This is a plain text file.  The first line
   of the file contains the value of PROFSAMPLE.  The remaining lines
   each give the call stack found at a sampling point with the inner
   most function first.

   To enable profiling, recompile eval.c with R_PROFILING defined.  It
   would be possible to selectively turn profiling on and off from R
   and to specify the file name from R as well, but for now I won't
   bother.

   The stack is traced by walking back along the context stack, just
   like the traceback creation in jump_to_toplevel.  One drawback of
   this approach is that it does not show BUILTIN's since they don't
   get a context.  With recent changes to pos.to.env it seems possible
   to insert a context around BUILTIN calls to that they show up in
   the trace.  Since there is a cost in establishing these contexts,
   they are only inserted when profiling is enabled. [BDR: we have since
   also added contexts for the BUILTIN calls to foreign code.]

   One possible advantage of not tracing BUILTIN's is that then
   profiling adds no cost when the timer is turned off.  This would be
   useful if we want to allow profiling to be turned on and off from
   within R.

   One thing that makes interpreting profiling output tricky is lazy
   evaluation.  When an expression f(g(x)) is profiled, lazy
   evaluation will cause g to be called inside the call to f, so it
   will appear as if g is called by f.

   L. T.  */

#ifdef Win32
# define WIN32_LEAN_AND_MEAN 1
# include <windows.h>		/* for CreateEvent, SetEvent */
# include <process.h>		/* for _beginthread, _endthread */
#else
# ifdef HAVE_SYS_TIME_H
#  include <sys/time.h>
# endif
# include <signal.h>
#endif /* not Win32 */

static FILE *R_ProfileOutfile = NULL;
static int R_Mem_Profiling=0;
extern void get_current_mem(unsigned long *,unsigned long *,unsigned long *); /* in memory.c */
extern unsigned long get_duplicate_counter(void);  /* in duplicate.c */
extern void reset_duplicate_counter(void);         /* in duplicate.c */

#ifdef Win32
HANDLE MainThread;
HANDLE ProfileEvent;

static void doprof(void)
{
    RCNTXT *cptr;
    char buf[1100];
    unsigned long bigv, smallv, nodes;
    int len;

    buf[0] = '\0';
    SuspendThread(MainThread);
    if (R_Mem_Profiling){
	    get_current_mem(&smallv, &bigv, &nodes);
	    if((len = strlen(buf)) < 1000) {
		sprintf(buf+len, ":%ld:%ld:%ld:%ld:", smallv, bigv,
		     nodes, get_duplicate_counter());
	    }
	    reset_duplicate_counter();
    }
    for (cptr = R_GlobalContext; cptr; cptr = cptr->nextcontext) {
	if ((cptr->callflag & (CTXT_FUNCTION | CTXT_BUILTIN))
	    && TYPEOF(cptr->call) == LANGSXP) {
	    SEXP fun = CAR(cptr->call);
	    if(strlen(buf) < 1000) {
		strcat(buf, TYPEOF(fun) == SYMSXP ? CHAR(PRINTNAME(fun)) :
		       "<Anonymous>");
		strcat(buf, " ");
	    }
	}
    }
    ResumeThread(MainThread);
    if(strlen(buf))
	fprintf(R_ProfileOutfile, "%s\n", buf);
}

/* Profiling thread main function */
static void __cdecl ProfileThread(void *pwait)
{
    int wait = *((int *)pwait);

    SetThreadPriority(GetCurrentThread(), THREAD_PRIORITY_HIGHEST);
    while(WaitForSingleObject(ProfileEvent, wait) != WAIT_OBJECT_0) {
	doprof();
    }
}
#else /* not Win32 */
static void doprof(int sig)
{
    RCNTXT *cptr;
    int newline = 0;
    unsigned long bigv, smallv, nodes;
    if (R_Mem_Profiling){
	    get_current_mem(&smallv, &bigv, &nodes);
	    if (!newline) newline = 1;
	    fprintf(R_ProfileOutfile, ":%ld:%ld:%ld:%ld:", smallv, bigv,
		     nodes, get_duplicate_counter());
	    reset_duplicate_counter();
    }
    for (cptr = R_GlobalContext; cptr; cptr = cptr->nextcontext) {
	if ((cptr->callflag & (CTXT_FUNCTION | CTXT_BUILTIN))
	    && TYPEOF(cptr->call) == LANGSXP) {
	    SEXP fun = CAR(cptr->call);
	    if (!newline) newline = 1;
	    fprintf(R_ProfileOutfile, "\"%s\" ",
		    TYPEOF(fun) == SYMSXP ? CHAR(PRINTNAME(fun)) :
		    "<Anonymous>");
	}
    }
    if (newline) fprintf(R_ProfileOutfile, "\n");
    signal(SIGPROF, doprof);
}

static void doprof_null(int sig)
{
    signal(SIGPROF, doprof_null);
}
#endif /* not Win32 */


static void R_EndProfiling(void)
{
#ifdef Win32
    SetEvent(ProfileEvent);
    CloseHandle(MainThread);
#else /* not Win32 */
    struct itimerval itv;

    itv.it_interval.tv_sec = 0;
    itv.it_interval.tv_usec = 0;
    itv.it_value.tv_sec = 0;
    itv.it_value.tv_usec = 0;
    setitimer(ITIMER_PROF, &itv, NULL);
    signal(SIGPROF, doprof_null);
#endif /* not Win32 */
    if(R_ProfileOutfile) fclose(R_ProfileOutfile);
    R_ProfileOutfile = NULL;
    R_Profiling = 0;
}

static void R_InitProfiling(SEXP filename, int append, double dinterval, int mem_profiling)
{
#ifndef Win32
    struct itimerval itv;
#else
    int wait;
    HANDLE Proc = GetCurrentProcess();
#endif
    int interval;

    interval = 1e6 * dinterval + 0.5;
    if(R_ProfileOutfile != NULL) R_EndProfiling();
    R_ProfileOutfile = RC_fopen(filename, append ? "a" : "w", TRUE);
    if (R_ProfileOutfile == NULL)
	error(_("Rprof: cannot open profile file '%s'"),
	      translateChar(filename));
    if(mem_profiling)
	fprintf(R_ProfileOutfile, "memory profiling: sample.interval=%d\n", interval);
    else
	fprintf(R_ProfileOutfile, "sample.interval=%d\n", interval);

    R_Mem_Profiling=mem_profiling;
    if (mem_profiling)
	reset_duplicate_counter();

#ifdef Win32
    /* need to duplicate to make a real handle */
    DuplicateHandle(Proc, GetCurrentThread(), Proc, &MainThread,
		    0, FALSE, DUPLICATE_SAME_ACCESS);
    wait = interval/1000;
    if(!(ProfileEvent = CreateEvent(NULL, FALSE, FALSE, NULL)) ||
       (_beginthread(ProfileThread, 0, &wait) == -1))
	R_Suicide("unable to create profiling thread");
    Sleep(wait/2); /* suspend this thread to ensure that the other one starts */
#else /* not Win32 */
    signal(SIGPROF, doprof);

    itv.it_interval.tv_sec = 0;
    itv.it_interval.tv_usec = interval;
    itv.it_value.tv_sec = 0;
    itv.it_value.tv_usec = interval;
    if (setitimer(ITIMER_PROF, &itv, NULL) == -1)
	R_Suicide("setting profile timer failed");
#endif /* not Win32 */
    R_Profiling = 1;
}

static SEXP do_Rprof(SEXP call, SEXP op, SEXP args, SEXP rho)
{
    SEXP filename;
    int append_mode, mem_profiling;
    double dinterval;

#ifdef BC_PROFILING
    if (bc_profiling) {
	warning(_("can't use R profiling while byte code profiling"));
	return R_NilValue;
    }
#endif
    checkArity(op, args);
    if (!isString(CAR(args)) || (LENGTH(CAR(args))) != 1)
	error(_("invalid '%s' argument"), "filename");
    append_mode = asLogical(CADR(args));
    dinterval = asReal(CADDR(args));
    mem_profiling = asLogical(CADDDR(args));
    filename = STRING_ELT(CAR(args), 0);
    if (LENGTH(filename))
	R_InitProfiling(filename, append_mode, dinterval, mem_profiling);
    else
	R_EndProfiling();
    return R_NilValue;
}
#else /* not R_PROFILING */
static SEXP do_Rprof(SEXP call, SEXP op, SEXP args, SEXP rho)
{
    error(_("R profiling is not available on this system"));
}
#endif /* not R_PROFILING */

/* NEEDED: A fixup is needed in browser, because it can trap errors,
 *	and currently does not reset the limit to the right value. */

#define CHECK_STACK_BALANCE(o,s) do { \
  if (s != R_PPStackTop) check_stack_balance(o,s); \
} while (0)

void attribute_hidden check_stack_balance(SEXP op, int save)
{
    if(save == R_PPStackTop) return;
    REprintf("Warning: stack imbalance in '%s', %d then %d\n",
	     PRIMNAME(op), save, R_PPStackTop);
}


/* Wait until no value in an argument list is still being computed by a task.
   Macro version does preliminary check in-line for speed. */

#define WAIT_UNTIL_ARGUMENTS_COMPUTED(_args_) \
    do { \
        if (helpers_tasks > 0) { \
            SEXP _a_ = (_args_); \
            while (_a_ != R_NilValue) { \
                if (helpers_is_being_computed(CAR(_a_))) { \
                    wait_until_arguments_computed (_a_); \
                    break; \
                } \
                _a_ = CDR(_a_); \
            } \
        } \
    } while (0)

void attribute_hidden wait_until_arguments_computed (SEXP args)
{
    SEXP wait_for, a;

    if (helpers_tasks == 0) return;

    wait_for = NULL;

    for (a = args; a != R_NilValue; a = CDR(a)) {
        SEXP this_arg = CAR(a);
        if (helpers_is_being_computed(this_arg)) {
            if (wait_for == NULL)
                wait_for = this_arg;
            else {
                helpers_wait_until_not_being_computed2 (wait_for, this_arg);
                wait_for = NULL;
            }
        }
    }

    if (wait_for != NULL)
        helpers_wait_until_not_being_computed (wait_for);
}

static SEXP forcePromiseUnbound(SEXP e) /* e is protected here */
{
    RPRSTACK prstack;
    SEXP val;

    PROTECT(e);

    if (PRSEEN(e)) {
        if (PRSEEN(e) == 1)
            errorcall(R_GlobalContext->call,
             _("promise already under evaluation: recursive default argument reference or earlier problems?"));
        else 
            warningcall(R_GlobalContext->call,
             _("restarting interrupted promise evaluation"));
    }

    /* Mark the promise as under evaluation and push it on a stack
       that can be used to unmark pending promises if a jump out
       of the evaluation occurs. */
    SET_PRSEEN(e, 1);

    prstack.promise = e;
    prstack.next = R_PendingPromises;
    R_PendingPromises = &prstack;

    val = evalv (PRCODE(e), PRENV(e), VARIANT_PENDING_OK);

    /* Pop the stack, unmark the promise and set its value field.
       Also set the environment to R_NilValue to allow GC to
       reclaim the promise environment; this is also useful for
       fancy games with delayedAssign() */
    R_PendingPromises = prstack.next;
    SET_PRSEEN(e, 0);
    SET_PRVALUE(e, val);
    INC_NAMEDCNT(val);
    SET_PRENV(e, R_NilValue);

    UNPROTECT(1);
    return val;
}

SEXP attribute_hidden forcePromise (SEXP e) /* e protected here if necessary */
{
    if (PRVALUE(e) == R_UnboundValue) {
        SEXP val = forcePromiseUnbound(e);
        WAIT_UNTIL_COMPUTED(val);
        return val;
    }
    else
        return PRVALUE(e);
}

SEXP attribute_hidden forcePromisePendingOK(SEXP e)/* e protected here if rqd */
{
    if (PRVALUE(e) == R_UnboundValue)
        return forcePromiseUnbound(e);
    else
        return PRVALUE_PENDING_OK(e);
}

/* The "eval" function returns the value of "e" evaluated in "rho".  The
   caller must ensure that both the arguments are protected.  The "eval" 
   function is just like "evalv" with 0 for the variant return argument.
   The "Rf_evalv2" function is the main part of "evalv", split off so that
   constants may be evaluated with less overhead within "eval" or "evalv".
   This split may not be necessary with a sufficiently clever compiler,
   but seems to help with gcc 4.6.3.  Similarly for the separation of
   Rf_builtin_op.  These functions are global but un-used elsewhere to 
   discourage inlining by the compiler. */

static int evalcount = 0; /* counts down to when to check for user interrupt */
SEXP Rf_evalv2(SEXP,SEXP,int);
SEXP Rf_builtin_op (SEXP op, SEXP e, SEXP rho, int variant);

#define EVAL_PRELUDE do { \
\
    R_variant_result = 0; \
    R_Visible = TRUE; \
    evalcount -= 1; \
\
    /* Evaluate constants quickly, without the overhead that's necessary when \
       the computation might be complex.  This code is repeated in evalv2 \
       for when evalcount < 0.  That way we avoid calling any procedure \
       other than evalv2 in this procedure, possibly reducing overhead \
       for constant evaluation. */ \
\
    if (evalcount >= 0 && SELF_EVAL(TYPEOF(e))) { \
	/* Make sure constants in expressions have maximum NAMEDCNT when \
	   used as values, so they won't be modified. */ \
        SET_NAMEDCNT_MAX(e); \
        return e; \
    } \
} while (0)

SEXP eval(SEXP e, SEXP rho)
{
    EVAL_PRELUDE;
    return Rf_evalv2(e,rho,0);
}

SEXP evalv(SEXP e, SEXP rho, int variant)
{
    if (0) {
        /* THE "IF" CONDITION ABOVE IS NORMALLY 0; CAN SET TO 1 FOR DEBUGGING.
           Enabling this zeroing of variant will test that callers who normally
           get a variant result can actually handle an ordinary result. */
        variant = 0;
    }

    EVAL_PRELUDE;
    return Rf_evalv2(e,rho,variant);
}

SEXP attribute_hidden Rf_evalv2(SEXP e, SEXP rho, int variant)
{
    SEXP op, res;

    /* Handle check for user interrupt.  Count was decremented in evalv. */

    if (evalcount < 0) {
        R_CheckUserInterrupt();
        evalcount = 1000;
        /* Evaluate constants quickly. */
        if (SELF_EVAL(TYPEOF(e))) {
            /* Make sure constants in expressions have maximum NAMEDCNT when
	       used as values, so they won't be modified. */
            SET_NAMEDCNT_MAX(e);
            return e;
        }
    }
    
    /* Save the current srcref context. */
    
    SEXP srcrefsave = R_Srcref;

    /* The use of depthsave below is necessary because of the
       possibility of non-local returns from evaluation.  Without this
       an "expression too complex error" is quite likely. */

    int depthsave = R_EvalDepth++;

    /* We need to explicit set a NULL call here to circumvent attempts
       to deparse the call in the error-handler */
    if (R_EvalDepth > R_Expressions) {
	R_Expressions = R_Expressions_keep + 500;
	errorcall(R_NilValue,
		  _("evaluation nested too deeply: infinite recursion / options(expressions=)?"));
    }

    R_CHECKSTACK();

#ifdef Win32
    /* This is an inlined version of Rwin_fpreset (src/gnuwin/extra.c)
       and resets the precision, rounding and exception modes of a ix86
       fpu.
     */
    __asm__ ( "fninit" );
#endif

    SEXPTYPE typeof_e = TYPEOF(e);

    if (typeof_e == SYMSXP) {

	if (e == R_DotsSymbol)
	    dotdotdot_error();

	if (DDVAL(e))
	    res = ddfindVar(e,rho);
	else {
	    res = findVarPendingOK (e, rho);
            if (res == R_MissingArg)
                arg_missing_error(e);
        }
	if (res == R_UnboundValue)
            unbound_var_error(e);

        if (TYPEOF(res) == PROMSXP) {
            if (PRVALUE_PENDING_OK(res) == R_UnboundValue)
                res = forcePromiseUnbound(res);
            else 
                res = PRVALUE_PENDING_OK(res);
        }

        /* A NAMEDCNT of 0 might arise from an inadverently missing increment
           somewhere, or from a save/load sequence (since loaded values in
           promises have NAMEDCNT of 0), so fix up here... */

        if (NAMEDCNT_EQ_0(res))
            SET_NAMEDCNT_1(res);

        if ( ! (variant & VARIANT_PENDING_OK))
            WAIT_UNTIL_COMPUTED(res);
    }

    else if (typeof_e == LANGSXP) {

        SEXP fn = CAR(e), args = CDR(e);

	op = TYPEOF(fn)==SYMSXP ? findFun (fn,rho) : eval (fn,rho);

	if (RTRACE(op)) R_trace_call(e,op);

	if (TYPEOF(op) == CLOSXP) {
            /* op is proteced by applyClosure_v */
	    res = applyClosure_v (e, op, promiseArgs(args,rho), rho, 
                                  NULL, variant);
        }
	else {
            int save = R_PPStackTop;
            const void *vmax = VMAXGET();

            /* op is protected by PrimCache (see mkPRIMSXP). */
            if (TYPEOF(op) == SPECIALSXP)
                res = CALL_PRIMFUN (e, op, args, rho, variant);
            else if (TYPEOF(op) == BUILTINSXP)
                res = Rf_builtin_op (op, e, rho, variant);
            else
                error(_("attempt to apply non-function"));

            int flag = PRIMPRINT(op);
            if (flag == 0) R_Visible = TRUE;
            else if (flag == 1) R_Visible = FALSE;

            CHECK_STACK_BALANCE(op, save);
            VMAXSET(vmax);
        }
    }

    else if (typeof_e == PROMSXP) {
<<<<<<< HEAD

        /* Note that we don't change NAMEDCNT here. */
=======
>>>>>>> e132256f

	if (PRVALUE_PENDING_OK(e) == R_UnboundValue)
            res = forcePromiseUnbound(e);
        else
            res = PRVALUE_PENDING_OK(e);

        if ( ! (variant & VARIANT_PENDING_OK))
            WAIT_UNTIL_COMPUTED(res);

    }

    else if (typeof_e == BCODESXP) {

	res = bcEval(e, rho, TRUE);
    }
<<<<<<< HEAD

    else if (typeof_e == DOTSXP)
        dotdotdot_error();

    else
        UNIMPLEMENTED_TYPE("eval", e);

    R_EvalDepth = depthsave;
    R_Srcref = srcrefsave;
    return res;
}

SEXP attribute_hidden Rf_builtin_op (SEXP op, SEXP e, SEXP rho, int variant)
{
    SEXP args = CDR(e);
    SEXP res;

=======

    else if (typeof_e == DOTSXP)
        dotdotdot_error();

    else
        UNIMPLEMENTED_TYPE("eval", e);

    R_EvalDepth = depthsave;
    R_Srcref = srcrefsave;
    return res;
}

SEXP attribute_hidden Rf_builtin_op (SEXP op, SEXP e, SEXP rho, int variant)
{
    SEXP args = CDR(e);
    SEXP res;

>>>>>>> e132256f
    int use_cntxt = R_Profiling;
    SEXP arg1, arg2;

    /* If we have an "alloca" function available, we use it to
       allocate space for a context only when one is needed, which
       saves stack space.  Otherwise, we just use a local variable
       declared here. */

    RCNTXT *cntxt;
#   ifndef HAVE_ALLOCA_H
        RCNTXT lcntxt;
        cntxt = &lcntxt;
#   endif

    /* See if this may be a fast primitive.  All fast primitives
       should be BUILTIN.  We will not do a fast call if there is a
       tag for any argument, or a missing argument, or a ... argument.
       Otherwise, if PRIMARITY == 2, a fast call may be done if there
       are two arguments, or one argument if the uni_too flag is
       set. These arguments are stored in arg1 and in arg2 (which may
       be NULL if uni_too is set).  For any PRIMARITY other than 2, a
       fast call may be done if there is exactly one argument, which
       is stored in arg1, with arg2 set to NULL.*/

    arg2 = NULL;
    if (PRIMFUN_FAST(op) && args!=R_NilValue && TAG(args)==R_NilValue) {
        arg1 = CAR(args);
        if (arg1!=R_DotsSymbol && arg1!=R_MissingArg) {
            SEXP cdr_args = CDR(args);
            if (PRIMARITY(op) != 2) {
                if (cdr_args==R_NilValue)
                    goto fast1;
            }
            else {
                if (cdr_args==R_NilValue) {
                    if (PRIMFUN_UNI_TOO(op))
                        goto fast2;
                }
                else if (TAG(cdr_args)==R_NilValue
                          && CDR(cdr_args)==R_NilValue) {
                    arg2 = CAR(cdr_args);
                    if (arg2!=R_DotsSymbol && arg2!=R_MissingArg)
                        goto fast2;
                    arg2 = NULL;
                }
            }
        }
    }
    arg1 = NULL;

    /* Handle a non-fast op.  We may get here after starting to handle
       a fast op, in which case we may have already evaluated arg1 or
       arg2 (which will be protected). */
  not_fast: 
    if (args != R_NilValue) {
        args = evalListPendingOK (args, rho, e);
    }
    if (arg2 != NULL) {
        args = CONS(arg2,args);
        UNPROTECT(1);  /* arg2 */
    }
    if (arg1 != NULL) {
        args = CONS(arg1,args);
        UNPROTECT(1);  /* arg1 */
    }
    PROTECT(args);
    if (use_cntxt || PRIMFOREIGN(op)) {
#       ifdef HAVE_ALLOCA_H
            cntxt = alloca (sizeof *cntxt);
#       endif
        beginbuiltincontext (cntxt, e);
        use_cntxt = TRUE;
    }
    if (!PRIMFUN_PENDING_OK(op)) {
        WAIT_UNTIL_ARGUMENTS_COMPUTED(args);
<<<<<<< HEAD
    }
    res = CALL_PRIMFUN(e, op, args, rho, variant);
    goto done_builtin;

    /* Handle a fast op with one argument.  If arg is an object, may
       turn out to not be fast after all. */
  fast1:
    PROTECT(arg1 = evalv (arg1, rho, 
              PRIMFUN_ARG1VAR(op) | VARIANT_PENDING_OK));
    if (isObject(arg1) && PRIMFUN_DSPTCH1(op)) {
        args = CDR(args);
        goto not_fast;
    }
    if (use_cntxt) { /* assume fast ops are not foreign */
#       ifdef HAVE_ALLOCA_H
            cntxt = alloca (sizeof *cntxt);
#       endif
        beginbuiltincontext (cntxt, e);
    }
    if (!PRIMFUN_PENDING_OK(op)) {
        WAIT_UNTIL_COMPUTED(arg1);
    }
    res = ((SEXP(*)(SEXP,SEXP,SEXP,SEXP,int)) PRIMFUN_FAST(op)) 
             (e, op, arg1, rho, variant);
    goto done_builtin;

    /* Handle a fast op with two arguments (though the second argument
       may possibly be NULL).  If either arg is an object, may turn
       out to not be fast after all. */
  fast2:
    PROTECT(arg1 = evalv (arg1, rho, 
              PRIMFUN_ARG1VAR(op) | VARIANT_PENDING_OK));
    if (isObject(arg1) && PRIMFUN_DSPTCH1(op)) {
        args = CDR(args);
        arg2 = NULL;
        goto not_fast;
    }
    if (arg2 != NULL) {
        /* Use of ARG2VAR is currently disabled, since no
           primitives are using it at the moment. */
        PROTECT(arg2 = evalv(arg2, rho, 
                  /* PRIMFUN_ARG2VAR(op) | */ VARIANT_PENDING_OK));
        if (isObject(arg2) && PRIMFUN_DSPTCH2(op)) {
            args = R_NilValue;  /* == CDDR(args) */
            goto not_fast;
        }
    }
    if (use_cntxt) { /* assume fast ops are not foreign */
#       ifdef HAVE_ALLOCA_H
            cntxt = alloca (sizeof *cntxt);
#       endif
        beginbuiltincontext (cntxt, e);
    }
    if (!PRIMFUN_PENDING_OK(op)) {
        if (arg2==NULL) WAIT_UNTIL_COMPUTED(arg1);
        else            WAIT_UNTIL_COMPUTED_2(arg1,arg2);
    }
=======
    }
    res = CALL_PRIMFUN(e, op, args, rho, variant);
    goto done_builtin;

    /* Handle a fast op with one argument.  If arg is an object, may
       turn out to not be fast after all. */
  fast1:
    PROTECT(arg1 = evalv (arg1, rho, 
              PRIMFUN_ARG1VAR(op) | VARIANT_PENDING_OK));
    if (isObject(arg1) && PRIMFUN_DSPTCH1(op)) {
        args = CDR(args);
        goto not_fast;
    }
    if (use_cntxt) { /* assume fast ops are not foreign */
#       ifdef HAVE_ALLOCA_H
            cntxt = alloca (sizeof *cntxt);
#       endif
        beginbuiltincontext (cntxt, e);
    }
    if (!PRIMFUN_PENDING_OK(op)) {
        WAIT_UNTIL_COMPUTED(arg1);
    }
    res = ((SEXP(*)(SEXP,SEXP,SEXP,SEXP,int)) PRIMFUN_FAST(op)) 
             (e, op, arg1, rho, variant);
    goto done_builtin;

    /* Handle a fast op with two arguments (though the second argument
       may possibly be NULL).  If either arg is an object, may turn
       out to not be fast after all. */
  fast2:
    PROTECT(arg1 = evalv (arg1, rho, 
              PRIMFUN_ARG1VAR(op) | VARIANT_PENDING_OK));
    if (isObject(arg1) && PRIMFUN_DSPTCH1(op)) {
        args = CDR(args);
        arg2 = NULL;
        goto not_fast;
    }
    if (arg2 != NULL) {
        /* Use of ARG2VAR is currently disabled, since no
           primitives are using it at the moment. */
        PROTECT(arg2 = evalv(arg2, rho, 
                  /* PRIMFUN_ARG2VAR(op) | */ VARIANT_PENDING_OK));
        if (isObject(arg2) && PRIMFUN_DSPTCH2(op)) {
            args = R_NilValue;  /* == CDDR(args) */
            goto not_fast;
        }
    }
    if (use_cntxt) { /* assume fast ops are not foreign */
#       ifdef HAVE_ALLOCA_H
            cntxt = alloca (sizeof *cntxt);
#       endif
        beginbuiltincontext (cntxt, e);
    }
    if (!PRIMFUN_PENDING_OK(op)) {
        if (arg2==NULL) WAIT_UNTIL_COMPUTED(arg1);
        else            WAIT_UNTIL_COMPUTED_2(arg1,arg2);
    }
>>>>>>> e132256f
    res = ((SEXP(*)(SEXP,SEXP,SEXP,SEXP,SEXP,int)) PRIMFUN_FAST(op))
             (e, op, arg1, arg2, rho, variant);
    if (arg2!=NULL) UNPROTECT(1); /* arg2 */

  done_builtin:
    UNPROTECT(1); /* either args or arg1 */
    if (use_cntxt) endcontext(cntxt);

    return res;
}

attribute_hidden
void SrcrefPrompt(const char * prefix, SEXP srcref)
{
    /* If we have a valid srcref, use it */
    if (srcref && srcref != R_NilValue) {
        if (TYPEOF(srcref) == VECSXP) srcref = VECTOR_ELT(srcref, 0);
	SEXP srcfile = getAttrib00(srcref, R_SrcfileSymbol);
	if (TYPEOF(srcfile) == ENVSXP) {
	    SEXP filename = findVar(install("filename"), srcfile);
	    if (isString(filename) && length(filename)) {
	    	Rprintf(_("%s at %s#%d: "), prefix, CHAR(STRING_ELT(filename, 0)), 
	                                    asInteger(srcref));
	        return;
	    }
	}
    }
    /* default: */
    Rprintf("%s: ", prefix);
}

/* Apply SEXP op of type CLOSXP to actuals */

static void loadCompilerNamespace(void)
{
    SEXP fun, arg, expr;

    PROTECT(fun = install("getNamespace"));
    PROTECT(arg = mkString("compiler"));
    PROTECT(expr = lang2(fun, arg));
    eval(expr, R_GlobalEnv);
    UNPROTECT(3);
}

static int R_disable_bytecode = 0;

void attribute_hidden R_init_jit_enabled(void)
{
    if (R_jit_enabled <= 0) {
	char *enable = getenv("R_ENABLE_JIT");
	if (enable != NULL) {
	    int val = atoi(enable);
	    if (val > 0)
		loadCompilerNamespace();
	    R_jit_enabled = val;
	}
    }

    if (R_compile_pkgs <= 0) {
	char *compile = getenv("R_COMPILE_PKGS");
	if (compile != NULL) {
	    int val = atoi(compile);
	    if (val > 0)
		R_compile_pkgs = TRUE;
	    else
		R_compile_pkgs = FALSE;
	}
    }

    if (R_disable_bytecode <= 0) {
	char *disable = getenv("R_DISABLE_BYTECODE");
	if (disable != NULL) {
	    int val = atoi(disable);
	    if (val > 0)
		R_disable_bytecode = TRUE;
	    else
		R_disable_bytecode = FALSE;
	}
    }
}
    
SEXP attribute_hidden R_cmpfun(SEXP fun)
{
    SEXP packsym, funsym, call, fcall, val;

    packsym = install("compiler");
    funsym = install("tryCmpfun");

    PROTECT(fcall = lang3(R_TripleColonSymbol, packsym, funsym));
    PROTECT(call = lang2(fcall, fun));
    val = eval(call, R_GlobalEnv);
    UNPROTECT(2);
    return val;
}

static SEXP R_compileExpr(SEXP expr, SEXP rho)
{
    SEXP packsym, funsym, quotesym;
    SEXP qexpr, call, fcall, val;

    packsym = install("compiler");
    funsym = install("compile");
    quotesym = install("quote");

    PROTECT(fcall = lang3(R_DoubleColonSymbol, packsym, funsym));
    PROTECT(qexpr = lang2(quotesym, expr));
    PROTECT(call = lang3(fcall, qexpr, rho));
    val = eval(call, R_GlobalEnv);
    UNPROTECT(3);
    return val;
}

static SEXP R_compileAndExecute(SEXP call, SEXP rho)
{
    int old_enabled = R_jit_enabled;
    SEXP code, val;

    R_jit_enabled = 0;
    PROTECT(call);
    PROTECT(rho);
    PROTECT(code = R_compileExpr(call, rho));
    R_jit_enabled = old_enabled;

    val = bcEval(code, rho, TRUE);
    UNPROTECT(3);
    return val;
}

static SEXP do_enablejit(SEXP call, SEXP op, SEXP args, SEXP rho)
{
    int old = R_jit_enabled, new;
    checkArity(op, args);
    new = asInteger(CAR(args));
    if (new > 0)
	loadCompilerNamespace();
    R_jit_enabled = new;
    return ScalarIntegerMaybeConst(old);
}

static SEXP do_compilepkgs(SEXP call, SEXP op, SEXP args, SEXP rho)
{
    int old = R_compile_pkgs, new;
    checkArity(op, args);
    new = asLogical(CAR(args));
    if (new != NA_LOGICAL && new)
	loadCompilerNamespace();
    R_compile_pkgs = new;
    return ScalarLogicalMaybeConst(old);
}

/* forward declaration */
static SEXP bytecodeExpr(SEXP);

/* this function gets the srcref attribute from a statement block, 
   and confirms it's in the expected format */
   
static R_INLINE SEXP getBlockSrcrefs(SEXP call)
{
    SEXP srcrefs = getAttrib00(call, R_SrcrefSymbol);
    if (TYPEOF(srcrefs) == VECSXP) return srcrefs;
    return R_NilValue;
}

/* this function extracts one srcref, and confirms the format */
/* It assumes srcrefs has already been validated to be a VECSXP or NULL */

static R_INLINE SEXP getSrcref(SEXP srcrefs, int ind)
{
    SEXP result;
    if (!isNull(srcrefs)
        && LENGTH(srcrefs) > ind
        && TYPEOF(result = VECTOR_ELT(srcrefs, ind)) == INTSXP
	&& LENGTH(result) >= 6)
	return result;
    else
	return R_NilValue;
}

static void printcall (SEXP call, SEXP rho)
{
    int old_bl = R_BrowseLines;
    int blines = asInteger(GetOption1(install("deparse.max.lines")));
    if (blines != NA_INTEGER && blines > 0) R_BrowseLines = blines;
    PrintValueRec(call,rho);
    R_BrowseLines = old_bl;
}

SEXP attribute_hidden applyClosure_v(SEXP call, SEXP op, SEXP arglist, SEXP rho,
                                     SEXP suppliedenv, int variant)
{
    int vrnt = VARIANT_PENDING_OK | VARIANT_DIRECT_RETURN | variant;
    SEXP formals, actuals, savedrho;
    volatile SEXP body, newrho;
    SEXP f, a, res;
    RCNTXT cntxt;

    PROTECT2(op,arglist);

    formals = FORMALS(op);
    body = BODY(op);
    savedrho = CLOENV(op);

    if (R_jit_enabled > 0 && TYPEOF(body) != BCODESXP) {
	int old_enabled = R_jit_enabled;
	SEXP newop;
	R_jit_enabled = 0;
	newop = R_cmpfun(op);
	body = BODY(newop);
	SET_BODY(op, body);
	R_jit_enabled = old_enabled;
    }

    /*  Set up a context with the call in it for use if an error occurs below
        in matchArgs or from running out of memory (eg, in NewEnvironment). */

    begincontext(&cntxt, CTXT_RETURN, call, savedrho, rho, arglist, op);

    /*  Build a list which matches the actual (unevaluated) arguments
	to the formal paramters.  Build a new environment which
	contains the matched pairs.  Note that actuals is protected via
        newrho. */

    actuals = matchArgs(formals, NULL, 0, arglist, call);
    PROTECT(newrho = NewEnvironment(R_NilValue, actuals, savedrho));
        /* no longer passes formals, since matchArg now puts tags in actuals */

    /* This piece of code is destructively modifying the actuals list,
       which is now also the list of bindings in the frame of newrho.
       This is one place where internal structure of environment
       bindings leaks out of envir.c.  It should be rewritten
       eventually so as not to break encapsulation of the internal
       environment layout.  We can live with it for now since it only
       happens immediately after the environment creation.  LT */

    f = formals;
    a = actuals;
    while (f != R_NilValue) {
	if (CAR(a) == R_MissingArg && CAR(f) != R_MissingArg) {
	    SETCAR(a, mkPROMISE(CAR(f), newrho));
	    SET_MISSING(a, 2);
	}
	f = CDR(f);
	a = CDR(a);
    }

    setNoSpecSymFlag (newrho);

    /*  Fix up any extras that were supplied by usemethod. */

    if (suppliedenv) {
	for (SEXP t = FRAME(suppliedenv); t != R_NilValue; t = CDR(t)) {
	    for (a = actuals; a != R_NilValue; a = CDR(a))
		if (TAG(a) == TAG(t))
		    break;
	    if (a == R_NilValue)
		set_var_in_frame (TAG(t), CAR(t), newrho, TRUE, 3);
	}
    }

    UNPROTECT(1); /* newrho, which will be protected below via revised context*/

    /*  Change the previously-set-up context to have the correct environment.

        If we have a generic function we need to use the sysparent of
	the generic as the sysparent of the method because the method
	is a straight substitution of the generic. */

    if (R_GlobalContext->nextcontext->callflag == CTXT_GENERIC)
	revisecontext (newrho, R_GlobalContext->nextcontext->sysparent);
    else
	revisecontext (newrho, rho);

    /* Get the srcref record from the closure object */
    
    R_Srcref = getAttrib00(op, R_SrcrefSymbol);

    /* Debugging */

    SET_RDEBUG(newrho, RDEBUG(op) || RSTEP(op));
    if( RSTEP(op) ) SET_RSTEP(op, 0);
    if (RDEBUG(newrho)) {
	SEXP savesrcref;
	/* switch to interpreted version when debugging compiled code */
	if (TYPEOF(body) == BCODESXP)
	    body = bytecodeExpr(body);
	Rprintf("debugging in: ");
        printcall(call,rho);
	savesrcref = R_Srcref;
	PROTECT(R_Srcref = getSrcref(getBlockSrcrefs(body), 0));
	SrcrefPrompt("debug", R_Srcref);
	PrintValue(body);
	do_browser(call, op, R_NilValue, newrho);
	R_Srcref = savesrcref;
	UNPROTECT(1);
    }

    /*  It isn't completely clear that this is the right place to do
	this, but maybe (if the matchArgs above reverses the
	arguments) it might just be perfect.

	This will not currently work as the entry points in envir.c
	are static.
    */

#ifdef  HASHING
    {
	SEXP R_NewHashTable(int);
	SEXP R_HashFrame(SEXP);
	int nargs = length(arglist);
	HASHTAB(newrho) = R_NewHashTable(nargs);
	newrho = R_HashFrame(newrho);
    }
#endif
#undef  HASHING

    /*  Set a longjmp target which will catch any explicit returns
	from the function body.  */

    if ((SETJMP(cntxt.cjmpbuf))) {
	if (R_ReturnedValue == R_RestartToken) {
	    cntxt.callflag = CTXT_RETURN;  /* turn restart off */
	    R_ReturnedValue = R_NilValue;  /* remove restart token */
	    PROTECT(res = evalv (body, newrho, vrnt));
	}
	else {
	    PROTECT(res = R_ReturnedValue);
        }
    }
    else {
	PROTECT(res = evalv (body, newrho, vrnt));
    }

    R_variant_result &= ~VARIANT_RTN_FLAG;

    endcontext(&cntxt);

    if ( ! (variant & VARIANT_PENDING_OK))
        WAIT_UNTIL_COMPUTED(res);

    if (RDEBUG(op)) {
	Rprintf("exiting from: ");
        printcall(call,rho);
    }

    UNPROTECT(3); /* op, arglist, res */
    return res;
}

SEXP applyClosure (SEXP call, SEXP op, SEXP arglist, SEXP rho, 
                   SEXP suppliedenv)
{
  return applyClosure_v (call, op, arglist, rho, suppliedenv, 0);
}

/* **** FIXME: This code is factored out of applyClosure.  If we keep
   **** it we should change applyClosure to run through this routine
   **** to avoid code drift. */
static SEXP R_execClosure(SEXP call, SEXP op, SEXP arglist, SEXP rho,
			  SEXP newrho)
{
    volatile SEXP body;
    SEXP res;
    RCNTXT cntxt;

    PROTECT2(op,arglist);

    body = BODY(op);

    if (R_jit_enabled > 0 && TYPEOF(body) != BCODESXP) {
	int old_enabled = R_jit_enabled;
	SEXP newop;
	R_jit_enabled = 0;
	newop = R_cmpfun(op);
	body = BODY(newop);
	SET_BODY(op, body);
	R_jit_enabled = old_enabled;
    }

    begincontext(&cntxt, CTXT_RETURN, call, newrho, rho, arglist, op);

    /* Get the srcref record from the closure object.  Disable for now
       at least, since it's not clear that it's needed. */
    
    /* R_Srcref = getAttrib(op, R_SrcrefSymbol); */

    /* Debugging */

    SET_RDEBUG(newrho, RDEBUG(op) || RSTEP(op));
    if( RSTEP(op) ) SET_RSTEP(op, 0);
    if (RDEBUG(op)) {
        SEXP savesrcref;
	/* switch to interpreted version when debugging compiled code */
	if (TYPEOF(body) == BCODESXP)
	    body = bytecodeExpr(body);
	Rprintf("debugging in: ");
	printcall (call, rho);
	savesrcref = R_Srcref;
	PROTECT(R_Srcref = getSrcref(getBlockSrcrefs(body), 0));
	SrcrefPrompt("debug", R_Srcref);
	PrintValue(body);
	do_browser(call, op, R_NilValue, newrho);
	R_Srcref = savesrcref;
	UNPROTECT(1);
    }

    /*  It isn't completely clear that this is the right place to do
	this, but maybe (if the matchArgs above reverses the
	arguments) it might just be perfect.  */

#ifdef  HASHING
#define HASHTABLEGROWTHRATE  1.2
    {
	SEXP R_NewHashTable(int, double);
	SEXP R_HashFrame(SEXP);
	int nargs = length(arglist);
	HASHTAB(newrho) = R_NewHashTable(nargs, HASHTABLEGROWTHRATE);
	newrho = R_HashFrame(newrho);
    }
#endif
#undef  HASHING

    /*  Set a longjmp target which will catch any explicit returns
	from the function body.  */

    if ((SETJMP(cntxt.cjmpbuf))) {
	if (R_ReturnedValue == R_RestartToken) {
	    cntxt.callflag = CTXT_RETURN;  /* turn restart off */
	    R_ReturnedValue = R_NilValue;  /* remove restart token */
	    PROTECT(res = eval(body, newrho));
	}
	else {
	    PROTECT(res = R_ReturnedValue);
            WAIT_UNTIL_COMPUTED(res);
        }
    }
    else {
	PROTECT(res = eval(body, newrho));
    }

    endcontext(&cntxt);

    if (RDEBUG(op)) {
	Rprintf("exiting from: ");
	printcall (call, rho);
    }

    UNPROTECT(3);  /* op, arglist, res */
    return res;
}

/* **** FIXME: Temporary code to execute S4 methods in a way that
   **** preserves lexical scope. */

/* called from methods_list_dispatch.c */
SEXP R_execMethod(SEXP op, SEXP rho)
{
    SEXP call, arglist, callerenv, newrho, next, val;
    RCNTXT *cptr;

    /* create a new environment frame enclosed by the lexical
       environment of the method */
    PROTECT(newrho = Rf_NewEnvironment(R_NilValue, R_NilValue, CLOENV(op)));

    /* copy the bindings for the formal environment from the top frame
       of the internal environment of the generic call to the new
       frame.  need to make sure missingness information is preserved
       and the environments for any default expression promises are
       set to the new environment.  should move this to envir.c where
       it can be done more efficiently. */
    for (next = FORMALS(op); next != R_NilValue; next = CDR(next)) {
	SEXP symbol =  TAG(next);
	R_varloc_t loc;
	int missing;
	loc = R_findVarLocInFrame(rho,symbol);
	if(loc == NULL)
	    error(_("could not find symbol \"%s\" in environment of the generic function"),
		  CHAR(PRINTNAME(symbol)));
	missing = R_GetVarLocMISSING(loc);
	val = R_GetVarLocValue(loc);
	SET_FRAME(newrho, CONS(val, FRAME(newrho)));
	SET_TAG(FRAME(newrho), symbol);
	if (missing) {
	    SET_MISSING(FRAME(newrho), missing);
	    if (TYPEOF(val) == PROMSXP && PRENV(val) == rho) {
		SEXP deflt;
		SET_PRENV(val, newrho);
		/* find the symbol in the method, copy its expression
		 * to the promise */
		for(deflt = CAR(op); deflt != R_NilValue; deflt = CDR(deflt)) {
		    if(TAG(deflt) == symbol)
			break;
		}
		if(deflt == R_NilValue)
		    error(_("symbol \"%s\" not in environment of method"),
			  CHAR(PRINTNAME(symbol)));
		SET_PRCODE(val, CAR(deflt));
	    }
	}
    }

    /* copy the bindings of the spacial dispatch variables in the top
       frame of the generic call to the new frame */
    defineVar(R_dot_defined, findVarInFrame(rho, R_dot_defined), newrho);
    defineVar(R_dot_Method, findVarInFrame(rho, R_dot_Method), newrho);
    defineVar(R_dot_target, findVarInFrame(rho, R_dot_target), newrho);

    /* copy the bindings for .Generic and .Methods.  We know (I think)
       that they are in the second frame, so we could use that. */
    defineVar(R_dot_Generic, findVar(R_dot_Generic, rho), newrho);
    defineVar(R_dot_Methods, findVar(R_dot_Methods, rho), newrho);

    /* Find the calling context.  Should be R_GlobalContext unless
       profiling has inserted a CTXT_BUILTIN frame. */
    cptr = R_GlobalContext;
    if (cptr->callflag & CTXT_BUILTIN)
	cptr = cptr->nextcontext;

    /* The calling environment should either be the environment of the
       generic, rho, or the environment of the caller of the generic,
       the current sysparent. */
    callerenv = cptr->sysparent; /* or rho? */

    /* get the rest of the stuff we need from the current context,
       execute the method, and return the result */
    call = cptr->call;
    arglist = cptr->promargs;
    val = R_execClosure(call, op, arglist, callerenv, newrho);
    UNPROTECT(1);
    return val;
}

static R_NORETURN void asLogicalNoNA_error (SEXP s, SEXP call)
{
    errorcall (call, 
      length(s) == 0 ? _("argument is of length zero") :
      isLogical(s) ?   _("missing value where TRUE/FALSE needed") :
                       _("argument is not interpretable as logical"));
}

static void asLogicalNoNA_warning (SEXP s, SEXP call)
{
    PROTECT(s);
    warningcall (call,
     _("the condition has length > 1 and only the first element will be used"));
    UNPROTECT(1);
}
                                  /* Caller needn't protect the s arg below */
static R_INLINE Rboolean asLogicalNoNA(SEXP s, SEXP call)
{
    Rboolean cond;
    int len;

    switch(TYPEOF(s)) { /* common cases done here for efficiency */
    case INTSXP:  /* assume logical and integer are the same */
    case LGLSXP:
        len = LENGTH(s);
        if (len == 0 || LOGICAL(s)[0] == NA_LOGICAL) goto error;
        cond = LOGICAL(s)[0];
        break;
    default:
        len = length(s);
        if (len == 0) goto error;
        cond = asLogical(s);
        break;
    }

    if (cond == NA_LOGICAL) goto error;

    if (len > 1) asLogicalNoNA_warning (s, call);

    return cond;

  error:
    asLogicalNoNA_error (s, call);
}


#define BodyHasBraces(body) \
    (isLanguage(body) && CAR(body) == R_BraceSymbol)


static SEXP do_if (SEXP call, SEXP op, SEXP args, SEXP rho, int variant)
{
    SEXP Cond, Stmt;
    int absent_else = 0;

    Cond = CAR(args); args = CDR(args);
    Stmt = CAR(args); args = CDR(args);

    if (!asLogicalNoNA (eval(Cond,rho), call)) {  /* go to else part */
        if (args != R_NilValue)
            Stmt = CAR(args);
        else {
            absent_else = 1;
            Stmt = R_NilValue;
        }
    }

    if (RDEBUG(rho) && Stmt!=R_NilValue && !BodyHasBraces(Stmt)) {
	SrcrefPrompt("debug", R_Srcref);
        PrintValue(Stmt);
        do_browser(call, op, R_NilValue, rho);
    } 

    if (absent_else) {
        R_Visible = FALSE; /* case of no 'else' so return invisible NULL */
        return R_NilValue;
    }

    return evalv (Stmt, rho, VARIANT_PASS_ON(variant));
}


/* For statement.  Evaluates body with VARIANT_NULL | VARIANT_PENDING_OK. */

#define DO_LOOP_RDEBUG(call, op, body, rho, bgn) do { \
    if (!bgn && RDEBUG(rho)) { \
	SrcrefPrompt("debug", R_Srcref); \
	PrintValue(body); \
	do_browser(call, op, R_NilValue, rho); \
    } } while (0)

static SEXP do_for(SEXP call, SEXP op, SEXP args, SEXP rho)
{
    /* Need to declare volatile variables whose values are relied on
       after for_next or for_break longjmps and might change between
       the setjmp and longjmp calls. Theoretically this does not
       include n and bgn, but gcc -O2 -Wclobbered warns about these so
       to be safe we declare them volatile as well. */
    volatile int i, n, bgn;
    volatile SEXP v, val, nval;
    int dbg, val_type;
    SEXP sym, body;
    RCNTXT cntxt;
    PROTECT_INDEX valpi, vpi;
    int variant;

    sym = CAR(args);
    val = CADR(args);
    body = CADDR(args);

    if ( !isSymbol(sym) ) errorcall(call, _("non-symbol loop variable"));

    if (R_jit_enabled > 2 && ! R_PendingPromises) {
	R_compileAndExecute(call, rho); 
	return R_NilValue;
    }

    PROTECT(args);
    PROTECT(rho);

    PROTECT_WITH_INDEX(val = evalv (val, rho, VARIANT_SEQ), &valpi);
    variant = R_variant_result;

    if (variant) {
        R_variant_result = 0;
        if (TYPEOF(val)!=INTSXP || LENGTH(val)!=2) /* shouldn't happen*/
            errorcall(call, "internal inconsistency with variant op in for!");
        n = INTEGER(val)[1] - INTEGER(val)[0] + 1;
        val_type = INTSXP;
    }
    else { /* non-variant return value */

        /* deal with the case where we are iterating over a factor
           we need to coerce to character - then iterate */

        if ( inherits(val, "factor") )
            REPROTECT(val = asCharacterFactor(val), valpi);

        /* increment NAMEDCNT for sequence to avoid modification by loop code */
        INC_NAMEDCNT(val);

        if (isList(val) || isNull(val)) {
	    n = length(val);
            nval = val;
        }
        else
	    n = LENGTH(val);

        val_type = TYPEOF(val);
    }

    dbg = RDEBUG(rho);
    bgn = BodyHasBraces(body);

    PROTECT_WITH_INDEX(v = R_NilValue, &vpi);

    begincontext(&cntxt, CTXT_LOOP, R_NilValue, rho, R_BaseEnv, R_NilValue,
		 R_NilValue);

    switch (SETJMP(cntxt.cjmpbuf)) {
    case CTXT_BREAK: goto for_break;
    case CTXT_NEXT: goto for_next;
    }

    if (n == 0) 
        defineVar (sym, R_NilValue, rho);  /* mimic previous behaviour */

    for (i = 0; i < n; i++) {

	switch (val_type) {

	case EXPRSXP:
	case VECSXP:
	    v = VECTOR_ELT(val, i);
	    SET_NAMEDCNT_MAX(v); /* maybe unnecessary? */
	    break;

	case LISTSXP:
	    v = CAR(nval);
	    nval = CDR(nval);
	    SET_NAMEDCNT_MAX(v);
	    break;

	default:

            /* Allocate space for the loop variable value the first time through
               (when v == R_NilValue), when the value has been assigned to
               another variable (NAMEDCNT(v) > 1), and when an attribute
               has been attached to it. */

            if (v == R_NilValue || NAMEDCNT_GT_1(v) || ATTRIB(v) != R_NilValue)
                REPROTECT(v = allocVector(val_type, 1), vpi);

            switch (val_type) {
            case LGLSXP:
                LOGICAL(v)[0] = LOGICAL(val)[i];
                break;
            case INTSXP:
                INTEGER(v)[0] = variant ? INTEGER(val)[0] + i 
                                        : INTEGER(val)[i];
                break;
            case REALSXP:
                REAL(v)[0] = REAL(val)[i];
                break;
            case CPLXSXP:
                COMPLEX(v)[0] = COMPLEX(val)[i];
                break;
            case STRSXP:
                SET_STRING_ELT(v, 0, STRING_ELT(val, i));
                break;
            case RAWSXP:
                RAW(v)[0] = RAW(val)[i];
                break;
            default:
                errorcall(call, _("invalid for() loop sequence"));
            }

            break;
        }

        set_var_in_frame (sym, v, rho, TRUE, 3);

        DO_LOOP_RDEBUG(call, op, body, rho, bgn);

        evalv (body, rho, VARIANT_NULL | VARIANT_PENDING_OK);

    for_next: ;  /* semi-colon needed for attaching label */
    }

 for_break:
    endcontext(&cntxt);
    if (!variant) 
        DEC_NAMEDCNT(val);
    UNPROTECT(4);
    SET_RDEBUG(rho, dbg);
    return R_NilValue;
}


/* While statement.  Evaluates body with VARIANT_NULL | VARIANT_PENDING_OK. */

static SEXP do_while(SEXP call, SEXP op, SEXP args, SEXP rho)
{
    int dbg;
    volatile int bgn;
    volatile SEXP body;
    RCNTXT cntxt;

    if (R_jit_enabled > 2 && ! R_PendingPromises) {
	R_compileAndExecute(call, rho);
	return R_NilValue;
    }

    dbg = RDEBUG(rho);
    body = CADR(args);
    bgn = BodyHasBraces(body);

    begincontext(&cntxt, CTXT_LOOP, R_NilValue, rho, R_BaseEnv, R_NilValue,
		 R_NilValue);
    if (SETJMP(cntxt.cjmpbuf) != CTXT_BREAK) {

	while (asLogicalNoNA(eval(CAR(args), rho), call)) {
	    DO_LOOP_RDEBUG(call, op, body, rho, bgn);
	    evalv (body, rho, VARIANT_NULL | VARIANT_PENDING_OK);
	}
    }
    endcontext(&cntxt);
    SET_RDEBUG(rho, dbg);
    return R_NilValue;
}


/* Repeat statement.  Evaluates body with VARIANT_NULL | VARIANT_PENDING_OK. */

static SEXP do_repeat(SEXP call, SEXP op, SEXP args, SEXP rho)
{
    int dbg;
    volatile int bgn;
    volatile SEXP body;
    RCNTXT cntxt;

    if (R_jit_enabled > 2 && ! R_PendingPromises) {
	R_compileAndExecute(call, rho);
	return R_NilValue;
    }

    dbg = RDEBUG(rho);
    body = CAR(args);
    bgn = BodyHasBraces(body);

    begincontext(&cntxt, CTXT_LOOP, R_NilValue, rho, R_BaseEnv, R_NilValue,
		 R_NilValue);
    if (SETJMP(cntxt.cjmpbuf) != CTXT_BREAK) {

	for (;;) {
	    DO_LOOP_RDEBUG(call, op, body, rho, bgn);
	    evalv (body, rho, VARIANT_NULL | VARIANT_PENDING_OK);
	}
    }
    endcontext(&cntxt);
    SET_RDEBUG(rho, dbg);
    return R_NilValue;
}


static R_NORETURN SEXP do_break(SEXP call, SEXP op, SEXP args, SEXP rho)
{
    findcontext(PRIMVAL(op), rho, R_NilValue);
}

/* Parens are now a SPECIAL, to avoid overhead of creating an arg list. 
   Also avoids overhead of calling checkArity when there is no error.  
   Care is taken to allow (...) when ... is bound to exactly one argument, 
   though it is debatable whether this should be considered valid. 

   The eval variant requested is passed on to the inner expression. */

static SEXP do_paren (SEXP call, SEXP op, SEXP args, SEXP rho, int variant)
{
    if (args!=R_NilValue && CAR(args)==R_DotsSymbol && CDR(args)==R_NilValue) {
        args = findVar(R_DotsSymbol, rho);
        if (TYPEOF(args) != DOTSXP)
            args = R_NilValue;
    }

    if (args == R_NilValue || CDR(args) != R_NilValue)
        checkArity(op, args);

    return evalv (CAR(args), rho, VARIANT_PASS_ON(variant));
}

/* Curly brackets.  Passes on the eval variant to the last expression.  For
   earlier expressions, passes either VARIANT_NULL | VARIANT_PENDING_OK or
   the variant passed OR'd with those, if the variant passed includes
   VARIANT_DIRECT_RETURN. */

static SEXP do_begin (SEXP call, SEXP op, SEXP args, SEXP rho, int variant)
{
    if (args == R_NilValue)
        return R_NilValue;

    SEXP arg, s, srcrefs = getBlockSrcrefs(call);

    int vrnt = VARIANT_NULL | VARIANT_PENDING_OK;
    variant = VARIANT_PASS_ON(variant);
    if (variant & VARIANT_DIRECT_RETURN) 
        vrnt |= variant;

    for (int i = 1; ; i++) {
        arg = CAR(args);
        args = CDR(args);
        PROTECT(R_Srcref = getSrcref(srcrefs, i));
        if (RDEBUG(rho)) {
            SrcrefPrompt("debug", R_Srcref);
            PrintValue(arg);
            do_browser(call, op, R_NilValue, rho);
        }
        if (args == R_NilValue)
            break;
        s = evalv (arg, rho, vrnt);
        R_Srcref = R_NilValue;
        UNPROTECT(1);
        if (R_variant_result & VARIANT_RTN_FLAG)
            return s;
    }

    s = evalv (arg, rho, variant);
    R_Srcref = R_NilValue;
    UNPROTECT(1);
    return s;
}


static SEXP do_return(SEXP call, SEXP op, SEXP args, SEXP rho, int variant)
{
    SEXP v;

    if (args == R_NilValue) /* zero arguments provided */
	v = R_NilValue;
    else if (CDR(args) == R_NilValue) /* one argument */
	v = evalv (CAR(args), rho, ! (variant & VARIANT_DIRECT_RETURN) ? 0
                    : VARIANT_PASS_ON(variant) & ~ VARIANT_NULL);
    else
	errorcall(call, _("multi-argument returns are not permitted"));

    if (variant & VARIANT_DIRECT_RETURN) {
        R_variant_result |= VARIANT_RTN_FLAG;
        return v;
    }

    findcontext(CTXT_BROWSER | CTXT_FUNCTION, rho, v);
}

/* Declared with a variable number of args in names.c */
static SEXP do_function(SEXP call, SEXP op, SEXP args, SEXP rho)
{
    SEXP rval, srcref;

    if (TYPEOF(op) == PROMSXP) {
	op = forcePromise(op);
	SET_NAMEDCNT_MAX(op);
    }

    CheckFormals(CAR(args));
    rval = mkCLOSXP(CAR(args), CADR(args), rho);
    srcref = CADDR(args);
    if (srcref != R_NilValue) 
        setAttrib(rval, R_SrcrefSymbol, srcref);
    return rval;
}


/* START OF DEFUNCT CODE ---------------------------------------------------- */
/*                                                                            */
/* This code is no longer used, unless a #if 0 is changed to #if 1 in do_set. */

static SEXP replaceCall(SEXP fun, SEXP varval, SEXP args, SEXP rhs);
static SEXP installAssignFcnName(SEXP fun);

/*  -------------------------------------------------------------------
 *  Assignments for complex LVAL specifications. This is the stuff that
 *  nightmares are made of ...	
 *
 *  For complex superassignment  x[y==z]<<-w  we want x required to be 
 *  nonlocal, y,z, and w permitted to be local or nonlocal.
 *
 *  If val is a language object, we must prevent evaluation.  As an
 *  example consider  e <- quote(f(x=1,y=2)); names(e) <- c("","a","b") 
 */

static SEXP EnsureLocal(SEXP symbol, SEXP rho)
{
    SEXP vl;

    vl = findVarInFrame3 (rho, symbol, TRUE);
    if (vl != R_UnboundValue) {
        if (TYPEOF(vl) == PROMSXP)
            vl = forcePromise(vl);
        return vl;
    }

    if (rho != R_EmptyEnv) {
        vl = findVar (symbol, ENCLOS(rho));
        if (TYPEOF(vl) == PROMSXP)
            vl = forcePromise(vl);
    }

    if (vl == R_UnboundValue)
        unbound_var_error(symbol);

    set_var_in_frame (symbol, vl, rho, TRUE, 3);
    return vl;
}

/* arguments of assignCall must be protected by the caller. */

static SEXP assignCall(SEXP op, SEXP symbol, SEXP fun,
		       SEXP varval, SEXP args, SEXP rhs)
{
    SEXP c;

    c = CONS (op, CONS (symbol, 
          CONS (replaceCall(fun, varval, args, rhs), R_NilValue)));

    SET_TYPEOF (c, LANGSXP);

    return c;
}

/*  "evalseq" preprocesses the LHS of an assignment.  Given an expression, 
 *  it builds a list of partial values for the expression.  For example, 
 *  the assignment 
 *
 *       x$a[[3]][2] <- 10
 *
 *  yields the (improper) list:
 *
 *       (eval(x$a[[3]])  eval(x$a)  eval(x) . x)
 *
 *  Note that the full LHS expression is not included (and not passed to
 *  evalseq).  Note also the terminating symbol in the improper list.  
 *  The partial evaluations are carried out efficiently using previously 
 *  computed components.
 *
 *  Each CONS cell in the list returned will have its LEVELS field set to 1
 *  if NAMEDCNT for its CAR or the CAR of any later element in the list is
 *  greater than 1 (and otherwise to 0).  This determines whether duplication 
 *  of the corresponding part of the object is neccessary.
 *
 *  The expr and rho arguments must be protected by the caller of evalseq.
 */

static SEXP evalseq(SEXP expr, SEXP rho, int forcelocal,  R_varloc_t tmploc)
{
    SEXP val, nval, nexpr, r;

    switch (TYPEOF(expr)) {

    case NILSXP:
	error(_("invalid (NULL) left side of assignment"));

    case SYMSXP:

        nval = forcelocal ? EnsureLocal(expr, rho) : eval(expr, ENCLOS(rho));

        /* This duplication should be unnecessary, but some packages
           (eg, Matrix 1.0-6) assume (in C code) that the object in a
           replacement function is not shared. */
        if (NAMEDCNT_GT_1(nval)) 
            nval = dup_top_level(nval);

	r = CONS(nval, expr);

        /* Statement below is now unnecessary (can always leave LEVELS at 0),
           given the duplication above. */
        /* SETLEVELS (r, NAMEDCNT_GT_1(nval)); */

        break;

    case LANGSXP:

	PROTECT(val = evalseq(CADR(expr), rho, forcelocal, tmploc));
	R_SetVarLocValue(tmploc, CAR(val));
	PROTECT(nexpr = LCONS (CAR(expr), 
                               LCONS(R_GetVarLocSymbol(tmploc), CDDR(expr))));
	nval = eval(nexpr, rho);
	UNPROTECT(2);

	r = CONS(nval, val);

        if (LEVELS(val) || NAMEDCNT_GT_1(nval))
            SETLEVELS (r, 1);

        break;

    default:
        error(_("target of assignment expands to non-language object"));
    }

    return r;
}

static void tmp_cleanup(void *data)
{
    (void) RemoveVariable (R_TmpvalSymbol, (SEXP) data);
}

/* Main entry point for complex assignments; rhs has already been evaluated. */

static void applydefine (SEXP call, SEXP op, SEXP expr, SEXP rhs, SEXP rho)
{
    SEXP lhs, tmp, afun, rhsprom, v;
    R_varloc_t tmploc;
    RCNTXT cntxt;

    if (rho == R_BaseNamespace)
	errorcall(call, _("cannot do complex assignments in base namespace"));
    if (rho == R_BaseEnv)
	errorcall(call, _("cannot do complex assignments in base environment"));

    /*  We need a temporary variable to hold the intermediate values
	in the computation.  For efficiency reasons we record the
	location where this variable is stored.  We need to protect
	the location in case the biding is removed from its
	environment by user code or an assignment within the
	assignment arguments */

    /*  There are two issues with the approach here:

	    A complex assignment within a complex assignment, like
	    f(x, y[] <- 1) <- 3, can cause the value temporary
	    variable for the outer assignment to be overwritten and
	    then removed by the inner one.  This could be addressed by
	    using multiple temporaries or using a promise for this
	    variable as is done for the RHS.  Printing of the
	    replacement function call in error messages might then need
	    to be adjusted.

	    With assignments of the form f(g(x, z), y) <- w the value
	    of 'z' will be computed twice, once for a call to g(x, z)
	    and once for the call to the replacement function g<-.  It
	    might be possible to address this by using promises.
	    Using more temporaries would not work as it would mess up
	    replacement functions that use substitute and/or
	    nonstandard evaluation (and there are packages that do
	    that -- igraph is one).

	    LT */

    defineVar(R_TmpvalSymbol, R_NilValue, rho);
    PROTECT((SEXP) (tmploc = R_findVarLocInFrame(rho, R_TmpvalSymbol)));

    /* Now set up a context to remove it when we are done, even in the
     * case of an error.  This all helps error() provide a better call.
     */
    begincontext(&cntxt, CTXT_CCODE, call, R_BaseEnv, R_BaseEnv,
		 R_NilValue, R_NilValue);
    cntxt.cend = &tmp_cleanup;
    cntxt.cenddata = rho;

    /*  Do a partial evaluation down through the LHS. */
    lhs = evalseq(CADR(expr), rho,
		  PRIMVAL(op)==1 || PRIMVAL(op)==3, tmploc);

    PROTECT(lhs);
    PROTECT(rhsprom = mkPROMISE(CADDR(call), rho));
    SET_PRVALUE(rhsprom, rhs);
    WAIT_UNTIL_COMPUTED(rhs);

    while (isLanguage(CADR(expr))) {
        PROTECT(tmp = installAssignFcnName(CAR(expr)));
        v = CAR(lhs);
        if (LEVELS(lhs) && v != R_NilValue) {
            v = duplicate(v);
            SET_NAMEDCNT_1(v);
            SETCAR(lhs,v);
        }
        R_SetVarLocValue(tmploc, v);
	PROTECT(rhs = replaceCall(tmp, R_TmpvalSymbol, CDDR(expr), rhsprom));
	rhs = eval (rhs, rho);
	SET_PRVALUE(rhsprom, rhs);
	SET_PRCODE(rhsprom, rhs); /* not good but is what we have been doing */
	UNPROTECT(2);
	lhs = CDR(lhs);
	expr = CADR(expr);
    }

    PROTECT(afun = installAssignFcnName(CAR(expr)));
    R_SetVarLocValue(tmploc, CAR(lhs));
    expr = assignCall(R_AssignSymbols[PRIMVAL(op)], CDR(lhs),
		      afun, R_TmpvalSymbol, CDDR(expr), rhsprom);
    UNPROTECT(4);
    PROTECT(expr);
    (void) eval(expr, rho);
    UNPROTECT(1);
    endcontext(&cntxt); /* which does not run the remove */
    (void) RemoveVariable (R_TmpvalSymbol, rho);
}

/* END OF DEFUNCT CODE ------------------------------------------------------ */


#define ASSIGNBUFSIZ 32
static SEXP installAssignFcnName(SEXP fun)
{
    /* Handle "[", "[[", and "$" specially for speed. */

    if (fun == R_BracketSymbol)
        return R_SubAssignSymbol;

    if (fun == R_Bracket2Symbol)
        return R_SubSubAssignSymbol;

    if (fun == R_DollarSymbol)
        return R_DollarAssignSymbol;

    /* The general case for a symbol */

    if (TYPEOF(fun) == SYMSXP) {

        char buf[ASSIGNBUFSIZ];
        const char *fname = CHAR(PRINTNAME(fun));

        if (!copy_2_strings (buf, sizeof buf, fname, "<-"))
            error(_("overlong name in '%s'"), fname);

        return install(buf);
    }

    /* Handle foo::bar and foo:::bar. */

    if (TYPEOF(fun)==LANGSXP && length(fun)==3 && TYPEOF(CADDR(fun))==SYMSXP
      && (CAR(fun)==R_DoubleColonSymbol || CAR(fun)==R_TripleColonSymbol))
        return lang3 (CAR(fun), CADR(fun), installAssignFcnName(CADDR(fun)));

    error(_("invalid function in complex assignment"));
}

/* arguments of replaceCall must be protected by the caller. */

static SEXP replaceCall(SEXP fun, SEXP varval, SEXP args, SEXP rhs)
{
    SEXP value, first;

    first = value = cons_with_tag (rhs, R_NilValue, R_ValueSymbol);

    if (args != R_NilValue) {

        first = cons_with_tag (CAR(args), value, TAG(args));

        SEXP p = CDR(args);
        if (p != R_NilValue) {
            PROTECT(first);
            SEXP q = first;
            do { 
                SETCDR (q, cons_with_tag (CAR(p), value, TAG(p)));
                q = CDR(q);
                p = CDR(p);
            } while (p != R_NilValue);
            UNPROTECT(1);
        }
    }

    first = CONS (fun, CONS(varval, first));
    SET_TYPEOF (first, LANGSXP);

    return first;
}

/* Create two lists of promises to evaluate each argument, with promises
   shared.  When an argument is evaluated in a call using one argument list,
   its value is then known without re-evaluation in a second call using 
   the second argument list.  The argument lists are terminated with the
   initial values of *a1 and *a2. */

static void promiseArgsTwo (SEXP el, SEXP rho, SEXP *a1, SEXP *a2)
{
    SEXP head1, tail1, head2, tail2, ev, h;

    head1 = head2 = R_NilValue;

    while (el != R_NilValue) {

        SEXP a = CAR(el);

	/* If we have a ... symbol, we look to see what it is bound to.
	   If its binding is R_NilValue we just ignore it.  If it is bound
           to a ... list of promises, we repromise all the promises and 
           then splice the list of resulting values into the return value.
	   Anything else bound to a ... symbol is an error. */

	if (a == R_DotsSymbol) {
	    h = findVar(a, rho);
            if (h == R_NilValue) {
                /* nothing */
            }
	    else if (TYPEOF(h) == DOTSXP) {
		while (h != R_NilValue) {
                    a = CAR(h);
                    if (TYPEOF(a) == PROMSXP) {
                        INC_NAMEDCNT(a);
                        INC_NAMEDCNT(a);
<<<<<<< HEAD
=======
                        SEXP p = PRVALUE_PENDING_OK(a);
                        if (p != R_UnboundValue && NAMEDCNT_GT_0(p))
                            INC_NAMEDCNT(p);
>>>>>>> e132256f
                    }
                    else if (a != R_MissingArg) {
                       a = mkPROMISE (a, rho);
                       INC_NAMEDCNT(a);
                    }
                    ev = cons_with_tag (a, R_NilValue, TAG(h));
                    if (head1==R_NilValue)
                        PROTECT(head1=ev);
                    else
                        SETCDR(tail1,ev);
                    tail1 = ev;
                    ev = cons_with_tag (a, R_NilValue, TAG(h));
                    if (head2==R_NilValue)
                        PROTECT(head2=ev);
                    else
                        SETCDR(tail2,ev);
                    tail2 = ev;
		    h = CDR(h);
		}
	    }
	    else if (h != R_MissingArg)
		dotdotdot_error();
	}
        else {
            if (TYPEOF(a) == PROMSXP) {
                INC_NAMEDCNT(a);
                INC_NAMEDCNT(a);
<<<<<<< HEAD
=======
                SEXP p = PRVALUE_PENDING_OK(a);
                if (p != R_UnboundValue && NAMEDCNT_GT_0(p))
                    INC_NAMEDCNT(p);
>>>>>>> e132256f
            }
            else if (a != R_MissingArg) {
               a = mkPROMISE (a, rho);
               INC_NAMEDCNT(a);
            }
            ev = cons_with_tag (a, R_NilValue, TAG(el));
            if (head1 == R_NilValue)
                PROTECT(head1 = ev);
            else
                SETCDR(tail1, ev);
            tail1 = ev;
            ev = cons_with_tag (a, R_NilValue, TAG(el));
            if (head2 == R_NilValue)
                PROTECT(head2 = ev);
            else
                SETCDR(tail2, ev);
            tail2 = ev;
        }
	el = CDR(el);
    }

    if (head1 != R_NilValue) {
        if (*a1 != R_NilValue)
            SETCDR(tail1,*a1);
        *a1 = head1;
        if (*a2 != R_NilValue)
            SETCDR(tail2,*a2);
        *a2 = head2;
        UNPROTECT(2);
    }
}

/*  Assignment in its various forms  */

static SEXP do_set (SEXP call, SEXP op, SEXP args, SEXP rho, int variant)
{
    SEXP a;

    if (args==R_NilValue || (a = CDR(args)) == R_NilValue || CDR(a)!=R_NilValue)
        checkArity(op,args);

    SEXP lhs = CAR(args), rhs = CAR(a);
    SEXPTYPE lhs_type = TYPEOF(lhs);
<<<<<<< HEAD

    /* We decide whether we'll ask the right hand side evalutation to do
       the assignment, for statements like v<-exp(v), v<-v+1, or v<-2*v. */

    int local_assign = 0;

    if (lhs_type == SYMSXP && TYPEOF(rhs) == LANGSXP 
          && PRIMVAL(op) != 2 && !IS_USER_DATABASE(rho) && !IS_BASE(rho)) {
        if (CADR(rhs) == lhs) 
            local_assign = VARIANT_LOCAL_ASSIGN1;
        else if (CADDR(rhs) == lhs)
            local_assign = VARIANT_LOCAL_ASSIGN2;
    }

=======

    /* We decide whether we'll ask the right hand side evalutation to do
       the assignment, for statements like v<-exp(v), v<-v+1, or v<-2*v. */

    int local_assign = 0;

    if (lhs_type == SYMSXP && TYPEOF(rhs) == LANGSXP 
          && PRIMVAL(op) != 2 && !IS_USER_DATABASE(rho) && !IS_BASE(rho)) {
        if (CADR(rhs) == lhs) 
            local_assign = VARIANT_LOCAL_ASSIGN1;
        else if (CADDR(rhs) == lhs)
            local_assign = VARIANT_LOCAL_ASSIGN2;
    }

>>>>>>> e132256f
    /* We evaluate the right hand side now. */

    rhs = evalv (rhs, rho, local_assign | VARIANT_PENDING_OK);

    switch (lhs_type) {

    /* Assignment to simple variable. */

    case STRSXP:
        lhs = install(translateChar(STRING_ELT(lhs, 0)));
        /* fall through... */
    case SYMSXP:
        if (PRIMVAL(op) == 2) /* <<- */
            set_var_nonlocal (lhs, rhs, ENCLOS(rho), 3);
        else if (R_variant_result) {
            /* the assignment was done by the rhs operator */
            R_variant_result = 0;
        }
        else
            set_var_in_frame (lhs, rhs, rho, TRUE, 3);
        break;

    /* Assignment to complex target. */

    case LANGSXP: {

        /* Debugging/comparison aid:  Can be enabled one way or the other below,
           then activated by typing `switch to old` or `switch to new` at the
           prompt. */

#       if 0
            if (1 && !installed_already("switch to new")
             || 0 && installed_already("switch to old")) {

                if ( ! (variant & VARIANT_NULL))
                    INC_NAMEDCNT(rhs);
                PROTECT(rhs);
    
                applydefine (call, op, lhs, rhs, rho);
    
                UNPROTECT(1);
                if ( ! (variant & VARIANT_NULL))
                    DEC_NAMEDCNT(rhs);
      
                break;
            }
#       endif

        SEXP var, varval, newval, rhsprom, lhsprom, e;
        int depth;

        PROTECT(rhs);

        /* Increment NAMEDCNT temporarily if rhs will be needed as the value,
           to protect it from being modified by the assignment, or otherwise. */

        if ( ! (variant & VARIANT_NULL))
            INC_NAMEDCNT(rhs);

        /* Find the variable ultimately assigned to, and its depth.
           The depth is 1 for a variable within one replacement function
           (eg, in names(a) <- ...). */

        depth = 1;
        for (var = CADR(lhs); TYPEOF(var) != SYMSXP; var = CADR(var)) {
            if (TYPEOF(var) != LANGSXP)
                errorcall (call, _("invalid assignment left-hand side"));
            depth += 1;
        }

        /* Get the value of the variable assigned to, and ensure it is local
           (unless this is the <<- operator).  Save and protect the binding 
           cell used. */

        if (PRIMVAL(op) == 2) /* <<- */
            varval = findVar (var, ENCLOS(rho));
        else {
            varval = findVarInFramePendingOK (rho, var);
            if (varval == R_UnboundValue && rho != R_EmptyEnv) {
                varval = findVar (var, ENCLOS(rho));
                if (varval != R_UnboundValue) {
                    if (TYPEOF(varval) == PROMSXP)
                        varval = forcePromisePendingOK(varval);
                    set_var_in_frame (var, varval, rho, TRUE, 3);
                }
            }
        }

        SEXP bcell = R_binding_cell;
        PROTECT(bcell);

        if (TYPEOF(varval) == PROMSXP)
            varval = forcePromisePendingOK(varval);
        if (varval == R_UnboundValue)
            unbound_var_error(var);

        /* We might be able to avoid this duplication sometimes (eg, in
           a <- b <- integer(10); a[1] <- 0.5), except that some packages 
           (eg, Matrix 1.0-6) assume (in C code) that the object in a 
           replacement function is not shared. */

        if (NAMEDCNT_GT_1(varval))
            varval = dup_top_level(varval);

        PROTECT(varval);

        /* Special code for depth of 1.  This is purely an optimization - the
           general code below should also work when depth is 1. */

        if (depth == 1) {

            PROTECT(rhsprom = mkPROMISE(CAR(a), rho));
            SET_PRVALUE(rhsprom, rhs);
            SEXP assgnfcn = installAssignFcnName(CAR(lhs));
            PROTECT (lhsprom = mkPROMISE(CADR(lhs), rho));
            SET_PRVALUE (lhsprom, varval);
            PROTECT(e = replaceCall (assgnfcn, lhsprom, CDDR(lhs), rhsprom));
            newval = eval(e,rho);
            UNPROTECT(6);
        }

        else {  /* the general case, for any depth */

            /* Structure recording information on expressions at all levels of 
               the lhs.  Level 0 is the ultimate variable, level depth is the
               whole lhs expression. */

            struct { 
                SEXP fetch_args;      /* Arguments lists, sharing promises */
                SEXP store_args;
                SEXP value_arg;       /* Last cell in store_args, for value */
                SEXP expr;            /* Expression at this level */
                SEXP value;           /* Value of expr, may later change */
                int in_next;          /* 1 or 2 if value is unshared part */
            } s[depth+1];             /*   of value at next level, else 0 */

            SEXP v;
            int d;

            /* For each level from 1 to depth, store the lhs expression at that
               level.  For each level except the final variable and outermost 
               level, which only does a store, save argument lists for the 
               fetch/store functions that share promises, so that they are
               evaluated only once.  The store argument list has a "value"
               cell at the end to fill in the stored value. */

            s[0].expr = lhs;
            s[0].store_args = CDDR(lhs);  /* original args, no value cell */
            for (v = CADR(lhs), d = 1; d < depth; v = CADR(v), d++) {
                s[d].fetch_args = R_NilValue;
                PROTECT (s[d].value_arg = s[d].store_args =
                    cons_with_tag (R_NilValue, R_NilValue, R_ValueSymbol));
                promiseArgsTwo (CDDR(v), rho, &s[d].fetch_args, 
                                              &s[d].store_args);
                UNPROTECT(1);
                PROTECT2 (s[d].fetch_args, s[d].store_args);
                s[d].expr = v;
            }
            s[depth].expr = var;

            /* Note: In code below, promises with the value already filled in
                     are used to 'quote' values passsed as arguments, so they 
                     will not be changed when the arguments are evaluated, and 
                     so deparsed error messages will have the source expression.
                     These promises should not be recycled, since they may be 
                     saved in warning messages stored for later display.  */

            /* For each level except the outermost, evaluate and save the value
               of the expression as it is before the assignment.  Also, ask if
               it is an unshared subset of the next larger expression.  If it
               is not known to be part of the next larger expression, we do a
               top-level duplicate of it, unless it has NAMEDCNT of 0. */

            s[depth].value = varval;

            for (d = depth-1; d > 0; d--) {
                SEXP prom = mkPROMISE(s[d+1].expr,rho);
                SET_PRVALUE(prom,s[d+1].value);
                e = LCONS (CAR(s[d].expr), CONS (prom, s[d].fetch_args));
                PROTECT(e);
                e = evalv (e, rho, VARIANT_QUERY_UNSHARED_SUBSET);
                UNPROTECT(1);
                s[d].in_next = R_variant_result;  /* 0, 1, or 2 */
                if (R_variant_result == 0 && NAMEDCNT_GT_0(e)) 
                    e = dup_top_level(e);
                R_variant_result = 0;
                s[d].value = e;
                PROTECT(e);
            }

            /* Call the replacement functions at levels 1 to depth, changing the
               values at each level, using the fetched value at that level 
               (was perhaps duplicated), and the new value after replacement at 
               the lower level.  Except we don't do that if it's not necessary
               because the new value is already part of the larger object.
               The new value at the outermost level is the rhs value. */
            
            PROTECT(rhsprom = mkPROMISE(CAR(a), rho));
            SET_PRVALUE(rhsprom, rhs);
            s[0].in_next = 0;

            for (d = 1; ; d++) {

                if (s[d-1].in_next == 1) { /* don't need to do replacement */
                    newval = s[d].value;
                    UNPROTECT(1);  /* s[d].value protected in previous loop */
                }
                else {
                    /* Assume symbol below is protected by the symbol table. */

                    SEXP assgnfcn = installAssignFcnName(CAR(s[d-1].expr));

                    PROTECT (lhsprom = mkPROMISE(s[d].expr, rho));
                    SET_PRVALUE (lhsprom, s[d].value);
                    if (d == 1) /* original args, no value cell at end */
                        PROTECT(e = replaceCall (assgnfcn, lhsprom, 
                                                 s[d-1].store_args, rhsprom));
                    else { 
                        SETCAR (s[d-1].value_arg, rhsprom);
                        PROTECT(e = LCONS (assgnfcn, CONS (lhsprom,
                                                       s[d-1].store_args)));
                    }
                    newval = eval(e,rho);

                    /* Unprotect e, lhsprom, rhsprom, and s[d].value from the
                       previous loop, which went from depth-1 to 1 in the 
                       opposite order as this one (plus unprotect one more 
                       from before that). */

                    UNPROTECT(4);
                }

                /* See if we're done, with the final value in newval. */

                if (d == depth) break;

                /* If the replacement function returned a different object, 
                   that new object won't be part of the object at the next
                   level, even if the old one was. */

                if (s[d].value != newval)
                    s[d].in_next = 0;

                /* Create a rhs promise if this value needs to be put into
                   the next-higher object. */

                if (s[d].in_next == 0) {
                    PROTECT(newval);
                    rhsprom = mkPROMISE (s[d].expr, rho);
                    SET_PRVALUE (rhsprom, newval);
                    UNPROTECT(1);
                    PROTECT(rhsprom);
                }
            }

            UNPROTECT(2*(depth-1)+2);  /* fetch_args, store_args + two more */
        }

        /* Assign the final result after the top level replacement.  We
           can sometimes avoid the cost of this by looking at the saved
           binding cell, if we have one. */

        if (bcell == R_NilValue || CAR(bcell) != newval) {
            if (PRIMVAL(op) == 2) /* <<- */
                set_var_nonlocal (var, newval, ENCLOS(rho), 3);
            else
                set_var_in_frame (var, newval, rho, TRUE, 3);
        }

        if ( ! (variant & VARIANT_NULL))
            DEC_NAMEDCNT(rhs);
  
        break;
    }

    default:
        /* Assignment to invalid target. */
        errorcall (call, _("invalid assignment left-hand side"));
    }

    if (variant & VARIANT_NULL)
        return R_NilValue;

    if ( ! (variant & VARIANT_PENDING_OK)) 
        WAIT_UNTIL_COMPUTED(rhs);
    
    return rhs;
}


/* Evaluate each expression in "el" in the environment "rho", with the
   result allowed to have arguments whose computation is pending (see
   below for the version that waits for these computations).

   Used in eval and applyMethod (object.c) for builtin primitives,
   do_internal (names.c) for builtin .Internals and in evalArgs.

   The 'call' argument is used only for error reporting when an argument is
   missing.  It is assumed that 'el' is a tail of the arguments in 'call', 
   so the position of a missing argument can be found by searching 'call'.  
   (Previously, an argument was passed saying how many arguments were dropped 
   in 'el'.)

   If the 'call' argument is NULL, missing arguments are retained.
 */

SEXP attribute_hidden evalListPendingOK(SEXP el, SEXP rho, SEXP call)
{
    SEXP head, tail, ev, h;

    head = R_NilValue;
    tail = R_NilValue; /* to prevent uninitialized variable warnings */

    while (el != R_NilValue) {

	if (CAR(el) == R_DotsSymbol) {
	    /* If we have a ... symbol, we look to see what it is bound to.
	     * If its binding is Null (i.e. zero length)
	     *	we just ignore it and return the cdr with all its expressions evaluated;
	     * if it is bound to a ... list of promises,
	     *	we force all the promises and then splice
	     *	the list of resulting values into the return value.
	     * Anything else bound to a ... symbol is an error
	     */
	    h = findVar(CAR(el), rho);
	    if (TYPEOF(h) == DOTSXP || h == R_NilValue) {
		while (h != R_NilValue) {
                    ev = call == NULL && CAR(h) == R_MissingArg ? 
                         cons_with_tag (R_MissingArg, R_NilValue, TAG(h))
                       : cons_with_tag (
                           evalv (CAR(h), rho, VARIANT_PENDING_OK),
                           R_NilValue,
                           TAG(h));
                    if (head==R_NilValue)
                        PROTECT(head = ev);
                    else
                        SETCDR(tail, ev);
                    tail = ev;
		    h = CDR(h);
		}
	    }
	    else if (h != R_MissingArg)
		dotdotdot_error();

	} else if (CAR(el) == R_MissingArg && call != NULL) {
            /* Report the missing argument as an error. */
            int n = 1;
            SEXP a;
            for (a = CDR(call); a!=R_NilValue && CAR(a)!=CAR(el); a = CDR(a))
                n += 1;
            /* If for some reason we never found the missing argument, n will
               indicate an argument past the end, which is fairly harmless. */
	    errorcall(call, _("argument %d is empty"), n);

	} else {
            if (call == NULL && (CAR(el) == R_MissingArg ||
                                 isSymbol(CAR(el)) && R_isMissing(CAR(el),rho)))
                ev = cons_with_tag (R_MissingArg, R_NilValue, TAG(el));
            else
                ev = cons_with_tag (
                       evalv (CAR(el), rho, VARIANT_PENDING_OK), 
                       R_NilValue, 
                       TAG(el));
            if (head==R_NilValue)
                PROTECT(head = ev);
            else
                SETCDR(tail, ev);
            tail = ev;
	}

	el = CDR(el);
    }

    if (head!=R_NilValue)
        UNPROTECT(1);

    return head;

} /* evalList() */

/* Evaluate argument list, waiting for any pending computations of arguments. */

SEXP attribute_hidden evalList(SEXP el, SEXP rho, SEXP call)
{
    SEXP args;

    args = evalListPendingOK (el, rho, call);
    WAIT_UNTIL_ARGUMENTS_COMPUTED (args);

    return args;
}

/* Evaluate argument list, with no error for missing arguments. */

SEXP attribute_hidden evalListKeepMissing(SEXP el, SEXP rho)
{ 
    return evalList (el, rho, NULL);
}


/* Create a promise to evaluate each argument.	If the argument is itself
   a promise, it is used unchanged, except that it has its NAMEDCNT
<<<<<<< HEAD
   incremented.  See inside for handling of ... */
=======
   incremented, and the NAMEDCNT of its value (if not unbound) incremented
   unless it is zero.  See inside for handling of ... */
>>>>>>> e132256f

SEXP attribute_hidden promiseArgs(SEXP el, SEXP rho)
{
    SEXP head, tail, ev, h;

    head = R_NilValue;
    tail = R_NilValue; /* to prevent uninitialized variable warnings */

    while(el != R_NilValue) {

        SEXP a = CAR(el);

	/* If we have a ... symbol, we look to see what it is bound to.
	   If its binding is R_NilValue we just ignore it.  If it is bound
           to a ... list of promises, we repromise all the promises and 
           then splice the list of resulting values into the return value.
	   Anything else bound to a ... symbol is an error. */

	if (a == R_DotsSymbol) {
	    h = findVar(a, rho);
            if (h == R_NilValue) {
                /* nothing */
            }
	    else if (TYPEOF(h) == DOTSXP) {
		while (h != R_NilValue) {
                    a = CAR(h);
<<<<<<< HEAD
                    if (TYPEOF(a) == PROMSXP)
                        INC_NAMEDCNT(a);
=======
                    if (TYPEOF(a) == PROMSXP) {
                        INC_NAMEDCNT(a);
                        SEXP p = PRVALUE_PENDING_OK(a);
                        if (p != R_UnboundValue && NAMEDCNT_GT_0(p))
                            INC_NAMEDCNT(p);
                    }
>>>>>>> e132256f
                    else if (a != R_MissingArg)
                        a = mkPROMISE (a, rho);
                    ev = cons_with_tag (a, R_NilValue, TAG(h));
                    if (head==R_NilValue)
                        PROTECT(head=ev);
                    else
                        SETCDR(tail,ev);
                    tail = ev;
		    h = CDR(h);
		}
	    }
	    else if (h != R_MissingArg)
		dotdotdot_error();
	}
        else {
<<<<<<< HEAD
            if (TYPEOF(a) == PROMSXP)
               INC_NAMEDCNT(a);
=======
            if (TYPEOF(a) == PROMSXP) {
                INC_NAMEDCNT(a);
                SEXP p = PRVALUE_PENDING_OK(a);
                if (p != R_UnboundValue && NAMEDCNT_GT_0(p))
                    INC_NAMEDCNT(p);
            }
>>>>>>> e132256f
            else if (a != R_MissingArg)
               a = mkPROMISE (a, rho);
            ev = cons_with_tag (a, R_NilValue, TAG(el));
            if (head == R_NilValue)
                PROTECT(head = ev);
            else
                SETCDR(tail, ev);
            tail = ev;
        }
	el = CDR(el);
    }

    if (head!=R_NilValue)
        UNPROTECT(1);

    return head;
}
 
/* Create promises for arguments, with values for promises filled in.  
   Values for arguments that don't become promises are silently ignored.  
   This is used in method dispatch, hence the text of the error message 
   (which should never occur). */
 
SEXP attribute_hidden promiseArgsWithValues(SEXP el, SEXP rho, SEXP values)
{
    SEXP s, a, b;
    PROTECT(s = promiseArgs(el, rho));
    if (length(s) != length(values)) error(_("dispatch error"));
    for (a = values, b = s; a != R_NilValue; a = CDR(a), b = CDR(b))
        if (TYPEOF(CAR(b)) == PROMSXP) {
            SET_PRVALUE(CAR(b), CAR(a));
            INC_NAMEDCNT(CAR(a));
        }
    UNPROTECT(1);
    return s;
}

/* Like promiseArgsWithValues except it sets only the first value. */

SEXP attribute_hidden promiseArgsWith1Value(SEXP el, SEXP rho, SEXP value)
{
    SEXP s;
    PROTECT(s = promiseArgs(el, rho));
    if (s == R_NilValue) error(_("dispatch error"));
    if (TYPEOF(CAR(s)) == PROMSXP) {
        SET_PRVALUE(CAR(s), value);
        INC_NAMEDCNT(value);
    }
    UNPROTECT(1);
    return s;
}


/* Check that each formal is a symbol */

/* used in coerce.c */
void attribute_hidden CheckFormals(SEXP ls)
{
    if (isList(ls)) {
	for (; ls != R_NilValue; ls = CDR(ls))
	    if (TYPEOF(TAG(ls)) != SYMSXP)
		goto err;
	return;
    }
 err:
    error(_("invalid formal argument list for \"function\""));
}


static SEXP VectorToPairListNamed(SEXP x)
{
    SEXP xptr, xnew, xnames;
    int i, len, len_x = length(x);

    PROTECT(x);
    PROTECT(xnames = getAttrib(x, R_NamesSymbol)); 
                       /* isn't this protected via x?  Or could be concocted? */

    len = 0;
    if (xnames != R_NilValue) {
	for (i = 0; i < len_x; i++)
	    if (CHAR(STRING_ELT(xnames,i))[0] != 0) len += 1;
    }

    PROTECT(xnew = allocList(len));

    if (len > 0) {
	xptr = xnew;
	for (i = 0; i < len_x; i++) {
	    if (CHAR(STRING_ELT(xnames,i))[0] != 0) {
		SETCAR (xptr, VECTOR_ELT(x,i));
		SET_TAG (xptr, install (translateChar (STRING_ELT(xnames,i))));
		xptr = CDR(xptr);
	    }
	}
    } 

    UNPROTECT(3);
    return xnew;
}

#define simple_as_environment(arg) (IS_S4_OBJECT(arg) && (TYPEOF(arg) == S4SXP) ? R_getS4DataSlot(arg, ENVSXP) : R_NilValue)

/* "eval" and "eval.with.vis" : Evaluate the first argument */
/* in the environment specified by the second argument. */

static SEXP do_eval (SEXP call, SEXP op, SEXP args, SEXP rho, int variant)
{
    SEXP encl, x, xptr;
    volatile SEXP expr, env, tmp;

    int frame;
    RCNTXT cntxt;

    checkArity(op, args);
    expr = CAR(args);
    env = CADR(args);
    encl = CADDR(args);
    if (isNull(encl)) {
	/* This is supposed to be defunct, but has been kept here
	   (and documented as such) */
	encl = R_BaseEnv;
    } else if ( !isEnvironment(encl) &&
		!isEnvironment((encl = simple_as_environment(encl))) )
	error(_("invalid '%s' argument"), "enclos");
    if(IS_S4_OBJECT(env) && (TYPEOF(env) == S4SXP))
	env = R_getS4DataSlot(env, ANYSXP); /* usually an ENVSXP */
    switch(TYPEOF(env)) {
    case NILSXP:
	env = encl;     /* so eval(expr, NULL, encl) works */
        break;
    case ENVSXP:
	break;
    case LISTSXP:
	/* This usage requires all the pairlist to be named */
	env = NewEnvironment(R_NilValue, duplicate(CADR(args)), encl);
	break;
    case VECSXP:
	/* PR#14035 */
	x = VectorToPairListNamed(CADR(args));
	for (xptr = x ; xptr != R_NilValue ; xptr = CDR(xptr))
	    SET_NAMEDCNT_MAX(CAR(xptr));
	env = NewEnvironment(R_NilValue, x, encl);
	break;
    case INTSXP:
    case REALSXP:
	if (length(env) != 1)
	    error(_("numeric 'envir' arg not of length one"));
	frame = asInteger(env);
	if (frame == NA_INTEGER)
	    error(_("invalid '%s' argument"), "envir");
	env = R_sysframe(frame, R_GlobalContext);
	break;
    default:
	error(_("invalid '%s' argument"), "envir");
    }

    PROTECT(env); /* may no longer be what was passed in arg */

    /* isLanguage includes NILSXP, and that does not need to be evaluated,
       so don't use isLanguage(expr) || isSymbol(expr) || isByteCode(expr) */
    if (TYPEOF(expr) == LANGSXP || TYPEOF(expr) == SYMSXP || isByteCode(expr)) {
	begincontext(&cntxt, CTXT_RETURN, call, env, rho, args, op);
	if (!SETJMP(cntxt.cjmpbuf))
	    expr = evalv (expr, env, VARIANT_PASS_ON(variant));
	else {
	    expr = R_ReturnedValue;
	    if (expr == R_RestartToken) {
		cntxt.callflag = CTXT_RETURN;  /* turn restart off */
		error(_("restarts not supported in 'eval'"));
	    }
            if ( ! (variant & VARIANT_PENDING_OK))
                WAIT_UNTIL_COMPUTED(R_ReturnedValue);
	}
	endcontext(&cntxt);
    }
    else if (TYPEOF(expr) == EXPRSXP) {
	int i, n;
        SEXP srcrefs = getBlockSrcrefs(expr);
	n = LENGTH(expr);
	tmp = R_NilValue;
	begincontext(&cntxt, CTXT_RETURN, call, env, rho, args, op);
	if (!SETJMP(cntxt.cjmpbuf)) {
	    for (i = 0 ; i < n ; i++) {
                R_Srcref = getSrcref(srcrefs, i); 
		tmp = evalv (VECTOR_ELT(expr, i), env, 
                        i==n-1 ? VARIANT_PASS_ON(variant) 
                               : VARIANT_NULL | VARIANT_PENDING_OK);
            }
        }
	else {
	    tmp = R_ReturnedValue;
	    if (tmp == R_RestartToken) {
		cntxt.callflag = CTXT_RETURN;  /* turn restart off */
		error(_("restarts not supported in 'eval'"));
	    }
            if ( ! (variant & VARIANT_PENDING_OK))
                WAIT_UNTIL_COMPUTED(R_ReturnedValue);
	}
	endcontext(&cntxt);
	expr = tmp;
    }
    else if( TYPEOF(expr) == PROMSXP ) {
	expr = forcePromise(expr);
    } 
    else 
        ; /* expr is returned unchanged */

    if (PRIMVAL(op)) { /* eval.with.vis(*) : */
	PROTECT(expr);
	PROTECT(env = allocVector(VECSXP, 2));
	PROTECT(encl = allocVector(STRSXP, 2));
	SET_STRING_ELT(encl, 0, mkChar("value"));
	SET_STRING_ELT(encl, 1, mkChar("visible"));
	SET_VECTOR_ELT(env, 0, expr);
	SET_VECTOR_ELT(env, 1, ScalarLogicalMaybeConst(R_Visible));
	setAttrib(env, R_NamesSymbol, encl);
	expr = env;
	UNPROTECT(3);
    }

    UNPROTECT(1);
    return expr;
}

/* This is a special .Internal */
static SEXP do_withVisible(SEXP call, SEXP op, SEXP args, SEXP rho)
{
    SEXP x, nm, ret;

    checkArity(op, args);
    x = CAR(args);
    x = eval(x, rho);
    PROTECT(x);
    PROTECT(ret = allocVector(VECSXP, 2));
    PROTECT(nm = allocVector(STRSXP, 2));
    SET_STRING_ELT(nm, 0, mkChar("value"));
    SET_STRING_ELT(nm, 1, mkChar("visible"));
    SET_VECTOR_ELT(ret, 0, x);
    SET_VECTOR_ELT(ret, 1, ScalarLogicalMaybeConst(R_Visible));
    setAttrib(ret, R_NamesSymbol, nm);
    UNPROTECT(3);
    return ret;
}

/* This is a special .Internal */
static SEXP do_recall(SEXP call, SEXP op, SEXP args, SEXP rho)
{
    RCNTXT *cptr;
    SEXP s, ans ;
    cptr = R_GlobalContext;
    /* get the args supplied */
    while (cptr != NULL) {
	if (cptr->callflag == CTXT_RETURN && cptr->cloenv == rho)
	    break;
	cptr = cptr->nextcontext;
    }
    if (cptr != NULL) {
	args = cptr->promargs;
    }
    /* get the env recall was called from */
    s = R_GlobalContext->sysparent;
    while (cptr != NULL) {
	if (cptr->callflag == CTXT_RETURN && cptr->cloenv == s)
	    break;
	cptr = cptr->nextcontext;
    }
    if (cptr == NULL)
	error(_("'Recall' called from outside a closure"));

    /* If the function has been recorded in the context, use it
       otherwise search for it by name or evaluate the expression
       originally used to get it.
    */
    if (cptr->callfun != R_NilValue)
	PROTECT(s = cptr->callfun);
    else if( TYPEOF(CAR(cptr->call)) == SYMSXP)
	PROTECT(s = findFun(CAR(cptr->call), cptr->sysparent));
    else
	PROTECT(s = eval(CAR(cptr->call), cptr->sysparent));
    if (TYPEOF(s) != CLOSXP) 
    	error(_("'Recall' called from outside a closure"));
    ans = applyClosure_v(cptr->call, s, args, cptr->sysparent, NULL, 0);
    UNPROTECT(1);
    return ans;
}


static SEXP evalArgs(SEXP el, SEXP rho, int dropmissing, SEXP call)
{
    return evalList (el, rho, dropmissing ? call : NULL);
}


/* A version of DispatchOrEval that checks for possible S4 methods for
 * any argument, not just the first.  Used in the code for `[` in
 * do_subset.  Differs in that all arguments are evaluated
 * immediately, rather than after the call to R_possible_dispatch.
 * NOT ACTUALLY USED AT PRESENT.
 */
attribute_hidden
int DispatchAnyOrEval(SEXP call, SEXP op, const char *generic, SEXP args,
		      SEXP rho, SEXP *ans, int dropmissing, int argsevald)
{
    if(R_has_methods(op)) {
        SEXP argValue, el,  value; 
	/* Rboolean hasS4 = FALSE; */ 
	int nprotect = 0, dispatch;
	if(!argsevald) {
            PROTECT(argValue = evalArgs(args, rho, dropmissing, call));
	    nprotect++;
	    argsevald = TRUE;
	}
	else argValue = args;
	for(el = argValue; el != R_NilValue; el = CDR(el)) {
	    if(IS_S4_OBJECT(CAR(el))) {
	        value = R_possible_dispatch(call, op, argValue, rho, TRUE);
	        if(value) {
		    *ans = value;
		    UNPROTECT(nprotect);
		    return 1;
	        }
		else break;
	    }
	}
	 /* else, use the regular DispatchOrEval, but now with evaluated args */
	dispatch = DispatchOrEval(call, op, generic, argValue, rho, ans, dropmissing, argsevald);
	UNPROTECT(nprotect);
	return dispatch;
    }
    return DispatchOrEval(call, op, generic, args, rho, ans, dropmissing, argsevald);
}


/* DispatchOrEval is used in internal functions which dispatch to
 * object methods (e.g. "[" or "[[").  The code either builds promises
 * and dispatches to the appropriate method, or it evaluates the
 * arguments it comes in with (if argsevald is 0) and returns them so that
 * the generic built-in C code can continue.  Note that CDR(call) is
 * used to obtain the unevaluated arguments when creating promises, even
 * when argsevald is 1 (so args is the evaluated arguments).  If argsevald 
 * is -1, only the first argument will have been evaluated.
 *
 * The caller must ensure the argument list is protected if arsevald is 0,
 * but not if argsevald is 1 or -1.
 */
attribute_hidden
int DispatchOrEval(SEXP call, SEXP op, const char *generic, SEXP args,
		   SEXP rho, SEXP *ans, int dropmissing, int argsevald)
{
/* DispatchOrEval is called very frequently, most often in cases where
   no dispatching is needed and the isObject or the string-based
   pre-test fail.  To avoid degrading performance it is therefore
   necessary to avoid creating promises in these cases.  The pre-test
   does require that we look at the first argument, so that needs to
   be evaluated.  The complicating factor is that the first argument
   might come in with a "..." and that there might be other arguments
   in the "..." as well.  LT */

    SEXP x = R_NilValue;
    int dots = FALSE, nprotect = 0;;

    if (argsevald != 0) {
        PROTECT(args); nprotect++;
	x = CAR(args);
    }
    else {
	/* Find the object to dispatch on, dropping any leading
	   ... arguments with missing or empty values.  If there are no
	   arguments, R_NilValue is used. */
	for (; args != R_NilValue; args = CDR(args)) {
	    if (CAR(args) == R_DotsSymbol) {
		SEXP h = findVar(R_DotsSymbol, rho);
		if (TYPEOF(h) == DOTSXP) {
#ifdef DODO
		    /**** any self-evaluating value should be OK; this
			  is used in byte compiled code. LT */
		    /* just a consistency check */
		    if (TYPEOF(CAR(h)) != PROMSXP)
			error(_("value in '...' is not a promise"));
#endif
		    dots = TRUE;
		    x = eval(CAR(h), rho);
                    break;
		}
		else if (h != R_NilValue && h != R_MissingArg)
		    dotdotdot_error();
	    }
	    else {
                dots = FALSE;
                x = eval(CAR(args), rho);
                break;
	    }
	}
	PROTECT(x); nprotect++;
    }
	/* try to dispatch on the object */
    if( isObject(x) ) {
	char *pt;
	/* Try for formal method. */
	if(IS_S4_OBJECT(x) && R_has_methods(op)) {
	    SEXP value, argValue;
	    /* create a promise to pass down to applyClosure  */
	    if (argsevald < 0)
                argValue = promiseArgsWith1Value(CDR(call), rho, x);
            else if (argsevald == 0)
		argValue = promiseArgsWith1Value(args, rho, x);
	    else 
                argValue = args;
	    PROTECT(argValue); nprotect++;
	    /* This means S4 dispatch */
	    value = R_possible_dispatch (call, op, argValue, rho, argsevald<=0);
	    if(value) {
		*ans = value;
		UNPROTECT(nprotect);
		return 1;
	    }
	    else {
		/* go on, with the evaluated args.  Not guaranteed to have
		   the same semantics as if the arguments were not
		   evaluated, in special cases (e.g., arg values that are
		   LANGSXP).
		   The use of the promiseArgs is supposed to prevent
		   multiple evaluation after the call to possible_dispatch.
		*/
		if (dots)
		    PROTECT(argValue = evalArgs(argValue, rho, dropmissing,
						call));
		else {
		    PROTECT(argValue = CONS(x, evalArgs(CDR(argValue), rho,
							dropmissing, call)));
		    SET_TAG(argValue, CreateTag(TAG(args)));
		}
		nprotect++;
		args = argValue; 
		argsevald = 1;
	    }
	}
	if (TYPEOF(CAR(call)) == SYMSXP)
	    pt = Rf_strrchr(CHAR(PRINTNAME(CAR(call))), '.');
	else
	    pt = NULL;

	if (pt == NULL || strcmp(pt,".default")) {
	    RCNTXT cntxt;
	    SEXP pargs, rho1;

            if (argsevald > 0) {  /* handle as in R_possible_dispatch */
                PROTECT(args); nprotect++;
                pargs = promiseArgsWithValues(CDR(call), rho, args);
            }
            else
                pargs = promiseArgsWith1Value(args, rho, x); 
            PROTECT(pargs); nprotect++;

	    /* The context set up here is needed because of the way
	       usemethod() is written.  DispatchGroup() repeats some
	       internal usemethod() code and avoids the need for a
	       context; perhaps the usemethod() code should be
	       refactored so the contexts around the usemethod() calls
	       in this file can be removed.

	       Using rho for current and calling environment can be
	       confusing for things like sys.parent() calls captured
	       in promises (Gabor G had an example of this).  Also,
	       since the context is established without a SETJMP using
	       an R-accessible environment allows a segfault to be
	       triggered (by something very obscure, but still).
	       Hence here and in the other usemethod() uses below a
	       new environment rho1 is created and used.  LT */
	    PROTECT(rho1 = NewEnvironment(R_NilValue, R_NilValue, rho)); nprotect++;
	    begincontext(&cntxt, CTXT_RETURN, call, rho1, rho, pargs, op);
	    if(usemethod(generic, x, call, pargs, rho1, rho, R_BaseEnv, 0, ans))
	    {
		endcontext(&cntxt);
		UNPROTECT(nprotect);
		return 1;
	    }
	    endcontext(&cntxt);
	}
    }
    if (argsevald <= 0) {
	if (dots)
	    /* The first call argument was ... and may contain more than the
	       object, so it needs to be evaluated here.  The object should be
	       in a promise, so evaluating it again should be no problem. */
	    *ans = evalArgs(args, rho, dropmissing, call);
	else {
	    PROTECT(*ans = CONS(x, evalArgs(CDR(args), rho, dropmissing, call)));
	    SET_TAG(*ans, CreateTag(TAG(args)));
	    UNPROTECT(1);
	}
    }
    else *ans = args;
    UNPROTECT(nprotect);
    return 0;
}


/* gr needs to be protected on return from this function.  buf must be 
   512 characters long. */
static void findmethod(SEXP Class, const char *group, const char *generic,
		       SEXP *sxp,  SEXP *gr, SEXP *meth, int *which,
		       char *buf, SEXP rho)
{
    int len, whichclass;

    len = length(Class);

    /* Need to interleave looking for group and generic methods
       e.g. if class(x) is c("foo", "bar)" then x > 3 should invoke
       "Ops.foo" rather than ">.bar"
    */
    for (whichclass = 0 ; whichclass < len ; whichclass++) {
	const char *ss = translateChar(STRING_ELT(Class, whichclass));
	if (!copy_3_strings (buf, 512, generic, ".", ss))
	    error(_("class name too long in '%s'"), generic);
	*meth = install(buf);
	*sxp = R_LookupMethod(*meth, rho, rho, R_BaseEnv);
	if (isFunction(*sxp)) {
	    *gr = mkString("");
	    break;
	}
        if (!copy_3_strings (buf, 512, group, ".", ss))
	    error(_("class name too long in '%s'"), group);
	*meth = install(buf);
	*sxp = R_LookupMethod(*meth, rho, rho, R_BaseEnv);
	if (isFunction(*sxp)) {
	    *gr = mkString(group);
	    break;
	}
    }
    *which = whichclass;
}

attribute_hidden
int DispatchGroup(const char* group, SEXP call, SEXP op, SEXP args, SEXP rho,
		  SEXP *ans)
{
    int i, j, nargs, lwhich, rwhich, set;
    SEXP lclass, s, t, m, lmeth, lsxp, lgr, newrho;
    SEXP rclass, rmeth, rgr, rsxp, value;
    char lbuf[512], rbuf[512], generic[128];
    Rboolean useS4 = TRUE, isOps = FALSE;

    /* pre-test to avoid string computations when there is nothing to
       dispatch on because either there is only one argument and it
       isn't an object or there are two or more arguments but neither
       of the first two is an object -- both of these cases would be
       rejected by the code following the string examination code
       below */
    if (args != R_NilValue && ! isObject(CAR(args)) &&
	(CDR(args) == R_NilValue || ! isObject(CADR(args))))
	return 0;

    isOps = strcmp(group, "Ops") == 0;

    /* try for formal method */
    if(length(args) == 1 && !IS_S4_OBJECT(CAR(args))) useS4 = FALSE;
    if(length(args) == 2 &&
       !IS_S4_OBJECT(CAR(args)) && !IS_S4_OBJECT(CADR(args))) useS4 = FALSE;
    if(useS4) {
	/* Remove argument names to ensure positional matching */
	if(isOps)
	    for(s = args; s != R_NilValue; s = CDR(s)) SET_TAG(s, R_NilValue);
	if(R_has_methods(op) &&
	   (value = R_possible_dispatch(call, op, args, rho, FALSE))) {
	       *ans = value;
	       return 1;
	}
	/* else go on to look for S3 methods */
    }

    /* check whether we are processing the default method */
    if ( isSymbol(CAR(call)) ) {
        const char *pt;
        pt = CHAR(PRINTNAME(CAR(call)));
        while (*pt == '.') pt += 1;   /* duplicate previous behaviour exactly */
        while (*pt != 0 && *pt != '.') pt += 1;
        if (*pt != 0) {
            while (*pt == '.') pt += 1;
            if (strcmp(pt,"default") == 0)
                return 0;
        }
    }

    if(isOps)
	nargs = length(args);
    else
	nargs = 1;

    if( nargs == 1 && !isObject(CAR(args)) )
	return 0;

    if(!isObject(CAR(args)) && !isObject(CADR(args)))
	return 0;

    if (!copy_1_string (generic, sizeof generic, PRIMNAME(op)))
	error(_("generic name too long in '%s'"), PRIMNAME(op));

    lclass = IS_S4_OBJECT(CAR(args)) ? R_data_class2(CAR(args))
      : getAttrib00(CAR(args), R_ClassSymbol);

    if( nargs == 2 )
	rclass = IS_S4_OBJECT(CADR(args)) ? R_data_class2(CADR(args))
      : getAttrib00(CADR(args), R_ClassSymbol);
    else
	rclass = R_NilValue;

    lsxp = R_NilValue; lgr = R_NilValue; lmeth = R_NilValue;
    rsxp = R_NilValue; rgr = R_NilValue; rmeth = R_NilValue;

    findmethod(lclass, group, generic, &lsxp, &lgr, &lmeth, &lwhich,
	       lbuf, rho);
    PROTECT(lgr);
    if(isFunction(lsxp) && IS_S4_OBJECT(CAR(args)) && lwhich > 0
       && isBasicClass(translateChar(STRING_ELT(lclass, lwhich)))) {
	/* This and the similar test below implement the strategy
	 for S3 methods selected for S4 objects.  See ?Methods */
        value = CAR(args);
	if (NAMEDCNT_GT_0(value)) SET_NAMEDCNT_MAX(value);
	value = R_getS4DataSlot(value, S4SXP); /* the .S3Class obj. or NULL*/
	if(value != R_NilValue) /* use the S3Part as the inherited object */
	    SETCAR(args, value);
    }

    if( nargs == 2 )
	findmethod(rclass, group, generic, &rsxp, &rgr, &rmeth,
		   &rwhich, rbuf, rho);
    else
	rwhich = 0;

    if(isFunction(rsxp) && IS_S4_OBJECT(CADR(args)) && rwhich > 0
       && isBasicClass(translateChar(STRING_ELT(rclass, rwhich)))) {
        value = CADR(args);
	if (NAMEDCNT_GT_0(value)) SET_NAMEDCNT_MAX(value);
	value = R_getS4DataSlot(value, S4SXP);
	if(value != R_NilValue) SETCADR(args, value);
    }

    PROTECT(rgr);

    if( !isFunction(lsxp) && !isFunction(rsxp) ) {
	UNPROTECT(2);
	return 0; /* no generic or group method so use default*/
    }

    if( lsxp != rsxp ) {
	if ( isFunction(lsxp) && isFunction(rsxp) ) {
	    /* special-case some methods involving difftime */
	    const char *lname = CHAR(PRINTNAME(lmeth)),
		*rname = CHAR(PRINTNAME(rmeth));
	    if( streql(rname, "Ops.difftime") && 
		(streql(lname, "+.POSIXt") || streql(lname, "-.POSIXt") ||
		 streql(lname, "+.Date") || streql(lname, "-.Date")) )
		rsxp = R_NilValue;
	    else if (streql(lname, "Ops.difftime") && 
		     (streql(rname, "+.POSIXt") || streql(rname, "+.Date")) )
		lsxp = R_NilValue;
	    else {
		warning(_("Incompatible methods (\"%s\", \"%s\") for \"%s\""),
			lname, rname, generic);
		UNPROTECT(2);
		return 0;
	    }
	}
	/* if the right hand side is the one */
	if( !isFunction(lsxp) ) { /* copy over the righthand stuff */
	    lsxp = rsxp;
	    lmeth = rmeth;
	    lgr = rgr;
	    lclass = rclass;
	    lwhich = rwhich;
	    strcpy(lbuf, rbuf);
	}
    }

    /* we either have a group method or a class method */

    PROTECT(newrho = allocSExp(ENVSXP));
    PROTECT(m = allocVector(STRSXP,nargs));
    s = args;
    for (i = 0 ; i < nargs ; i++) {
	t = IS_S4_OBJECT(CAR(s)) ? R_data_class2(CAR(s))
	  : getAttrib00(CAR(s), R_ClassSymbol);
	set = 0;
	if (isString(t)) {
	    for (j = 0 ; j < LENGTH(t) ; j++) {
		if (!strcmp(translateChar(STRING_ELT(t, j)),
			    translateChar(STRING_ELT(lclass, lwhich)))) {
		    SET_STRING_ELT(m, i, mkChar(lbuf));
		    set = 1;
		    break;
		}
	    }
	}
	if( !set )
	    SET_STRING_ELT(m, i, R_BlankString);
	s = CDR(s);
    }

    defineVar(R_dot_Method, m, newrho);
    UNPROTECT(1);
    PROTECT(t = mkString(generic));
    defineVar(R_dot_Generic, t, newrho);
    UNPROTECT(1);
    defineVar(R_dot_Group, lgr, newrho);
    set = length(lclass) - lwhich;
    PROTECT(t = allocVector(STRSXP, set));
    for(j = 0 ; j < set ; j++ )
	SET_STRING_ELT(t, j, duplicate(STRING_ELT(lclass, lwhich++)));
    defineVar(R_dot_Class, t, newrho);
    UNPROTECT(1);
    defineVar(R_dot_GenericCallEnv, rho, newrho);
    defineVar(R_dot_GenericDefEnv, R_BaseEnv, newrho);

    PROTECT(t = LCONS(lmeth, CDR(call)));

    /* the arguments have been evaluated; since we are passing them */
    /* out to a closure we need to wrap them in promises so that */
    /* they get duplicated and things like missing/substitute work. */

    PROTECT(s = promiseArgsWithValues(CDR(call), rho, args));
    if (isOps) {
        /* ensure positional matching for operators */
        for (m = s; m != R_NilValue; m = CDR(m))
            SET_TAG(m, R_NilValue);
    }

    *ans = applyClosure_v(t, lsxp, s, rho, newrho, 0);
    UNPROTECT(5);
    return 1;
}


/* START OF BYTECODE SECTION. */

static int R_bcVersion = 7;
static int R_bcMinVersion = 6;

static SEXP R_AddSym = NULL;
static SEXP R_SubSym = NULL;
static SEXP R_MulSym = NULL;
static SEXP R_DivSym = NULL;
static SEXP R_ExptSym = NULL;
static SEXP R_SqrtSym = NULL;
static SEXP R_ExpSym = NULL;
static SEXP R_EqSym = NULL;
static SEXP R_NeSym = NULL;
static SEXP R_LtSym = NULL;
static SEXP R_LeSym = NULL;
static SEXP R_GeSym = NULL;
static SEXP R_GtSym = NULL;
static SEXP R_AndSym = NULL;
static SEXP R_OrSym = NULL;
static SEXP R_NotSym = NULL;
static SEXP R_SubsetSym = NULL;
static SEXP R_SubassignSym = NULL;
static SEXP R_CSym = NULL;
static SEXP R_Subset2Sym = NULL;
static SEXP R_Subassign2Sym = NULL;
static SEXP R_valueSym = NULL;
static SEXP R_TrueValue = NULL;
static SEXP R_FalseValue = NULL;

#if defined(__GNUC__) && ! defined(BC_PROFILING) && (! defined(NO_THREADED_CODE))
# define THREADED_CODE
#endif

attribute_hidden
void R_initialize_bcode(void)
{
  R_AddSym = install("+");
  R_SubSym = install("-");
  R_MulSym = install("*");
  R_DivSym = install("/");
  R_ExptSym = install("^");
  R_SqrtSym = install("sqrt");
  R_ExpSym = install("exp");
  R_EqSym = install("==");
  R_NeSym = install("!=");
  R_LtSym = install("<");
  R_LeSym = install("<=");
  R_GeSym = install(">=");
  R_GtSym = install(">");
  R_AndSym = install("&");
  R_OrSym = install("|");
  R_NotSym = install("!");
  R_SubsetSym = R_BracketSymbol; /* "[" */
  R_SubassignSym = install("[<-");
  R_CSym = install("c");
  R_Subset2Sym = R_Bracket2Symbol; /* "[[" */
  R_Subassign2Sym = install("[[<-");
  R_valueSym = install("value");

  R_TrueValue = mkTrue();
  SET_NAMEDCNT_MAX(R_TrueValue);
  R_PreserveObject(R_TrueValue);
  R_FalseValue = mkFalse();
  SET_NAMEDCNT_MAX(R_FalseValue);
  R_PreserveObject(R_FalseValue);
#ifdef THREADED_CODE
  bcEval(NULL, NULL, FALSE);
#endif
}

enum {
  BCMISMATCH_OP,
  RETURN_OP,
  GOTO_OP,
  BRIFNOT_OP,
  POP_OP,
  DUP_OP,
  PRINTVALUE_OP,
  STARTLOOPCNTXT_OP,
  ENDLOOPCNTXT_OP,
  DOLOOPNEXT_OP,
  DOLOOPBREAK_OP,
  STARTFOR_OP,
  STEPFOR_OP,
  ENDFOR_OP,
  SETLOOPVAL_OP,
  INVISIBLE_OP,
  LDCONST_OP,
  LDNULL_OP,
  LDTRUE_OP,
  LDFALSE_OP,
  GETVAR_OP,
  DDVAL_OP,
  SETVAR_OP,
  GETFUN_OP,
  GETGLOBFUN_OP,
  GETSYMFUN_OP,
  GETBUILTIN_OP,
  GETINTLBUILTIN_OP,
  CHECKFUN_OP,
  MAKEPROM_OP,
  DOMISSING_OP,
  SETTAG_OP,
  DODOTS_OP,
  PUSHARG_OP,
  PUSHCONSTARG_OP,
  PUSHNULLARG_OP,
  PUSHTRUEARG_OP,
  PUSHFALSEARG_OP,
  CALL_OP,
  CALLBUILTIN_OP,
  CALLSPECIAL_OP,
  MAKECLOSURE_OP,
  UMINUS_OP,
  UPLUS_OP,
  ADD_OP,
  SUB_OP,
  MUL_OP,
  DIV_OP,
  EXPT_OP,
  SQRT_OP,
  EXP_OP,
  EQ_OP,
  NE_OP,
  LT_OP,
  LE_OP,
  GE_OP,
  GT_OP,
  AND_OP,
  OR_OP,
  NOT_OP,
  DOTSERR_OP,
  STARTASSIGN_OP,
  ENDASSIGN_OP,
  STARTSUBSET_OP,
  DFLTSUBSET_OP,
  STARTSUBASSIGN_OP,
  DFLTSUBASSIGN_OP,
  STARTC_OP,
  DFLTC_OP,
  STARTSUBSET2_OP,
  DFLTSUBSET2_OP,
  STARTSUBASSIGN2_OP,
  DFLTSUBASSIGN2_OP,
  DOLLAR_OP,
  DOLLARGETS_OP,
  ISNULL_OP,
  ISLOGICAL_OP,
  ISINTEGER_OP,
  ISDOUBLE_OP,
  ISCOMPLEX_OP,
  ISCHARACTER_OP,
  ISSYMBOL_OP,
  ISOBJECT_OP,
  ISNUMERIC_OP,
  VECSUBSET_OP,
  MATSUBSET_OP,
  SETVECSUBSET_OP,
  SETMATSUBSET_OP,
  AND1ST_OP,
  AND2ND_OP,
  OR1ST_OP,
  OR2ND_OP,
  GETVAR_MISSOK_OP,
  DDVAL_MISSOK_OP,
  VISIBLE_OP,
  SETVAR2_OP,
  STARTASSIGN2_OP,
  ENDASSIGN2_OP,
  SETTER_CALL_OP,
  GETTER_CALL_OP,
  SWAP_OP,
  DUP2ND_OP,
  SWITCH_OP,
  RETURNJMP_OP,
  STARTVECSUBSET_OP,
  STARTMATSUBSET_OP,
  STARTSETVECSUBSET_OP,
  STARTSETMATSUBSET_OP,
  OPCOUNT
};

#define GETSTACK_PTR(s) (*(s))
#define GETSTACK(i) GETSTACK_PTR(R_BCNodeStackTop + (i))

#define SETSTACK_PTR(s, v) do { \
    SEXP __v__ = (v); \
    *(s) = __v__; \
} while (0)

#define SETSTACK(i, v) SETSTACK_PTR(R_BCNodeStackTop + (i), v)

#define SETSTACK_REAL_PTR(s, v) SETSTACK_PTR(s, ScalarReal(v))

#define SETSTACK_REAL(i, v) SETSTACK_REAL_PTR(R_BCNodeStackTop + (i), v)

#define SETSTACK_INTEGER_PTR(s, v) SETSTACK_PTR(s, ScalarInteger(v))

#define SETSTACK_INTEGER(i, v) SETSTACK_INTEGER_PTR(R_BCNodeStackTop + (i), v)

#define SETSTACK_LOGICAL_PTR(s, v) do { \
    int __ssl_v__ = (v); \
    if (__ssl_v__ == NA_LOGICAL) \
	SETSTACK_PTR(s, ScalarLogical(NA_LOGICAL)); \
    else \
	SETSTACK_PTR(s, __ssl_v__ ? R_TrueValue : R_FalseValue); \
} while(0)

#define SETSTACK_LOGICAL(i, v) SETSTACK_LOGICAL_PTR(R_BCNodeStackTop + (i), v)

typedef union { double dval; int ival; } scalar_value_t;

/* bcStackScalar() checks whether the object in the specified stack
   location is a simple real, integer, or logical scalar (i.e. length
   one and no attributes.  If so, the type is returned as the function
   value and the value is returned in the structure pointed to by the
   second argument; if not, then zero is returned as the function
   value. */
static R_INLINE int bcStackScalar(R_bcstack_t *s, scalar_value_t *v)
{
    SEXP x = *s;
    if (ATTRIB(x) == R_NilValue) {
	switch(TYPEOF(x)) {
	case REALSXP:
	    if (LENGTH(x) == 1) {
		v->dval = REAL(x)[0];
		return REALSXP;
	    }
	    else return 0;
	case INTSXP:
	    if (LENGTH(x) == 1) {
		v->ival = INTEGER(x)[0];
		return INTSXP;
	    }
	    else return 0;
	case LGLSXP:
	    if (LENGTH(x) == 1) {
		v->ival = LOGICAL(x)[0];
		return LGLSXP;
	    }
	    else return 0;
	default: return 0;
	}
    }
    else return 0;
}

#define DO_FAST_RELOP2(op,a,b) do { \
    SKIP_OP(); \
    SETSTACK_LOGICAL(-2, ((a) op (b)) ? TRUE : FALSE);	\
    R_BCNodeStackTop--; \
    NEXT(); \
} while (0)

# define FastRelop2(op,opval,opsym) do { \
    scalar_value_t vx; \
    scalar_value_t vy; \
    int typex = bcStackScalar(R_BCNodeStackTop - 2, &vx); \
    int typey = bcStackScalar(R_BCNodeStackTop - 1, &vy); \
    if (typex == REALSXP && ! ISNAN(vx.dval)) { \
	if (typey == REALSXP && ! ISNAN(vy.dval)) \
	    DO_FAST_RELOP2(op, vx.dval, vy.dval); \
	else if (typey == INTSXP && vy.ival != NA_INTEGER) \
	    DO_FAST_RELOP2(op, vx.dval, vy.ival); \
    } \
    else if (typex == INTSXP && vx.ival != NA_INTEGER) { \
	if (typey == REALSXP && ! ISNAN(vy.dval)) \
	    DO_FAST_RELOP2(op, vx.ival, vy.dval); \
	else if (typey == INTSXP && vy.ival != NA_INTEGER) { \
	    DO_FAST_RELOP2(op, vx.ival, vy.ival); \
	} \
    } \
    Relop2(opval, opsym); \
} while (0)

static R_INLINE SEXP getPrimitive(SEXP symbol, SEXPTYPE type)
{
    SEXP value = SYMVALUE(symbol);
    if (TYPEOF(value) == PROMSXP) {
	value = forcePromise(value);
	SET_NAMEDCNT_MAX(value);
    }
    if (TYPEOF(value) != type) {
	/* probably means a package redefined the base function so
	   try to get the real thing from the internal table of
	   primitives */
	value = R_Primitive(CHAR(PRINTNAME(symbol)));
	if (TYPEOF(value) != type)
	    /* if that doesn't work we signal an error */
	    error(_("\"%s\" is not a %s function"),
		  CHAR(PRINTNAME(symbol)),
		  type == BUILTINSXP ? "BUILTIN" : "SPECIAL");
    }
    return value;
}

static SEXP cmp_relop(SEXP call, int opval, SEXP opsym, SEXP x, SEXP y,
		      SEXP rho)
{
    SEXP op = getPrimitive(opsym, BUILTINSXP);
    if (isObject(x) || isObject(y)) {
	SEXP args, ans;
	args = CONS(x, CONS(y, R_NilValue));
	PROTECT(args);
	if (DispatchGroup("Ops", call, op, args, rho, &ans)) {
	    UNPROTECT(1);
	    return ans;
	}
	UNPROTECT(1);
    }
    return do_fast_relop (call, op, x, y, rho, 0);
}

static SEXP cmp_arith1(SEXP call, SEXP opsym, SEXP x, SEXP rho)
{
    SEXP op = getPrimitive(opsym, BUILTINSXP);
    if (isObject(x)) {
	SEXP args, ans;
	args = CONS(x, R_NilValue);
	PROTECT(args);
	if (DispatchGroup("Ops", call, op, args, rho, &ans)) {
	    UNPROTECT(1);
	    return ans;
	}
	UNPROTECT(1);
    }
    return R_unary(call, op, x, rho, 0);
}

static SEXP cmp_arith2(SEXP call, int opval, SEXP opsym, SEXP x, SEXP y,
		       SEXP rho)
{
    SEXP op = getPrimitive(opsym, BUILTINSXP);
    if (TYPEOF(op) == PROMSXP) {
	op = forcePromise(op);
	SET_NAMEDCNT_MAX(op);
    }
    if (isObject(x) || isObject(y)) {
	SEXP args, ans;
	args = CONS(x, CONS(y, R_NilValue));
	PROTECT(args);
	if (DispatchGroup("Ops", call, op, args, rho, &ans)) {
	    UNPROTECT(1);
	    return ans;
	}
	UNPROTECT(1);
    }
    return R_binary(call, op, x, y, rho, 0);
}

#define Builtin1(do_fun,which,rho) do { \
  SEXP call = VECTOR_ELT(constants, GETOP()); \
  SETSTACK(-1, CONS(GETSTACK(-1), R_NilValue));		     \
  SETSTACK(-1, do_fun(call, getPrimitive(which, BUILTINSXP), \
		      GETSTACK(-1), rho, 0));		     \
  NEXT(); \
} while(0)

#define Builtin2(do_fun,which,rho) do {		     \
  SEXP call = VECTOR_ELT(constants, GETOP()); \
  SEXP tmp = CONS(GETSTACK(-1), R_NilValue); \
  SETSTACK(-2, CONS(GETSTACK(-2), tmp));     \
  R_BCNodeStackTop--; \
  SETSTACK(-1, do_fun(call, getPrimitive(which, BUILTINSXP),	\
		      GETSTACK(-1), rho, 0));			\
  NEXT(); \
} while(0)

#define NewBuiltin2(do_fun,opval,opsym,rho) do {	\
  SEXP call = VECTOR_ELT(constants, GETOP()); \
  SEXP x = GETSTACK(-2); \
  SEXP y = GETSTACK(-1); \
  SETSTACK(-2, do_fun(call, opval, opsym, x, y,rho));	\
  R_BCNodeStackTop--; \
  NEXT(); \
} while(0)

#define Arith1(opsym) do {		\
  SEXP call = VECTOR_ELT(constants, GETOP()); \
  SEXP x = GETSTACK(-1); \
  SETSTACK(-1, cmp_arith1(call, opsym, x, rho)); \
  NEXT(); \
} while(0)


#define Arith2(opval,opsym) NewBuiltin2(cmp_arith2,opval,opsym,rho)
#define Math1(which) Builtin1(do_math1,which,rho)
#define Relop2(opval,opsym) NewBuiltin2(cmp_relop,opval,opsym,rho)

# define DO_FAST_BINOP(op,a,b) do { \
    SKIP_OP(); \
    SETSTACK_REAL(-2, (a) op (b)); \
    R_BCNodeStackTop--; \
    NEXT(); \
} while (0)

# define DO_FAST_BINOP_INT(op, a, b) do { \
    double dval = ((double) (a)) op ((double) (b)); \
    if (dval <= INT_MAX && dval >= INT_MIN + 1) { \
        SKIP_OP(); \
	SETSTACK_INTEGER(-2, (int) dval); \
	R_BCNodeStackTop--; \
	NEXT(); \
    } \
} while(0)

# define FastBinary(op,opval,opsym) do { \
    scalar_value_t vx; \
    scalar_value_t vy; \
    int typex = bcStackScalar(R_BCNodeStackTop - 2, &vx); \
    int typey = bcStackScalar(R_BCNodeStackTop - 1, &vy); \
    if (typex == REALSXP) { \
        if (typey == REALSXP) \
	    DO_FAST_BINOP(op, vx.dval, vy.dval); \
	else if (typey == INTSXP && vy.ival != NA_INTEGER) \
	    DO_FAST_BINOP(op, vx.dval, vy.ival); \
    } \
    else if (typex == INTSXP && vx.ival != NA_INTEGER) { \
	if (typey == REALSXP) \
	    DO_FAST_BINOP(op, vx.ival, vy.dval); \
	else if (typey == INTSXP && vy.ival != NA_INTEGER) { \
	    if (opval == DIVOP) \
		DO_FAST_BINOP(op, (double) vx.ival, (double) vy.ival); \
            else \
		DO_FAST_BINOP_INT(op, vx.ival, vy.ival); \
	} \
    } \
    Arith2(opval, opsym); \
} while (0)

#define BCNPUSH(v) do { \
  SEXP __value__ = (v); \
  R_bcstack_t *__ntop__ = R_BCNodeStackTop + 1; \
  if (__ntop__ > R_BCNodeStackEnd) nodeStackOverflow(); \
  __ntop__[-1] = __value__; \
  R_BCNodeStackTop = __ntop__; \
} while (0)

#define BCNDUP() do { \
    R_bcstack_t *__ntop__ = R_BCNodeStackTop + 1; \
    if (__ntop__ > R_BCNodeStackEnd) nodeStackOverflow(); \
    __ntop__[-1] = __ntop__[-2]; \
    R_BCNodeStackTop = __ntop__; \
} while(0)

#define BCNDUP2ND() do { \
    R_bcstack_t *__ntop__ = R_BCNodeStackTop + 1; \
    if (__ntop__ > R_BCNodeStackEnd) nodeStackOverflow(); \
    __ntop__[-1] = __ntop__[-3]; \
    R_BCNodeStackTop = __ntop__; \
} while(0)

#define BCNPOP() (R_BCNodeStackTop--, GETSTACK(0))
#define BCNPOP_IGNORE_VALUE() R_BCNodeStackTop--

#define BCNSTACKCHECK(n)  do { \
  if (R_BCNodeStackTop + 1 > R_BCNodeStackEnd) nodeStackOverflow(); \
} while (0)

#define BCIPUSHPTR(v)  do { \
  void *__value__ = (v); \
  IStackval *__ntop__ = R_BCIntStackTop + 1; \
  if (__ntop__ > R_BCIntStackEnd) intStackOverflow(); \
  *__ntop__[-1].p = __value__; \
  R_BCIntStackTop = __ntop__; \
} while (0)

#define BCIPUSHINT(v)  do { \
  int __value__ = (v); \
  IStackval *__ntop__ = R_BCIntStackTop + 1; \
  if (__ntop__ > R_BCIntStackEnd) intStackOverflow(); \
  __ntop__[-1].i = __value__; \
  R_BCIntStackTop = __ntop__; \
} while (0)

#define BCIPOPPTR() ((--R_BCIntStackTop)->p)
#define BCIPOPINT() ((--R_BCIntStackTop)->i)

#define BCCONSTS(e) BCODE_CONSTS(e)

static void nodeStackOverflow()
{
    error(_("node stack overflow"));
}

#ifdef BC_INT_STACK
static void intStackOverflow()
{
    error(_("integer stack overflow"));
}
#endif

static SEXP bytecodeExpr(SEXP e)
{
    if (isByteCode(e)) {
	if (LENGTH(BCCONSTS(e)) > 0)
	    return VECTOR_ELT(BCCONSTS(e), 0);
	else return R_NilValue;
    }
    else return e;
}

SEXP R_PromiseExpr(SEXP p)
{
    return bytecodeExpr(PRCODE(p));
}

SEXP R_ClosureExpr(SEXP p)
{
    return bytecodeExpr(BODY(p));
}

#ifdef THREADED_CODE
typedef union { void *v; int i; } BCODE;

static struct { void *addr; int argc; } opinfo[OPCOUNT];

#define OP(name,n) \
  case name##_OP: opinfo[name##_OP].addr = (__extension__ &&op_##name); \
    opinfo[name##_OP].argc = (n); \
    goto loop; \
    op_##name

#define BEGIN_MACHINE  NEXT(); init: { loop: switch(which++)
#define LASTOP } value = R_NilValue; goto done
#define INITIALIZE_MACHINE() if (body == NULL) goto init

#define NEXT() (__extension__ ({goto *(*pc++).v;}))
#define GETOP() (*pc++).i
#define SKIP_OP() (pc++)

#define BCCODE(e) (BCODE *) INTEGER(BCODE_CODE(e))
#else
typedef int BCODE;

#define OP(name,argc) case name##_OP

#ifdef BC_PROFILING
#define BEGIN_MACHINE  loop: current_opcode = *pc; switch(*pc++)
#else
#define BEGIN_MACHINE  loop: switch(*pc++)
#endif
#define LASTOP  default: error(_("Bad opcode"))
#define INITIALIZE_MACHINE()

#define NEXT() goto loop
#define GETOP() *pc++
#define SKIP_OP() (pc++)

#define BCCODE(e) INTEGER(BCODE_CODE(e))
#endif

static R_INLINE SEXP GET_BINDING_CELL(SEXP symbol, SEXP rho)
{
    if (rho == R_BaseEnv || rho == R_BaseNamespace)
	return R_NilValue;
    else {
	SEXP loc = (SEXP) R_findVarLocInFrame(rho, symbol);
	return (loc != NULL) ? loc : R_NilValue;
    }
}

static R_INLINE Rboolean SET_BINDING_VALUE(SEXP loc, SEXP value) {
    /* This depends on the current implementation of bindings */
    if (loc != R_NilValue &&
	! BINDING_IS_LOCKED(loc) && ! IS_ACTIVE_BINDING(loc)) {
	if (CAR(loc) != value) {
	    SETCAR(loc, value);
	    if (MISSING(loc))
		SET_MISSING(loc, 0);
	}
	return TRUE;
    }
    else
	return FALSE;
}

static R_INLINE SEXP BINDING_VALUE(SEXP loc)
{
    if (loc != R_NilValue && ! IS_ACTIVE_BINDING(loc))
	return CAR(loc);
    else
	return R_UnboundValue;
}

#define BINDING_SYMBOL(loc) TAG(loc)

/* Defining USE_BINDING_CACHE enables a cache for GETVAR, SETVAR, and
   others to more efficiently locate bindings in the top frame of the
   current environment.  The index into of the symbol in the constant
   table is used as the cache index.  Two options can be used to chose
   among implementation strategies:

       If CACHE_ON_STACK is defined the the cache is allocated on the
       byte code stack. Otherwise it is allocated on the heap as a
       VECSXP.  The stack-based approach is more efficient, but runs
       the risk of running out of stack space.

       If CACHE_MAX is defined, then a cache of at most that size is
       used. The value must be a power of 2 so a modulus computation x
       % CACHE_MAX can be done as x & (CACHE_MAX - 1). More than 90%
       of the closures in base have constant pools with fewer than 128
       entries when compiled, to that is a good value to use.

   On average about 1/3 of constant pool entries are symbols, so this
   approach wastes some space.  This could be avoided by grouping the
   symbols at the beginning of the constant pool and recording the
   number.

   Bindings recorded may become invalid if user code removes a
   variable.  The code in envir.c has been modified to insert
   R_unboundValue as the value of a binding when it is removed, and
   code using cached bindings checks for this.

   It would be nice if we could also cache bindings for variables
   found in enclosing environments. These would become invalid if a
   new variable is defined in an intervening frame. Some mechanism for
   invalidating the cache would be needed. This is certainly possible,
   but finding an efficient mechanism does not seem to be easy.   LT */

/* Both mechanisms implemented here make use of the stack to hold
   cache information.  This is not a problem except for "safe" for()
   loops using the STARTLOOPCNTXT instruction to run the body in a
   separate bcEval call.  Since this approach expects loop setup
   information to be passed on the stack from the outer bcEval call to
   an inner one the inner one cannot put things on the stack. For now,
   bcEval takes an additional argument that disables the cache in
   calls via STARTLOOPCNTXT for all "safe" loops. It would be better
   to deal with this in some other way, for example by having a
   specific STARTFORLOOPCNTXT instruction that deals with transferring
   the information in some other way. For now disabling the cache is
   an expedient solution. LT */

#define USE_BINDING_CACHE
# ifdef USE_BINDING_CACHE
/* CACHE_MAX must be a power of 2 for modulus using & CACHE_MASK to work*/
# define CACHE_MAX 128
# ifdef CACHE_MAX
#  define CACHE_MASK (CACHE_MAX - 1)
#  define CACHEIDX(i) ((i) & CACHE_MASK)
# else
#  define CACHEIDX(i) (i)
# endif

# define CACHE_ON_STACK
# ifdef CACHE_ON_STACK
typedef R_bcstack_t * R_binding_cache_t;
#  define GET_CACHED_BINDING_CELL(vcache, sidx) \
    (vcache ? vcache[CACHEIDX(sidx)] : R_NilValue)
#  define GET_SMALLCACHE_BINDING_CELL(vcache, sidx) \
    (vcache ? vcache[sidx] : R_NilValue)

#  define SET_CACHED_BINDING(cvache, sidx, cell) \
    do { if (vcache) vcache[CACHEIDX(sidx)] = (cell); } while (0)
# else
typedef SEXP R_binding_cache_t;
#  define GET_CACHED_BINDING_CELL(vcache, sidx) \
    (vcache ? VECTOR_ELT(vcache, CACHEIDX(sidx)) : R_NilValue)
#  define GET_SMALLCACHE_BINDING_CELL(vcache, sidx) \
    (vcache ? VECTOR_ELT(vcache, sidx) : R_NilValue)

#  define SET_CACHED_BINDING(vcache, sidx, cell) \
    do { if (vcache) SET_VECTOR_ELT(vcache, CACHEIDX(sidx), cell); } while (0)
# endif
#else
typedef void *R_binding_cache_t;
# define GET_CACHED_BINDING_CELL(vcache, sidx) R_NilValue
# define GET_SMALLCACHE_BINDING_CELL(vcache, sidx) R_NilValue

# define SET_CACHED_BINDING(vcache, sidx, cell)
#endif

static R_INLINE SEXP GET_BINDING_CELL_CACHE(SEXP symbol, SEXP rho,
					    R_binding_cache_t vcache, int idx)
{
    SEXP cell = GET_CACHED_BINDING_CELL(vcache, idx);
    /* The value returned by GET_CACHED_BINDING_CELL is either a
       binding cell or R_NilValue.  TAG(R_NilValue) is R_NilVelue, and
       that will no equal symbol. So a separate test for cell !=
       R_NilValue is not needed. */
    if (TAG(cell) == symbol && CAR(cell) != R_UnboundValue)
	return cell;
    else {
	SEXP ncell = GET_BINDING_CELL(symbol, rho);
	if (ncell != R_NilValue)
	    SET_CACHED_BINDING(vcache, idx, ncell);
	else if (cell != R_NilValue && CAR(cell) == R_UnboundValue)
	    SET_CACHED_BINDING(vcache, idx, R_NilValue);
	return ncell;
    }
}

static R_INLINE SEXP FORCE_PROMISE(SEXP value, SEXP symbol, SEXP rho,
				   Rboolean keepmiss)
{
    if (PRVALUE(value) == R_UnboundValue) {
	/**** R_isMissing is inefficient */
	if (keepmiss && R_isMissing(symbol, rho))
	    value = R_MissingArg;
	else 
            value = forcePromise(value);
    }
    else 
        value = PRVALUE(value);
    return value;
}

static R_INLINE SEXP FIND_VAR_NO_CACHE(SEXP symbol, SEXP rho, SEXP cell)
{
    SEXP value;
    /* only need to search the current frame again if
       binding was special or frame is a base frame */
    if (cell != R_NilValue ||
	rho == R_BaseEnv || rho == R_BaseNamespace)
	value =  findVar(symbol, rho);
    else
	value =  findVar(symbol, ENCLOS(rho));
    return value;
}

static R_INLINE SEXP getvar(SEXP symbol, SEXP rho,
			    Rboolean dd, Rboolean keepmiss,
			    R_binding_cache_t vcache, int sidx)
{
    SEXP value;
    if (dd)
	value = ddfindVar(symbol, rho);
    else if (vcache != NULL) {
	SEXP cell = GET_BINDING_CELL_CACHE(symbol, rho, vcache, sidx);
	value = BINDING_VALUE(cell);
	if (value == R_UnboundValue)
	    value = FIND_VAR_NO_CACHE(symbol, rho, cell);
    }
    else
	value = findVar(symbol, rho);

    if (value == R_UnboundValue)
	unbound_var_error(symbol);
    else if (value == R_MissingArg) {
	if (! keepmiss) arg_missing_error(symbol);
    }
    else if (TYPEOF(value) == PROMSXP)
	value = FORCE_PROMISE(value, symbol, rho, keepmiss);
    else if (NAMEDCNT_EQ_0(value))
	SET_NAMEDCNT_1(value);
    return value;
}

#define INLINE_GETVAR
#ifdef INLINE_GETVAR
/* Try to handle the most common case as efficiently as possible.  If
   smallcache is true then a modulus operation on the index is not
   needed, nor is a check that a non-null value corresponds to the
   requested symbol. The symbol from the constant pool is also usually
   not needed. The test TYPOF(value) != SYMBOL rules out R_MissingArg
   and R_UnboundValue as these are implemented s symbols.  It also
   rules other symbols, but as those are rare they are handled by the
   getvar() call. */
#define DO_GETVAR(dd,keepmiss) do { \
    int sidx = GETOP(); \
    if (!dd && smallcache) { \
	SEXP cell = GET_SMALLCACHE_BINDING_CELL(vcache, sidx); \
	/* try fast handling of REALSXP, INTSXP, LGLSXP */ \
	/* (cell won't be R_NilValue or an active binding) */ \
	value = CAR(cell); \
	int type = TYPEOF(value); \
	switch(type) { \
	case REALSXP: \
	case INTSXP: \
	case LGLSXP: \
	    /* may be ok to skip this test: */ \
	    if (NAMEDCNT_EQ_0(value)) \
		SET_NAMEDCNT_1(value); \
	    R_Visible = TRUE; \
	    BCNPUSH(value); \
	    NEXT(); \
	} \
	if (cell != R_NilValue && ! IS_ACTIVE_BINDING(cell)) { \
	    value = CAR(cell); \
	    if (TYPEOF(value) != SYMSXP) {	\
		if (TYPEOF(value) == PROMSXP) {		\
		    SEXP pv = PRVALUE(value);		\
		    if (pv == R_UnboundValue) {		\
			SEXP symbol = VECTOR_ELT(constants, sidx);	\
			value = FORCE_PROMISE(value, symbol, rho, keepmiss); \
		    }							\
		    else value = pv;					\
		}							\
		else if (NAMEDCNT_EQ_0(value))				\
		    SET_NAMEDCNT_1(value);				\
		R_Visible = TRUE;					\
		BCNPUSH(value);						\
		NEXT();							\
	    }								\
	}								\
    }									\
    SEXP symbol = VECTOR_ELT(constants, sidx);				\
    R_Visible = TRUE;							\
    BCNPUSH(getvar(symbol, rho, dd, keepmiss, vcache, sidx));		\
    NEXT();								\
} while (0)
#else
#define DO_GETVAR(dd,keepmiss) do { \
  int sidx = GETOP(); \
  SEXP symbol = VECTOR_ELT(constants, sidx); \
  R_Visible = TRUE; \
  BCNPUSH(getvar(symbol, rho, dd, keepmiss, vcache, sidx));	\
  NEXT(); \
} while (0)
#endif

#define PUSHCALLARG(v) PUSHCALLARG_CELL(CONS(v, R_NilValue))

#define PUSHCALLARG_CELL(c) do { \
  SEXP __cell__ = (c); \
  if (GETSTACK(-2) == R_NilValue) SETSTACK(-2, __cell__); \
  else SETCDR(GETSTACK(-1), __cell__); \
  SETSTACK(-1, __cell__);	       \
} while (0)

static int tryDispatch(char *generic, SEXP call, SEXP x, SEXP rho, SEXP *pv)
{
  RCNTXT cntxt;
  SEXP pargs, rho1;
  int dispatched = FALSE;
  SEXP op = SYMVALUE(install(generic)); /**** avoid this */

  PROTECT(pargs = promiseArgsWith1Value(CDR(call), rho, x));

  /**** Minimal hack to try to handle the S4 case.  If we do the check
	and do not dispatch then some arguments beyond the first might
	have been evaluated; these will then be evaluated again by the
	compiled argument code. */
  if (IS_S4_OBJECT(x) && R_has_methods(op)) {
    SEXP val = R_possible_dispatch(call, op, pargs, rho, TRUE);
    if (val) {
      *pv = val;
      UNPROTECT(1);
      return TRUE;
    }
  }

  /* See comment at first usemethod() call in this file. LT */
  PROTECT(rho1 = NewEnvironment(R_NilValue, R_NilValue, rho));
  begincontext(&cntxt, CTXT_RETURN, call, rho1, rho, pargs, op);
  if (usemethod(generic, x, call, pargs, rho1, rho, R_BaseEnv, 0, pv))
    dispatched = TRUE;
  endcontext(&cntxt);
  UNPROTECT(2);
  return dispatched;
}

static int tryAssignDispatch(char *generic, SEXP call, SEXP lhs, SEXP rhs,
			     SEXP rho, SEXP *pv)
{
    int result;
    SEXP ncall, last, prom;

    PROTECT(ncall = duplicate(call));
    last = ncall;
    while (CDR(last) != R_NilValue)
	last = CDR(last);
    prom = mkPROMISE(CAR(last), rho);
    SET_PRVALUE(prom, rhs);
    INC_NAMEDCNT(rhs);
    SETCAR(last, prom);
    result = tryDispatch(generic, ncall, lhs, rho, pv);
    UNPROTECT(1);
    return result;
}

#define DO_STARTDISPATCH(generic) do { \
  SEXP call = VECTOR_ELT(constants, GETOP()); \
  int label = GETOP(); \
  value = GETSTACK(-1); \
  if (isObject(value) && tryDispatch(generic, call, value, rho, &value)) {\
    SETSTACK(-1, value);						\
    BC_CHECK_SIGINT(); \
    pc = codebase + label; \
  } \
  else { \
    SEXP tag = TAG(CDR(call)); \
    SEXP cell = CONS(value, R_NilValue); \
    BCNSTACKCHECK(3); \
    SETSTACK(0, call); \
    SETSTACK(1, cell); \
    SETSTACK(2, cell); \
    R_BCNodeStackTop += 3; \
    if (tag != R_NilValue) \
      SET_TAG(cell, CreateTag(tag)); \
  } \
  NEXT(); \
} while (0)

#define DO_DFLTDISPATCH0(fun, symbol) do { \
  SEXP call = GETSTACK(-3); \
  SEXP args = GETSTACK(-2); \
  value = fun(call, symbol, args, rho, 0); \
  R_BCNodeStackTop -= 3; \
  SETSTACK(-1, value); \
  NEXT(); \
} while (0)

#define DO_DFLTDISPATCH(fun, symbol) do { \
  SEXP call = GETSTACK(-3); \
  SEXP args = GETSTACK(-2); \
  value = fun(call, symbol, args, rho); \
  R_BCNodeStackTop -= 3; \
  SETSTACK(-1, value); \
  NEXT(); \
} while (0)

#define DO_START_ASSIGN_DISPATCH(generic) do { \
  SEXP call = VECTOR_ELT(constants, GETOP()); \
  int label = GETOP(); \
  SEXP lhs = GETSTACK(-2); \
  SEXP rhs = GETSTACK(-1); \
  if (NAMEDCNT_GT_1(lhs) && lhs != R_NilValue) { \
    lhs = duplicate(lhs); \
    SETSTACK(-2, lhs); \
    SET_NAMEDCNT_1(lhs); \
  } \
  if (isObject(lhs) && \
      tryAssignDispatch(generic, call, lhs, rhs, rho, &value)) { \
    R_BCNodeStackTop--;	\
    SETSTACK(-1, value); \
    BC_CHECK_SIGINT(); \
    pc = codebase + label; \
  } \
  else { \
    SEXP tag = TAG(CDR(call)); \
    SEXP cell = CONS(lhs, R_NilValue); \
    BCNSTACKCHECK(3); \
    SETSTACK(0, call); \
    SETSTACK(1, cell); \
    SETSTACK(2, cell); \
    R_BCNodeStackTop += 3; \
    if (tag != R_NilValue) \
      SET_TAG(cell, CreateTag(tag)); \
  } \
  NEXT(); \
} while (0)

#define DO_DFLT_ASSIGN_DISPATCH(fun, symbol) do { \
  SEXP rhs = GETSTACK(-4); \
  SEXP call = GETSTACK(-3); \
  SEXP args = GETSTACK(-2); \
  PUSHCALLARG(rhs); \
  value = fun(call, symbol, args, rho); \
  R_BCNodeStackTop -= 4; \
  SETSTACK(-1, value);	 \
  NEXT(); \
} while (0)

#define DO_STARTDISPATCH_N(generic) do { \
    int callidx = GETOP(); \
    int label = GETOP(); \
    value = GETSTACK(-1); \
    if (isObject(value)) { \
	SEXP call = VECTOR_ELT(constants, callidx); \
	if (tryDispatch(generic, call, value, rho, &value)) { \
	    SETSTACK(-1, value); \
	    BC_CHECK_SIGINT(); \
	    pc = codebase + label; \
	} \
    } \
    NEXT(); \
} while (0)

#define DO_START_ASSIGN_DISPATCH_N(generic) do { \
    int callidx = GETOP(); \
    int label = GETOP(); \
    SEXP lhs = GETSTACK(-2); \
    if (isObject(lhs)) { \
	SEXP call = VECTOR_ELT(constants, callidx); \
	SEXP rhs = GETSTACK(-1); \
	if (NAMEDCNT_GT_1(lhs) & lhs != R_NilValue) { \
	    lhs = duplicate(lhs); \
	    SETSTACK(-2, lhs); \
	    SET_NAMEDCNT_1(lhs); \
	} \
	if (tryAssignDispatch(generic, call, lhs, rhs, rho, &value)) { \
	    R_BCNodeStackTop--; \
	    SETSTACK(-1, value); \
	    BC_CHECK_SIGINT(); \
	    pc = codebase + label; \
	} \
    } \
    NEXT(); \
} while (0)

#define DO_ISTEST(fun) do { \
  SETSTACK(-1, fun(GETSTACK(-1)) ? R_TrueValue : R_FalseValue);	\
  NEXT(); \
} while(0)
#define DO_ISTYPE(type) do { \
  SETSTACK(-1, TYPEOF(GETSTACK(-1)) == type ? mkTrue() : mkFalse()); \
  NEXT(); \
} while (0)
#define isNumericOnly(x) (isNumeric(x) && ! isLogical(x))

#ifdef BC_PROFILING
#define NO_CURRENT_OPCODE -1
static int current_opcode = NO_CURRENT_OPCODE;
static int opcode_counts[OPCOUNT];
#endif

#define BC_COUNT_DELTA 1000

#define BC_CHECK_SIGINT() do { \
  if (++evalcount > BC_COUNT_DELTA) { \
      R_CheckUserInterrupt(); \
      evalcount = 0; \
  } \
} while (0)

static void loopWithContext(volatile SEXP code, volatile SEXP rho)
{
    RCNTXT cntxt;
    begincontext(&cntxt, CTXT_LOOP, R_NilValue, rho, R_BaseEnv, R_NilValue,
		 R_NilValue);
    if (SETJMP(cntxt.cjmpbuf) != CTXT_BREAK)
	bcEval(code, rho, FALSE);
    endcontext(&cntxt);
}

static R_INLINE int bcStackIndex(R_bcstack_t *s)
{
    SEXP idx = *s;
    switch(TYPEOF(idx)) {
    case INTSXP:
	if (LENGTH(idx) == 1 && INTEGER(idx)[0] != NA_INTEGER)
	    return INTEGER(idx)[0];
	else return -1;
    case REALSXP:
	if (LENGTH(idx) == 1) {
	    double val = REAL(idx)[0];
	    if (! ISNAN(val) && val <= INT_MAX && val > INT_MIN)
		return val;
	    else return -1;
	}
	else return -1;
    default: return -1;
    }
}

static R_INLINE void VECSUBSET_PTR(R_bcstack_t *sx, R_bcstack_t *si,
				   R_bcstack_t *sv, SEXP rho)
{
    SEXP idx, args, value;
    SEXP vec = GETSTACK_PTR(sx);
    int i = bcStackIndex(si) - 1;

    if (ATTRIB(vec) == R_NilValue && i >= 0) {
	switch (TYPEOF(vec)) {
	case REALSXP:
	    if (LENGTH(vec) <= i) break;
	    SETSTACK_REAL_PTR(sv, REAL(vec)[i]);
	    return;
	case INTSXP:
	    if (LENGTH(vec) <= i) break;
	    SETSTACK_INTEGER_PTR(sv, INTEGER(vec)[i]);
	    return;
	case LGLSXP:
	    if (LENGTH(vec) <= i) break;
	    SETSTACK_LOGICAL_PTR(sv, LOGICAL(vec)[i]);
	    return;
	case CPLXSXP:
	    if (LENGTH(vec) <= i) break;
	    SETSTACK_PTR(sv, ScalarComplex(COMPLEX(vec)[i]));
	    return;
	case RAWSXP:
	    if (LENGTH(vec) <= i) break;
	    SETSTACK_PTR(sv, ScalarRaw(RAW(vec)[i]));
	    return;
	}
    }

    /* fall through to the standard default handler */
    idx = GETSTACK_PTR(si);
    args = CONS(idx, R_NilValue);
    args = CONS(vec, args);
    PROTECT(args);
    value = do_subset_dflt(R_NilValue, R_SubsetSym, args, rho);
    UNPROTECT(1);
    SETSTACK_PTR(sv, value);
}

#define DO_VECSUBSET(rho) do { \
    VECSUBSET_PTR(R_BCNodeStackTop - 2, R_BCNodeStackTop - 1, \
		  R_BCNodeStackTop - 2, rho); \
    R_BCNodeStackTop--; \
} while(0)

static R_INLINE SEXP getMatrixDim(SEXP mat)
{
    if (! OBJECT(mat) &&
	TAG(ATTRIB(mat)) == R_DimSymbol &&
	CDR(ATTRIB(mat)) == R_NilValue) {
	SEXP dim = CAR(ATTRIB(mat));
	if (TYPEOF(dim) == INTSXP && LENGTH(dim) == 2)
	    return dim;
	else return R_NilValue;
    }
    else return R_NilValue;
}

static R_INLINE void DO_MATSUBSET(SEXP rho)
{
    SEXP idx, jdx, args, value;
    SEXP mat = GETSTACK(-3);
    SEXP dim = getMatrixDim(mat);

    if (dim != R_NilValue) {
	int i = bcStackIndex(R_BCNodeStackTop - 2);
	int j = bcStackIndex(R_BCNodeStackTop - 1);
	int nrow = INTEGER(dim)[0];
	int ncol = INTEGER(dim)[1];
	if (i > 0 && j > 0 && i <= nrow && j <= ncol) {
	    int k = i - 1 + nrow * (j - 1);
	    switch (TYPEOF(mat)) {
	    case REALSXP:
		if (LENGTH(mat) <= k) break;
		R_BCNodeStackTop -= 2;
		SETSTACK_REAL(-1, REAL(mat)[k]);
		return;
	    case INTSXP:
		if (LENGTH(mat) <= k) break;
		R_BCNodeStackTop -= 2;
		SETSTACK_INTEGER(-1, INTEGER(mat)[k]);
		return;
	    case LGLSXP:
		if (LENGTH(mat) <= k) break;
		R_BCNodeStackTop -= 2;
		SETSTACK_LOGICAL(-1, LOGICAL(mat)[k]);
		return;
	    case CPLXSXP:
		if (LENGTH(mat) <= k) break;
		R_BCNodeStackTop -= 2;
		SETSTACK(-1, ScalarComplex(COMPLEX(mat)[k]));
		return;
	    }
	}
    }

    /* fall through to the standard default handler */
    idx = GETSTACK(-2);
    jdx = GETSTACK(-1);
    args = CONS(jdx, R_NilValue);
    args = CONS(idx, args);
    args = CONS(mat, args);
    SETSTACK(-1, args); /* for GC protection */
    value = do_subset_dflt(R_NilValue, R_SubsetSym, args, rho);
    R_BCNodeStackTop -= 2;
    SETSTACK(-1, value);
}

#define INTEGER_TO_REAL(x) ((x) == NA_INTEGER ? NA_REAL : (x))
#define LOGICAL_TO_REAL(x) ((x) == NA_LOGICAL ? NA_REAL : (x))

static R_INLINE Rboolean setElementFromScalar(SEXP vec, int i, int typev,
					      scalar_value_t *v)
{
    if (i < 0) return FALSE;

    if (TYPEOF(vec) == REALSXP) {
	if (LENGTH(vec) <= i) return FALSE;
	switch(typev) {
	case REALSXP: REAL(vec)[i] = v->dval; return TRUE;
	case INTSXP: REAL(vec)[i] = INTEGER_TO_REAL(v->ival); return TRUE;
	case LGLSXP: REAL(vec)[i] = LOGICAL_TO_REAL(v->ival); return TRUE;
	}
    }
    else if (typev == TYPEOF(vec)) {
	if (LENGTH(vec) <= i) return FALSE;
	switch (typev) {
	case INTSXP: INTEGER(vec)[i] = v->ival; return TRUE;
	case LGLSXP: LOGICAL(vec)[i] = v->ival; return TRUE;
	}
    }
    return FALSE;
}

static R_INLINE void SETVECSUBSET_PTR(R_bcstack_t *sx, R_bcstack_t *srhs,
				      R_bcstack_t *si, R_bcstack_t *sv,
				      SEXP rho)
{
    SEXP idx, args, value;
    SEXP vec = GETSTACK_PTR(sx);

    if (NAMEDCNT_GT_1(vec)) {
	vec = duplicate(vec);
	SETSTACK_PTR(sx, vec);
    }
    else
	SET_NAMEDCNT_0(vec);

    if (ATTRIB(vec) == R_NilValue) {
	int i = bcStackIndex(si);
	if (i > 0) {
	    scalar_value_t v;
	    int typev = bcStackScalar(srhs, &v);
	    if (setElementFromScalar(vec, i - 1, typev, &v)) {
		SETSTACK_PTR(sv, vec);
		return;
	    }
	}
    }

    /* fall through to the standard default handler */
    value = GETSTACK_PTR(srhs);
    idx = GETSTACK_PTR(si);
    args = CONS(value, R_NilValue);
    SET_TAG(args, R_valueSym);
    args = CONS(idx, args);
    args = CONS(vec, args);
    PROTECT(args);
    vec = do_subassign_dflt(R_NilValue, R_SubassignSym, args, rho);
    UNPROTECT(1);
    SETSTACK_PTR(sv, vec);
}

static R_INLINE void DO_SETVECSUBSET(SEXP rho)
{
    SETVECSUBSET_PTR(R_BCNodeStackTop - 3, R_BCNodeStackTop - 2,
		     R_BCNodeStackTop - 1, R_BCNodeStackTop - 3, rho);
    R_BCNodeStackTop -= 2;
}

static R_INLINE void DO_SETMATSUBSET(SEXP rho)
{
    SEXP dim, idx, jdx, args, value;
    SEXP mat = GETSTACK(-4);

    if (NAMEDCNT_GT_1(mat)) {
	mat = duplicate(mat);
	SETSTACK(-4, mat);
    }
    else
	SET_NAMEDCNT_0(mat);

    dim = getMatrixDim(mat);

    if (dim != R_NilValue) {
	int i = bcStackIndex(R_BCNodeStackTop - 2);
	int j = bcStackIndex(R_BCNodeStackTop - 1);
	int nrow = INTEGER(dim)[0];
	int ncol = INTEGER(dim)[1];
	if (i > 0 && j > 0 && i <= nrow && j <= ncol) {
	    scalar_value_t v;
	    int typev = bcStackScalar(R_BCNodeStackTop - 3, &v);
	    int k = i - 1 + nrow * (j - 1);
	    if (setElementFromScalar(mat, k, typev, &v)) {
		R_BCNodeStackTop -= 3;
		SETSTACK(-1, mat);
		return;
	    }
	}
    }

    /* fall through to the standard default handler */
    value = GETSTACK(-3);
    idx = GETSTACK(-2);
    jdx = GETSTACK(-1);
    args = CONS(value, R_NilValue);
    SET_TAG(args, R_valueSym);
    args = CONS(jdx, args);
    args = CONS(idx, args);
    args = CONS(mat, args);
    SETSTACK(-1, args); /* for GC protection */
    mat = do_subassign_dflt(R_NilValue, R_SubassignSym, args, rho);
    R_BCNodeStackTop -= 3;
    SETSTACK(-1, mat);
}

#define FIXUP_SCALAR_LOGICAL(callidx, arg, op) do { \
	SEXP val = GETSTACK(-1); \
	if (TYPEOF(val) != LGLSXP || LENGTH(val) != 1) { \
	    if (!isNumber(val))	\
		errorcall(VECTOR_ELT(constants, callidx), \
			  _("invalid %s type in 'x %s y'"), arg, op);	\
	    SETSTACK(-1, ScalarLogical(asLogical(val))); \
	} \
    } while(0)

static R_INLINE void checkForMissings(SEXP args, SEXP call)
{
    SEXP a, c;
    int n, k;
    for (a = args, n = 1; a != R_NilValue; a = CDR(a), n++)
	if (CAR(a) == R_MissingArg) {
	    /* check for an empty argument in the call -- start from
	       the beginning in case of ... arguments */
	    if (call != R_NilValue) {
		for (k = 1, c = CDR(call); c != R_NilValue; c = CDR(c), k++)
		    if (CAR(c) == R_MissingArg)
			errorcall(call, "argument %d is empty", k);
	    }
	    /* An error from evaluating a symbol will already have
	       been signaled.  The interpreter, in evalList, does
	       _not_ signal an error for a call expression that
	       produces an R_MissingArg value; for example
	       
	           c(alist(a=)$a)

	       does not signal an error. If we decide we do want an
	       error in this case we can modify evalList for the
	       interpreter and here use the code below. */
#ifdef NO_COMPUTED_MISSINGS
	    /* otherwise signal a 'missing argument' error */
	    errorcall(call, "argument %d is missing", n);
#endif
	}
}

#define GET_VEC_LOOP_VALUE(var, pos) do {		\
    (var) = GETSTACK(pos);				\
    if (NAMEDCNT_GT_1(var)) {				\
	(var) = allocVector(TYPEOF(seq), 1);		\
	SETSTACK(pos, var);				\
	SET_NAMEDCNT_1(var);				\
    }							\
} while (0)

static SEXP bcEval(SEXP body, SEXP rho, Rboolean useCache)
{
  SEXP value, constants;
  BCODE *pc, *codebase;
  int ftype = 0;
  R_bcstack_t *oldntop = R_BCNodeStackTop;
  static int evalcount = 0;
#ifdef BC_INT_STACK
  IStackval *olditop = R_BCIntStackTop;
#endif
#ifdef BC_PROFILING
  int old_current_opcode = current_opcode;
#endif
#ifdef THREADED_CODE
  int which = 0;
#endif

  BC_CHECK_SIGINT();

  INITIALIZE_MACHINE();
  codebase = pc = BCCODE(body);
  constants = BCCONSTS(body);

  /* allow bytecode to be disabled for testing */
  if (R_disable_bytecode)
      return eval(bytecodeExpr(body), rho);

  /* check version */
  {
      int version = GETOP();
      if (version < R_bcMinVersion || version > R_bcVersion) {
	  if (version >= 2) {
	      static Rboolean warned = FALSE;
	      if (! warned) {
		  warned = TRUE;
		  warning(_("bytecode version mismatch; using eval"));
	      }
	      return eval(bytecodeExpr(body), rho);
	  }
	  else if (version < R_bcMinVersion)
	      error(_("bytecode version is too old"));
	  else error(_("bytecode version is too new"));
      }
  }

  R_binding_cache_t vcache = NULL;
  Rboolean smallcache = TRUE;
#ifdef USE_BINDING_CACHE
  if (useCache) {
      R_len_t n = LENGTH(constants);
# ifdef CACHE_MAX
      if (n > CACHE_MAX) {
	  n = CACHE_MAX;
	  smallcache = FALSE;
      }
# endif
# ifdef CACHE_ON_STACK
      /* initialize binding cache on the stack */
      vcache = R_BCNodeStackTop;
      if (R_BCNodeStackTop + n > R_BCNodeStackEnd)
	  nodeStackOverflow();
      while (n > 0) {
	  *R_BCNodeStackTop = R_NilValue;
	  R_BCNodeStackTop++;
	  n--;
      }
# else
      /* allocate binding cache and protect on stack */
      vcache = allocVector(VECSXP, n);
      BCNPUSH(vcache);
# endif
  }
#endif

  BEGIN_MACHINE {
    OP(BCMISMATCH, 0): error(_("byte code version mismatch"));
    OP(RETURN, 0): value = GETSTACK(-1); goto done;
    OP(GOTO, 1):
      {
	int label = GETOP();
	BC_CHECK_SIGINT();
	pc = codebase + label;
	NEXT();
      }
    OP(BRIFNOT, 2):
      {
	int callidx = GETOP();
	int label = GETOP();
	int cond;
	SEXP call = VECTOR_ELT(constants, callidx);
	value = BCNPOP();
	cond = asLogicalNoNA(value, call);
	if (! cond) {
	    BC_CHECK_SIGINT(); /**** only on back branch?*/
	    pc = codebase + label;
	}
	NEXT();
      }
    OP(POP, 0): BCNPOP_IGNORE_VALUE(); NEXT();
    OP(DUP, 0): BCNDUP(); NEXT();
    OP(PRINTVALUE, 0): PrintValue(BCNPOP()); NEXT();
    OP(STARTLOOPCNTXT, 1):
	{
	    SEXP code = VECTOR_ELT(constants, GETOP());
	    loopWithContext(code, rho);
	    NEXT();
	}
    OP(ENDLOOPCNTXT, 0): value = R_NilValue; goto done;
    OP(DOLOOPNEXT, 0): findcontext(CTXT_NEXT, rho, R_NilValue);
    OP(DOLOOPBREAK, 0): findcontext(CTXT_BREAK, rho, R_NilValue);
    OP(STARTFOR, 3):
      {
	SEXP seq = GETSTACK(-1);
	int callidx = GETOP();
	SEXP symbol = VECTOR_ELT(constants, GETOP());
	int label = GETOP();

	/* if we are iterating over a factor, coerce to character first */
	if (inherits(seq, "factor")) {
	    seq = asCharacterFactor(seq);
	    SETSTACK(-1, seq);
	}

	defineVar(symbol, R_NilValue, rho);
	BCNPUSH(GET_BINDING_CELL(symbol, rho));

	value = allocVector(INTSXP, 2);
	INTEGER(value)[0] = -1;
	if (isVector(seq))
	  INTEGER(value)[1] = LENGTH(seq);
	else if (isList(seq) || isNull(seq))
	  INTEGER(value)[1] = length(seq);
	else errorcall(VECTOR_ELT(constants, callidx),
		       _("invalid for() loop sequence"));
	BCNPUSH(value);

	/* bump up NAMED count of seq to avoid modification by loop code */
	INC_NAMEDCNT(seq);

	/* place initial loop variable value object on stack */
	switch(TYPEOF(seq)) {
	case LGLSXP:
	case INTSXP:
	case REALSXP:
	case CPLXSXP:
	case STRSXP:
	case RAWSXP:
	    value = allocVector(TYPEOF(seq), 1);
	    BCNPUSH(value);
	    break;
	default: BCNPUSH(R_NilValue);
	}

	BC_CHECK_SIGINT();
	pc = codebase + label;
	NEXT();
      }
    OP(STEPFOR, 1):
      {
	int label = GETOP();
	int i = ++(INTEGER(GETSTACK(-2))[0]);
	int n = INTEGER(GETSTACK(-2))[1];
	if (i < n) {
	  SEXP seq = GETSTACK(-4);
	  SEXP cell = GETSTACK(-3);
	  switch (TYPEOF(seq)) {
	  case LGLSXP:
	    GET_VEC_LOOP_VALUE(value, -1);
	    LOGICAL(value)[0] = LOGICAL(seq)[i];
	    break;
	  case INTSXP:
	    GET_VEC_LOOP_VALUE(value, -1);
	    INTEGER(value)[0] = INTEGER(seq)[i];
	    break;
	  case REALSXP:
	    GET_VEC_LOOP_VALUE(value, -1);
	    REAL(value)[0] = REAL(seq)[i];
	    break;
	  case CPLXSXP:
	    GET_VEC_LOOP_VALUE(value, -1);
	    COMPLEX(value)[0] = COMPLEX(seq)[i];
	    break;
	  case STRSXP:
	    GET_VEC_LOOP_VALUE(value, -1);
	    SET_STRING_ELT(value, 0, STRING_ELT(seq, i));
	    break;
	  case RAWSXP:
	    GET_VEC_LOOP_VALUE(value, -1);
	    RAW(value)[0] = RAW(seq)[i];
	    break;
	  case EXPRSXP:
	  case VECSXP:
	    value = VECTOR_ELT(seq, i);
	    SET_NAMEDCNT_MAX(value);
	    break;
	  case LISTSXP:
	    value = CAR(seq);
	    SETSTACK(-4, CDR(seq));
	    SET_NAMEDCNT_MAX(value);
	    break;
	  default:
	    error(_("invalid sequence argument in for loop"));
	  }
	  if (! SET_BINDING_VALUE(cell, value))
	      defineVar(BINDING_SYMBOL(cell), value, rho);
	  BC_CHECK_SIGINT();
	  pc = codebase + label;
	}
	NEXT();
      }
    OP(ENDFOR, 0):
      {
	R_BCNodeStackTop -= 3;
	SETSTACK(-1, R_NilValue);
	NEXT();
      }
    OP(SETLOOPVAL, 0):
      BCNPOP_IGNORE_VALUE(); SETSTACK(-1, R_NilValue); NEXT();
    OP(INVISIBLE,0): R_Visible = FALSE; NEXT();
    /**** for now LDCONST, LDTRUE, and LDFALSE duplicate/allocate to
	  be defensive against bad package C code */
    OP(LDCONST, 1):
      R_Visible = TRUE;
      value = VECTOR_ELT(constants, GETOP());
      /* make sure NAMED = 2 -- lower values might be safe in some cases but
	 not in general, especially if the constant pool was created by
	 unserializing a compiled expression. */
      /*if (NAMED(value) < 2) SET_NAMED(value, 2);*/
      BCNPUSH(duplicate(value));
      NEXT();
    OP(LDNULL, 0): R_Visible = TRUE; BCNPUSH(R_NilValue); NEXT();
    OP(LDTRUE, 0): R_Visible = TRUE; BCNPUSH(mkTrue()); NEXT();
    OP(LDFALSE, 0): R_Visible = TRUE; BCNPUSH(mkFalse()); NEXT();
    OP(GETVAR, 1): DO_GETVAR(FALSE, FALSE);
    OP(DDVAL, 1): DO_GETVAR(TRUE, FALSE);
    OP(SETVAR, 1):
      {
	int sidx = GETOP();
	SEXP loc;
	if (smallcache)
	    loc = GET_SMALLCACHE_BINDING_CELL(vcache, sidx);
	else {
	    SEXP symbol = VECTOR_ELT(constants, sidx);
	    loc = GET_BINDING_CELL_CACHE(symbol, rho, vcache, sidx);
	}
	value = GETSTACK(-1);
        INC_NAMEDCNT(value);
	if (! SET_BINDING_VALUE(loc, value)) {
	    SEXP symbol = VECTOR_ELT(constants, sidx);
	    PROTECT(value);
	    defineVar(symbol, value, rho);
	    UNPROTECT(1);
	}
	NEXT();
      }
    OP(GETFUN, 1):
      {
	/* get the function */
	SEXP symbol = VECTOR_ELT(constants, GETOP());
	value = findFun(symbol, rho);
	if(RTRACE(value)) {
            Rprintf("trace: ");
            PrintValue(symbol);
	}

	/* initialize the function type register, push the function, and
	   push space for creating the argument list. */
	ftype = TYPEOF(value);
	BCNSTACKCHECK(3);
	SETSTACK(0, value);
	SETSTACK(1, R_NilValue);
	SETSTACK(2, R_NilValue);
	R_BCNodeStackTop += 3;
	NEXT();
      }
    OP(GETGLOBFUN, 1):
      {
	/* get the function */
	SEXP symbol = VECTOR_ELT(constants, GETOP());
	value = findFun(symbol, R_GlobalEnv);
	if(RTRACE(value)) {
            Rprintf("trace: ");
            PrintValue(symbol);
	}

	/* initialize the function type register, push the function, and
	   push space for creating the argument list. */
	ftype = TYPEOF(value);
	BCNSTACKCHECK(3);
	SETSTACK(0, value);
	SETSTACK(1, R_NilValue);
	SETSTACK(2, R_NilValue);
	R_BCNodeStackTop += 3;
	NEXT();
      }
    OP(GETSYMFUN, 1):
      {
	/* get the function */
	SEXP symbol = VECTOR_ELT(constants, GETOP());
	value = SYMVALUE(symbol);
	if (TYPEOF(value) == PROMSXP) {
	    value = forcePromise(value);
	    SET_NAMEDCNT_MAX(value);
	}
	if(RTRACE(value)) {
            Rprintf("trace: ");
            PrintValue(symbol);
	}

	/* initialize the function type register, push the function, and
	   push space for creating the argument list. */
	ftype = TYPEOF(value);
	BCNSTACKCHECK(3);
	SETSTACK(0, value);
	SETSTACK(1, R_NilValue);
	SETSTACK(2, R_NilValue);
	R_BCNodeStackTop += 3;
	NEXT();
      }
    OP(GETBUILTIN, 1):
      {
	/* get the function */
	SEXP symbol = VECTOR_ELT(constants, GETOP());
	value = getPrimitive(symbol, BUILTINSXP);
	if (RTRACE(value)) {
            Rprintf("trace: ");
            PrintValue(symbol);
	}

	/* push the function and push space for creating the argument list. */
	ftype = TYPEOF(value);
	BCNSTACKCHECK(3);
	SETSTACK(0, value);
	SETSTACK(1, R_NilValue);
	SETSTACK(2, R_NilValue);
	R_BCNodeStackTop += 3;
	NEXT();
      }
    OP(GETINTLBUILTIN, 1):
      {
	/* get the function */
	SEXP symbol = VECTOR_ELT(constants, GETOP());
	value = INTERNAL(symbol);
	if (TYPEOF(value) != BUILTINSXP)
            error(_("no internal function \"%s\""), CHAR(PRINTNAME(symbol)));

	/* push the function and push space for creating the argument list. */
	ftype = TYPEOF(value);
	BCNSTACKCHECK(3);
	SETSTACK(0, value);
	SETSTACK(1, R_NilValue);
	SETSTACK(2, R_NilValue);
	R_BCNodeStackTop += 3;
	NEXT();
      }
    OP(CHECKFUN, 0):
      {
	/* check then the value on the stack is a function */
	value = GETSTACK(-1);
	if (TYPEOF(value) != CLOSXP && TYPEOF(value) != BUILTINSXP &&
	    TYPEOF(value) != SPECIALSXP)
	  error(_("attempt to apply non-function"));

	/* initialize the function type register, and push space for
	   creating the argument list. */
	ftype = TYPEOF(value);
	BCNSTACKCHECK(2);
	SETSTACK(0, R_NilValue);
	SETSTACK(1, R_NilValue);
	R_BCNodeStackTop += 2;
	NEXT();
      }
    OP(MAKEPROM, 1):
      {
	SEXP code = VECTOR_ELT(constants, GETOP());
	if (ftype != SPECIALSXP) {
	  if (ftype == BUILTINSXP)
	      value = bcEval(code, rho, TRUE);
	  else
	    value = mkPROMISE(code, rho);
	  PUSHCALLARG(value);
	}
	NEXT();
      }
    OP(DOMISSING, 0):
      {
	if (ftype != SPECIALSXP)
	  PUSHCALLARG(R_MissingArg);
	NEXT();
      }
    OP(SETTAG, 1):
      {
	SEXP tag = VECTOR_ELT(constants, GETOP());
	SEXP cell = GETSTACK(-1);
	if (ftype != SPECIALSXP && cell != R_NilValue)
	  SET_TAG(cell, CreateTag(tag));
	NEXT();
      }
    OP(DODOTS, 0):
      {
	if (ftype != SPECIALSXP) {
	  SEXP h = findVar(R_DotsSymbol, rho);
	  if (TYPEOF(h) == DOTSXP || h == R_NilValue) {
	    for (; h != R_NilValue; h = CDR(h)) {
	      SEXP val, cell;
	      if (ftype == BUILTINSXP) val = eval(CAR(h), rho);
	      else val = mkPROMISE(CAR(h), rho);
	      cell = CONS(val, R_NilValue);
	      PUSHCALLARG_CELL(cell);
	      if (TAG(h) != R_NilValue) SET_TAG(cell, CreateTag(TAG(h)));
	    }
	  }
	  else if (h != R_MissingArg)
	    dotdotdot_error();
	}
	NEXT();
      }
    OP(PUSHARG, 0): PUSHCALLARG(BCNPOP()); NEXT();
    /**** for now PUSHCONST, PUSHTRUE, and PUSHFALSE duplicate/allocate to
	  be defensive against bad package C code */
    OP(PUSHCONSTARG, 1):
      value = VECTOR_ELT(constants, GETOP());
      PUSHCALLARG(duplicate(value));
      NEXT();
    OP(PUSHNULLARG, 0): PUSHCALLARG(R_NilValue); NEXT();
    OP(PUSHTRUEARG, 0): PUSHCALLARG(mkTrue()); NEXT();
    OP(PUSHFALSEARG, 0): PUSHCALLARG(mkFalse()); NEXT();
    OP(CALL, 1):
      {
	SEXP fun = GETSTACK(-3);
	SEXP call = VECTOR_ELT(constants, GETOP());
	SEXP args = GETSTACK(-2);
	int flag;
	switch (ftype) {
	case BUILTINSXP:
	  checkForMissings(args, call);
	  flag = PRIMPRINT(fun);
	  R_Visible = flag != 1;
          value = CALL_PRIMFUN(call, fun, args, rho, 0);
	  if (flag < 2) R_Visible = flag != 1;
	  break;
	case SPECIALSXP:
	  flag = PRIMPRINT(fun);
	  R_Visible = flag != 1;
          value = CALL_PRIMFUN(call, fun, CDR(call), rho, 0);
	  if (flag < 2) R_Visible = flag != 1;
	  break;
	case CLOSXP:
	  value = applyClosure_v(call, fun, args, rho, NULL, 0);
	  break;
	default: error(_("bad function"));
	}
	R_BCNodeStackTop -= 2;
	SETSTACK(-1, value);
	ftype = 0;
	NEXT();
      }
    OP(CALLBUILTIN, 1):
      {
	SEXP fun = GETSTACK(-3);
	SEXP call = VECTOR_ELT(constants, GETOP());
	SEXP args = GETSTACK(-2);
	int flag;
	const void *vmax = VMAXGET();
	if (TYPEOF(fun) != BUILTINSXP)
	  error(_("not a BUILTIN function"));
	flag = PRIMPRINT(fun);
	R_Visible = flag != 1;
        value = CALL_PRIMFUN(call, fun, args, rho, 0);
	if (flag < 2) R_Visible = flag != 1;
	VMAXSET(vmax);
	R_BCNodeStackTop -= 2;
	SETSTACK(-1, value);
	NEXT();
      }
    OP(CALLSPECIAL, 1):
      {
	SEXP call = VECTOR_ELT(constants, GETOP());
	SEXP symbol = CAR(call);
	SEXP fun = getPrimitive(symbol, SPECIALSXP);
	int flag;
	const void *vmax = VMAXGET();
	if (RTRACE(fun)) {
            Rprintf("trace: ");
            PrintValue(symbol);
	}
	BCNPUSH(fun);  /* for GC protection */
	flag = PRIMPRINT(fun);
	R_Visible = flag != 1;
        value = CALL_PRIMFUN(call, fun, CDR(call), rho, 0);
	if (flag < 2) R_Visible = flag != 1;
	VMAXSET(vmax);
	SETSTACK(-1, value); /* replaces fun on stack */
	NEXT();
      }
    OP(MAKECLOSURE, 1):
      {
	SEXP fb = VECTOR_ELT(constants, GETOP());
	SEXP forms = VECTOR_ELT(fb, 0);
	SEXP body = VECTOR_ELT(fb, 1);
	value = mkCLOSXP(forms, body, rho);
	BCNPUSH(value);
	NEXT();
      }
    OP(UMINUS, 1): Arith1(R_SubSym);
    OP(UPLUS, 1): Arith1(R_AddSym);
    OP(ADD, 1): FastBinary(+, PLUSOP, R_AddSym);
    OP(SUB, 1): FastBinary(-, MINUSOP, R_SubSym);
    OP(MUL, 1): FastBinary(*, TIMESOP, R_MulSym);
    OP(DIV, 1): FastBinary(/, DIVOP, R_DivSym);
    OP(EXPT, 1): Arith2(POWOP, R_ExptSym);
    OP(SQRT, 1): Math1(R_SqrtSym);
    OP(EXP, 1): Math1(R_ExpSym);
    OP(EQ, 1): FastRelop2(==, EQOP, R_EqSym);
    OP(NE, 1): FastRelop2(!=, NEOP, R_NeSym);
    OP(LT, 1): FastRelop2(<, LTOP, R_LtSym);
    OP(LE, 1): FastRelop2(<=, LEOP, R_LeSym);
    OP(GE, 1): FastRelop2(>=, GEOP, R_GeSym);
    OP(GT, 1): FastRelop2(>, GTOP, R_GtSym);
    OP(AND, 1): Builtin2(do_andor, R_AndSym, rho);
    OP(OR, 1): Builtin2(do_andor, R_OrSym, rho);
    OP(NOT, 1): Builtin1(do_not, R_NotSym, rho);
    OP(DOTSERR, 0): dotdotdot_error();
    OP(STARTASSIGN, 1):
      {
	int sidx = GETOP();
	SEXP symbol = VECTOR_ELT(constants, sidx);
	SEXP cell = GET_BINDING_CELL_CACHE(symbol, rho, vcache, sidx);
	value = BINDING_VALUE(cell);
        if (TYPEOF(value) == PROMSXP)
            value = forcePromise(value);
	if (value == R_UnboundValue || NAMEDCNT(value) != 1) {
            /* Used to call EnsureLocal, now changed, so old code is here. */
            value = findVarInFrame3 (rho, symbol, TRUE);
            if (value != R_UnboundValue) {
                if (TYPEOF(value) == PROMSXP)
                    value = forcePromise(value);
        	if (!NAMEDCNT_GT_1(value)) 
                    goto in_frame;
            }
            else {
                if (rho != R_EmptyEnv) {
                    value = findVar (symbol, ENCLOS(rho));
                    if (TYPEOF(value) == PROMSXP)
                        value = forcePromise(value);
                }
                if (value == R_UnboundValue)
                    unbound_var_error(symbol);
            }
            value = dup_top_level(value);
            set_var_in_frame (symbol, value, rho, TRUE, 3);
          in_frame: ;
        }
	BCNPUSH(value);
	BCNDUP2ND();
	/* top three stack entries are now RHS value, LHS value, RHS value */
	NEXT();
      }
    OP(ENDASSIGN, 1):
      {
	int sidx = GETOP();
	SEXP symbol = VECTOR_ELT(constants, sidx);
	SEXP cell = GET_BINDING_CELL_CACHE(symbol, rho, vcache, sidx);
	value = GETSTACK(-1); /* leave on stack for GC protection */
        INC_NAMEDCNT(value);
	if (! SET_BINDING_VALUE(cell, value))
	    defineVar(symbol, value, rho);
	R_BCNodeStackTop--; /* now pop LHS value off the stack */
	/* original right-hand side value is now on top of stack again */
	/* we do not duplicate the right-hand side value, so to be
	   conservative mark the value as NAMED = 2 */
	SET_NAMEDCNT_MAX(GETSTACK(-1));
	NEXT();
      }
    OP(STARTSUBSET, 2): DO_STARTDISPATCH("[");
    OP(DFLTSUBSET, 0): DO_DFLTDISPATCH(do_subset_dflt, R_SubsetSym);
    OP(STARTSUBASSIGN, 2): DO_START_ASSIGN_DISPATCH("[<-");
    OP(DFLTSUBASSIGN, 0):
      DO_DFLT_ASSIGN_DISPATCH(do_subassign_dflt, R_SubassignSym);
    OP(STARTC, 2): DO_STARTDISPATCH("c");
    OP(DFLTC, 0): DO_DFLTDISPATCH(do_c_dflt, R_CSym);
    OP(STARTSUBSET2, 2): DO_STARTDISPATCH("[[");
    OP(DFLTSUBSET2, 0): DO_DFLTDISPATCH0(do_subset2_dflt, R_Subset2Sym);
    OP(STARTSUBASSIGN2, 2): DO_START_ASSIGN_DISPATCH("[[<-");
    OP(DFLTSUBASSIGN2, 0):
      DO_DFLT_ASSIGN_DISPATCH(do_subassign2_dflt, R_Subassign2Sym);
    OP(DOLLAR, 2):
      {
	int dispatched = FALSE;
	SEXP call = VECTOR_ELT(constants, GETOP());
	SEXP symbol = VECTOR_ELT(constants, GETOP());
	SEXP x = GETSTACK(-1);
	if (isObject(x)) {
	    SEXP ncall;
	    PROTECT(ncall = duplicate(call));
	    /**** hack to avoid evaluating the symbol */
	    SETCAR(CDDR(ncall), ScalarString(PRINTNAME(symbol)));
	    dispatched = tryDispatch("$", ncall, x, rho, &value);
	    UNPROTECT(1);
	}
	if (dispatched)
	    SETSTACK(-1, value);
	else
	    SETSTACK(-1, R_subset3_dflt(x, R_NilValue, symbol, R_NilValue, 0));
	NEXT();
      }
    OP(DOLLARGETS, 2):
      {
	int dispatched = FALSE;
	SEXP call = VECTOR_ELT(constants, GETOP());
	SEXP symbol = VECTOR_ELT(constants, GETOP());
	SEXP x = GETSTACK(-2);
	SEXP rhs = GETSTACK(-1);
	if (NAMEDCNT_GT_1(x) && x != R_NilValue) {
	    x = duplicate(x);
	    SETSTACK(-2, x);
	    SET_NAMEDCNT_1(x);
	}
	if (isObject(x)) {
	    SEXP ncall, prom;
	    PROTECT(ncall = duplicate(call));
	    /**** hack to avoid evaluating the symbol */
	    SETCAR(CDDR(ncall), ScalarString(PRINTNAME(symbol)));
	    prom = mkPROMISE(CADDDR(ncall), rho);
	    SET_PRVALUE(prom, rhs);
            INC_NAMEDCNT(rhs);
	    SETCAR(CDR(CDDR(ncall)), prom);
	    dispatched = tryDispatch("$<-", ncall, x, rho, &value);
	    UNPROTECT(1);
	}
	if (! dispatched)
	    value = R_subassign3_dflt(call, x, symbol, rhs);
	R_BCNodeStackTop--;
	SETSTACK(-1, value);
	NEXT();
      }
    OP(ISNULL, 0): DO_ISTEST(isNull);
    OP(ISLOGICAL, 0): DO_ISTYPE(LGLSXP);
    OP(ISINTEGER, 0): {
	SEXP arg = GETSTACK(-1);
	Rboolean test = (TYPEOF(arg) == INTSXP) && ! inherits(arg, "factor");
	SETSTACK(-1, test ? mkTrue() : mkFalse());
	NEXT();
      }
    OP(ISDOUBLE, 0): DO_ISTYPE(REALSXP);
    OP(ISCOMPLEX, 0): DO_ISTYPE(CPLXSXP);
    OP(ISCHARACTER, 0): DO_ISTYPE(STRSXP);
    OP(ISSYMBOL, 0): DO_ISTYPE(SYMSXP); /**** S4 thingy allowed now???*/
    OP(ISOBJECT, 0): DO_ISTEST(OBJECT);
    OP(ISNUMERIC, 0): DO_ISTEST(isNumericOnly);
    OP(VECSUBSET, 0): DO_VECSUBSET(rho); NEXT();
    OP(MATSUBSET, 0): DO_MATSUBSET(rho); NEXT();
    OP(SETVECSUBSET, 0): DO_SETVECSUBSET(rho); NEXT();
    OP(SETMATSUBSET, 0): DO_SETMATSUBSET(rho); NEXT();
    OP(AND1ST, 2): {
	int callidx = GETOP();
	int label = GETOP();
        FIXUP_SCALAR_LOGICAL(callidx, "'x'", "&&");
        value = GETSTACK(-1);
	if (LOGICAL(value)[0] == FALSE)
	    pc = codebase + label;
	NEXT();
    }
    OP(AND2ND, 1): {
	int callidx = GETOP();
	FIXUP_SCALAR_LOGICAL(callidx, "'y'", "&&");
        value = GETSTACK(-1);
	/* The first argument is TRUE or NA. If the second argument is
	   not TRUE then its value is the result. If the second
	   argument is TRUE, then the first argument's value is the
	   result. */
	if (LOGICAL(value)[0] != TRUE)
	    SETSTACK(-2, value);
	R_BCNodeStackTop -= 1;
	NEXT();
    }
    OP(OR1ST, 2):  {
	int callidx = GETOP();
	int label = GETOP();
        FIXUP_SCALAR_LOGICAL(callidx, "'x'", "||");
        value = GETSTACK(-1);
	if (LOGICAL(value)[0] != NA_LOGICAL && LOGICAL(value)[0]) /* is true */
	    pc = codebase + label;
	NEXT();
    }
    OP(OR2ND, 1):  {
	int callidx = GETOP();
	FIXUP_SCALAR_LOGICAL(callidx, "'y'", "||");
        value = GETSTACK(-1);
	/* The first argument is FALSE or NA. If the second argument is
	   not FALSE then its value is the result. If the second
	   argument is FALSE, then the first argument's value is the
	   result. */
	if (LOGICAL(value)[0] != FALSE)
	    SETSTACK(-2, value);
	R_BCNodeStackTop -= 1;
	NEXT();
    }
    OP(GETVAR_MISSOK, 1): DO_GETVAR(FALSE, TRUE);
    OP(DDVAL_MISSOK, 1): DO_GETVAR(TRUE, TRUE);
    OP(VISIBLE, 0): R_Visible = TRUE; NEXT();
    OP(SETVAR2, 1):
      {
	SEXP symbol = VECTOR_ELT(constants, GETOP());
	value = GETSTACK(-1);
	if (NAMEDCNT_GT_0(value)) {
	    value = duplicate(value);
	    SETSTACK(-1, value);
	}
	set_var_nonlocal (symbol, value, ENCLOS(rho), 3);
	NEXT();
      }
    OP(STARTASSIGN2, 1):
      {
	SEXP symbol = VECTOR_ELT(constants, GETOP());
	value = GETSTACK(-1);
	BCNPUSH(getvar(symbol, ENCLOS(rho), FALSE, FALSE, NULL, 0));
	BCNPUSH(value);
	/* top three stack entries are now RHS value, LHS value, RHS value */
	NEXT();
      }
    OP(ENDASSIGN2, 1):
      {
	SEXP symbol = VECTOR_ELT(constants, GETOP());
	value = BCNPOP();
	set_var_nonlocal (symbol, value, ENCLOS(rho), 3);
	/* original right-hand side value is now on top of stack again */
	/* we do not duplicate the right-hand side value, so to be
	   conservative mark the value as NAMED = 2 */
	SET_NAMEDCNT_MAX(GETSTACK(-1));
	NEXT();
      }
    OP(SETTER_CALL, 2):
      {
        SEXP lhs = GETSTACK(-5);
        SEXP rhs = GETSTACK(-4);
	SEXP fun = GETSTACK(-3);
	SEXP call = VECTOR_ELT(constants, GETOP());
	SEXP vexpr = VECTOR_ELT(constants, GETOP());
	SEXP args, prom, last;
	if (NAMEDCNT_GT_1(lhs) && lhs != R_NilValue) {
	  lhs = duplicate(lhs);
	  SETSTACK(-5, lhs);
	  SET_NAMEDCNT_1(lhs);
	}
	switch (ftype) {
	case BUILTINSXP:
	  /* push RHS value onto arguments with 'value' tag */
	  PUSHCALLARG(rhs);
	  SET_TAG(GETSTACK(-1), R_valueSym);
	  /* replace first argument with LHS value */
	  args = GETSTACK(-2);
	  SETCAR(args, lhs);
	  /* make the call */
	  checkForMissings(args, call);
          value = CALL_PRIMFUN(call, fun, args, rho, 0);
	  break;
	case SPECIALSXP:
	  /* duplicate arguments and put into stack for GC protection */
	  args = duplicate(CDR(call));
	  SETSTACK(-2, args);
	  /* insert evaluated promise for LHS as first argument */
          prom = mkPROMISE(R_TmpvalSymbol, rho);
	  SET_PRVALUE(prom, lhs);
          INC_NAMEDCNT(lhs);
	  SETCAR(args, prom);
	  /* insert evaluated promise for RHS as last argument */
	  last = args;
	  while (CDR(last) != R_NilValue)
	      last = CDR(last);
	  prom = mkPROMISE(vexpr, rho);
	  SET_PRVALUE(prom, rhs);
          INC_NAMEDCNT(rhs);
	  SETCAR(last, prom);
	  /* make the call */
          value = CALL_PRIMFUN(call, fun, args, rho, 0);
	  break;
	case CLOSXP:
	  /* push evaluated promise for RHS onto arguments with 'value' tag */
	  prom = mkPROMISE(vexpr, rho);
	  SET_PRVALUE(prom, rhs);
          INC_NAMEDCNT(rhs);
	  PUSHCALLARG(prom);
	  SET_TAG(GETSTACK(-1), R_valueSym);
	  /* replace first argument with evaluated promise for LHS */
          prom = mkPROMISE(R_TmpvalSymbol, rho);
	  SET_PRVALUE(prom, lhs);
          INC_NAMEDCNT(lhs);
	  args = GETSTACK(-2);
	  SETCAR(args, prom);
	  /* make the call */
	  value = applyClosure_v(call, fun, args, rho, NULL, 0);
	  break;
	default: error(_("bad function"));
	}
	R_BCNodeStackTop -= 4;
	SETSTACK(-1, value);
	ftype = 0;
	NEXT();
      }
    OP(GETTER_CALL, 1):
      {
	SEXP lhs = GETSTACK(-5);
	SEXP fun = GETSTACK(-3);
	SEXP call = VECTOR_ELT(constants, GETOP());
	SEXP args, prom;
	switch (ftype) {
	case BUILTINSXP:
	  /* replace first argument with LHS value */
	  args = GETSTACK(-2);
	  SETCAR(args, lhs);
	  /* make the call */
	  checkForMissings(args, call);
          value = CALL_PRIMFUN(call, fun, args, rho, 0);
	  break;
	case SPECIALSXP:
	  /* duplicate arguments and put into stack for GC protection */
	  args = duplicate(CDR(call));
	  SETSTACK(-2, args);
	  /* insert evaluated promise for LHS as first argument */
          prom = mkPROMISE(R_TmpvalSymbol, rho);
	  SET_PRVALUE(prom, lhs);
          INC_NAMEDCNT(lhs);
	  SETCAR(args, prom);
	  /* make the call */
          value = CALL_PRIMFUN(call, fun, args, rho, 0);
	  break;
	case CLOSXP:
	  /* replace first argument with evaluated promise for LHS */
          prom = mkPROMISE(R_TmpvalSymbol, rho);
	  SET_PRVALUE(prom, lhs);
          INC_NAMEDCNT(lhs);
	  args = GETSTACK(-2);
	  SETCAR(args, prom);
	  /* make the call */
	  value = applyClosure_v(call, fun, args, rho, NULL, 0);
	  break;
	default: error(_("bad function"));
	}
	R_BCNodeStackTop -= 2;
	SETSTACK(-1, value);
	ftype = 0;
	NEXT();
      }
    OP(SWAP, 0): {
	R_bcstack_t tmp = R_BCNodeStackTop[-1];
	R_BCNodeStackTop[-1] = R_BCNodeStackTop[-2];
	R_BCNodeStackTop[-2] = tmp;
	NEXT();
    }
    OP(DUP2ND, 0): BCNDUP2ND(); NEXT();
    OP(SWITCH, 4): {
       SEXP call = VECTOR_ELT(constants, GETOP());
       SEXP names = VECTOR_ELT(constants, GETOP());
       SEXP coffsets = VECTOR_ELT(constants, GETOP());
       SEXP ioffsets = VECTOR_ELT(constants, GETOP());
       value = BCNPOP();
       if (!isVector(value) || length(value) != 1)
	   errorcall(call, _("EXPR must be a length 1 vector"));
       if (TYPEOF(value) == STRSXP) {
	   int i, n, which;
	   if (names == R_NilValue)
	       errorcall(call, _("numeric EXPR required for switch() "
				 "without named alternatives"));
	   if (TYPEOF(coffsets) != INTSXP)
	       errorcall(call, _("bad character switch offsets"));
	   if (TYPEOF(names) != STRSXP || LENGTH(names) != LENGTH(coffsets))
	       errorcall(call, _("bad switch names"));
	   n = LENGTH(names);
	   which = n - 1;
	   for (i = 0; i < n - 1; i++)
	       if (ep_match_exprs(STRING_ELT(value, 0),
			          STRING_ELT(names, i))==1 /* exact */) {
		   which = i;
		   break;
	       }
	   pc = codebase + INTEGER(coffsets)[which];
       }
       else {
	   int which = asInteger(value) - 1;
	   if (TYPEOF(ioffsets) != INTSXP)
	       errorcall(call, _("bad numeric switch offsets"));
	   if (which < 0 || which >= LENGTH(ioffsets))
	       which = LENGTH(ioffsets) - 1;
	   pc = codebase + INTEGER(ioffsets)[which];
       }
       NEXT();
    }
    OP(RETURNJMP, 0): {
      value = BCNPOP();
      findcontext(CTXT_BROWSER | CTXT_FUNCTION, rho, value);
    }
    OP(STARTVECSUBSET, 2): DO_STARTDISPATCH_N("[");
    OP(STARTMATSUBSET, 2): DO_STARTDISPATCH_N("[");
    OP(STARTSETVECSUBSET, 2): DO_START_ASSIGN_DISPATCH_N("[<-");
    OP(STARTSETMATSUBSET, 2): DO_START_ASSIGN_DISPATCH_N("[<-");
    LASTOP;
  }

 done:
  R_BCNodeStackTop = oldntop;
#ifdef BC_INT_STACK
  R_BCIntStackTop = olditop;
#endif
#ifdef BC_PROFILING
  current_opcode = old_current_opcode;
#endif
  return value;
}

#ifdef THREADED_CODE
SEXP R_bcEncode(SEXP bytes)
{
    SEXP code;
    BCODE *pc;
    int *ipc, i, n, m, v;

    m = (sizeof(BCODE) + sizeof(int) - 1) / sizeof(int);

    n = LENGTH(bytes);
    ipc = INTEGER(bytes);

    v = ipc[0];
    if (v < R_bcMinVersion || v > R_bcVersion) {
	code = allocVector(INTSXP, m * 2);
	pc = (BCODE *) INTEGER(code);
	pc[0].i = v;
	pc[1].v = opinfo[BCMISMATCH_OP].addr;
	return code;
    }
    else {
	code = allocVector(INTSXP, m * n);
	pc = (BCODE *) INTEGER(code);

	for (i = 0; i < n; i++) pc[i].i = ipc[i];

	/* install the current version number */
	pc[0].i = R_bcVersion;

	for (i = 1; i < n;) {
	    int op = pc[i].i;
	    if (op < 0 || op >= OPCOUNT)
		error("unknown instruction code");
	    pc[i].v = opinfo[op].addr;
	    i += opinfo[op].argc + 1;
	}

	return code;
    }
}

static int findOp(void *addr)
{
    int i;

    for (i = 0; i < OPCOUNT; i++)
	if (opinfo[i].addr == addr)
	    return i;
    error(_("cannot find index for threaded code address"));
}

SEXP R_bcDecode(SEXP code) {
    int n, i, j, *ipc;
    BCODE *pc;
    SEXP bytes;

    int m = (sizeof(BCODE) + sizeof(int) - 1) / sizeof(int);

    n = LENGTH(code) / m;
    pc = (BCODE *) INTEGER(code);

    bytes = allocVector(INTSXP, n);
    ipc = INTEGER(bytes);

    /* copy the version number */
    ipc[0] = pc[0].i;

    for (i = 1; i < n;) {
	int op = findOp(pc[i].v);
	int argc = opinfo[op].argc;
	ipc[i] = op;
	i++;
	for (j = 0; j < argc; j++, i++)
	    ipc[i] = pc[i].i;
    }

    return bytes;
}
#else
SEXP R_bcEncode(SEXP x) { return x; }
SEXP R_bcDecode(SEXP x) { return duplicate(x); }
#endif

static SEXP do_mkcode(SEXP call, SEXP op, SEXP args, SEXP rho)
{
    SEXP bytes, consts, ans;

    checkArity(op, args);
    bytes = CAR(args);
    consts = CADR(args);
    ans = CONS(R_bcEncode(bytes), consts);
    SET_TYPEOF(ans, BCODESXP);
    return ans;
}

static SEXP do_bcclose(SEXP call, SEXP op, SEXP args, SEXP rho)
{
    SEXP forms, body, env;

    checkArity(op, args);
    forms = CAR(args);
    body = CADR(args);
    env = CADDR(args);

    CheckFormals(forms);

    if (! isByteCode(body))
	errorcall(call, _("invalid body"));

    if (isNull(env)) {
	error(_("use of NULL environment is defunct"));
	env = R_BaseEnv;
    } else
    if (!isEnvironment(env))
	errorcall(call, _("invalid environment"));

    return mkCLOSXP(forms, body, env);
}

static SEXP do_is_builtin_internal(SEXP call, SEXP op, SEXP args, SEXP rho)
{
    SEXP symbol, i;

    checkArity(op, args);
    symbol = CAR(args);

    if (!isSymbol(symbol))
	errorcall(call, _("invalid symbol"));

    if ((i = INTERNAL(symbol)) != R_NilValue && TYPEOF(i) == BUILTINSXP)
	return R_TrueValue;
    else
	return R_FalseValue;
}

static SEXP disassemble(SEXP bc)
{
  SEXP ans, dconsts;
  int i;
  SEXP code = BCODE_CODE(bc);
  SEXP consts = BCODE_CONSTS(bc);
  SEXP expr = BCODE_EXPR(bc);
  int nc = LENGTH(consts);

  PROTECT(ans = allocVector(VECSXP, expr != R_NilValue ? 4 : 3));
  SET_VECTOR_ELT(ans, 0, install(".Code"));
  SET_VECTOR_ELT(ans, 1, R_bcDecode(code));
  SET_VECTOR_ELT(ans, 2, allocVector(VECSXP, nc));
  if (expr != R_NilValue)
      SET_VECTOR_ELT(ans, 3, duplicate(expr));

  dconsts = VECTOR_ELT(ans, 2);
  for (i = 0; i < nc; i++) {
    SEXP c = VECTOR_ELT(consts, i);
    if (isByteCode(c))
      SET_VECTOR_ELT(dconsts, i, disassemble(c));
    else
      SET_VECTOR_ELT(dconsts, i, duplicate(c));
  }

  UNPROTECT(1);
  return ans;
}

static SEXP do_disassemble(SEXP call, SEXP op, SEXP args, SEXP rho)
{
  SEXP code;

  checkArity(op, args);
  code = CAR(args);
  if (! isByteCode(code))
    errorcall(call, _("argument is not a byte code object"));
  return disassemble(code);
}

static SEXP do_bcversion(SEXP call, SEXP op, SEXP args, SEXP rho)
{
  SEXP ans = allocVector1INT();
  INTEGER(ans)[0] = R_bcVersion;
  return ans;
}

static SEXP do_loadfile(SEXP call, SEXP op, SEXP args, SEXP env)
{
    SEXP file, s;
    FILE *fp;

    checkArity(op, args);

    PROTECT(file = coerceVector(CAR(args), STRSXP));

    if (! isValidStringF(file))
	errorcall(call, _("bad file name"));

    fp = RC_fopen(STRING_ELT(file, 0), "rb", TRUE);
    if (!fp)
	errorcall(call, _("unable to open 'file'"));
    s = R_LoadFromFile(fp, 0);
    fclose(fp);

    UNPROTECT(1);
    return s;
}

static SEXP do_savefile(SEXP call, SEXP op, SEXP args, SEXP env)
{
    FILE *fp;

    checkArity(op, args);

    if (!isValidStringF(CADR(args)))
	errorcall(call, _("'file' must be non-empty string"));
    if (TYPEOF(CADDR(args)) != LGLSXP)
	errorcall(call, _("'ascii' must be logical"));

    fp = RC_fopen(STRING_ELT(CADR(args), 0), "wb", TRUE);
    if (!fp)
	errorcall(call, _("unable to open 'file'"));

    R_SaveToFileV(CAR(args), fp, INTEGER(CADDR(args))[0], 0);

    fclose(fp);
    return R_NilValue;
}

#define R_COMPILED_EXTENSION ".Rc"

/* neither of these functions call R_ExpandFileName -- the caller
   should do that if it wants to */
char *R_CompiledFileName(char *fname, char *buf, size_t bsize)
{
    char *basename, *ext;

    /* find the base name and the extension */
    basename = Rf_strrchr(fname, FILESEP[0]);
    if (basename == NULL) basename = fname;
    ext = Rf_strrchr(basename, '.');

    if (ext != NULL && strcmp(ext, R_COMPILED_EXTENSION) == 0) {
	/* the supplied file name has the compiled file extension, so
	   just copy it to the buffer and return the buffer pointer */
	if (snprintf(buf, bsize, "%s", fname) < 0)
	    error(_("R_CompiledFileName: buffer too small"));
	return buf;
    }
    else if (ext == NULL) {
	/* if the requested file has no extention, make a name that
	   has the extenrion added on to the expanded name */
	if (snprintf(buf, bsize, "%s%s", fname, R_COMPILED_EXTENSION) < 0)
	    error(_("R_CompiledFileName: buffer too small"));
	return buf;
    }
    else {
	/* the supplied file already has an extention, so there is no
	   corresponding compiled file name */
	return NULL;
    }
}

FILE *R_OpenCompiledFile(char *fname, char *buf, size_t bsize)
{
    char *cname = R_CompiledFileName(fname, buf, bsize);

    if (cname != NULL && R_FileExists(cname) &&
	(strcmp(fname, cname) == 0 ||
	 ! R_FileExists(fname) ||
	 R_FileMtime(cname) > R_FileMtime(fname)))
	/* the compiled file cname exists, and either fname does not
	   exist, or it is the same as cname, or both exist and cname
	   is newer */
	return R_fopen(buf, "rb");
    else return NULL;
}

static SEXP do_growconst(SEXP call, SEXP op, SEXP args, SEXP env)
{
    SEXP constBuf, ans;
    int i, n;

    checkArity(op, args);
    constBuf = CAR(args);
    if (TYPEOF(constBuf) != VECSXP)
	error(_("constant buffer must be a generic vector"));

    n = LENGTH(constBuf);
    ans = allocVector(VECSXP, 2 * n);
    for (i = 0; i < n; i++)
	SET_VECTOR_ELT(ans, i, VECTOR_ELT(constBuf, i));

    return ans;
}

static SEXP do_putconst(SEXP call, SEXP op, SEXP args, SEXP env)
{
    SEXP constBuf, x;
    int i, constCount;

    checkArity(op, args);

    constBuf = CAR(args);
    if (TYPEOF(constBuf) != VECSXP)
	error(_("constBuf must be a generic vector"));

    constCount = asInteger(CADR(args));
    if (constCount < 0 || constCount >= LENGTH(constBuf))
	error(_("bad constCount value"));

    x = CADDR(args);

    /* check for a match and return index if one is found */
    for (i = 0; i < constCount; i++) {
	SEXP y = VECTOR_ELT(constBuf, i);
	if (x == y || R_compute_identical(x, y, 0))
	    return ScalarInteger(i);
    }

    /* otherwise insert the constant and return index */
    SET_VECTOR_ELT(constBuf, constCount, x);
    return ScalarInteger(constCount);
}

static SEXP do_getconst(SEXP call, SEXP op, SEXP args, SEXP env)
{
    SEXP constBuf, ans;
    int i, n;

    checkArity(op, args);
    constBuf = CAR(args);
    n = asInteger(CADR(args));

    if (TYPEOF(constBuf) != VECSXP)
	error(_("constant buffer must be a generic vector"));
    if (n < 0 || n > LENGTH(constBuf))
	error(_("bad constant count"));

    ans = allocVector(VECSXP, n);
    for (i = 0; i < n; i++)
	SET_VECTOR_ELT(ans, i, VECTOR_ELT(constBuf, i));

    return ans;
}

#ifdef BC_PROFILING
SEXP R_getbcprofcounts()
{
    SEXP val;
    int i;

    val = allocVector(INTSXP, OPCOUNT);
    for (i = 0; i < OPCOUNT; i++)
	INTEGER(val)[i] = opcode_counts[i];
    return val;
}

static void dobcprof(int sig)
{
    if (current_opcode >= 0 && current_opcode < OPCOUNT)
	opcode_counts[current_opcode]++;
    signal(SIGPROF, dobcprof);
}

SEXP R_startbcprof()
{
    struct itimerval itv;
    int interval;
    double dinterval = 0.02;
    int i;

    if (R_Profiling)
	error(_("profile timer in use"));
    if (bc_profiling)
	error(_("already byte code profiling"));

    /* according to man setitimer, it waits until the next clock
       tick, usually 10ms, so avoid too small intervals here */
    interval = 1e6 * dinterval + 0.5;

    /* initialize the profile data */
    current_opcode = NO_CURRENT_OPCODE;
    for (i = 0; i < OPCOUNT; i++)
	opcode_counts[i] = 0;

    signal(SIGPROF, dobcprof);

    itv.it_interval.tv_sec = 0;
    itv.it_interval.tv_usec = interval;
    itv.it_value.tv_sec = 0;
    itv.it_value.tv_usec = interval;
    if (setitimer(ITIMER_PROF, &itv, NULL) == -1)
	error(_("setting profile timer failed"));

    bc_profiling = TRUE;

    return R_NilValue;
}

static void dobcprof_null(int sig)
{
    signal(SIGPROF, dobcprof_null);
}

SEXP R_stopbcprof()
{
    struct itimerval itv;

    if (! bc_profiling)
	error(_("not byte code profiling"));

    itv.it_interval.tv_sec = 0;
    itv.it_interval.tv_usec = 0;
    itv.it_value.tv_sec = 0;
    itv.it_value.tv_usec = 0;
    setitimer(ITIMER_PROF, &itv, NULL);
    signal(SIGPROF, dobcprof_null);

    bc_profiling = FALSE;

    return R_NilValue;
}
#else
SEXP R_getbcprofcounts() { return R_NilValue; }
SEXP R_startbcprof() { return R_NilValue; }
SEXP R_stopbcprof() { return R_NilValue; }
#endif

/* end of byte code section */

static SEXP do_setnumthreads(SEXP call, SEXP op, SEXP args, SEXP rho)
{
    int old = R_num_math_threads, new;
    checkArity(op, args);
    new = asInteger(CAR(args));
    if (new >= 0 && new <= R_max_num_math_threads)
	R_num_math_threads = new;
    return ScalarIntegerMaybeConst(old);
}

static SEXP do_setmaxnumthreads(SEXP call, SEXP op, SEXP args, SEXP rho)
{
    int old = R_max_num_math_threads, new;
    checkArity(op, args);
    new = asInteger(CAR(args));
    if (new >= 0) {
	R_max_num_math_threads = new;
	if (R_num_math_threads > R_max_num_math_threads)
	    R_num_math_threads = R_max_num_math_threads;
    }
    return ScalarIntegerMaybeConst(old);
}

/* FUNTAB entries defined in this source file. See names.c for documentation. */

attribute_hidden FUNTAB R_FunTab_eval[] =
{
/* printname	c-entry		offset	eval	arity	pp-kind	     precedence	rightassoc */

{"if",		do_if,		0,	1200,	-1,	{PP_IF,	     PREC_FN,	  1}},
{"for",		do_for,		0,	100,	-1,	{PP_FOR,     PREC_FN,	  0}},
{"while",	do_while,	0,	100,	-1,	{PP_WHILE,   PREC_FN,	  0}},
{"repeat",	do_repeat,	0,	100,	-1,	{PP_REPEAT,  PREC_FN,	  0}},
{"break",	do_break, CTXT_BREAK,	0,	-1,	{PP_BREAK,   PREC_FN,	  0}},
{"next",	do_break, CTXT_NEXT,	0,	-1,	{PP_NEXT,    PREC_FN,	  0}},
{"(",		do_paren,	0,	1000,	1,	{PP_PAREN,   PREC_FN,	  0}},
{"{",		do_begin,	0,	1200,	-1,	{PP_CURLY,   PREC_FN,	  0}},
{"return",	do_return,	0,	1200,	-1,	{PP_RETURN,  PREC_FN,	  0}},
{"function",	do_function,	0,	0,	-1,	{PP_FUNCTION,PREC_FN,	  0}},
{"<-",		do_set,		1,	1100,	2,	{PP_ASSIGN,  PREC_LEFT,	  1}},
{"=",		do_set,		3,	1100,	2,	{PP_ASSIGN,  PREC_EQ,	  1}},
{"<<-",		do_set,		2,	1100,	2,	{PP_ASSIGN2, PREC_LEFT,	  1}},
{"eval",	do_eval,	0,	1211,	3,	{PP_FUNCALL, PREC_FN,	0}},
{"eval.with.vis",do_eval,	1,	1211,	3,	{PP_FUNCALL, PREC_FN,	0}},
{"Recall",	do_recall,	0,	210,	-1,	{PP_FUNCALL, PREC_FN,	  0}},

{"Rprof",	do_Rprof,	0,	11,	4,	{PP_FUNCALL, PREC_FN,	0}},
{"enableJIT",    do_enablejit,  0,      11,     1,      {PP_FUNCALL, PREC_FN, 0}},
{"compilePKGS", do_compilepkgs, 0,      11,     1,      {PP_FUNCALL, PREC_FN, 0}},
{"withVisible", do_withVisible,	1,	10,	1,	{PP_FUNCALL, PREC_FN,	0}},

{"mkCode",     do_mkcode,       0,      11,     2,      {PP_FUNCALL, PREC_FN, 0}},
{"bcClose",    do_bcclose,      0,      11,     3,      {PP_FUNCALL, PREC_FN, 0}},
{"is.builtin.internal", do_is_builtin_internal, 0, 11, 1, {PP_FUNCALL, PREC_FN, 0}},
{"disassemble", do_disassemble, 0,      11,     1,      {PP_FUNCALL, PREC_FN, 0}},
{"bcVersion", do_bcversion,     0,      11,     0,      {PP_FUNCALL, PREC_FN, 0}},
{"load.from.file", do_loadfile, 0,      11,     1,      {PP_FUNCALL, PREC_FN, 0}},
{"save.to.file", do_savefile,   0,      11,     3,      {PP_FUNCALL, PREC_FN, 0}},
{"growconst", do_growconst,     0,      11,     1,      {PP_FUNCALL, PREC_FN, 0}},
{"putconst", do_putconst,       0,      11,     3,      {PP_FUNCALL, PREC_FN, 0}},
{"getconst", do_getconst,       0,      11,     2,      {PP_FUNCALL, PREC_FN, 0}},

{"setNumMathThreads", do_setnumthreads,      0, 11, 1,  {PP_FUNCALL, PREC_FN, 0}},
{"setMaxNumMathThreads", do_setmaxnumthreads,0, 11, 1,  {PP_FUNCALL, PREC_FN, 0}},

{NULL,		NULL,		0,	0,	0,	{PP_INVALID, PREC_FN,	0}},
};<|MERGE_RESOLUTION|>--- conflicted
+++ resolved
@@ -610,11 +610,6 @@
     }
 
     else if (typeof_e == PROMSXP) {
-<<<<<<< HEAD
-
-        /* Note that we don't change NAMEDCNT here. */
-=======
->>>>>>> e132256f
 
 	if (PRVALUE_PENDING_OK(e) == R_UnboundValue)
             res = forcePromiseUnbound(e);
@@ -630,7 +625,6 @@
 
 	res = bcEval(e, rho, TRUE);
     }
-<<<<<<< HEAD
 
     else if (typeof_e == DOTSXP)
         dotdotdot_error();
@@ -648,25 +642,6 @@
     SEXP args = CDR(e);
     SEXP res;
 
-=======
-
-    else if (typeof_e == DOTSXP)
-        dotdotdot_error();
-
-    else
-        UNIMPLEMENTED_TYPE("eval", e);
-
-    R_EvalDepth = depthsave;
-    R_Srcref = srcrefsave;
-    return res;
-}
-
-SEXP attribute_hidden Rf_builtin_op (SEXP op, SEXP e, SEXP rho, int variant)
-{
-    SEXP args = CDR(e);
-    SEXP res;
-
->>>>>>> e132256f
     int use_cntxt = R_Profiling;
     SEXP arg1, arg2;
 
@@ -742,7 +717,6 @@
     }
     if (!PRIMFUN_PENDING_OK(op)) {
         WAIT_UNTIL_ARGUMENTS_COMPUTED(args);
-<<<<<<< HEAD
     }
     res = CALL_PRIMFUN(e, op, args, rho, variant);
     goto done_builtin;
@@ -800,65 +774,6 @@
         if (arg2==NULL) WAIT_UNTIL_COMPUTED(arg1);
         else            WAIT_UNTIL_COMPUTED_2(arg1,arg2);
     }
-=======
-    }
-    res = CALL_PRIMFUN(e, op, args, rho, variant);
-    goto done_builtin;
-
-    /* Handle a fast op with one argument.  If arg is an object, may
-       turn out to not be fast after all. */
-  fast1:
-    PROTECT(arg1 = evalv (arg1, rho, 
-              PRIMFUN_ARG1VAR(op) | VARIANT_PENDING_OK));
-    if (isObject(arg1) && PRIMFUN_DSPTCH1(op)) {
-        args = CDR(args);
-        goto not_fast;
-    }
-    if (use_cntxt) { /* assume fast ops are not foreign */
-#       ifdef HAVE_ALLOCA_H
-            cntxt = alloca (sizeof *cntxt);
-#       endif
-        beginbuiltincontext (cntxt, e);
-    }
-    if (!PRIMFUN_PENDING_OK(op)) {
-        WAIT_UNTIL_COMPUTED(arg1);
-    }
-    res = ((SEXP(*)(SEXP,SEXP,SEXP,SEXP,int)) PRIMFUN_FAST(op)) 
-             (e, op, arg1, rho, variant);
-    goto done_builtin;
-
-    /* Handle a fast op with two arguments (though the second argument
-       may possibly be NULL).  If either arg is an object, may turn
-       out to not be fast after all. */
-  fast2:
-    PROTECT(arg1 = evalv (arg1, rho, 
-              PRIMFUN_ARG1VAR(op) | VARIANT_PENDING_OK));
-    if (isObject(arg1) && PRIMFUN_DSPTCH1(op)) {
-        args = CDR(args);
-        arg2 = NULL;
-        goto not_fast;
-    }
-    if (arg2 != NULL) {
-        /* Use of ARG2VAR is currently disabled, since no
-           primitives are using it at the moment. */
-        PROTECT(arg2 = evalv(arg2, rho, 
-                  /* PRIMFUN_ARG2VAR(op) | */ VARIANT_PENDING_OK));
-        if (isObject(arg2) && PRIMFUN_DSPTCH2(op)) {
-            args = R_NilValue;  /* == CDDR(args) */
-            goto not_fast;
-        }
-    }
-    if (use_cntxt) { /* assume fast ops are not foreign */
-#       ifdef HAVE_ALLOCA_H
-            cntxt = alloca (sizeof *cntxt);
-#       endif
-        beginbuiltincontext (cntxt, e);
-    }
-    if (!PRIMFUN_PENDING_OK(op)) {
-        if (arg2==NULL) WAIT_UNTIL_COMPUTED(arg1);
-        else            WAIT_UNTIL_COMPUTED_2(arg1,arg2);
-    }
->>>>>>> e132256f
     res = ((SEXP(*)(SEXP,SEXP,SEXP,SEXP,SEXP,int)) PRIMFUN_FAST(op))
              (e, op, arg1, arg2, rho, variant);
     if (arg2!=NULL) UNPROTECT(1); /* arg2 */
@@ -2132,12 +2047,9 @@
                     if (TYPEOF(a) == PROMSXP) {
                         INC_NAMEDCNT(a);
                         INC_NAMEDCNT(a);
-<<<<<<< HEAD
-=======
                         SEXP p = PRVALUE_PENDING_OK(a);
                         if (p != R_UnboundValue && NAMEDCNT_GT_0(p))
                             INC_NAMEDCNT(p);
->>>>>>> e132256f
                     }
                     else if (a != R_MissingArg) {
                        a = mkPROMISE (a, rho);
@@ -2165,12 +2077,9 @@
             if (TYPEOF(a) == PROMSXP) {
                 INC_NAMEDCNT(a);
                 INC_NAMEDCNT(a);
-<<<<<<< HEAD
-=======
                 SEXP p = PRVALUE_PENDING_OK(a);
                 if (p != R_UnboundValue && NAMEDCNT_GT_0(p))
                     INC_NAMEDCNT(p);
->>>>>>> e132256f
             }
             else if (a != R_MissingArg) {
                a = mkPROMISE (a, rho);
@@ -2214,7 +2123,6 @@
 
     SEXP lhs = CAR(args), rhs = CAR(a);
     SEXPTYPE lhs_type = TYPEOF(lhs);
-<<<<<<< HEAD
 
     /* We decide whether we'll ask the right hand side evalutation to do
        the assignment, for statements like v<-exp(v), v<-v+1, or v<-2*v. */
@@ -2229,22 +2137,6 @@
             local_assign = VARIANT_LOCAL_ASSIGN2;
     }
 
-=======
-
-    /* We decide whether we'll ask the right hand side evalutation to do
-       the assignment, for statements like v<-exp(v), v<-v+1, or v<-2*v. */
-
-    int local_assign = 0;
-
-    if (lhs_type == SYMSXP && TYPEOF(rhs) == LANGSXP 
-          && PRIMVAL(op) != 2 && !IS_USER_DATABASE(rho) && !IS_BASE(rho)) {
-        if (CADR(rhs) == lhs) 
-            local_assign = VARIANT_LOCAL_ASSIGN1;
-        else if (CADDR(rhs) == lhs)
-            local_assign = VARIANT_LOCAL_ASSIGN2;
-    }
-
->>>>>>> e132256f
     /* We evaluate the right hand side now. */
 
     rhs = evalv (rhs, rho, local_assign | VARIANT_PENDING_OK);
@@ -2647,12 +2539,8 @@
 
 /* Create a promise to evaluate each argument.	If the argument is itself
    a promise, it is used unchanged, except that it has its NAMEDCNT
-<<<<<<< HEAD
-   incremented.  See inside for handling of ... */
-=======
    incremented, and the NAMEDCNT of its value (if not unbound) incremented
    unless it is zero.  See inside for handling of ... */
->>>>>>> e132256f
 
 SEXP attribute_hidden promiseArgs(SEXP el, SEXP rho)
 {
@@ -2679,17 +2567,12 @@
 	    else if (TYPEOF(h) == DOTSXP) {
 		while (h != R_NilValue) {
                     a = CAR(h);
-<<<<<<< HEAD
-                    if (TYPEOF(a) == PROMSXP)
-                        INC_NAMEDCNT(a);
-=======
                     if (TYPEOF(a) == PROMSXP) {
                         INC_NAMEDCNT(a);
                         SEXP p = PRVALUE_PENDING_OK(a);
                         if (p != R_UnboundValue && NAMEDCNT_GT_0(p))
                             INC_NAMEDCNT(p);
                     }
->>>>>>> e132256f
                     else if (a != R_MissingArg)
                         a = mkPROMISE (a, rho);
                     ev = cons_with_tag (a, R_NilValue, TAG(h));
@@ -2705,17 +2588,12 @@
 		dotdotdot_error();
 	}
         else {
-<<<<<<< HEAD
-            if (TYPEOF(a) == PROMSXP)
-               INC_NAMEDCNT(a);
-=======
             if (TYPEOF(a) == PROMSXP) {
                 INC_NAMEDCNT(a);
                 SEXP p = PRVALUE_PENDING_OK(a);
                 if (p != R_UnboundValue && NAMEDCNT_GT_0(p))
                     INC_NAMEDCNT(p);
             }
->>>>>>> e132256f
             else if (a != R_MissingArg)
                a = mkPROMISE (a, rho);
             ev = cons_with_tag (a, R_NilValue, TAG(el));
