/*
 *  pqR : A pretty quick version of R
 *  Copyright (C) 2013, 2014 by Radford M. Neal
 *
 *  Based on R : A Computer Language for Statistical Data Analysis
 *  Copyright (C) 1995, 1996	Robert Gentleman and Ross Ihaka
 *  Copyright (C) 1998--2011	The R Development Core Team.
 *
 *  The changes in pqR from R-2.15.0 distributed by the R Core Team are
 *  documented in the NEWS and MODS files in the top-level source directory.
 *
 *  This program is free software; you can redistribute it and/or modify
 *  it under the terms of the GNU General Public License as published by
 *  the Free Software Foundation; either version 2 of the License, or
 *  (at your option) any later version.
 *
 *  This program is distributed in the hope that it will be useful,
 *  but WITHOUT ANY WARRANTY; without even the implied warranty of
 *  MERCHANTABILITY or FITNESS FOR A PARTICULAR PURPOSE.  See the
 *  GNU General Public License for more details.
 *
 *  You should have received a copy of the GNU General Public License
 *  along with this program; if not, a copy is available at
 *  http://www.r-project.org/Licenses/
 */


#undef HASHING

#ifdef HAVE_CONFIG_H
# include <config.h>
#endif

#ifdef HAVE_ALLOCA_H
# include <alloca.h>
#endif

#define USE_FAST_PROTECT_MACROS
#define R_USE_SIGNALS 1
#include <Defn.h>
#include <Rinterface.h>
#include <Fileio.h>

#include <helpers/helpers-app.h>


/* Bit flags that say whether each SEXP type evaluates to itself.  Used via
   SELF_EVAL(t), which says whether something of type t evaluates to itself. 
   Relies on the type field being 5 bits, so that the shifts below will not
   exceed the capacity of a 32-bit word.  (Also assumes, of course, that these
   shifts and adds will be done at compile time.) */

#define SELF_EVAL_TYPES ( \
  (1<<NILSXP) + \
  (1<<LISTSXP) + \
  (1<<LGLSXP) + \
  (1<<INTSXP) + \
  (1<<REALSXP) + \
  (1<<STRSXP) + \
  (1<<CPLXSXP) + \
  (1<<RAWSXP) + \
  (1<<S4SXP) + \
  (1<<SPECIALSXP) + \
  (1<<BUILTINSXP) + \
  (1<<ENVSXP) + \
  (1<<CLOSXP) + \
  (1<<VECSXP) + \
  (1<<EXTPTRSXP) + \
  (1<<WEAKREFSXP) + \
  (1<<EXPRSXP) )

#define SELF_EVAL(t) ((SELF_EVAL_TYPES>>(t))&1)


#define ARGUSED(x) LEVELS(x)

static SEXP bcEval(SEXP, SEXP, Rboolean);

/*#define BC_PROFILING*/
#ifdef BC_PROFILING
static Rboolean bc_profiling = FALSE;
#endif

static int R_Profiling = 0;

#ifdef R_PROFILING

/* BDR 2000-07-15
   Profiling is now controlled by the R function Rprof(), and should
   have negligible cost when not enabled.
*/

/* A simple mechanism for profiling R code.  When R_PROFILING is
   enabled, eval will write out the call stack every PROFSAMPLE
   microseconds using the SIGPROF handler triggered by timer signals
   from the ITIMER_PROF timer.  Since this is the same timer used by C
   profiling, the two cannot be used together.  Output is written to
   the file PROFOUTNAME.  This is a plain text file.  The first line
   of the file contains the value of PROFSAMPLE.  The remaining lines
   each give the call stack found at a sampling point with the inner
   most function first.

   To enable profiling, recompile eval.c with R_PROFILING defined.  It
   would be possible to selectively turn profiling on and off from R
   and to specify the file name from R as well, but for now I won't
   bother.

   The stack is traced by walking back along the context stack, just
   like the traceback creation in jump_to_toplevel.  One drawback of
   this approach is that it does not show BUILTIN's since they don't
   get a context.  With recent changes to pos.to.env it seems possible
   to insert a context around BUILTIN calls to that they show up in
   the trace.  Since there is a cost in establishing these contexts,
   they are only inserted when profiling is enabled. [BDR: we have since
   also added contexts for the BUILTIN calls to foreign code.]

   One possible advantage of not tracing BUILTIN's is that then
   profiling adds no cost when the timer is turned off.  This would be
   useful if we want to allow profiling to be turned on and off from
   within R.

   One thing that makes interpreting profiling output tricky is lazy
   evaluation.  When an expression f(g(x)) is profiled, lazy
   evaluation will cause g to be called inside the call to f, so it
   will appear as if g is called by f.

   L. T.  */

#ifdef Win32
# define WIN32_LEAN_AND_MEAN 1
# include <windows.h>		/* for CreateEvent, SetEvent */
# include <process.h>		/* for _beginthread, _endthread */
#else
# ifdef HAVE_SYS_TIME_H
#  include <sys/time.h>
# endif
# include <signal.h>
#endif /* not Win32 */

static FILE *R_ProfileOutfile = NULL;
static int R_Mem_Profiling=0;
extern void get_current_mem(unsigned long *,unsigned long *,unsigned long *); /* in memory.c */
extern unsigned long get_duplicate_counter(void);  /* in duplicate.c */
extern void reset_duplicate_counter(void);         /* in duplicate.c */

#ifdef Win32
HANDLE MainThread;
HANDLE ProfileEvent;

static void doprof(void)
{
    RCNTXT *cptr;
    char buf[1100];
    unsigned long bigv, smallv, nodes;
    int len;

    buf[0] = '\0';
    SuspendThread(MainThread);
    if (R_Mem_Profiling){
	    get_current_mem(&smallv, &bigv, &nodes);
	    if((len = strlen(buf)) < 1000) {
		sprintf(buf+len, ":%ld:%ld:%ld:%ld:", smallv, bigv,
		     nodes, get_duplicate_counter());
	    }
	    reset_duplicate_counter();
    }
    for (cptr = R_GlobalContext; cptr; cptr = cptr->nextcontext) {
	if ((cptr->callflag & (CTXT_FUNCTION | CTXT_BUILTIN))
	    && TYPEOF(cptr->call) == LANGSXP) {
	    SEXP fun = CAR(cptr->call);
	    if(strlen(buf) < 1000) {
		strcat(buf, TYPEOF(fun) == SYMSXP ? CHAR(PRINTNAME(fun)) :
		       "<Anonymous>");
		strcat(buf, " ");
	    }
	}
    }
    ResumeThread(MainThread);
    if(strlen(buf))
	fprintf(R_ProfileOutfile, "%s\n", buf);
}

/* Profiling thread main function */
static void __cdecl ProfileThread(void *pwait)
{
    int wait = *((int *)pwait);

    SetThreadPriority(GetCurrentThread(), THREAD_PRIORITY_HIGHEST);
    while(WaitForSingleObject(ProfileEvent, wait) != WAIT_OBJECT_0) {
	doprof();
    }
}
#else /* not Win32 */
static void doprof(int sig)
{
    RCNTXT *cptr;
    int newline = 0;
    unsigned long bigv, smallv, nodes;
    if (R_Mem_Profiling){
	    get_current_mem(&smallv, &bigv, &nodes);
	    if (!newline) newline = 1;
	    fprintf(R_ProfileOutfile, ":%ld:%ld:%ld:%ld:", smallv, bigv,
		     nodes, get_duplicate_counter());
	    reset_duplicate_counter();
    }
    for (cptr = R_GlobalContext; cptr; cptr = cptr->nextcontext) {
	if ((cptr->callflag & (CTXT_FUNCTION | CTXT_BUILTIN))
	    && TYPEOF(cptr->call) == LANGSXP) {
	    SEXP fun = CAR(cptr->call);
	    if (!newline) newline = 1;
	    fprintf(R_ProfileOutfile, "\"%s\" ",
		    TYPEOF(fun) == SYMSXP ? CHAR(PRINTNAME(fun)) :
		    "<Anonymous>");
	}
    }
    if (newline) fprintf(R_ProfileOutfile, "\n");
    signal(SIGPROF, doprof);
}

static void doprof_null(int sig)
{
    signal(SIGPROF, doprof_null);
}
#endif /* not Win32 */


static void R_EndProfiling(void)
{
#ifdef Win32
    SetEvent(ProfileEvent);
    CloseHandle(MainThread);
#else /* not Win32 */
    struct itimerval itv;

    itv.it_interval.tv_sec = 0;
    itv.it_interval.tv_usec = 0;
    itv.it_value.tv_sec = 0;
    itv.it_value.tv_usec = 0;
    setitimer(ITIMER_PROF, &itv, NULL);
    signal(SIGPROF, doprof_null);
#endif /* not Win32 */
    if(R_ProfileOutfile) fclose(R_ProfileOutfile);
    R_ProfileOutfile = NULL;
    R_Profiling = 0;
}

static void R_InitProfiling(SEXP filename, int append, double dinterval, int mem_profiling)
{
#ifndef Win32
    struct itimerval itv;
#else
    int wait;
    HANDLE Proc = GetCurrentProcess();
#endif
    int interval;

    interval = 1e6 * dinterval + 0.5;
    if(R_ProfileOutfile != NULL) R_EndProfiling();
    R_ProfileOutfile = RC_fopen(filename, append ? "a" : "w", TRUE);
    if (R_ProfileOutfile == NULL)
	error(_("Rprof: cannot open profile file '%s'"),
	      translateChar(filename));
    if(mem_profiling)
	fprintf(R_ProfileOutfile, "memory profiling: sample.interval=%d\n", interval);
    else
	fprintf(R_ProfileOutfile, "sample.interval=%d\n", interval);

    R_Mem_Profiling=mem_profiling;
    if (mem_profiling)
	reset_duplicate_counter();

#ifdef Win32
    /* need to duplicate to make a real handle */
    DuplicateHandle(Proc, GetCurrentThread(), Proc, &MainThread,
		    0, FALSE, DUPLICATE_SAME_ACCESS);
    wait = interval/1000;
    if(!(ProfileEvent = CreateEvent(NULL, FALSE, FALSE, NULL)) ||
       (_beginthread(ProfileThread, 0, &wait) == -1))
	R_Suicide("unable to create profiling thread");
    Sleep(wait/2); /* suspend this thread to ensure that the other one starts */
#else /* not Win32 */
    signal(SIGPROF, doprof);

    itv.it_interval.tv_sec = 0;
    itv.it_interval.tv_usec = interval;
    itv.it_value.tv_sec = 0;
    itv.it_value.tv_usec = interval;
    if (setitimer(ITIMER_PROF, &itv, NULL) == -1)
	R_Suicide("setting profile timer failed");
#endif /* not Win32 */
    R_Profiling = 1;
}

static SEXP do_Rprof(SEXP call, SEXP op, SEXP args, SEXP rho)
{
    SEXP filename;
    int append_mode, mem_profiling;
    double dinterval;

#ifdef BC_PROFILING
    if (bc_profiling) {
	warning(_("can't use R profiling while byte code profiling"));
	return R_NilValue;
    }
#endif
    checkArity(op, args);
    if (!isString(CAR(args)) || (LENGTH(CAR(args))) != 1)
	error(_("invalid '%s' argument"), "filename");
    append_mode = asLogical(CADR(args));
    dinterval = asReal(CADDR(args));
    mem_profiling = asLogical(CADDDR(args));
    filename = STRING_ELT(CAR(args), 0);
    if (LENGTH(filename))
	R_InitProfiling(filename, append_mode, dinterval, mem_profiling);
    else
	R_EndProfiling();
    return R_NilValue;
}
#else /* not R_PROFILING */
static SEXP do_Rprof(SEXP call, SEXP op, SEXP args, SEXP rho)
{
    error(_("R profiling is not available on this system"));
}
#endif /* not R_PROFILING */

/* NEEDED: A fixup is needed in browser, because it can trap errors,
 *	and currently does not reset the limit to the right value. */

#define CHECK_STACK_BALANCE(o,s) do { \
  if (s != R_PPStackTop) check_stack_balance(o,s); \
} while (0)

void attribute_hidden check_stack_balance(SEXP op, int save)
{
    if(save == R_PPStackTop) return;
    REprintf("Warning: stack imbalance in '%s', %d then %d\n",
	     PRIMNAME(op), save, R_PPStackTop);
}


/* Wait until no value in an argument list is still being computed by a task.
   Macro version does preliminary check in-line for speed. */

#define WAIT_UNTIL_ARGUMENTS_COMPUTED(_args_) \
    do { \
        if (helpers_tasks > 0) { \
            SEXP _a_ = (_args_); \
            while (_a_ != R_NilValue) { \
                if (helpers_is_being_computed(CAR(_a_))) { \
                    wait_until_arguments_computed (_a_); \
                    break; \
                } \
                _a_ = CDR(_a_); \
            } \
        } \
    } while (0)

void attribute_hidden wait_until_arguments_computed (SEXP args)
{
    SEXP wait_for, a;

    if (helpers_tasks == 0) return;

    wait_for = NULL;

    for (a = args; a != R_NilValue; a = CDR(a)) {
        SEXP this_arg = CAR(a);
        if (helpers_is_being_computed(this_arg)) {
            if (wait_for == NULL)
                wait_for = this_arg;
            else {
                helpers_wait_until_not_being_computed2 (wait_for, this_arg);
                wait_for = NULL;
            }
        }
    }

    if (wait_for != NULL)
        helpers_wait_until_not_being_computed (wait_for);
}

static SEXP forcePromiseUnbound(SEXP e) /* e is protected here */
{
    RPRSTACK prstack;
    SEXP val;

    PROTECT(e);

    if (PRSEEN(e)) {
        if (PRSEEN(e) == 1)
            errorcall(R_GlobalContext->call,
             _("promise already under evaluation: recursive default argument reference or earlier problems?"));
        else 
            warningcall(R_GlobalContext->call,
             _("restarting interrupted promise evaluation"));
    }

    /* Mark the promise as under evaluation and push it on a stack
       that can be used to unmark pending promises if a jump out
       of the evaluation occurs. */
    SET_PRSEEN(e, 1);

    prstack.promise = e;
    prstack.next = R_PendingPromises;
    R_PendingPromises = &prstack;

    val = evalv (PRCODE(e), PRENV(e), VARIANT_PENDING_OK);

    /* Pop the stack, unmark the promise and set its value field.
       Also set the environment to R_NilValue to allow GC to
       reclaim the promise environment; this is also useful for
       fancy games with delayedAssign() */
    R_PendingPromises = prstack.next;
    SET_PRSEEN(e, 0);
    SET_PRVALUE(e, val);
    INC_NAMEDCNT(val);
    SET_PRENV(e, R_NilValue);

    UNPROTECT(1);
    return val;
}

SEXP attribute_hidden forcePromise (SEXP e) /* e protected here if necessary */
{
    if (PRVALUE(e) == R_UnboundValue) {
        SEXP val = forcePromiseUnbound(e);
        WAIT_UNTIL_COMPUTED(val);
        return val;
    }
    else
        return PRVALUE(e);
<<<<<<< HEAD
}

SEXP attribute_hidden forcePromisePendingOK(SEXP e)/* e protected here if rqd */
{
    if (PRVALUE(e) == R_UnboundValue)
        return forcePromiseUnbound(e);
    else
        return PRVALUE_PENDING_OK(e);
}

/* The "eval" function returns the value of "e" evaluated in "rho".  The
   caller must ensure that both the arguments are protected.  The "eval" 
   function is just like "evalv" with 0 for the variant return argument.
   The "Rf_evalv2" function is the main part of "evalv", split off so that
   constants may be evaluated with less overhead within "eval" or "evalv".
   This split may not be necessary with a sufficiently clever compiler,
   but seems to help with gcc 4.6.3.  Similarly for the separation of
   Rf_builtin_op.  These functions are global but un-used elsewhere to 
   discourage inlining by the compiler. */

static int evalcount = 0; /* counts down to when to check for user interrupt */
SEXP Rf_evalv2(SEXP,SEXP,int);
SEXP Rf_builtin_op (SEXP op, SEXP e, SEXP rho, int variant);

#define EVAL_PRELUDE do { \
\
    R_variant_result = 0; \
    R_Visible = TRUE; \
    evalcount -= 1; \
\
    /* Evaluate constants quickly, without the overhead that's necessary when \
       the computation might be complex.  This code is repeated in evalv2 \
       for when evalcount < 0.  That way we avoid calling any procedure \
       other than evalv2 in this procedure, possibly reducing overhead \
       for constant evaluation. */ \
\
    if (evalcount >= 0 && SELF_EVAL(TYPEOF(e))) { \
	/* Make sure constants in expressions have maximum NAMEDCNT when \
	   used as values, so they won't be modified. */ \
        SET_NAMEDCNT_MAX(e); \
        return e; \
    } \
} while (0)
=======
}

SEXP attribute_hidden forcePromisePendingOK(SEXP e)/* e protected here if rqd */
{
    if (PRVALUE(e) == R_UnboundValue)
        return forcePromiseUnbound(e);
    else
        return PRVALUE_PENDING_OK(e);
}

/* The "eval" function returns the value of "e" evaluated in "rho".  It
   just calls "evalv", which also takes an argument for specifying a 
   variant return.  This was once bypassed by a macro definition for "eval" 
   in the interpreter itself, calling evalv with last argument 0, but 
   compilers may be smart enough that leaving it as a procedure is faster.
   The "evalv2" function is the main part of "evalv", split off so that
   constants may be evaluated with less overhead within "evalv" itself.
   This split may not be necessary with a sufficiently clever compiler,
   but seems to help with gcc 4.6.3. */
>>>>>>> 079e1f74

SEXP eval(SEXP e, SEXP rho)
{
    EVAL_PRELUDE;
    return Rf_evalv2(e,rho,0);
}

<<<<<<< HEAD
SEXP evalv(SEXP e, SEXP rho, int variant)
{
    if (0) {
=======
static int evalcount = 0; /* counts down to when to check for user interrupt */
static SEXP evalv2(SEXP,SEXP,int);

SEXP evalv(SEXP e, SEXP rho, int variant)
{
    if (0) { 
>>>>>>> 079e1f74
        /* THE "IF" CONDITION ABOVE IS NORMALLY 0; CAN SET TO 1 FOR DEBUGGING.
           Enabling this zeroing of variant will test that callers who normally
           get a variant result can actually handle an ordinary result. */
        variant = 0;
    }

<<<<<<< HEAD
    EVAL_PRELUDE;
    return Rf_evalv2(e,rho,variant);
}

SEXP attribute_hidden Rf_evalv2(SEXP e, SEXP rho, int variant)
{
    SEXP op, res;

    /* Handle check for user interrupt.  Count was decremented in evalv. */

    if (evalcount < 0) {
        R_CheckUserInterrupt();
        evalcount = 1000;
        /* Evaluate constants quickly. */
        if (SELF_EVAL(TYPEOF(e))) {
            /* Make sure constants in expressions have maximum NAMEDCNT when
	       used as values, so they won't be modified. */
            SET_NAMEDCNT_MAX(e);
            return e;
        }
=======
    R_variant_result = 0;
    R_Visible = TRUE;
    evalcount -= 1;

    /* Evaluate constants quickly, without the overhead that's necessary when
       the computation might be complex.  This code is repeated in evalv2
       for when evalcount < 0.  That way we avoid calling any procedure 
       other than evalv2 in this procedure, possibly reducing overhead
       for constant evaluation. */

    if (evalcount >= 0 && SELF_EVAL(TYPEOF(e))) {
	/* Make sure constants in expressions have maximum NAMEDCNT when
	   used as values, so they won't be modified. */
        SET_NAMEDCNT_MAX(e);
        return e;
>>>>>>> 079e1f74
    }

    return evalv2(e,rho,variant);
}

static SEXP evalv2(SEXP e, SEXP rho, int variant)
{
    SEXP op, res;

    /* Handle check for user interrupt.  Count was decremented in evalv. */

    if (evalcount < 0) {
        R_CheckUserInterrupt();
        evalcount = 1000;
        /* Evaluate constants quickly. */
        if (SELF_EVAL(TYPEOF(e))) {
            /* Make sure constants in expressions have maximum NAMEDCNT when
	       used as values, so they won't be modified. */
            SET_NAMEDCNT_MAX(e);
            return e;
        }
    }
    
    /* Save the current srcref context. */
    
    SEXP srcrefsave = R_Srcref;

    /* The use of depthsave below is necessary because of the
       possibility of non-local returns from evaluation.  Without this
       an "expression too complex error" is quite likely. */

    int depthsave = R_EvalDepth++;

    /* We need to explicit set a NULL call here to circumvent attempts
       to deparse the call in the error-handler */
    if (R_EvalDepth > R_Expressions) {
	R_Expressions = R_Expressions_keep + 500;
	errorcall(R_NilValue,
		  _("evaluation nested too deeply: infinite recursion / options(expressions=)?"));
    }

    R_CHECKSTACK();

#ifdef Win32
    /* This is an inlined version of Rwin_fpreset (src/gnuwin/extra.c)
       and resets the precision, rounding and exception modes of a ix86
       fpu.
     */
    __asm__ ( "fninit" );
#endif

<<<<<<< HEAD
    SEXPTYPE typeof_e = TYPEOF(e);

    if (typeof_e == SYMSXP) {

=======
    switch (TYPEOF(e)) {

    case BCODESXP:
	res = bcEval(e, rho, TRUE);
	break;

    case SYMSXP:
>>>>>>> 079e1f74
	if (e == R_DotsSymbol)
	    dotdotdot_error();

	if (DDVAL(e))
	    res = ddfindVar(e,rho);
<<<<<<< HEAD
	else {
	    res = findVarPendingOK (e, rho);
            if (res == R_MissingArg)
                arg_missing_error(e);
        }
	if (res == R_UnboundValue)
            unbound_var_error(e);
=======
	else
	    res = findVarPendingOK (e, rho);
	if (res == R_UnboundValue)
            unbound_var_error(e);

	/* if ..d is missing then ddfindVar will signal */
	if (res == R_MissingArg && !DDVAL(e))
            arg_missing_error(e);
>>>>>>> 079e1f74

        if (TYPEOF(res) == PROMSXP) {
            if (PRVALUE_PENDING_OK(res) == R_UnboundValue)
                res = forcePromiseUnbound(res);
            else 
                res = PRVALUE_PENDING_OK(res);
        }

        /* A NAMEDCNT of 0 might arise from an inadverently missing increment
           somewhere, or from a save/load sequence (since loaded values in
           promises have NAMEDCNT of 0), so fix up here... */

        if (NAMEDCNT_EQ_0(res))
            SET_NAMEDCNT_1(res);

        if ( ! (variant & VARIANT_PENDING_OK))
            WAIT_UNTIL_COMPUTED(res);
<<<<<<< HEAD
    }
=======

        break;

    case PROMSXP:
        /* We could just unconditionally use the return value from
           forcePromise; the test below avoids the function call if the
           promise is already evaluated.  We don't change NAMEDCNT, 
           since for use in applydefine, that would be undesirable. */
	if (PRVALUE_PENDING_OK(e) == R_UnboundValue)
            res = forcePromiseUnbound(e);
        else
            res = PRVALUE_PENDING_OK(e);

        if ( ! (variant & VARIANT_PENDING_OK))
            WAIT_UNTIL_COMPUTED(res);

	break;

    case LANGSXP:
	if (TYPEOF(CAR(e)) == SYMSXP)
	    /* This will throw an error if the function is not found */
	    PROTECT(op = findFun(CAR(e), rho));
	else
	    PROTECT(op = eval(CAR(e), rho));
>>>>>>> 079e1f74

    else if (typeof_e == LANGSXP) {

        SEXP fn = CAR(e), args = CDR(e);

	op = TYPEOF(fn)==SYMSXP ? findFun (fn,rho) : eval (fn,rho);

	if (RTRACE(op)) R_trace_call(e,op);

<<<<<<< HEAD
	if (TYPEOF(op) == CLOSXP) {
            /* op is proteced by applyClosure_v */
	    res = applyClosure_v (e, op, promiseArgs(args,rho), rho, 
                                  NULL, variant);
        }
	else {
            int save = R_PPStackTop;
            const void *vmax = VMAXGET();
=======
                res = CALL_PRIMFUN(e, op, args, rho, variant);

            else { /* BUILTINSXP */

                int use_cntxt = R_Profiling;
                SEXP arg1, arg2;

                /* If we have an "alloca" function available, we use it to
                   allocate space for a context only when one is needed,
                   which saves stack space.  Otherwise, we just use a
                   local variable declared here. */

                RCNTXT *cntxt;
#               ifndef HAVE_ALLOCA_H
                    RCNTXT lcntxt;
                    cntxt = &lcntxt;
#               endif

                /* See if this may be a fast primitive.  All fast primitives
                   should be BUILTIN.  We will not do a fast call if there 
                   is a tag for any argument, or a missing argument, or a
                   ... argument.  Otherwise, if PRIMARITY == 2, a fast call
                   may be done if there are two arguments, or one argument if
                   the uni_too flag is set. These arguments are stored in
                   arg1 and in arg2 (which may be NULL if uni_too is set).  
                   For any PRIMARITY other than 2, a fast call may be done 
                   if there is exactly one argument, which is stored in arg1,
                   with arg2 set to NULL.*/

                arg2 = NULL;
                if (PRIMFUN_FAST(op) && args!=R_NilValue 
                                     && TAG(args)==R_NilValue) {
                    arg1 = CAR(args);
                    if (arg1!=R_DotsSymbol && arg1!=R_MissingArg) {
                        SEXP cdr_args = CDR(args);
                        if (PRIMARITY(op) != 2) {
                            if (cdr_args==R_NilValue)
                                goto fast1;
                        }
                        else {
                            if (cdr_args==R_NilValue) {
                                if (PRIMFUN_UNI_TOO(op))
                                    goto fast2;
                            }
                            else if (TAG(cdr_args)==R_NilValue
                                      && CDR(cdr_args)==R_NilValue) {
                                arg2 = CAR(cdr_args);
                                if (arg2!=R_DotsSymbol && arg2!=R_MissingArg)
                                    goto fast2;
                                arg2 = NULL;
                            }
                        }
                    }
                }
                arg1 = NULL;

                /* Handle a non-fast op.  We may get here after starting
                   to handle a fast op, in which case we may have already
                   evaluated arg1 or arg2 (which will be protected). */
              not_fast: 
                if (args != R_NilValue) {
                    args = evalListPendingOK (args, rho, e);
                }
                if (arg2 != NULL) {
                    args = CONS(arg2,args);
                    UNPROTECT(1);  /* arg2 */
                }
                if (arg1 != NULL) {
                    args = CONS(arg1,args);
                    UNPROTECT(1);  /* arg1 */
                }
                PROTECT(args);
                if (use_cntxt || PRIMFOREIGN(op)) {
#                   ifdef HAVE_ALLOCA_H
                        cntxt = alloca (sizeof *cntxt);
#                   endif
                    beginbuiltincontext (cntxt, e);
                    use_cntxt = TRUE;
                }
                if (!PRIMFUN_PENDING_OK(op)) {
                    WAIT_UNTIL_ARGUMENTS_COMPUTED(args);
                }
                res = CALL_PRIMFUN(e, op, args, rho, variant);
                goto done_builtin;

                /* Handle a fast op with one argument.  If arg is an object,
                   may turn out to not be fast after all. */
              fast1:
                PROTECT(arg1 = evalv (arg1, rho, 
                          PRIMFUN_ARG1VAR(op) | VARIANT_PENDING_OK));
                if (isObject(arg1) && PRIMFUN_DSPTCH1(op)) {
                    args = CDR(args);
                    goto not_fast;
                }
                if (use_cntxt) { /* assume fast ops are not foreign */
#                   ifdef HAVE_ALLOCA_H
                        cntxt = alloca (sizeof *cntxt);
#                   endif
                    beginbuiltincontext (cntxt, e);
                }
                if (!PRIMFUN_PENDING_OK(op)) {
                    WAIT_UNTIL_COMPUTED(arg1);
                }
                res = ((SEXP(*)(SEXP,SEXP,SEXP,SEXP,int)) PRIMFUN_FAST(op)) 
                         (e, op, arg1, rho, variant);
                goto done_builtin;

                /* Handle a fast op with two arguments (though the second 
                   argument may possibly be NULL).  If either arg is an object,
                   may turn out to not be fast after all. */
              fast2:
                PROTECT(arg1 = evalv (arg1, rho, 
                          PRIMFUN_ARG1VAR(op) | VARIANT_PENDING_OK));
                if (isObject(arg1) && PRIMFUN_DSPTCH1(op)) {
                    args = CDR(args);
                    arg2 = NULL;
                    goto not_fast;
                }
                if (arg2 != NULL) {
                   /* Use of ARG2VAR is currently disabled, since no 
                      primitives are using it at the moment. */
                    PROTECT(arg2 = evalv(arg2, rho, 
                              /* PRIMFUN_ARG2VAR(op) | */ VARIANT_PENDING_OK));
                    if (isObject(arg2) && PRIMFUN_DSPTCH2(op)) {
                        args = R_NilValue;  /* == CDDR(args) */
                        goto not_fast;
                    }
                }
                if (use_cntxt) { /* assume fast ops are not foreign */
#                   ifdef HAVE_ALLOCA_H
                        cntxt = alloca (sizeof *cntxt);
#                   endif
                    beginbuiltincontext (cntxt, e);
                }
                if (!PRIMFUN_PENDING_OK(op)) {
                    if (arg2==NULL) WAIT_UNTIL_COMPUTED(arg1);
                    else            WAIT_UNTIL_COMPUTED_2(arg1,arg2);
                }
                res = ((SEXP(*)(SEXP,SEXP,SEXP,SEXP,SEXP,int)) PRIMFUN_FAST(op))
                         (e, op, arg1, arg2, rho, variant);
                if (arg2!=NULL) UNPROTECT(1); /* arg2 */
>>>>>>> 079e1f74

            /* op is protected by PrimCache (see mkPRIMSXP). */
            if (TYPEOF(op) == SPECIALSXP)
                res = CALL_PRIMFUN (e, op, args, rho, variant);
            else if (TYPEOF(op) == BUILTINSXP)
                res = Rf_builtin_op (op, e, rho, variant);
            else
                error(_("attempt to apply non-function"));

            int flag = PRIMPRINT(op);
            if (flag == 0) R_Visible = TRUE;
            else if (flag == 1) R_Visible = FALSE;

            CHECK_STACK_BALANCE(op, save);
            VMAXSET(vmax);
        }
    }

<<<<<<< HEAD
    else if (typeof_e == PROMSXP) {

        /* We could just unconditionally use the return value from
           forcePromise; the test below avoids the function call if the
           promise is already evaluated.  We don't change NAMEDCNT, 
           since for use in applydefine, that would be undesirable. */
	if (PRVALUE_PENDING_OK(e) == R_UnboundValue)
            res = forcePromiseUnbound(e);
=======
	else if (TYPEOF(op) == CLOSXP) {
	    PROTECT(res = promiseArgs(CDR(e), rho));
	    res = applyClosure_v (e, op, res, rho, NULL, variant);
	    UNPROTECT(2); /* op & res */
	}

	else
	    error(_("attempt to apply non-function"));
	break;
    default: 
        /* put any type that is an error here, to reduce number in switch */
        if (TYPEOF(e) == DOTSXP)
            dotdotdot_error();
>>>>>>> 079e1f74
        else
            res = PRVALUE_PENDING_OK(e);

        if ( ! (variant & VARIANT_PENDING_OK))
            WAIT_UNTIL_COMPUTED(res);

    }

    else if (typeof_e == BCODESXP) {

	res = bcEval(e, rho, TRUE);
    }

    else if (typeof_e == DOTSXP)
        dotdotdot_error();

    else
        UNIMPLEMENTED_TYPE("eval", e);

    R_EvalDepth = depthsave;
    R_Srcref = srcrefsave;
    return res;
}

SEXP attribute_hidden Rf_builtin_op (SEXP op, SEXP e, SEXP rho, int variant)
{
    SEXP args = CDR(e);
    SEXP res;

    int use_cntxt = R_Profiling;
    SEXP arg1, arg2;

    /* If we have an "alloca" function available, we use it to
       allocate space for a context only when one is needed, which
       saves stack space.  Otherwise, we just use a local variable
       declared here. */

    RCNTXT *cntxt;
#   ifndef HAVE_ALLOCA_H
        RCNTXT lcntxt;
        cntxt = &lcntxt;
#   endif

    /* See if this may be a fast primitive.  All fast primitives
       should be BUILTIN.  We will not do a fast call if there is a
       tag for any argument, or a missing argument, or a ... argument.
       Otherwise, if PRIMARITY == 2, a fast call may be done if there
       are two arguments, or one argument if the uni_too flag is
       set. These arguments are stored in arg1 and in arg2 (which may
       be NULL if uni_too is set).  For any PRIMARITY other than 2, a
       fast call may be done if there is exactly one argument, which
       is stored in arg1, with arg2 set to NULL.*/

    arg2 = NULL;
    if (PRIMFUN_FAST(op) && args!=R_NilValue && TAG(args)==R_NilValue) {
        arg1 = CAR(args);
        if (arg1!=R_DotsSymbol && arg1!=R_MissingArg) {
            SEXP cdr_args = CDR(args);
            if (PRIMARITY(op) != 2) {
                if (cdr_args==R_NilValue)
                    goto fast1;
            }
            else {
                if (cdr_args==R_NilValue) {
                    if (PRIMFUN_UNI_TOO(op))
                        goto fast2;
                }
                else if (TAG(cdr_args)==R_NilValue
                          && CDR(cdr_args)==R_NilValue) {
                    arg2 = CAR(cdr_args);
                    if (arg2!=R_DotsSymbol && arg2!=R_MissingArg)
                        goto fast2;
                    arg2 = NULL;
                }
            }
        }
    }
    arg1 = NULL;

    /* Handle a non-fast op.  We may get here after starting to handle
       a fast op, in which case we may have already evaluated arg1 or
       arg2 (which will be protected). */
  not_fast: 
    if (args != R_NilValue) {
        args = evalListPendingOK (args, rho, e);
    }
    if (arg2 != NULL) {
        args = CONS(arg2,args);
        UNPROTECT(1);  /* arg2 */
    }
    if (arg1 != NULL) {
        args = CONS(arg1,args);
        UNPROTECT(1);  /* arg1 */
    }
    PROTECT(args);
    if (use_cntxt || PRIMFOREIGN(op)) {
#       ifdef HAVE_ALLOCA_H
            cntxt = alloca (sizeof *cntxt);
#       endif
        beginbuiltincontext (cntxt, e);
        use_cntxt = TRUE;
    }
    if (!PRIMFUN_PENDING_OK(op)) {
        WAIT_UNTIL_ARGUMENTS_COMPUTED(args);
    }
    res = CALL_PRIMFUN(e, op, args, rho, variant);
    goto done_builtin;

    /* Handle a fast op with one argument.  If arg is an object, may
       turn out to not be fast after all. */
  fast1:
    PROTECT(arg1 = evalv (arg1, rho, 
              PRIMFUN_ARG1VAR(op) | VARIANT_PENDING_OK));
    if (isObject(arg1) && PRIMFUN_DSPTCH1(op)) {
        args = CDR(args);
        goto not_fast;
    }
    if (use_cntxt) { /* assume fast ops are not foreign */
#       ifdef HAVE_ALLOCA_H
            cntxt = alloca (sizeof *cntxt);
#       endif
        beginbuiltincontext (cntxt, e);
    }
    if (!PRIMFUN_PENDING_OK(op)) {
        WAIT_UNTIL_COMPUTED(arg1);
    }
    res = ((SEXP(*)(SEXP,SEXP,SEXP,SEXP,int)) PRIMFUN_FAST(op)) 
             (e, op, arg1, rho, variant);
    goto done_builtin;

    /* Handle a fast op with two arguments (though the second argument
       may possibly be NULL).  If either arg is an object, may turn
       out to not be fast after all. */
  fast2:
    PROTECT(arg1 = evalv (arg1, rho, 
              PRIMFUN_ARG1VAR(op) | VARIANT_PENDING_OK));
    if (isObject(arg1) && PRIMFUN_DSPTCH1(op)) {
        args = CDR(args);
        arg2 = NULL;
        goto not_fast;
    }
    if (arg2 != NULL) {
        PROTECT(arg2 = evalv(arg2, rho, 
                  PRIMFUN_ARG2VAR(op) | VARIANT_PENDING_OK));
        if (isObject(arg2) && PRIMFUN_DSPTCH2(op)) {
            args = R_NilValue;  /* == CDDR(args) */
            goto not_fast;
        }
    }
    if (use_cntxt) { /* assume fast ops are not foreign */
#       ifdef HAVE_ALLOCA_H
            cntxt = alloca (sizeof *cntxt);
#       endif
        beginbuiltincontext (cntxt, e);
    }
    if (!PRIMFUN_PENDING_OK(op)) {
        if (arg2==NULL) WAIT_UNTIL_COMPUTED(arg1);
        else            WAIT_UNTIL_COMPUTED_2(arg1,arg2);
    }
    res = ((SEXP(*)(SEXP,SEXP,SEXP,SEXP,SEXP,int)) PRIMFUN_FAST(op))
             (e, op, arg1, arg2, rho, variant);
    if (arg2!=NULL) UNPROTECT(1); /* arg2 */

  done_builtin:
    UNPROTECT(1); /* either args or arg1 */
    if (use_cntxt) endcontext(cntxt);

    return res;
}

attribute_hidden
void SrcrefPrompt(const char * prefix, SEXP srcref)
{
    /* If we have a valid srcref, use it */
    if (srcref && srcref != R_NilValue) {
        if (TYPEOF(srcref) == VECSXP) srcref = VECTOR_ELT(srcref, 0);
	SEXP srcfile = getAttrib00(srcref, R_SrcfileSymbol);
	if (TYPEOF(srcfile) == ENVSXP) {
	    SEXP filename = findVar(install("filename"), srcfile);
	    if (isString(filename) && length(filename)) {
	    	Rprintf(_("%s at %s#%d: "), prefix, CHAR(STRING_ELT(filename, 0)), 
	                                    asInteger(srcref));
	        return;
	    }
	}
    }
    /* default: */
    Rprintf("%s: ", prefix);
}

/* Apply SEXP op of type CLOSXP to actuals */

static void loadCompilerNamespace(void)
{
    SEXP fun, arg, expr;

    PROTECT(fun = install("getNamespace"));
    PROTECT(arg = mkString("compiler"));
    PROTECT(expr = lang2(fun, arg));
    eval(expr, R_GlobalEnv);
    UNPROTECT(3);
}

static int R_disable_bytecode = 0;

void attribute_hidden R_init_jit_enabled(void)
{
    if (R_jit_enabled <= 0) {
	char *enable = getenv("R_ENABLE_JIT");
	if (enable != NULL) {
	    int val = atoi(enable);
	    if (val > 0)
		loadCompilerNamespace();
	    R_jit_enabled = val;
	}
    }

    if (R_compile_pkgs <= 0) {
	char *compile = getenv("R_COMPILE_PKGS");
	if (compile != NULL) {
	    int val = atoi(compile);
	    if (val > 0)
		R_compile_pkgs = TRUE;
	    else
		R_compile_pkgs = FALSE;
	}
    }

    if (R_disable_bytecode <= 0) {
	char *disable = getenv("R_DISABLE_BYTECODE");
	if (disable != NULL) {
	    int val = atoi(disable);
	    if (val > 0)
		R_disable_bytecode = TRUE;
	    else
		R_disable_bytecode = FALSE;
	}
    }
}
    
SEXP attribute_hidden R_cmpfun(SEXP fun)
{
    SEXP packsym, funsym, call, fcall, val;

    packsym = install("compiler");
    funsym = install("tryCmpfun");

    PROTECT(fcall = lang3(R_TripleColonSymbol, packsym, funsym));
    PROTECT(call = lang2(fcall, fun));
    val = eval(call, R_GlobalEnv);
    UNPROTECT(2);
    return val;
}

static SEXP R_compileExpr(SEXP expr, SEXP rho)
{
    SEXP packsym, funsym, quotesym;
    SEXP qexpr, call, fcall, val;

    packsym = install("compiler");
    funsym = install("compile");
    quotesym = install("quote");

    PROTECT(fcall = lang3(R_DoubleColonSymbol, packsym, funsym));
    PROTECT(qexpr = lang2(quotesym, expr));
    PROTECT(call = lang3(fcall, qexpr, rho));
    val = eval(call, R_GlobalEnv);
    UNPROTECT(3);
    return val;
}

static SEXP R_compileAndExecute(SEXP call, SEXP rho)
{
    int old_enabled = R_jit_enabled;
    SEXP code, val;

    R_jit_enabled = 0;
    PROTECT(call);
    PROTECT(rho);
    PROTECT(code = R_compileExpr(call, rho));
    R_jit_enabled = old_enabled;

    val = bcEval(code, rho, TRUE);
    UNPROTECT(3);
    return val;
}

static SEXP do_enablejit(SEXP call, SEXP op, SEXP args, SEXP rho)
{
    int old = R_jit_enabled, new;
    checkArity(op, args);
    new = asInteger(CAR(args));
    if (new > 0)
	loadCompilerNamespace();
    R_jit_enabled = new;
    return ScalarIntegerMaybeConst(old);
}

static SEXP do_compilepkgs(SEXP call, SEXP op, SEXP args, SEXP rho)
{
    int old = R_compile_pkgs, new;
    checkArity(op, args);
    new = asLogical(CAR(args));
    if (new != NA_LOGICAL && new)
	loadCompilerNamespace();
    R_compile_pkgs = new;
    return ScalarLogicalMaybeConst(old);
}

/* forward declaration */
static SEXP bytecodeExpr(SEXP);

/* this function gets the srcref attribute from a statement block, 
   and confirms it's in the expected format */
   
static R_INLINE SEXP getBlockSrcrefs(SEXP call)
{
    SEXP srcrefs = getAttrib00(call, R_SrcrefSymbol);
    if (TYPEOF(srcrefs) == VECSXP) return srcrefs;
    return R_NilValue;
}

/* this function extracts one srcref, and confirms the format */
/* It assumes srcrefs has already been validated to be a VECSXP or NULL */

static R_INLINE SEXP getSrcref(SEXP srcrefs, int ind)
{
    SEXP result;
    if (!isNull(srcrefs)
        && LENGTH(srcrefs) > ind
        && TYPEOF(result = VECTOR_ELT(srcrefs, ind)) == INTSXP
	&& LENGTH(result) >= 6)
	return result;
    else
	return R_NilValue;
}

static void printcall (SEXP call, SEXP rho)
{
    int old_bl = R_BrowseLines;
    int blines = asInteger(GetOption1(install("deparse.max.lines")));
    if (blines != NA_INTEGER && blines > 0) R_BrowseLines = blines;
    PrintValueRec(call,rho);
    R_BrowseLines = old_bl;
}

SEXP attribute_hidden applyClosure_v(SEXP call, SEXP op, SEXP arglist, SEXP rho,
                                     SEXP suppliedenv, int variant)
{
    int vrnt = VARIANT_PENDING_OK | VARIANT_DIRECT_RETURN | variant;
    SEXP formals, actuals, savedrho;
    volatile SEXP body, newrho;
    SEXP f, a, res;
    RCNTXT cntxt;

    PROTECT2(op,arglist);

    formals = FORMALS(op);
    body = BODY(op);
    savedrho = CLOENV(op);

    if (R_jit_enabled > 0 && TYPEOF(body) != BCODESXP) {
	int old_enabled = R_jit_enabled;
	SEXP newop;
	R_jit_enabled = 0;
	newop = R_cmpfun(op);
	body = BODY(newop);
	SET_BODY(op, body);
	R_jit_enabled = old_enabled;
    }

    /*  Set up a context with the call in it for use if an error occurs below
        in matchArgs or from running out of memory (eg, in NewEnvironment). */

    begincontext(&cntxt, CTXT_RETURN, call, savedrho, rho, arglist, op);

    /*  Build a list which matches the actual (unevaluated) arguments
	to the formal paramters.  Build a new environment which
	contains the matched pairs.  Note that actuals is protected via
        newrho. */

    actuals = matchArgs(formals, NULL, 0, arglist, call);
    PROTECT(newrho = NewEnvironment(R_NilValue, actuals, savedrho));
        /* no longer passes formals, since matchArg now puts tags in actuals */

    /* This piece of code is destructively modifying the actuals list,
       which is now also the list of bindings in the frame of newrho.
       This is one place where internal structure of environment
       bindings leaks out of envir.c.  It should be rewritten
       eventually so as not to break encapsulation of the internal
       environment layout.  We can live with it for now since it only
       happens immediately after the environment creation.  LT */

    f = formals;
    a = actuals;
    while (f != R_NilValue) {
	if (CAR(a) == R_MissingArg && CAR(f) != R_MissingArg) {
	    SETCAR(a, mkPROMISE(CAR(f), newrho));
	    SET_MISSING(a, 2);
	}
	f = CDR(f);
	a = CDR(a);
    }

    setNoSpecSymFlag (newrho);

    /*  Fix up any extras that were supplied by usemethod. */

    if (suppliedenv) {
	for (SEXP t = FRAME(suppliedenv); t != R_NilValue; t = CDR(t)) {
	    for (a = actuals; a != R_NilValue; a = CDR(a))
		if (TAG(a) == TAG(t))
		    break;
	    if (a == R_NilValue)
		set_var_in_frame (TAG(t), CAR(t), newrho, TRUE, 3);
	}
    }

    UNPROTECT(1); /* newrho, which will be protected below via revised context*/

    /*  Change the previously-set-up context to have the correct environment.

        If we have a generic function we need to use the sysparent of
	the generic as the sysparent of the method because the method
	is a straight substitution of the generic. */

    if (R_GlobalContext->nextcontext->callflag == CTXT_GENERIC)
	revisecontext (newrho, R_GlobalContext->nextcontext->sysparent);
    else
	revisecontext (newrho, rho);

    /* Get the srcref record from the closure object */
    
    R_Srcref = getAttrib00(op, R_SrcrefSymbol);

    /* Debugging */

    SET_RDEBUG(newrho, RDEBUG(op) || RSTEP(op));
    if( RSTEP(op) ) SET_RSTEP(op, 0);
    if (RDEBUG(newrho)) {
	SEXP savesrcref;
	/* switch to interpreted version when debugging compiled code */
	if (TYPEOF(body) == BCODESXP)
	    body = bytecodeExpr(body);
	Rprintf("debugging in: ");
        printcall(call,rho);
	savesrcref = R_Srcref;
	PROTECT(R_Srcref = getSrcref(getBlockSrcrefs(body), 0));
	SrcrefPrompt("debug", R_Srcref);
	PrintValue(body);
	do_browser(call, op, R_NilValue, newrho);
	R_Srcref = savesrcref;
	UNPROTECT(1);
    }

    /*  It isn't completely clear that this is the right place to do
	this, but maybe (if the matchArgs above reverses the
	arguments) it might just be perfect.

	This will not currently work as the entry points in envir.c
	are static.
    */

#ifdef  HASHING
    {
	SEXP R_NewHashTable(int);
	SEXP R_HashFrame(SEXP);
	int nargs = length(arglist);
	HASHTAB(newrho) = R_NewHashTable(nargs);
	newrho = R_HashFrame(newrho);
    }
#endif
#undef  HASHING

    /*  Set a longjmp target which will catch any explicit returns
	from the function body.  */

    if ((SETJMP(cntxt.cjmpbuf))) {
	if (R_ReturnedValue == R_RestartToken) {
	    cntxt.callflag = CTXT_RETURN;  /* turn restart off */
	    R_ReturnedValue = R_NilValue;  /* remove restart token */
	    PROTECT(res = evalv (body, newrho, vrnt));
	}
	else {
	    PROTECT(res = R_ReturnedValue);
        }
    }
    else {
	PROTECT(res = evalv (body, newrho, vrnt));
    }

    R_variant_result &= ~VARIANT_RTN_FLAG;

    endcontext(&cntxt);

    if ( ! (variant & VARIANT_PENDING_OK))
        WAIT_UNTIL_COMPUTED(res);

    if (RDEBUG(op)) {
	Rprintf("exiting from: ");
        printcall(call,rho);
    }

    UNPROTECT(3); /* op, arglist, res */
    return res;
}

SEXP applyClosure (SEXP call, SEXP op, SEXP arglist, SEXP rho, 
                   SEXP suppliedenv)
{
  return applyClosure_v (call, op, arglist, rho, suppliedenv, 0);
}

/* **** FIXME: This code is factored out of applyClosure.  If we keep
   **** it we should change applyClosure to run through this routine
   **** to avoid code drift. */
static SEXP R_execClosure(SEXP call, SEXP op, SEXP arglist, SEXP rho,
			  SEXP newrho)
{
    volatile SEXP body;
    SEXP res;
    RCNTXT cntxt;

    PROTECT2(op,arglist);

    body = BODY(op);

    if (R_jit_enabled > 0 && TYPEOF(body) != BCODESXP) {
	int old_enabled = R_jit_enabled;
	SEXP newop;
	R_jit_enabled = 0;
	newop = R_cmpfun(op);
	body = BODY(newop);
	SET_BODY(op, body);
	R_jit_enabled = old_enabled;
    }

    begincontext(&cntxt, CTXT_RETURN, call, newrho, rho, arglist, op);

    /* Get the srcref record from the closure object.  Disable for now
       at least, since it's not clear that it's needed. */
    
    /* R_Srcref = getAttrib(op, R_SrcrefSymbol); */

    /* Debugging */

    SET_RDEBUG(newrho, RDEBUG(op) || RSTEP(op));
    if( RSTEP(op) ) SET_RSTEP(op, 0);
    if (RDEBUG(op)) {
        SEXP savesrcref;
	/* switch to interpreted version when debugging compiled code */
	if (TYPEOF(body) == BCODESXP)
	    body = bytecodeExpr(body);
	Rprintf("debugging in: ");
	printcall (call, rho);
	savesrcref = R_Srcref;
	PROTECT(R_Srcref = getSrcref(getBlockSrcrefs(body), 0));
	SrcrefPrompt("debug", R_Srcref);
	PrintValue(body);
	do_browser(call, op, R_NilValue, newrho);
	R_Srcref = savesrcref;
	UNPROTECT(1);
    }

    /*  It isn't completely clear that this is the right place to do
	this, but maybe (if the matchArgs above reverses the
	arguments) it might just be perfect.  */

#ifdef  HASHING
#define HASHTABLEGROWTHRATE  1.2
    {
	SEXP R_NewHashTable(int, double);
	SEXP R_HashFrame(SEXP);
	int nargs = length(arglist);
	HASHTAB(newrho) = R_NewHashTable(nargs, HASHTABLEGROWTHRATE);
	newrho = R_HashFrame(newrho);
    }
#endif
#undef  HASHING

    /*  Set a longjmp target which will catch any explicit returns
	from the function body.  */

    if ((SETJMP(cntxt.cjmpbuf))) {
	if (R_ReturnedValue == R_RestartToken) {
	    cntxt.callflag = CTXT_RETURN;  /* turn restart off */
	    R_ReturnedValue = R_NilValue;  /* remove restart token */
	    PROTECT(res = eval(body, newrho));
	}
	else {
	    PROTECT(res = R_ReturnedValue);
            WAIT_UNTIL_COMPUTED(res);
        }
    }
    else {
	PROTECT(res = eval(body, newrho));
    }

    endcontext(&cntxt);

    if (RDEBUG(op)) {
	Rprintf("exiting from: ");
	printcall (call, rho);
    }

    UNPROTECT(3);  /* op, arglist, res */
    return res;
}

/* **** FIXME: Temporary code to execute S4 methods in a way that
   **** preserves lexical scope. */

/* called from methods_list_dispatch.c */
SEXP R_execMethod(SEXP op, SEXP rho)
{
    SEXP call, arglist, callerenv, newrho, next, val;
    RCNTXT *cptr;

    /* create a new environment frame enclosed by the lexical
       environment of the method */
    PROTECT(newrho = Rf_NewEnvironment(R_NilValue, R_NilValue, CLOENV(op)));

    /* copy the bindings for the formal environment from the top frame
       of the internal environment of the generic call to the new
       frame.  need to make sure missingness information is preserved
       and the environments for any default expression promises are
       set to the new environment.  should move this to envir.c where
       it can be done more efficiently. */
    for (next = FORMALS(op); next != R_NilValue; next = CDR(next)) {
	SEXP symbol =  TAG(next);
	R_varloc_t loc;
	int missing;
	loc = R_findVarLocInFrame(rho,symbol);
	if(loc == NULL)
	    error(_("could not find symbol \"%s\" in environment of the generic function"),
		  CHAR(PRINTNAME(symbol)));
	missing = R_GetVarLocMISSING(loc);
	val = R_GetVarLocValue(loc);
	SET_FRAME(newrho, CONS(val, FRAME(newrho)));
	SET_TAG(FRAME(newrho), symbol);
	if (missing) {
	    SET_MISSING(FRAME(newrho), missing);
	    if (TYPEOF(val) == PROMSXP && PRENV(val) == rho) {
		SEXP deflt;
		SET_PRENV(val, newrho);
		/* find the symbol in the method, copy its expression
		 * to the promise */
		for(deflt = CAR(op); deflt != R_NilValue; deflt = CDR(deflt)) {
		    if(TAG(deflt) == symbol)
			break;
		}
		if(deflt == R_NilValue)
		    error(_("symbol \"%s\" not in environment of method"),
			  CHAR(PRINTNAME(symbol)));
		SET_PRCODE(val, CAR(deflt));
	    }
	}
    }

    /* copy the bindings of the spacial dispatch variables in the top
       frame of the generic call to the new frame */
    defineVar(R_dot_defined, findVarInFrame(rho, R_dot_defined), newrho);
    defineVar(R_dot_Method, findVarInFrame(rho, R_dot_Method), newrho);
    defineVar(R_dot_target, findVarInFrame(rho, R_dot_target), newrho);

    /* copy the bindings for .Generic and .Methods.  We know (I think)
       that they are in the second frame, so we could use that. */
    defineVar(R_dot_Generic, findVar(R_dot_Generic, rho), newrho);
    defineVar(R_dot_Methods, findVar(R_dot_Methods, rho), newrho);

    /* Find the calling context.  Should be R_GlobalContext unless
       profiling has inserted a CTXT_BUILTIN frame. */
    cptr = R_GlobalContext;
    if (cptr->callflag & CTXT_BUILTIN)
	cptr = cptr->nextcontext;

    /* The calling environment should either be the environment of the
       generic, rho, or the environment of the caller of the generic,
       the current sysparent. */
    callerenv = cptr->sysparent; /* or rho? */

    /* get the rest of the stuff we need from the current context,
       execute the method, and return the result */
    call = cptr->call;
    arglist = cptr->promargs;
    val = R_execClosure(call, op, arglist, callerenv, newrho);
    UNPROTECT(1);
    return val;
}

static SEXP EnsureLocal(SEXP symbol, SEXP rho)
{
    SEXP vl;

    vl = findVarInFrame3 (rho, symbol, TRUE);
    if (vl != R_UnboundValue) {
        if (TYPEOF(vl) == PROMSXP)
            vl = forcePromise(vl);
        return vl;
    }

    if (rho != R_EmptyEnv) {
        vl = findVar (symbol, ENCLOS(rho));
        if (TYPEOF(vl) == PROMSXP)
            vl = forcePromise(vl);
    }

    if (vl == R_UnboundValue)
        unbound_var_error(symbol);

    set_var_in_frame (symbol, vl, rho, TRUE, 3);
    return vl;
}

static R_NORETURN void asLogicalNoNA_error (SEXP s, SEXP call)
{
    errorcall (call, 
      length(s) == 0 ? _("argument is of length zero") :
      isLogical(s) ?   _("missing value where TRUE/FALSE needed") :
                       _("argument is not interpretable as logical"));
}

static void asLogicalNoNA_warning (SEXP s, SEXP call)
{
    PROTECT(s);
    warningcall (call,
     _("the condition has length > 1 and only the first element will be used"));
    UNPROTECT(1);
}
                                  /* Caller needn't protect the s arg below */
static R_INLINE Rboolean asLogicalNoNA(SEXP s, SEXP call)
{
    Rboolean cond;
    int len;

    switch(TYPEOF(s)) { /* common cases done here for efficiency */
    case INTSXP:  /* assume logical and integer are the same */
    case LGLSXP:
        len = LENGTH(s);
        if (len == 0 || LOGICAL(s)[0] == NA_LOGICAL) goto error;
        cond = LOGICAL(s)[0];
        break;
    default:
        len = length(s);
        if (len == 0) goto error;
        cond = asLogical(s);
        break;
    }

    if (cond == NA_LOGICAL) goto error;

    if (len > 1) asLogicalNoNA_warning (s, call);

    return cond;

  error:
    asLogicalNoNA_error (s, call);
}


#define BodyHasBraces(body) \
    (isLanguage(body) && CAR(body) == R_BraceSymbol)


static SEXP do_if (SEXP call, SEXP op, SEXP args, SEXP rho, int variant)
{
    SEXP Cond, Stmt;
    int absent_else = 0;

    Cond = CAR(args); args = CDR(args);
    Stmt = CAR(args); args = CDR(args);

    if (!asLogicalNoNA (eval(Cond,rho), call)) {  /* go to else part */
        if (args != R_NilValue)
            Stmt = CAR(args);
        else {
            absent_else = 1;
            Stmt = R_NilValue;
        }
    }

    if (RDEBUG(rho) && Stmt!=R_NilValue && !BodyHasBraces(Stmt)) {
	SrcrefPrompt("debug", R_Srcref);
        PrintValue(Stmt);
        do_browser(call, op, R_NilValue, rho);
    } 

    if (absent_else) {
        R_Visible = FALSE; /* case of no 'else' so return invisible NULL */
        return R_NilValue;
    }

    return evalv (Stmt, rho, VARIANT_PASS_ON(variant));
}


/* For statement.  Evaluates body with VARIANT_NULL | VARIANT_PENDING_OK. */

#define DO_LOOP_RDEBUG(call, op, body, rho, bgn) do { \
    if (!bgn && RDEBUG(rho)) { \
	SrcrefPrompt("debug", R_Srcref); \
	PrintValue(body); \
	do_browser(call, op, R_NilValue, rho); \
    } } while (0)

static SEXP do_for(SEXP call, SEXP op, SEXP args, SEXP rho)
{
    /* Need to declare volatile variables whose values are relied on
       after for_next or for_break longjmps and might change between
       the setjmp and longjmp calls. Theoretically this does not
       include n and bgn, but gcc -O2 -Wclobbered warns about these so
       to be safe we declare them volatile as well. */
    volatile int i, n, bgn;
    volatile SEXP v, val, nval;
    int dbg, val_type;
    SEXP sym, body;
    RCNTXT cntxt;
    PROTECT_INDEX valpi, vpi;
    int variant;

    sym = CAR(args);
    val = CADR(args);
    body = CADDR(args);

    if ( !isSymbol(sym) ) errorcall(call, _("non-symbol loop variable"));

    if (R_jit_enabled > 2 && ! R_PendingPromises) {
	R_compileAndExecute(call, rho); 
	return R_NilValue;
    }

    PROTECT(args);
    PROTECT(rho);

    PROTECT_WITH_INDEX(val = evalv (val, rho, VARIANT_SEQ), &valpi);
    variant = R_variant_result;

    if (variant) {
        R_variant_result = 0;
        if (TYPEOF(val)!=INTSXP || LENGTH(val)!=2) /* shouldn't happen*/
            errorcall(call, "internal inconsistency with variant op in for!");
        n = INTEGER(val)[1] - INTEGER(val)[0] + 1;
        val_type = INTSXP;
    }
    else { /* non-variant return value */

        /* deal with the case where we are iterating over a factor
           we need to coerce to character - then iterate */

        if ( inherits(val, "factor") )
            REPROTECT(val = asCharacterFactor(val), valpi);

        /* increment NAMEDCNT for sequence to avoid modification by loop code */
        INC_NAMEDCNT(val);

        if (isList(val) || isNull(val)) {
	    n = length(val);
            nval = val;
        }
        else
	    n = LENGTH(val);

        val_type = TYPEOF(val);
    }

    dbg = RDEBUG(rho);
    bgn = BodyHasBraces(body);

    PROTECT_WITH_INDEX(v = R_NilValue, &vpi);

    begincontext(&cntxt, CTXT_LOOP, R_NilValue, rho, R_BaseEnv, R_NilValue,
		 R_NilValue);

    switch (SETJMP(cntxt.cjmpbuf)) {
    case CTXT_BREAK: goto for_break;
    case CTXT_NEXT: goto for_next;
    }

    if (n == 0) 
        defineVar (sym, R_NilValue, rho);  /* mimic previous behaviour */

    for (i = 0; i < n; i++) {

	switch (val_type) {

	case EXPRSXP:
	case VECSXP:
	    v = VECTOR_ELT(val, i);
	    SET_NAMEDCNT_MAX(v); /* maybe unnecessary? */
	    break;

	case LISTSXP:
	    v = CAR(nval);
	    nval = CDR(nval);
	    SET_NAMEDCNT_MAX(v);
	    break;

	default:

            /* Allocate space for the loop variable value the first time through
               (when v == R_NilValue), when the value has been assigned to
               another variable (NAMEDCNT(v) > 1), and when an attribute
               has been attached to it. */

            if (v == R_NilValue || NAMEDCNT_GT_1(v) || ATTRIB(v) != R_NilValue)
                REPROTECT(v = allocVector(val_type, 1), vpi);

            switch (val_type) {
            case LGLSXP:
                LOGICAL(v)[0] = LOGICAL(val)[i];
                break;
            case INTSXP:
                INTEGER(v)[0] = variant ? INTEGER(val)[0] + i 
                                        : INTEGER(val)[i];
                break;
            case REALSXP:
                REAL(v)[0] = REAL(val)[i];
                break;
            case CPLXSXP:
                COMPLEX(v)[0] = COMPLEX(val)[i];
                break;
            case STRSXP:
                SET_STRING_ELT(v, 0, STRING_ELT(val, i));
                break;
            case RAWSXP:
                RAW(v)[0] = RAW(val)[i];
                break;
            default:
                errorcall(call, _("invalid for() loop sequence"));
            }

            break;
        }

        set_var_in_frame (sym, v, rho, TRUE, 3);

        DO_LOOP_RDEBUG(call, op, body, rho, bgn);

        evalv (body, rho, VARIANT_NULL | VARIANT_PENDING_OK);

    for_next: ;  /* semi-colon needed for attaching label */
    }

 for_break:
    endcontext(&cntxt);
    if (!variant) 
        DEC_NAMEDCNT(val);
    UNPROTECT(4);
    SET_RDEBUG(rho, dbg);
    return R_NilValue;
}


/* While statement.  Evaluates body with VARIANT_NULL | VARIANT_PENDING_OK. */

static SEXP do_while(SEXP call, SEXP op, SEXP args, SEXP rho)
{
    int dbg;
    volatile int bgn;
    volatile SEXP body;
    RCNTXT cntxt;

    if (R_jit_enabled > 2 && ! R_PendingPromises) {
	R_compileAndExecute(call, rho);
	return R_NilValue;
    }

    dbg = RDEBUG(rho);
    body = CADR(args);
    bgn = BodyHasBraces(body);

    begincontext(&cntxt, CTXT_LOOP, R_NilValue, rho, R_BaseEnv, R_NilValue,
		 R_NilValue);
    if (SETJMP(cntxt.cjmpbuf) != CTXT_BREAK) {

	while (asLogicalNoNA(eval(CAR(args), rho), call)) {
	    DO_LOOP_RDEBUG(call, op, body, rho, bgn);
	    evalv (body, rho, VARIANT_NULL | VARIANT_PENDING_OK);
	}
    }
    endcontext(&cntxt);
    SET_RDEBUG(rho, dbg);
    return R_NilValue;
}


/* Repeat statement.  Evaluates body with VARIANT_NULL | VARIANT_PENDING_OK. */

static SEXP do_repeat(SEXP call, SEXP op, SEXP args, SEXP rho)
{
    int dbg;
    volatile int bgn;
    volatile SEXP body;
    RCNTXT cntxt;

    if (R_jit_enabled > 2 && ! R_PendingPromises) {
	R_compileAndExecute(call, rho);
	return R_NilValue;
    }

    dbg = RDEBUG(rho);
    body = CAR(args);
    bgn = BodyHasBraces(body);

    begincontext(&cntxt, CTXT_LOOP, R_NilValue, rho, R_BaseEnv, R_NilValue,
		 R_NilValue);
    if (SETJMP(cntxt.cjmpbuf) != CTXT_BREAK) {

	for (;;) {
	    DO_LOOP_RDEBUG(call, op, body, rho, bgn);
	    evalv (body, rho, VARIANT_NULL | VARIANT_PENDING_OK);
	}
    }
    endcontext(&cntxt);
    SET_RDEBUG(rho, dbg);
    return R_NilValue;
}


static R_NORETURN SEXP do_break(SEXP call, SEXP op, SEXP args, SEXP rho)
{
    findcontext(PRIMVAL(op), rho, R_NilValue);
}

/* Parens are now a SPECIAL, to avoid overhead of creating an arg list. 
   Also avoids overhead of calling checkArity when there is no error.  
   Care is taken to allow (...) when ... is bound to exactly one argument, 
   though it is debatable whether this should be considered valid. 

   The eval variant requested is passed on to the inner expression. */

static SEXP do_paren (SEXP call, SEXP op, SEXP args, SEXP rho, int variant)
{
    if (args!=R_NilValue && CAR(args)==R_DotsSymbol && CDR(args)==R_NilValue) {
        args = findVar(R_DotsSymbol, rho);
        if (TYPEOF(args) != DOTSXP)
            args = R_NilValue;
    }

    if (args == R_NilValue || CDR(args) != R_NilValue)
        checkArity(op, args);

    return evalv (CAR(args), rho, VARIANT_PASS_ON(variant));
}

/* Curly brackets.  Passes on the eval variant to the last expression.  For
   earlier expressions, passes either VARIANT_NULL | VARIANT_PENDING_OK or
   the variant passed OR'd with those, if the variant passed includes
   VARIANT_DIRECT_RETURN. */

static SEXP do_begin (SEXP call, SEXP op, SEXP args, SEXP rho, int variant)
{
    if (args == R_NilValue)
        return R_NilValue;

    SEXP arg, s, srcrefs = getBlockSrcrefs(call);

    int vrnt = VARIANT_NULL | VARIANT_PENDING_OK;
<<<<<<< HEAD
    variant = VARIANT_PASS_ON(variant);
=======
>>>>>>> 079e1f74
    if (variant & VARIANT_DIRECT_RETURN) 
        vrnt |= variant;

    for (int i = 1; ; i++) {
        arg = CAR(args);
        args = CDR(args);
        PROTECT(R_Srcref = getSrcref(srcrefs, i));
        if (RDEBUG(rho)) {
            SrcrefPrompt("debug", R_Srcref);
            PrintValue(arg);
            do_browser(call, op, R_NilValue, rho);
        }
        if (args == R_NilValue)
            break;
        s = evalv (arg, rho, vrnt);
        R_Srcref = R_NilValue;
        UNPROTECT(1);
        if (R_variant_result & VARIANT_RTN_FLAG)
            return s;
    }

    s = evalv (arg, rho, variant);
    R_Srcref = R_NilValue;
    UNPROTECT(1);
    return s;
}


static SEXP do_return(SEXP call, SEXP op, SEXP args, SEXP rho, int variant)
{
    SEXP v;

    if (args == R_NilValue) /* zero arguments provided */
	v = R_NilValue;
    else if (CDR(args) == R_NilValue) /* one argument */
	v = evalv (CAR(args), rho, ! (variant & VARIANT_DIRECT_RETURN) ? 0
<<<<<<< HEAD
                    : VARIANT_PASS_ON(variant) & ~ VARIANT_NULL);
=======
                                                 : variant & ~ VARIANT_NULL);
>>>>>>> 079e1f74
    else
	errorcall(call, _("multi-argument returns are not permitted"));

    if (variant & VARIANT_DIRECT_RETURN) {
        R_variant_result |= VARIANT_RTN_FLAG;
        return v;
    }

    findcontext(CTXT_BROWSER | CTXT_FUNCTION, rho, v);
}

/* Declared with a variable number of args in names.c */
static SEXP do_function(SEXP call, SEXP op, SEXP args, SEXP rho)
{
    SEXP rval, srcref;

    if (TYPEOF(op) == PROMSXP) {
	op = forcePromise(op);
	SET_NAMEDCNT_MAX(op);
    }

    CheckFormals(CAR(args));
    rval = mkCLOSXP(CAR(args), CADR(args), rho);
    srcref = CADDR(args);
    if (srcref != R_NilValue) 
        setAttrib(rval, R_SrcrefSymbol, srcref);
    return rval;
}


/*  -------------------------------------------------------------------
 *  Assignments for complex LVAL specifications. This is the stuff that
 *  nightmares are made of ...	
 *
 *  For complex superassignment  x[y==z]<<-w  we want x required to be 
 *  nonlocal, y,z, and w permitted to be local or nonlocal.
 *
 *  If val is a language object, we must prevent evaluation.  As an
 *  example consider  e <- quote(f(x=1,y=2)); names(e) <- c("","a","b") 
 */

/* arguments of replaceCall must be protected by the caller. */

static SEXP replaceCall(SEXP fun, SEXP val, SEXP args, SEXP rhs)
{
    SEXP first, p;

    first = cons_with_tag (rhs, R_NilValue, R_ValueSymbol);

    /* For speed, handle zero arguments or one argument specially. */

    if (args == R_NilValue)
        /* nothing */;

    else if (CDR(args) == R_NilValue)
        first = cons_with_tag (CAR(args), first, TAG(args));

    else { /* the general case with any number of arguments */

        for (p = args; p != R_NilValue; p = CDR(p))
            first = CONS (R_NilValue, first);

        p = first;
        while (args != R_NilValue) {
            SETCAR (p, CAR(args));
            SET_TAG (p, TAG(args));
            args = CDR(args);
            p = CDR(p);
        }
    }

    first = CONS (fun, CONS(val, first));
    SET_TYPEOF (first, LANGSXP);

    return first;
}

/* arguments of assignCall must be protected by the caller. */

static SEXP assignCall(SEXP op, SEXP symbol, SEXP fun,
		       SEXP val, SEXP args, SEXP rhs)
{
    SEXP c;

    c = CONS (op, CONS (symbol, 
          CONS (replaceCall(fun, val, args, rhs), R_NilValue)));

    SET_TYPEOF (c, LANGSXP);

    return c;
}

/*  "evalseq" preprocesses the LHS of an assignment.  Given an expression, 
 *  it builds a list of partial values for the expression.  For example, 
 *  the assignment 
 *
 *       x$a[[3]][2] <- 10
 *
 *  yields the (improper) list:
 *
 *       (eval(x$a[[3]])  eval(x$a)  eval(x) . x)
 *
 *  Note that the full LHS expression is not included (and not passed to
 *  evalseq).  Note also the terminating symbol in the improper list.  
 *  The partial evaluations are carried out efficiently using previously 
 *  computed components.
 *
 *  Each CONS cell in the list returned will have its LEVELS field set to 1
 *  if NAMEDCNT for its CAR or the CAR of any later element in the list is
 *  greater than 1 (and otherwise to 0).  This determines whether duplication 
 *  of the corresponding part of the object is neccessary.
 *
 *  The expr and rho arguments must be protected by the caller of evalseq.
 */

static SEXP evalseq(SEXP expr, SEXP rho, int forcelocal,  R_varloc_t tmploc)
{
    SEXP val, nval, nexpr, r;

    if (isNull(expr))
	error(_("invalid (NULL) left side of assignment"));

    if (isSymbol(expr)) {

        nval = forcelocal ? EnsureLocal(expr, rho) : eval(expr, ENCLOS(rho));

        /* This duplication should be unnecessary, but some packages
           (eg, Matrix 1.0-6) assume (in C code) that the object in a
           replacement function is not shared. */
        if (NAMEDCNT_GT_1(nval)) 
            nval = dup_top_level(nval);

	r = CONS(nval, expr);

        /* Statement below is now unnecessary (can always leave LEVELS at 0),
           given the duplication above. */
        /* SETLEVELS (r, NAMEDCNT_GT_1(nval)); */
    }

    else if (isLanguage(expr)) {

	PROTECT(val = evalseq(CADR(expr), rho, forcelocal, tmploc));
	R_SetVarLocValue(tmploc, CAR(val));
	PROTECT(nexpr = LCONS (CAR(expr), 
                               LCONS(R_GetVarLocSymbol(tmploc), CDDR(expr))));
	nval = eval(nexpr, rho);
	UNPROTECT(2);

	r = CONS(nval, val);

        if (LEVELS(val) || NAMEDCNT_GT_1(nval))
            SETLEVELS (r, 1);
    }

    else 
        error(_("target of assignment expands to non-language object"));

    return r;
}

static void tmp_cleanup(void *data)
{
    (void) RemoveVariable (R_TmpvalSymbol, (SEXP) data);
}

#define ASSIGNBUFSIZ 32
static R_INLINE SEXP installAssignFcnName(SEXP fun)
{
    /* Handle "[", "[[", and "$" specially for speed. */

    if (fun == R_BracketSymbol)
        return R_SubAssignSymbol;

    if (fun == R_Bracket2Symbol)
        return R_SubSubAssignSymbol;

    if (fun == R_DollarSymbol)
        return R_DollarAssignSymbol;

    /* The general case... */

    char buf[ASSIGNBUFSIZ];
    const char *fname = CHAR(PRINTNAME(fun));

    if (!copy_2_strings (buf, sizeof buf, fname, "<-"))
        error(_("overlong name in '%s'"), fname);

    return install(buf);
}

/* Main entry point for complex assignments; rhs has already been evaluated. */

static void applydefine (SEXP call, SEXP op, SEXP expr, SEXP rhs, SEXP rho)
{
    SEXP lhs, tmp, afun, rhsprom, v;
    R_varloc_t tmploc;
    RCNTXT cntxt;
    int nprot;

    if (rho == R_BaseNamespace)
	errorcall(call, _("cannot do complex assignments in base namespace"));
    if (rho == R_BaseEnv)
	errorcall(call, _("cannot do complex assignments in base environment"));

    /*  We need a temporary variable to hold the intermediate values
	in the computation.  For efficiency reasons we record the
	location where this variable is stored.  We need to protect
	the location in case the biding is removed from its
	environment by user code or an assignment within the
	assignment arguments */

    /*  There are two issues with the approach here:

	    A complex assignment within a complex assignment, like
	    f(x, y[] <- 1) <- 3, can cause the value temporary
	    variable for the outer assignment to be overwritten and
	    then removed by the inner one.  This could be addressed by
	    using multiple temporaries or using a promise for this
	    variable as is done for the RHS.  Printing of the
	    replacement function call in error messages might then need
	    to be adjusted.

	    With assignments of the form f(g(x, z), y) <- w the value
	    of 'z' will be computed twice, once for a call to g(x, z)
	    and once for the call to the replacement function g<-.  It
	    might be possible to address this by using promises.
	    Using more temporaries would not work as it would mess up
	    replacement functions that use substitute and/or
	    nonstandard evaluation (and there are packages that do
	    that -- igraph is one).

	    LT */

    defineVar(R_TmpvalSymbol, R_NilValue, rho);
    PROTECT((SEXP) (tmploc = R_findVarLocInFrame(rho, R_TmpvalSymbol)));

    /* Now set up a context to remove it when we are done, even in the
     * case of an error.  This all helps error() provide a better call.
     */
    begincontext(&cntxt, CTXT_CCODE, call, R_BaseEnv, R_BaseEnv,
		 R_NilValue, R_NilValue);
    cntxt.cend = &tmp_cleanup;
    cntxt.cenddata = rho;

    /*  Do a partial evaluation down through the LHS. */
    lhs = evalseq(CADR(expr), rho,
		  PRIMVAL(op)==1 || PRIMVAL(op)==3, tmploc);

    PROTECT(lhs);
    PROTECT(rhsprom = mkPROMISE(CADDR(call), rho));
    SET_PRVALUE(rhsprom, rhs);
    WAIT_UNTIL_COMPUTED(rhs);

    while (isLanguage(CADR(expr))) {
	nprot = 1; /* the PROTECT of rhs below from this iteration */
	if (TYPEOF(CAR(expr)) == SYMSXP)
	    tmp = installAssignFcnName(CAR(expr));
	else {
	    /* check for and handle assignments of the form
	       foo::bar(x) <- y or foo:::bar(x) <- y */
	    tmp = R_NilValue; /* avoid uninitialized variable warnings */
	    if (TYPEOF(CAR(expr)) == LANGSXP &&
		(CAR(CAR(expr)) == R_DoubleColonSymbol ||
		 CAR(CAR(expr)) == R_TripleColonSymbol) &&
		length(CAR(expr)) == 3 && TYPEOF(CADDR(CAR(expr))) == SYMSXP) {
		tmp = installAssignFcnName(CADDR(CAR(expr)));
		PROTECT(tmp = lang3(CAAR(expr), CADR(CAR(expr)), tmp));
		nprot++;
	    }
	    else
		error(_("invalid function in complex assignment"));
	}
        v = CAR(lhs);
        if (LEVELS(lhs) && v != R_NilValue) {
            v = duplicate(v);
            SET_NAMEDCNT_1(v);
            SETCAR(lhs,v);
        }
        R_SetVarLocValue(tmploc, v);
	PROTECT(rhs = replaceCall(tmp, R_TmpvalSymbol, CDDR(expr), rhsprom));
	rhs = eval (rhs, rho);
	SET_PRVALUE(rhsprom, rhs);
	SET_PRCODE(rhsprom, rhs); /* not good but is what we have been doing */
	UNPROTECT(nprot);
	lhs = CDR(lhs);
	expr = CADR(expr);
    }

    nprot = 3; /* the common case */
    if (TYPEOF(CAR(expr)) == SYMSXP)
	afun = installAssignFcnName(CAR(expr));
    else {
	/* check for and handle assignments of the form
	   foo::bar(x) <- y or foo:::bar(x) <- y */
	afun = R_NilValue; /* avoid uninitialized variable warnings */
	if (TYPEOF(CAR(expr)) == LANGSXP &&
	    (CAR(CAR(expr)) == R_DoubleColonSymbol ||
	     CAR(CAR(expr)) == R_TripleColonSymbol) &&
	    length(CAR(expr)) == 3 && TYPEOF(CADDR(CAR(expr))) == SYMSXP) {
	    afun = installAssignFcnName(CADDR(CAR(expr)));
	    PROTECT(afun = lang3(CAAR(expr), CADR(CAR(expr)), afun));
	    nprot++;
	}
	else
	    error(_("invalid function in complex assignment"));
    }
    R_SetVarLocValue(tmploc, CAR(lhs));
    expr = assignCall(R_AssignSymbols[PRIMVAL(op)], CDR(lhs),
		      afun, R_TmpvalSymbol, CDDR(expr), rhsprom);
    UNPROTECT(nprot);
    PROTECT(expr);
    (void) eval(expr, rho);
    UNPROTECT(1);
    endcontext(&cntxt); /* which does not run the remove */
    (void) RemoveVariable (R_TmpvalSymbol, rho);
}


/*  Assignment in its various forms  */

static SEXP do_set (SEXP call, SEXP op, SEXP args, SEXP rho, int variant)
{
    SEXP a, lhs, rhs;

    if (args == R_NilValue 
     || (a = CDR(args)) == R_NilValue 
     || CDR(a) != R_NilValue)
        checkArity(op,args);

    rhs = evalv (CAR(a), rho, VARIANT_PENDING_OK);
    lhs = CAR(args);

    switch (TYPEOF(lhs)) {

    /* Assignment to simple variable. */

    case STRSXP:
        lhs = install(translateChar(STRING_ELT(lhs, 0)));
        /* fall through... */
    case SYMSXP:
        if (PRIMVAL(op) == 2) /* <<- */
            set_var_nonlocal (lhs, rhs, ENCLOS(rho), 3);
        else
            set_var_in_frame (lhs, rhs, rho, TRUE, 3);
        break;

    /* Assignment to complex target. */

    case LANGSXP:

        /* Increment NAMEDCNT temporarily if rhs will be needed as the value,
           to protect it from being modified by the assignment, or otherwise. */

        if ( ! (variant & VARIANT_NULL))
            INC_NAMEDCNT(rhs);
        PROTECT(rhs);

        applydefine (call, op, lhs, rhs, rho);

        UNPROTECT(1);
        if ( ! (variant & VARIANT_NULL))
            DEC_NAMEDCNT(rhs);
  
        break;

    /* Assignment to invalid target. */

    default:
        errorcall (call, _("invalid assignment left-hand side"));
    }

    if (variant & VARIANT_NULL)
        return R_NilValue;

    if ( ! (variant & VARIANT_PENDING_OK)) 
        WAIT_UNTIL_COMPUTED(rhs);
    
    return rhs;
}


/* Evaluate each expression in "el" in the environment "rho", with the
   result allowed to have arguments whose computation is pending (see
   below for the version that waits for these computations).

   Used in eval and applyMethod (object.c) for builtin primitives,
   do_internal (names.c) for builtin .Internals and in evalArgs.

   The 'call' argument is used only for error reporting when an argument is
   missing.  It is assumed that 'el' is a tail of the arguments in 'call', 
   so the position of a missing argument can be found by searching 'call'.  
   (Previously, an argument was passed saying how many arguments were dropped 
   in 'el'.)

   If the 'call' argument is NULL, missing arguments are retained.
 */

SEXP attribute_hidden evalListPendingOK(SEXP el, SEXP rho, SEXP call)
{
    SEXP head, tail, ev, h;

    head = R_NilValue;
    tail = R_NilValue; /* to prevent uninitialized variable warnings */

    while (el != R_NilValue) {

	if (CAR(el) == R_DotsSymbol) {
	    /* If we have a ... symbol, we look to see what it is bound to.
	     * If its binding is Null (i.e. zero length)
	     *	we just ignore it and return the cdr with all its expressions evaluated;
	     * if it is bound to a ... list of promises,
	     *	we force all the promises and then splice
	     *	the list of resulting values into the return value.
	     * Anything else bound to a ... symbol is an error
	     */
	    h = findVar(CAR(el), rho);
	    if (TYPEOF(h) == DOTSXP || h == R_NilValue) {
		while (h != R_NilValue) {
                    ev = call == NULL && CAR(h) == R_MissingArg ? 
                         cons_with_tag (R_MissingArg, R_NilValue, TAG(h))
                       : cons_with_tag (
                           evalv (CAR(h), rho, VARIANT_PENDING_OK),
                           R_NilValue,
                           TAG(h));
                    if (head==R_NilValue)
                        PROTECT(head = ev);
                    else
                        SETCDR(tail, ev);
                    tail = ev;
		    h = CDR(h);
		}
	    }
	    else if (h != R_MissingArg)
		dotdotdot_error();

	} else if (CAR(el) == R_MissingArg && call != NULL) {
            /* Report the missing argument as an error. */
            int n = 1;
            SEXP a;
            for (a = CDR(call); a!=R_NilValue && CAR(a)!=CAR(el); a = CDR(a))
                n += 1;
            /* If for some reason we never found the missing argument, n will
               indicate an argument past the end, which is fairly harmless. */
	    errorcall(call, _("argument %d is empty"), n);

	} else {
            if (call == NULL && (CAR(el) == R_MissingArg ||
                                 isSymbol(CAR(el)) && R_isMissing(CAR(el),rho)))
                ev = cons_with_tag (R_MissingArg, R_NilValue, TAG(el));
            else
                ev = cons_with_tag (
                       evalv (CAR(el), rho, VARIANT_PENDING_OK), 
                       R_NilValue, 
                       TAG(el));
            if (head==R_NilValue)
                PROTECT(head = ev);
            else
                SETCDR(tail, ev);
            tail = ev;
	}

	el = CDR(el);
    }

    if (head!=R_NilValue)
        UNPROTECT(1);

    return head;

} /* evalList() */

/* Evaluate argument list, waiting for any pending computations of arguments. */

SEXP attribute_hidden evalList(SEXP el, SEXP rho, SEXP call)
{
    SEXP args;

    args = evalListPendingOK (el, rho, call);
    WAIT_UNTIL_ARGUMENTS_COMPUTED (args);

    return args;
}

/* Evaluate argument list, with no error for missing arguments. */

SEXP attribute_hidden evalListKeepMissing(SEXP el, SEXP rho)
{ 
    return evalList (el, rho, NULL);
}


/* Create a promise to evaluate each argument.	Although this is most */
/* naturally attacked with a recursive algorithm, we use the iterative */
/* form below because it is does not cause growth of the pointer */
/* protection stack, and because it is a little more efficient. */

SEXP attribute_hidden promiseArgs(SEXP el, SEXP rho)
{
    SEXP head, tail, ev, h;

    head = R_NilValue;
    tail = R_NilValue; /* to prevent uninitialized variable warnings */

    while(el != R_NilValue) {

	/* If we have a ... symbol, we look to see what it is bound to.
	 * If its binding is Null (i.e. zero length)
	 * we just ignore it and return the cdr with all its
	 * expressions promised; if it is bound to a ... list
	 * of promises, we repromise all the promises and then splice
	 * the list of resulting values into the return value.
	 * Anything else bound to a ... symbol is an error
	 */

	/* Is this double promise mechanism really needed? */

	if (CAR(el) == R_DotsSymbol) {
	    h = findVar(CAR(el), rho);
	    if (TYPEOF(h) == DOTSXP || h == R_NilValue) {
		while (h != R_NilValue) {
                    ev = 
                      cons_with_tag (mkPROMISE(CAR(h),rho), R_NilValue, TAG(h));
                    if (head==R_NilValue)
                        PROTECT(head=ev);
                    else
                        SETCDR(tail,ev);
                    tail = ev;
		    h = CDR(h);
		}
	    }
	    else if (h != R_MissingArg)
		dotdotdot_error();
	}
        else {
            ev = CAR(el) == R_MissingArg ?
                   cons_with_tag (R_MissingArg, R_NilValue, TAG(el))
                 : cons_with_tag (mkPROMISE(CAR(el), rho), R_NilValue, TAG(el));
            if (head==R_NilValue)
                PROTECT(head = ev);
            else
                SETCDR(tail, ev);
            tail = ev;
        }
	el = CDR(el);
    }

    if (head!=R_NilValue)
        UNPROTECT(1);

    return head;
}
 
/* Create promises for arguments, with values for promises filled in.  
   Values for arguments that don't become promises are silently ignored.  
   This is used in method dispatch, hence the text of the error message 
   (which should never occur). */
 
SEXP attribute_hidden promiseArgsWithValues(SEXP el, SEXP rho, SEXP values)
{
    SEXP s, a, b;
    PROTECT(s = promiseArgs(el, rho));
    if (length(s) != length(values)) error(_("dispatch error"));
    for (a = values, b = s; a != R_NilValue; a = CDR(a), b = CDR(b))
        if (TYPEOF(CAR(b)) == PROMSXP) {
            SET_PRVALUE(CAR(b), CAR(a));
            INC_NAMEDCNT(CAR(a));
        }
    UNPROTECT(1);
    return s;
}

/* Like promiseArgsWithValues except it sets only the first value. */

SEXP attribute_hidden promiseArgsWith1Value(SEXP el, SEXP rho, SEXP value)
{
    SEXP s;
    PROTECT(s = promiseArgs(el, rho));
    if (s == R_NilValue) error(_("dispatch error"));
    if (TYPEOF(CAR(s)) == PROMSXP) {
        SET_PRVALUE(CAR(s), value);
        INC_NAMEDCNT(value);
    }
    UNPROTECT(1);
    return s;
}


/* Check that each formal is a symbol */

/* used in coerce.c */
void attribute_hidden CheckFormals(SEXP ls)
{
    if (isList(ls)) {
	for (; ls != R_NilValue; ls = CDR(ls))
	    if (TYPEOF(TAG(ls)) != SYMSXP)
		goto err;
	return;
    }
 err:
    error(_("invalid formal argument list for \"function\""));
}


static SEXP VectorToPairListNamed(SEXP x)
{
    SEXP xptr, xnew, xnames;
    int i, len, len_x = length(x);

    PROTECT(x);
    PROTECT(xnames = getAttrib(x, R_NamesSymbol)); 
                       /* isn't this protected via x?  Or could be concocted? */

    len = 0;
    if (xnames != R_NilValue) {
	for (i = 0; i < len_x; i++)
	    if (CHAR(STRING_ELT(xnames,i))[0] != 0) len += 1;
    }

    PROTECT(xnew = allocList(len));

    if (len > 0) {
	xptr = xnew;
	for (i = 0; i < len_x; i++) {
	    if (CHAR(STRING_ELT(xnames,i))[0] != 0) {
		SETCAR (xptr, VECTOR_ELT(x,i));
		SET_TAG (xptr, install (translateChar (STRING_ELT(xnames,i))));
		xptr = CDR(xptr);
	    }
	}
    } 

    UNPROTECT(3);
    return xnew;
}

#define simple_as_environment(arg) (IS_S4_OBJECT(arg) && (TYPEOF(arg) == S4SXP) ? R_getS4DataSlot(arg, ENVSXP) : R_NilValue)

/* "eval" and "eval.with.vis" : Evaluate the first argument */
/* in the environment specified by the second argument. */

static SEXP do_eval (SEXP call, SEXP op, SEXP args, SEXP rho, int variant)
{
    SEXP encl, x, xptr;
    volatile SEXP expr, env, tmp;

    int frame;
    RCNTXT cntxt;

    checkArity(op, args);
    expr = CAR(args);
    env = CADR(args);
    encl = CADDR(args);
    if (isNull(encl)) {
	/* This is supposed to be defunct, but has been kept here
	   (and documented as such) */
	encl = R_BaseEnv;
    } else if ( !isEnvironment(encl) &&
		!isEnvironment((encl = simple_as_environment(encl))) )
	error(_("invalid '%s' argument"), "enclos");
    if(IS_S4_OBJECT(env) && (TYPEOF(env) == S4SXP))
	env = R_getS4DataSlot(env, ANYSXP); /* usually an ENVSXP */
    switch(TYPEOF(env)) {
    case NILSXP:
	env = encl;     /* so eval(expr, NULL, encl) works */
        break;
    case ENVSXP:
	break;
    case LISTSXP:
	/* This usage requires all the pairlist to be named */
	env = NewEnvironment(R_NilValue, duplicate(CADR(args)), encl);
	break;
    case VECSXP:
	/* PR#14035 */
	x = VectorToPairListNamed(CADR(args));
	for (xptr = x ; xptr != R_NilValue ; xptr = CDR(xptr))
	    SET_NAMEDCNT_MAX(CAR(xptr));
	env = NewEnvironment(R_NilValue, x, encl);
	break;
    case INTSXP:
    case REALSXP:
	if (length(env) != 1)
	    error(_("numeric 'envir' arg not of length one"));
	frame = asInteger(env);
	if (frame == NA_INTEGER)
	    error(_("invalid '%s' argument"), "envir");
	env = R_sysframe(frame, R_GlobalContext);
	break;
    default:
	error(_("invalid '%s' argument"), "envir");
    }

    PROTECT(env); /* may no longer be what was passed in arg */

    /* isLanguage includes NILSXP, and that does not need to be evaluated,
       so don't use isLanguage(expr) || isSymbol(expr) || isByteCode(expr) */
    if (TYPEOF(expr) == LANGSXP || TYPEOF(expr) == SYMSXP || isByteCode(expr)) {
	begincontext(&cntxt, CTXT_RETURN, call, env, rho, args, op);
	if (!SETJMP(cntxt.cjmpbuf))
	    expr = evalv (expr, env, VARIANT_PASS_ON(variant));
	else {
	    expr = R_ReturnedValue;
	    if (expr == R_RestartToken) {
		cntxt.callflag = CTXT_RETURN;  /* turn restart off */
		error(_("restarts not supported in 'eval'"));
	    }
            if ( ! (variant & VARIANT_PENDING_OK))
                WAIT_UNTIL_COMPUTED(R_ReturnedValue);
	}
	endcontext(&cntxt);
    }
    else if (TYPEOF(expr) == EXPRSXP) {
	int i, n;
        SEXP srcrefs = getBlockSrcrefs(expr);
	n = LENGTH(expr);
	tmp = R_NilValue;
	begincontext(&cntxt, CTXT_RETURN, call, env, rho, args, op);
	if (!SETJMP(cntxt.cjmpbuf)) {
	    for (i = 0 ; i < n ; i++) {
                R_Srcref = getSrcref(srcrefs, i); 
		tmp = evalv (VECTOR_ELT(expr, i), env, 
<<<<<<< HEAD
                        i==n-1 ? VARIANT_PASS_ON(variant) 
                               : VARIANT_NULL | VARIANT_PENDING_OK);
=======
                        i==n-1 ? variant : VARIANT_NULL | VARIANT_PENDING_OK);
>>>>>>> 079e1f74
            }
        }
	else {
	    tmp = R_ReturnedValue;
	    if (tmp == R_RestartToken) {
		cntxt.callflag = CTXT_RETURN;  /* turn restart off */
		error(_("restarts not supported in 'eval'"));
	    }
            if ( ! (variant & VARIANT_PENDING_OK))
                WAIT_UNTIL_COMPUTED(R_ReturnedValue);
	}
	endcontext(&cntxt);
	expr = tmp;
    }
    else if( TYPEOF(expr) == PROMSXP ) {
	expr = forcePromise(expr);
    } 
    else 
        ; /* expr is returned unchanged */

    if (PRIMVAL(op)) { /* eval.with.vis(*) : */
	PROTECT(expr);
	PROTECT(env = allocVector(VECSXP, 2));
	PROTECT(encl = allocVector(STRSXP, 2));
	SET_STRING_ELT(encl, 0, mkChar("value"));
	SET_STRING_ELT(encl, 1, mkChar("visible"));
	SET_VECTOR_ELT(env, 0, expr);
	SET_VECTOR_ELT(env, 1, ScalarLogicalMaybeConst(R_Visible));
	setAttrib(env, R_NamesSymbol, encl);
	expr = env;
	UNPROTECT(3);
    }

    UNPROTECT(1);
    return expr;
}

/* This is a special .Internal */
static SEXP do_withVisible(SEXP call, SEXP op, SEXP args, SEXP rho)
{
    SEXP x, nm, ret;

    checkArity(op, args);
    x = CAR(args);
    x = eval(x, rho);
    PROTECT(x);
    PROTECT(ret = allocVector(VECSXP, 2));
    PROTECT(nm = allocVector(STRSXP, 2));
    SET_STRING_ELT(nm, 0, mkChar("value"));
    SET_STRING_ELT(nm, 1, mkChar("visible"));
    SET_VECTOR_ELT(ret, 0, x);
    SET_VECTOR_ELT(ret, 1, ScalarLogicalMaybeConst(R_Visible));
    setAttrib(ret, R_NamesSymbol, nm);
    UNPROTECT(3);
    return ret;
}

/* This is a special .Internal */
static SEXP do_recall(SEXP call, SEXP op, SEXP args, SEXP rho)
{
    RCNTXT *cptr;
    SEXP s, ans ;
    cptr = R_GlobalContext;
    /* get the args supplied */
    while (cptr != NULL) {
	if (cptr->callflag == CTXT_RETURN && cptr->cloenv == rho)
	    break;
	cptr = cptr->nextcontext;
    }
    if (cptr != NULL) {
	args = cptr->promargs;
    }
    /* get the env recall was called from */
    s = R_GlobalContext->sysparent;
    while (cptr != NULL) {
	if (cptr->callflag == CTXT_RETURN && cptr->cloenv == s)
	    break;
	cptr = cptr->nextcontext;
    }
    if (cptr == NULL)
	error(_("'Recall' called from outside a closure"));

    /* If the function has been recorded in the context, use it
       otherwise search for it by name or evaluate the expression
       originally used to get it.
    */
    if (cptr->callfun != R_NilValue)
	PROTECT(s = cptr->callfun);
    else if( TYPEOF(CAR(cptr->call)) == SYMSXP)
	PROTECT(s = findFun(CAR(cptr->call), cptr->sysparent));
    else
	PROTECT(s = eval(CAR(cptr->call), cptr->sysparent));
    if (TYPEOF(s) != CLOSXP) 
    	error(_("'Recall' called from outside a closure"));
    ans = applyClosure_v(cptr->call, s, args, cptr->sysparent, NULL, 0);
    UNPROTECT(1);
    return ans;
}


static SEXP evalArgs(SEXP el, SEXP rho, int dropmissing, SEXP call)
{
    return evalList (el, rho, dropmissing ? call : NULL);
}


/* A version of DispatchOrEval that checks for possible S4 methods for
 * any argument, not just the first.  Used in the code for `[` in
 * do_subset.  Differs in that all arguments are evaluated
 * immediately, rather than after the call to R_possible_dispatch.
 * NOT ACTUALLY USED AT PRESENT.
 */
attribute_hidden
int DispatchAnyOrEval(SEXP call, SEXP op, const char *generic, SEXP args,
		      SEXP rho, SEXP *ans, int dropmissing, int argsevald)
{
    if(R_has_methods(op)) {
        SEXP argValue, el,  value; 
	/* Rboolean hasS4 = FALSE; */ 
	int nprotect = 0, dispatch;
	if(!argsevald) {
            PROTECT(argValue = evalArgs(args, rho, dropmissing, call));
	    nprotect++;
	    argsevald = TRUE;
	}
	else argValue = args;
	for(el = argValue; el != R_NilValue; el = CDR(el)) {
	    if(IS_S4_OBJECT(CAR(el))) {
	        value = R_possible_dispatch(call, op, argValue, rho, TRUE);
	        if(value) {
		    *ans = value;
		    UNPROTECT(nprotect);
		    return 1;
	        }
		else break;
	    }
	}
	 /* else, use the regular DispatchOrEval, but now with evaluated args */
	dispatch = DispatchOrEval(call, op, generic, argValue, rho, ans, dropmissing, argsevald);
	UNPROTECT(nprotect);
	return dispatch;
    }
    return DispatchOrEval(call, op, generic, args, rho, ans, dropmissing, argsevald);
}


/* DispatchOrEval is used in internal functions which dispatch to
 * object methods (e.g. "[" or "[[").  The code either builds promises
 * and dispatches to the appropriate method, or it evaluates the
 * arguments it comes in with (if argsevald is 0) and returns them so that
 * the generic built-in C code can continue.  Note that CDR(call) is
 * used to obtain the unevaluated arguments when creating promises, even
 * when argsevald is 1 (so args is the evaluated arguments).  If argsevald 
 * is -1, only the first argument will have been evaluated.
 *
 * The caller must ensure the argument list is protected if arsevald is 0,
 * but not if argsevald is 1 or -1.
 */
attribute_hidden
int DispatchOrEval(SEXP call, SEXP op, const char *generic, SEXP args,
		   SEXP rho, SEXP *ans, int dropmissing, int argsevald)
{
/* DispatchOrEval is called very frequently, most often in cases where
   no dispatching is needed and the isObject or the string-based
   pre-test fail.  To avoid degrading performance it is therefore
   necessary to avoid creating promises in these cases.  The pre-test
   does require that we look at the first argument, so that needs to
   be evaluated.  The complicating factor is that the first argument
   might come in with a "..." and that there might be other arguments
   in the "..." as well.  LT */

    SEXP x = R_NilValue;
    int dots = FALSE, nprotect = 0;;

    if (argsevald != 0) {
        PROTECT(args); nprotect++;
	x = CAR(args);
    }
    else {
	/* Find the object to dispatch on, dropping any leading
	   ... arguments with missing or empty values.  If there are no
	   arguments, R_NilValue is used. */
	for (; args != R_NilValue; args = CDR(args)) {
	    if (CAR(args) == R_DotsSymbol) {
		SEXP h = findVar(R_DotsSymbol, rho);
		if (TYPEOF(h) == DOTSXP) {
#ifdef DODO
		    /**** any self-evaluating value should be OK; this
			  is used in byte compiled code. LT */
		    /* just a consistency check */
		    if (TYPEOF(CAR(h)) != PROMSXP)
			error(_("value in '...' is not a promise"));
#endif
		    dots = TRUE;
		    x = eval(CAR(h), rho);
                    break;
		}
		else if (h != R_NilValue && h != R_MissingArg)
		    dotdotdot_error();
	    }
	    else {
                dots = FALSE;
                x = eval(CAR(args), rho);
                break;
	    }
	}
	PROTECT(x); nprotect++;
    }
	/* try to dispatch on the object */
    if( isObject(x) ) {
	char *pt;
	/* Try for formal method. */
	if(IS_S4_OBJECT(x) && R_has_methods(op)) {
	    SEXP value, argValue;
	    /* create a promise to pass down to applyClosure  */
	    if (argsevald < 0)
                argValue = promiseArgsWith1Value(CDR(call), rho, x);
            else if (argsevald == 0)
		argValue = promiseArgsWith1Value(args, rho, x);
	    else 
                argValue = args;
	    PROTECT(argValue); nprotect++;
	    /* This means S4 dispatch */
	    value = R_possible_dispatch (call, op, argValue, rho, argsevald<=0);
	    if(value) {
		*ans = value;
		UNPROTECT(nprotect);
		return 1;
	    }
	    else {
		/* go on, with the evaluated args.  Not guaranteed to have
		   the same semantics as if the arguments were not
		   evaluated, in special cases (e.g., arg values that are
		   LANGSXP).
		   The use of the promiseArgs is supposed to prevent
		   multiple evaluation after the call to possible_dispatch.
		*/
		if (dots)
		    PROTECT(argValue = evalArgs(argValue, rho, dropmissing,
						call));
		else {
		    PROTECT(argValue = CONS(x, evalArgs(CDR(argValue), rho,
							dropmissing, call)));
		    SET_TAG(argValue, CreateTag(TAG(args)));
		}
		nprotect++;
		args = argValue; 
		argsevald = 1;
	    }
	}
	if (TYPEOF(CAR(call)) == SYMSXP)
	    pt = Rf_strrchr(CHAR(PRINTNAME(CAR(call))), '.');
	else
	    pt = NULL;

	if (pt == NULL || strcmp(pt,".default")) {
	    RCNTXT cntxt;
	    SEXP pargs, rho1;

            if (argsevald > 0) {  /* handle as in R_possible_dispatch */
                PROTECT(args); nprotect++;
                pargs = promiseArgsWithValues(CDR(call), rho, args);
            }
            else
                pargs = promiseArgsWith1Value(args, rho, x); 
            PROTECT(pargs); nprotect++;

	    /* The context set up here is needed because of the way
	       usemethod() is written.  DispatchGroup() repeats some
	       internal usemethod() code and avoids the need for a
	       context; perhaps the usemethod() code should be
	       refactored so the contexts around the usemethod() calls
	       in this file can be removed.

	       Using rho for current and calling environment can be
	       confusing for things like sys.parent() calls captured
	       in promises (Gabor G had an example of this).  Also,
	       since the context is established without a SETJMP using
	       an R-accessible environment allows a segfault to be
	       triggered (by something very obscure, but still).
	       Hence here and in the other usemethod() uses below a
	       new environment rho1 is created and used.  LT */
	    PROTECT(rho1 = NewEnvironment(R_NilValue, R_NilValue, rho)); nprotect++;
	    begincontext(&cntxt, CTXT_RETURN, call, rho1, rho, pargs, op);
	    if(usemethod(generic, x, call, pargs, rho1, rho, R_BaseEnv, 0, ans))
	    {
		endcontext(&cntxt);
		UNPROTECT(nprotect);
		return 1;
	    }
	    endcontext(&cntxt);
	}
    }
    if (argsevald <= 0) {
	if (dots)
	    /* The first call argument was ... and may contain more than the
	       object, so it needs to be evaluated here.  The object should be
	       in a promise, so evaluating it again should be no problem. */
	    *ans = evalArgs(args, rho, dropmissing, call);
	else {
	    PROTECT(*ans = CONS(x, evalArgs(CDR(args), rho, dropmissing, call)));
	    SET_TAG(*ans, CreateTag(TAG(args)));
	    UNPROTECT(1);
	}
    }
    else *ans = args;
    UNPROTECT(nprotect);
    return 0;
}


/* gr needs to be protected on return from this function.  buf must be 
   512 characters long. */
static void findmethod(SEXP Class, const char *group, const char *generic,
		       SEXP *sxp,  SEXP *gr, SEXP *meth, int *which,
		       char *buf, SEXP rho)
{
    int len, whichclass;

    len = length(Class);

    /* Need to interleave looking for group and generic methods
       e.g. if class(x) is c("foo", "bar)" then x > 3 should invoke
       "Ops.foo" rather than ">.bar"
    */
    for (whichclass = 0 ; whichclass < len ; whichclass++) {
	const char *ss = translateChar(STRING_ELT(Class, whichclass));
	if (!copy_3_strings (buf, 512, generic, ".", ss))
	    error(_("class name too long in '%s'"), generic);
	*meth = install(buf);
	*sxp = R_LookupMethod(*meth, rho, rho, R_BaseEnv);
	if (isFunction(*sxp)) {
	    *gr = mkString("");
	    break;
	}
        if (!copy_3_strings (buf, 512, group, ".", ss))
	    error(_("class name too long in '%s'"), group);
	*meth = install(buf);
	*sxp = R_LookupMethod(*meth, rho, rho, R_BaseEnv);
	if (isFunction(*sxp)) {
	    *gr = mkString(group);
	    break;
	}
    }
    *which = whichclass;
}

attribute_hidden
int DispatchGroup(const char* group, SEXP call, SEXP op, SEXP args, SEXP rho,
		  SEXP *ans)
{
    int i, j, nargs, lwhich, rwhich, set;
    SEXP lclass, s, t, m, lmeth, lsxp, lgr, newrho;
    SEXP rclass, rmeth, rgr, rsxp, value;
    char lbuf[512], rbuf[512], generic[128];
    Rboolean useS4 = TRUE, isOps = FALSE;

    /* pre-test to avoid string computations when there is nothing to
       dispatch on because either there is only one argument and it
       isn't an object or there are two or more arguments but neither
       of the first two is an object -- both of these cases would be
       rejected by the code following the string examination code
       below */
    if (args != R_NilValue && ! isObject(CAR(args)) &&
	(CDR(args) == R_NilValue || ! isObject(CADR(args))))
	return 0;

    isOps = strcmp(group, "Ops") == 0;

    /* try for formal method */
    if(length(args) == 1 && !IS_S4_OBJECT(CAR(args))) useS4 = FALSE;
    if(length(args) == 2 &&
       !IS_S4_OBJECT(CAR(args)) && !IS_S4_OBJECT(CADR(args))) useS4 = FALSE;
    if(useS4) {
	/* Remove argument names to ensure positional matching */
	if(isOps)
	    for(s = args; s != R_NilValue; s = CDR(s)) SET_TAG(s, R_NilValue);
	if(R_has_methods(op) &&
	   (value = R_possible_dispatch(call, op, args, rho, FALSE))) {
	       *ans = value;
	       return 1;
	}
	/* else go on to look for S3 methods */
    }

    /* check whether we are processing the default method */
    if ( isSymbol(CAR(call)) ) {
        const char *pt;
        pt = CHAR(PRINTNAME(CAR(call)));
        while (*pt == '.') pt += 1;   /* duplicate previous behaviour exactly */
        while (*pt != 0 && *pt != '.') pt += 1;
        if (*pt != 0) {
            while (*pt == '.') pt += 1;
            if (strcmp(pt,"default") == 0)
                return 0;
        }
    }

    if(isOps)
	nargs = length(args);
    else
	nargs = 1;

    if( nargs == 1 && !isObject(CAR(args)) )
	return 0;

    if(!isObject(CAR(args)) && !isObject(CADR(args)))
	return 0;

    if (!copy_1_string (generic, sizeof generic, PRIMNAME(op)))
	error(_("generic name too long in '%s'"), PRIMNAME(op));

    lclass = IS_S4_OBJECT(CAR(args)) ? R_data_class2(CAR(args))
      : getAttrib00(CAR(args), R_ClassSymbol);

    if( nargs == 2 )
	rclass = IS_S4_OBJECT(CADR(args)) ? R_data_class2(CADR(args))
      : getAttrib00(CADR(args), R_ClassSymbol);
    else
	rclass = R_NilValue;

    lsxp = R_NilValue; lgr = R_NilValue; lmeth = R_NilValue;
    rsxp = R_NilValue; rgr = R_NilValue; rmeth = R_NilValue;

    findmethod(lclass, group, generic, &lsxp, &lgr, &lmeth, &lwhich,
	       lbuf, rho);
    PROTECT(lgr);
    if(isFunction(lsxp) && IS_S4_OBJECT(CAR(args)) && lwhich > 0
       && isBasicClass(translateChar(STRING_ELT(lclass, lwhich)))) {
	/* This and the similar test below implement the strategy
	 for S3 methods selected for S4 objects.  See ?Methods */
        value = CAR(args);
	if (NAMEDCNT_GT_0(value)) SET_NAMEDCNT_MAX(value);
	value = R_getS4DataSlot(value, S4SXP); /* the .S3Class obj. or NULL*/
	if(value != R_NilValue) /* use the S3Part as the inherited object */
	    SETCAR(args, value);
    }

    if( nargs == 2 )
	findmethod(rclass, group, generic, &rsxp, &rgr, &rmeth,
		   &rwhich, rbuf, rho);
    else
	rwhich = 0;

    if(isFunction(rsxp) && IS_S4_OBJECT(CADR(args)) && rwhich > 0
       && isBasicClass(translateChar(STRING_ELT(rclass, rwhich)))) {
        value = CADR(args);
	if (NAMEDCNT_GT_0(value)) SET_NAMEDCNT_MAX(value);
	value = R_getS4DataSlot(value, S4SXP);
	if(value != R_NilValue) SETCADR(args, value);
    }

    PROTECT(rgr);

    if( !isFunction(lsxp) && !isFunction(rsxp) ) {
	UNPROTECT(2);
	return 0; /* no generic or group method so use default*/
    }

    if( lsxp != rsxp ) {
	if ( isFunction(lsxp) && isFunction(rsxp) ) {
	    /* special-case some methods involving difftime */
	    const char *lname = CHAR(PRINTNAME(lmeth)),
		*rname = CHAR(PRINTNAME(rmeth));
	    if( streql(rname, "Ops.difftime") && 
		(streql(lname, "+.POSIXt") || streql(lname, "-.POSIXt") ||
		 streql(lname, "+.Date") || streql(lname, "-.Date")) )
		rsxp = R_NilValue;
	    else if (streql(lname, "Ops.difftime") && 
		     (streql(rname, "+.POSIXt") || streql(rname, "+.Date")) )
		lsxp = R_NilValue;
	    else {
		warning(_("Incompatible methods (\"%s\", \"%s\") for \"%s\""),
			lname, rname, generic);
		UNPROTECT(2);
		return 0;
	    }
	}
	/* if the right hand side is the one */
	if( !isFunction(lsxp) ) { /* copy over the righthand stuff */
	    lsxp = rsxp;
	    lmeth = rmeth;
	    lgr = rgr;
	    lclass = rclass;
	    lwhich = rwhich;
	    strcpy(lbuf, rbuf);
	}
    }

    /* we either have a group method or a class method */

    PROTECT(newrho = allocSExp(ENVSXP));
    PROTECT(m = allocVector(STRSXP,nargs));
    s = args;
    for (i = 0 ; i < nargs ; i++) {
	t = IS_S4_OBJECT(CAR(s)) ? R_data_class2(CAR(s))
	  : getAttrib00(CAR(s), R_ClassSymbol);
	set = 0;
	if (isString(t)) {
	    for (j = 0 ; j < LENGTH(t) ; j++) {
		if (!strcmp(translateChar(STRING_ELT(t, j)),
			    translateChar(STRING_ELT(lclass, lwhich)))) {
		    SET_STRING_ELT(m, i, mkChar(lbuf));
		    set = 1;
		    break;
		}
	    }
	}
	if( !set )
	    SET_STRING_ELT(m, i, R_BlankString);
	s = CDR(s);
    }

    defineVar(R_dot_Method, m, newrho);
    UNPROTECT(1);
    PROTECT(t = mkString(generic));
    defineVar(R_dot_Generic, t, newrho);
    UNPROTECT(1);
    defineVar(R_dot_Group, lgr, newrho);
    set = length(lclass) - lwhich;
    PROTECT(t = allocVector(STRSXP, set));
    for(j = 0 ; j < set ; j++ )
	SET_STRING_ELT(t, j, duplicate(STRING_ELT(lclass, lwhich++)));
    defineVar(R_dot_Class, t, newrho);
    UNPROTECT(1);
    defineVar(R_dot_GenericCallEnv, rho, newrho);
    defineVar(R_dot_GenericDefEnv, R_BaseEnv, newrho);

    PROTECT(t = LCONS(lmeth, CDR(call)));

    /* the arguments have been evaluated; since we are passing them */
    /* out to a closure we need to wrap them in promises so that */
    /* they get duplicated and things like missing/substitute work. */

    PROTECT(s = promiseArgsWithValues(CDR(call), rho, args));
    if (isOps) {
        /* ensure positional matching for operators */
        for (m = s; m != R_NilValue; m = CDR(m))
            SET_TAG(m, R_NilValue);
    }

    *ans = applyClosure_v(t, lsxp, s, rho, newrho, 0);
    UNPROTECT(5);
    return 1;
}


/* START OF BYTECODE SECTION. */

static int R_bcVersion = 7;
static int R_bcMinVersion = 6;

static SEXP R_AddSym = NULL;
static SEXP R_SubSym = NULL;
static SEXP R_MulSym = NULL;
static SEXP R_DivSym = NULL;
static SEXP R_ExptSym = NULL;
static SEXP R_SqrtSym = NULL;
static SEXP R_ExpSym = NULL;
static SEXP R_EqSym = NULL;
static SEXP R_NeSym = NULL;
static SEXP R_LtSym = NULL;
static SEXP R_LeSym = NULL;
static SEXP R_GeSym = NULL;
static SEXP R_GtSym = NULL;
static SEXP R_AndSym = NULL;
static SEXP R_OrSym = NULL;
static SEXP R_NotSym = NULL;
static SEXP R_SubsetSym = NULL;
static SEXP R_SubassignSym = NULL;
static SEXP R_CSym = NULL;
static SEXP R_Subset2Sym = NULL;
static SEXP R_Subassign2Sym = NULL;
static SEXP R_valueSym = NULL;
static SEXP R_TrueValue = NULL;
static SEXP R_FalseValue = NULL;

#if defined(__GNUC__) && ! defined(BC_PROFILING) && (! defined(NO_THREADED_CODE))
# define THREADED_CODE
#endif

attribute_hidden
void R_initialize_bcode(void)
{
  R_AddSym = install("+");
  R_SubSym = install("-");
  R_MulSym = install("*");
  R_DivSym = install("/");
  R_ExptSym = install("^");
  R_SqrtSym = install("sqrt");
  R_ExpSym = install("exp");
  R_EqSym = install("==");
  R_NeSym = install("!=");
  R_LtSym = install("<");
  R_LeSym = install("<=");
  R_GeSym = install(">=");
  R_GtSym = install(">");
  R_AndSym = install("&");
  R_OrSym = install("|");
  R_NotSym = install("!");
  R_SubsetSym = R_BracketSymbol; /* "[" */
  R_SubassignSym = install("[<-");
  R_CSym = install("c");
  R_Subset2Sym = R_Bracket2Symbol; /* "[[" */
  R_Subassign2Sym = install("[[<-");
  R_valueSym = install("value");

  R_TrueValue = mkTrue();
  SET_NAMEDCNT_MAX(R_TrueValue);
  R_PreserveObject(R_TrueValue);
  R_FalseValue = mkFalse();
  SET_NAMEDCNT_MAX(R_FalseValue);
  R_PreserveObject(R_FalseValue);
#ifdef THREADED_CODE
  bcEval(NULL, NULL, FALSE);
#endif
}

enum {
  BCMISMATCH_OP,
  RETURN_OP,
  GOTO_OP,
  BRIFNOT_OP,
  POP_OP,
  DUP_OP,
  PRINTVALUE_OP,
  STARTLOOPCNTXT_OP,
  ENDLOOPCNTXT_OP,
  DOLOOPNEXT_OP,
  DOLOOPBREAK_OP,
  STARTFOR_OP,
  STEPFOR_OP,
  ENDFOR_OP,
  SETLOOPVAL_OP,
  INVISIBLE_OP,
  LDCONST_OP,
  LDNULL_OP,
  LDTRUE_OP,
  LDFALSE_OP,
  GETVAR_OP,
  DDVAL_OP,
  SETVAR_OP,
  GETFUN_OP,
  GETGLOBFUN_OP,
  GETSYMFUN_OP,
  GETBUILTIN_OP,
  GETINTLBUILTIN_OP,
  CHECKFUN_OP,
  MAKEPROM_OP,
  DOMISSING_OP,
  SETTAG_OP,
  DODOTS_OP,
  PUSHARG_OP,
  PUSHCONSTARG_OP,
  PUSHNULLARG_OP,
  PUSHTRUEARG_OP,
  PUSHFALSEARG_OP,
  CALL_OP,
  CALLBUILTIN_OP,
  CALLSPECIAL_OP,
  MAKECLOSURE_OP,
  UMINUS_OP,
  UPLUS_OP,
  ADD_OP,
  SUB_OP,
  MUL_OP,
  DIV_OP,
  EXPT_OP,
  SQRT_OP,
  EXP_OP,
  EQ_OP,
  NE_OP,
  LT_OP,
  LE_OP,
  GE_OP,
  GT_OP,
  AND_OP,
  OR_OP,
  NOT_OP,
  DOTSERR_OP,
  STARTASSIGN_OP,
  ENDASSIGN_OP,
  STARTSUBSET_OP,
  DFLTSUBSET_OP,
  STARTSUBASSIGN_OP,
  DFLTSUBASSIGN_OP,
  STARTC_OP,
  DFLTC_OP,
  STARTSUBSET2_OP,
  DFLTSUBSET2_OP,
  STARTSUBASSIGN2_OP,
  DFLTSUBASSIGN2_OP,
  DOLLAR_OP,
  DOLLARGETS_OP,
  ISNULL_OP,
  ISLOGICAL_OP,
  ISINTEGER_OP,
  ISDOUBLE_OP,
  ISCOMPLEX_OP,
  ISCHARACTER_OP,
  ISSYMBOL_OP,
  ISOBJECT_OP,
  ISNUMERIC_OP,
  VECSUBSET_OP,
  MATSUBSET_OP,
  SETVECSUBSET_OP,
  SETMATSUBSET_OP,
  AND1ST_OP,
  AND2ND_OP,
  OR1ST_OP,
  OR2ND_OP,
  GETVAR_MISSOK_OP,
  DDVAL_MISSOK_OP,
  VISIBLE_OP,
  SETVAR2_OP,
  STARTASSIGN2_OP,
  ENDASSIGN2_OP,
  SETTER_CALL_OP,
  GETTER_CALL_OP,
  SWAP_OP,
  DUP2ND_OP,
  SWITCH_OP,
  RETURNJMP_OP,
  STARTVECSUBSET_OP,
  STARTMATSUBSET_OP,
  STARTSETVECSUBSET_OP,
  STARTSETMATSUBSET_OP,
  OPCOUNT
};


SEXP do_math1(SEXP, SEXP, SEXP, SEXP, int);
SEXP do_andor(SEXP, SEXP, SEXP, SEXP, int);
SEXP do_not(SEXP, SEXP, SEXP, SEXP, int);
SEXP do_subset_dflt(SEXP, SEXP, SEXP, SEXP);
SEXP do_subassign_dflt(SEXP, SEXP, SEXP, SEXP, int);
SEXP do_c_dflt(SEXP, SEXP, SEXP, SEXP);
SEXP do_subset2_dflt(SEXP, SEXP, SEXP, SEXP);
SEXP do_subassign2_dflt(SEXP, SEXP, SEXP, SEXP, int);

#define GETSTACK_PTR(s) (*(s))
#define GETSTACK(i) GETSTACK_PTR(R_BCNodeStackTop + (i))

#define SETSTACK_PTR(s, v) do { \
    SEXP __v__ = (v); \
    *(s) = __v__; \
} while (0)

#define SETSTACK(i, v) SETSTACK_PTR(R_BCNodeStackTop + (i), v)

#define SETSTACK_REAL_PTR(s, v) SETSTACK_PTR(s, ScalarReal(v))

#define SETSTACK_REAL(i, v) SETSTACK_REAL_PTR(R_BCNodeStackTop + (i), v)

#define SETSTACK_INTEGER_PTR(s, v) SETSTACK_PTR(s, ScalarInteger(v))

#define SETSTACK_INTEGER(i, v) SETSTACK_INTEGER_PTR(R_BCNodeStackTop + (i), v)

#define SETSTACK_LOGICAL_PTR(s, v) do { \
    int __ssl_v__ = (v); \
    if (__ssl_v__ == NA_LOGICAL) \
	SETSTACK_PTR(s, ScalarLogical(NA_LOGICAL)); \
    else \
	SETSTACK_PTR(s, __ssl_v__ ? R_TrueValue : R_FalseValue); \
} while(0)

#define SETSTACK_LOGICAL(i, v) SETSTACK_LOGICAL_PTR(R_BCNodeStackTop + (i), v)

typedef union { double dval; int ival; } scalar_value_t;

/* bcStackScalar() checks whether the object in the specified stack
   location is a simple real, integer, or logical scalar (i.e. length
   one and no attributes.  If so, the type is returned as the function
   value and the value is returned in the structure pointed to by the
   second argument; if not, then zero is returned as the function
   value. */
static R_INLINE int bcStackScalar(R_bcstack_t *s, scalar_value_t *v)
{
    SEXP x = *s;
    if (ATTRIB(x) == R_NilValue) {
	switch(TYPEOF(x)) {
	case REALSXP:
	    if (LENGTH(x) == 1) {
		v->dval = REAL(x)[0];
		return REALSXP;
	    }
	    else return 0;
	case INTSXP:
	    if (LENGTH(x) == 1) {
		v->ival = INTEGER(x)[0];
		return INTSXP;
	    }
	    else return 0;
	case LGLSXP:
	    if (LENGTH(x) == 1) {
		v->ival = LOGICAL(x)[0];
		return LGLSXP;
	    }
	    else return 0;
	default: return 0;
	}
    }
    else return 0;
}

#define DO_FAST_RELOP2(op,a,b) do { \
    SKIP_OP(); \
    SETSTACK_LOGICAL(-2, ((a) op (b)) ? TRUE : FALSE);	\
    R_BCNodeStackTop--; \
    NEXT(); \
} while (0)

# define FastRelop2(op,opval,opsym) do { \
    scalar_value_t vx; \
    scalar_value_t vy; \
    int typex = bcStackScalar(R_BCNodeStackTop - 2, &vx); \
    int typey = bcStackScalar(R_BCNodeStackTop - 1, &vy); \
    if (typex == REALSXP && ! ISNAN(vx.dval)) { \
	if (typey == REALSXP && ! ISNAN(vy.dval)) \
	    DO_FAST_RELOP2(op, vx.dval, vy.dval); \
	else if (typey == INTSXP && vy.ival != NA_INTEGER) \
	    DO_FAST_RELOP2(op, vx.dval, vy.ival); \
    } \
    else if (typex == INTSXP && vx.ival != NA_INTEGER) { \
	if (typey == REALSXP && ! ISNAN(vy.dval)) \
	    DO_FAST_RELOP2(op, vx.ival, vy.dval); \
	else if (typey == INTSXP && vy.ival != NA_INTEGER) { \
	    DO_FAST_RELOP2(op, vx.ival, vy.ival); \
	} \
    } \
    Relop2(opval, opsym); \
} while (0)

static R_INLINE SEXP getPrimitive(SEXP symbol, SEXPTYPE type)
{
    SEXP value = SYMVALUE(symbol);
    if (TYPEOF(value) == PROMSXP) {
	value = forcePromise(value);
	SET_NAMEDCNT_MAX(value);
    }
    if (TYPEOF(value) != type) {
	/* probably means a package redefined the base function so
	   try to get the real thing from the internal table of
	   primitives */
	value = R_Primitive(CHAR(PRINTNAME(symbol)));
	if (TYPEOF(value) != type)
	    /* if that doesn't work we signal an error */
	    error(_("\"%s\" is not a %s function"),
		  CHAR(PRINTNAME(symbol)),
		  type == BUILTINSXP ? "BUILTIN" : "SPECIAL");
    }
    return value;
}

static SEXP cmp_relop(SEXP call, int opval, SEXP opsym, SEXP x, SEXP y,
		      SEXP rho)
{
    SEXP op = getPrimitive(opsym, BUILTINSXP);
    if (isObject(x) || isObject(y)) {
	SEXP args, ans;
	args = CONS(x, CONS(y, R_NilValue));
	PROTECT(args);
	if (DispatchGroup("Ops", call, op, args, rho, &ans)) {
	    UNPROTECT(1);
	    return ans;
	}
	UNPROTECT(1);
    }
    return do_fast_relop (call, op, x, y, rho, 0);
}

static SEXP cmp_arith1(SEXP call, SEXP opsym, SEXP x, SEXP rho)
{
    SEXP op = getPrimitive(opsym, BUILTINSXP);
    if (isObject(x)) {
	SEXP args, ans;
	args = CONS(x, R_NilValue);
	PROTECT(args);
	if (DispatchGroup("Ops", call, op, args, rho, &ans)) {
	    UNPROTECT(1);
	    return ans;
	}
	UNPROTECT(1);
    }
    return R_unary(call, op, x, 0);
}

static SEXP cmp_arith2(SEXP call, int opval, SEXP opsym, SEXP x, SEXP y,
		       SEXP rho)
{
    SEXP op = getPrimitive(opsym, BUILTINSXP);
    if (TYPEOF(op) == PROMSXP) {
	op = forcePromise(op);
	SET_NAMEDCNT_MAX(op);
    }
    if (isObject(x) || isObject(y)) {
	SEXP args, ans;
	args = CONS(x, CONS(y, R_NilValue));
	PROTECT(args);
	if (DispatchGroup("Ops", call, op, args, rho, &ans)) {
	    UNPROTECT(1);
	    return ans;
	}
	UNPROTECT(1);
    }
    return R_binary(call, op, x, y, 0);
}

#define Builtin1(do_fun,which,rho) do { \
  SEXP call = VECTOR_ELT(constants, GETOP()); \
  SETSTACK(-1, CONS(GETSTACK(-1), R_NilValue));		     \
  SETSTACK(-1, do_fun(call, getPrimitive(which, BUILTINSXP), \
		      GETSTACK(-1), rho, 0));		     \
  NEXT(); \
} while(0)

#define Builtin2(do_fun,which,rho) do {		     \
  SEXP call = VECTOR_ELT(constants, GETOP()); \
  SEXP tmp = CONS(GETSTACK(-1), R_NilValue); \
  SETSTACK(-2, CONS(GETSTACK(-2), tmp));     \
  R_BCNodeStackTop--; \
  SETSTACK(-1, do_fun(call, getPrimitive(which, BUILTINSXP),	\
		      GETSTACK(-1), rho, 0));			\
  NEXT(); \
} while(0)

#define NewBuiltin2(do_fun,opval,opsym,rho) do {	\
  SEXP call = VECTOR_ELT(constants, GETOP()); \
  SEXP x = GETSTACK(-2); \
  SEXP y = GETSTACK(-1); \
  SETSTACK(-2, do_fun(call, opval, opsym, x, y,rho));	\
  R_BCNodeStackTop--; \
  NEXT(); \
} while(0)

#define Arith1(opsym) do {		\
  SEXP call = VECTOR_ELT(constants, GETOP()); \
  SEXP x = GETSTACK(-1); \
  SETSTACK(-1, cmp_arith1(call, opsym, x, rho)); \
  NEXT(); \
} while(0)


#define Arith2(opval,opsym) NewBuiltin2(cmp_arith2,opval,opsym,rho)
#define Math1(which) Builtin1(do_math1,which,rho)
#define Relop2(opval,opsym) NewBuiltin2(cmp_relop,opval,opsym,rho)

# define DO_FAST_BINOP(op,a,b) do { \
    SKIP_OP(); \
    SETSTACK_REAL(-2, (a) op (b)); \
    R_BCNodeStackTop--; \
    NEXT(); \
} while (0)

# define DO_FAST_BINOP_INT(op, a, b) do { \
    double dval = ((double) (a)) op ((double) (b)); \
    if (dval <= INT_MAX && dval >= INT_MIN + 1) { \
        SKIP_OP(); \
	SETSTACK_INTEGER(-2, (int) dval); \
	R_BCNodeStackTop--; \
	NEXT(); \
    } \
} while(0)

# define FastBinary(op,opval,opsym) do { \
    scalar_value_t vx; \
    scalar_value_t vy; \
    int typex = bcStackScalar(R_BCNodeStackTop - 2, &vx); \
    int typey = bcStackScalar(R_BCNodeStackTop - 1, &vy); \
    if (typex == REALSXP) { \
        if (typey == REALSXP) \
	    DO_FAST_BINOP(op, vx.dval, vy.dval); \
	else if (typey == INTSXP && vy.ival != NA_INTEGER) \
	    DO_FAST_BINOP(op, vx.dval, vy.ival); \
    } \
    else if (typex == INTSXP && vx.ival != NA_INTEGER) { \
	if (typey == REALSXP) \
	    DO_FAST_BINOP(op, vx.ival, vy.dval); \
	else if (typey == INTSXP && vy.ival != NA_INTEGER) { \
	    if (opval == DIVOP) \
		DO_FAST_BINOP(op, (double) vx.ival, (double) vy.ival); \
            else \
		DO_FAST_BINOP_INT(op, vx.ival, vy.ival); \
	} \
    } \
    Arith2(opval, opsym); \
} while (0)

#define BCNPUSH(v) do { \
  SEXP __value__ = (v); \
  R_bcstack_t *__ntop__ = R_BCNodeStackTop + 1; \
  if (__ntop__ > R_BCNodeStackEnd) nodeStackOverflow(); \
  __ntop__[-1] = __value__; \
  R_BCNodeStackTop = __ntop__; \
} while (0)

#define BCNDUP() do { \
    R_bcstack_t *__ntop__ = R_BCNodeStackTop + 1; \
    if (__ntop__ > R_BCNodeStackEnd) nodeStackOverflow(); \
    __ntop__[-1] = __ntop__[-2]; \
    R_BCNodeStackTop = __ntop__; \
} while(0)

#define BCNDUP2ND() do { \
    R_bcstack_t *__ntop__ = R_BCNodeStackTop + 1; \
    if (__ntop__ > R_BCNodeStackEnd) nodeStackOverflow(); \
    __ntop__[-1] = __ntop__[-3]; \
    R_BCNodeStackTop = __ntop__; \
} while(0)

#define BCNPOP() (R_BCNodeStackTop--, GETSTACK(0))
#define BCNPOP_IGNORE_VALUE() R_BCNodeStackTop--

#define BCNSTACKCHECK(n)  do { \
  if (R_BCNodeStackTop + 1 > R_BCNodeStackEnd) nodeStackOverflow(); \
} while (0)

#define BCIPUSHPTR(v)  do { \
  void *__value__ = (v); \
  IStackval *__ntop__ = R_BCIntStackTop + 1; \
  if (__ntop__ > R_BCIntStackEnd) intStackOverflow(); \
  *__ntop__[-1].p = __value__; \
  R_BCIntStackTop = __ntop__; \
} while (0)

#define BCIPUSHINT(v)  do { \
  int __value__ = (v); \
  IStackval *__ntop__ = R_BCIntStackTop + 1; \
  if (__ntop__ > R_BCIntStackEnd) intStackOverflow(); \
  __ntop__[-1].i = __value__; \
  R_BCIntStackTop = __ntop__; \
} while (0)

#define BCIPOPPTR() ((--R_BCIntStackTop)->p)
#define BCIPOPINT() ((--R_BCIntStackTop)->i)

#define BCCONSTS(e) BCODE_CONSTS(e)

static void nodeStackOverflow()
{
    error(_("node stack overflow"));
}

#ifdef BC_INT_STACK
static void intStackOverflow()
{
    error(_("integer stack overflow"));
}
#endif

static SEXP bytecodeExpr(SEXP e)
{
    if (isByteCode(e)) {
	if (LENGTH(BCCONSTS(e)) > 0)
	    return VECTOR_ELT(BCCONSTS(e), 0);
	else return R_NilValue;
    }
    else return e;
}

SEXP R_PromiseExpr(SEXP p)
{
    return bytecodeExpr(PRCODE(p));
}

SEXP R_ClosureExpr(SEXP p)
{
    return bytecodeExpr(BODY(p));
}

#ifdef THREADED_CODE
typedef union { void *v; int i; } BCODE;

static struct { void *addr; int argc; } opinfo[OPCOUNT];

#define OP(name,n) \
  case name##_OP: opinfo[name##_OP].addr = (__extension__ &&op_##name); \
    opinfo[name##_OP].argc = (n); \
    goto loop; \
    op_##name

#define BEGIN_MACHINE  NEXT(); init: { loop: switch(which++)
#define LASTOP } value = R_NilValue; goto done
#define INITIALIZE_MACHINE() if (body == NULL) goto init

#define NEXT() (__extension__ ({goto *(*pc++).v;}))
#define GETOP() (*pc++).i
#define SKIP_OP() (pc++)

#define BCCODE(e) (BCODE *) INTEGER(BCODE_CODE(e))
#else
typedef int BCODE;

#define OP(name,argc) case name##_OP

#ifdef BC_PROFILING
#define BEGIN_MACHINE  loop: current_opcode = *pc; switch(*pc++)
#else
#define BEGIN_MACHINE  loop: switch(*pc++)
#endif
#define LASTOP  default: error(_("Bad opcode"))
#define INITIALIZE_MACHINE()

#define NEXT() goto loop
#define GETOP() *pc++
#define SKIP_OP() (pc++)

#define BCCODE(e) INTEGER(BCODE_CODE(e))
#endif

static R_INLINE SEXP GET_BINDING_CELL(SEXP symbol, SEXP rho)
{
    if (rho == R_BaseEnv || rho == R_BaseNamespace)
	return R_NilValue;
    else {
	SEXP loc = (SEXP) R_findVarLocInFrame(rho, symbol);
	return (loc != NULL) ? loc : R_NilValue;
    }
}

static R_INLINE Rboolean SET_BINDING_VALUE(SEXP loc, SEXP value) {
    /* This depends on the current implementation of bindings */
    if (loc != R_NilValue &&
	! BINDING_IS_LOCKED(loc) && ! IS_ACTIVE_BINDING(loc)) {
	if (CAR(loc) != value) {
	    SETCAR(loc, value);
	    if (MISSING(loc))
		SET_MISSING(loc, 0);
	}
	return TRUE;
    }
    else
	return FALSE;
}

static R_INLINE SEXP BINDING_VALUE(SEXP loc)
{
    if (loc != R_NilValue && ! IS_ACTIVE_BINDING(loc))
	return CAR(loc);
    else
	return R_UnboundValue;
}

#define BINDING_SYMBOL(loc) TAG(loc)

/* Defining USE_BINDING_CACHE enables a cache for GETVAR, SETVAR, and
   others to more efficiently locate bindings in the top frame of the
   current environment.  The index into of the symbol in the constant
   table is used as the cache index.  Two options can be used to chose
   among implementation strategies:

       If CACHE_ON_STACK is defined the the cache is allocated on the
       byte code stack. Otherwise it is allocated on the heap as a
       VECSXP.  The stack-based approach is more efficient, but runs
       the risk of running out of stack space.

       If CACHE_MAX is defined, then a cache of at most that size is
       used. The value must be a power of 2 so a modulus computation x
       % CACHE_MAX can be done as x & (CACHE_MAX - 1). More than 90%
       of the closures in base have constant pools with fewer than 128
       entries when compiled, to that is a good value to use.

   On average about 1/3 of constant pool entries are symbols, so this
   approach wastes some space.  This could be avoided by grouping the
   symbols at the beginning of the constant pool and recording the
   number.

   Bindings recorded may become invalid if user code removes a
   variable.  The code in envir.c has been modified to insert
   R_unboundValue as the value of a binding when it is removed, and
   code using cached bindings checks for this.

   It would be nice if we could also cache bindings for variables
   found in enclosing environments. These would become invalid if a
   new variable is defined in an intervening frame. Some mechanism for
   invalidating the cache would be needed. This is certainly possible,
   but finding an efficient mechanism does not seem to be easy.   LT */

/* Both mechanisms implemented here make use of the stack to hold
   cache information.  This is not a problem except for "safe" for()
   loops using the STARTLOOPCNTXT instruction to run the body in a
   separate bcEval call.  Since this approach expects loop setup
   information to be passed on the stack from the outer bcEval call to
   an inner one the inner one cannot put things on the stack. For now,
   bcEval takes an additional argument that disables the cache in
   calls via STARTLOOPCNTXT for all "safe" loops. It would be better
   to deal with this in some other way, for example by having a
   specific STARTFORLOOPCNTXT instruction that deals with transferring
   the information in some other way. For now disabling the cache is
   an expedient solution. LT */

#define USE_BINDING_CACHE
# ifdef USE_BINDING_CACHE
/* CACHE_MAX must be a power of 2 for modulus using & CACHE_MASK to work*/
# define CACHE_MAX 128
# ifdef CACHE_MAX
#  define CACHE_MASK (CACHE_MAX - 1)
#  define CACHEIDX(i) ((i) & CACHE_MASK)
# else
#  define CACHEIDX(i) (i)
# endif

# define CACHE_ON_STACK
# ifdef CACHE_ON_STACK
typedef R_bcstack_t * R_binding_cache_t;
#  define GET_CACHED_BINDING_CELL(vcache, sidx) \
    (vcache ? vcache[CACHEIDX(sidx)] : R_NilValue)
#  define GET_SMALLCACHE_BINDING_CELL(vcache, sidx) \
    (vcache ? vcache[sidx] : R_NilValue)

#  define SET_CACHED_BINDING(cvache, sidx, cell) \
    do { if (vcache) vcache[CACHEIDX(sidx)] = (cell); } while (0)
# else
typedef SEXP R_binding_cache_t;
#  define GET_CACHED_BINDING_CELL(vcache, sidx) \
    (vcache ? VECTOR_ELT(vcache, CACHEIDX(sidx)) : R_NilValue)
#  define GET_SMALLCACHE_BINDING_CELL(vcache, sidx) \
    (vcache ? VECTOR_ELT(vcache, sidx) : R_NilValue)

#  define SET_CACHED_BINDING(vcache, sidx, cell) \
    do { if (vcache) SET_VECTOR_ELT(vcache, CACHEIDX(sidx), cell); } while (0)
# endif
#else
typedef void *R_binding_cache_t;
# define GET_CACHED_BINDING_CELL(vcache, sidx) R_NilValue
# define GET_SMALLCACHE_BINDING_CELL(vcache, sidx) R_NilValue

# define SET_CACHED_BINDING(vcache, sidx, cell)
#endif

static R_INLINE SEXP GET_BINDING_CELL_CACHE(SEXP symbol, SEXP rho,
					    R_binding_cache_t vcache, int idx)
{
    SEXP cell = GET_CACHED_BINDING_CELL(vcache, idx);
    /* The value returned by GET_CACHED_BINDING_CELL is either a
       binding cell or R_NilValue.  TAG(R_NilValue) is R_NilVelue, and
       that will no equal symbol. So a separate test for cell !=
       R_NilValue is not needed. */
    if (TAG(cell) == symbol && CAR(cell) != R_UnboundValue)
	return cell;
    else {
	SEXP ncell = GET_BINDING_CELL(symbol, rho);
	if (ncell != R_NilValue)
	    SET_CACHED_BINDING(vcache, idx, ncell);
	else if (cell != R_NilValue && CAR(cell) == R_UnboundValue)
	    SET_CACHED_BINDING(vcache, idx, R_NilValue);
	return ncell;
    }
}

static R_INLINE SEXP FORCE_PROMISE(SEXP value, SEXP symbol, SEXP rho,
				   Rboolean keepmiss)
{
    if (PRVALUE(value) == R_UnboundValue) {
	/**** R_isMissing is inefficient */
	if (keepmiss && R_isMissing(symbol, rho))
	    value = R_MissingArg;
	else 
            value = forcePromise(value);
    }
    else 
        value = PRVALUE(value);
    return value;
}

static R_INLINE SEXP FIND_VAR_NO_CACHE(SEXP symbol, SEXP rho, SEXP cell)
{
    SEXP value;
    /* only need to search the current frame again if
       binding was special or frame is a base frame */
    if (cell != R_NilValue ||
	rho == R_BaseEnv || rho == R_BaseNamespace)
	value =  findVar(symbol, rho);
    else
	value =  findVar(symbol, ENCLOS(rho));
    return value;
}

static R_INLINE SEXP getvar(SEXP symbol, SEXP rho,
			    Rboolean dd, Rboolean keepmiss,
			    R_binding_cache_t vcache, int sidx)
{
    SEXP value;
    if (dd)
	value = ddfindVar(symbol, rho);
    else if (vcache != NULL) {
	SEXP cell = GET_BINDING_CELL_CACHE(symbol, rho, vcache, sidx);
	value = BINDING_VALUE(cell);
	if (value == R_UnboundValue)
	    value = FIND_VAR_NO_CACHE(symbol, rho, cell);
    }
    else
	value = findVar(symbol, rho);

    if (value == R_UnboundValue)
	unbound_var_error(symbol);
    else if (value == R_MissingArg) {
	if (! keepmiss) arg_missing_error(symbol);
    }
    else if (TYPEOF(value) == PROMSXP)
	value = FORCE_PROMISE(value, symbol, rho, keepmiss);
    else if (NAMEDCNT_EQ_0(value))
	SET_NAMEDCNT_1(value);
    return value;
}

#define INLINE_GETVAR
#ifdef INLINE_GETVAR
/* Try to handle the most common case as efficiently as possible.  If
   smallcache is true then a modulus operation on the index is not
   needed, nor is a check that a non-null value corresponds to the
   requested symbol. The symbol from the constant pool is also usually
   not needed. The test TYPOF(value) != SYMBOL rules out R_MissingArg
   and R_UnboundValue as these are implemented s symbols.  It also
   rules other symbols, but as those are rare they are handled by the
   getvar() call. */
#define DO_GETVAR(dd,keepmiss) do { \
    int sidx = GETOP(); \
    if (!dd && smallcache) { \
	SEXP cell = GET_SMALLCACHE_BINDING_CELL(vcache, sidx); \
	/* try fast handling of REALSXP, INTSXP, LGLSXP */ \
	/* (cell won't be R_NilValue or an active binding) */ \
	value = CAR(cell); \
	int type = TYPEOF(value); \
	switch(type) { \
	case REALSXP: \
	case INTSXP: \
	case LGLSXP: \
	    /* may be ok to skip this test: */ \
	    if (NAMEDCNT_EQ_0(value)) \
		SET_NAMEDCNT_1(value); \
	    R_Visible = TRUE; \
	    BCNPUSH(value); \
	    NEXT(); \
	} \
	if (cell != R_NilValue && ! IS_ACTIVE_BINDING(cell)) { \
	    value = CAR(cell); \
	    if (TYPEOF(value) != SYMSXP) {	\
		if (TYPEOF(value) == PROMSXP) {		\
		    SEXP pv = PRVALUE(value);		\
		    if (pv == R_UnboundValue) {		\
			SEXP symbol = VECTOR_ELT(constants, sidx);	\
			value = FORCE_PROMISE(value, symbol, rho, keepmiss); \
		    }							\
		    else value = pv;					\
		}							\
		else if (NAMEDCNT_EQ_0(value))				\
		    SET_NAMEDCNT_1(value);				\
		R_Visible = TRUE;					\
		BCNPUSH(value);						\
		NEXT();							\
	    }								\
	}								\
    }									\
    SEXP symbol = VECTOR_ELT(constants, sidx);				\
    R_Visible = TRUE;							\
    BCNPUSH(getvar(symbol, rho, dd, keepmiss, vcache, sidx));		\
    NEXT();								\
} while (0)
#else
#define DO_GETVAR(dd,keepmiss) do { \
  int sidx = GETOP(); \
  SEXP symbol = VECTOR_ELT(constants, sidx); \
  R_Visible = TRUE; \
  BCNPUSH(getvar(symbol, rho, dd, keepmiss, vcache, sidx));	\
  NEXT(); \
} while (0)
#endif

#define PUSHCALLARG(v) PUSHCALLARG_CELL(CONS(v, R_NilValue))

#define PUSHCALLARG_CELL(c) do { \
  SEXP __cell__ = (c); \
  if (GETSTACK(-2) == R_NilValue) SETSTACK(-2, __cell__); \
  else SETCDR(GETSTACK(-1), __cell__); \
  SETSTACK(-1, __cell__);	       \
} while (0)

static int tryDispatch(char *generic, SEXP call, SEXP x, SEXP rho, SEXP *pv)
{
  RCNTXT cntxt;
  SEXP pargs, rho1;
  int dispatched = FALSE;
  SEXP op = SYMVALUE(install(generic)); /**** avoid this */

  PROTECT(pargs = promiseArgsWith1Value(CDR(call), rho, x));

  /**** Minimal hack to try to handle the S4 case.  If we do the check
	and do not dispatch then some arguments beyond the first might
	have been evaluated; these will then be evaluated again by the
	compiled argument code. */
  if (IS_S4_OBJECT(x) && R_has_methods(op)) {
    SEXP val = R_possible_dispatch(call, op, pargs, rho, TRUE);
    if (val) {
      *pv = val;
      UNPROTECT(1);
      return TRUE;
    }
  }

  /* See comment at first usemethod() call in this file. LT */
  PROTECT(rho1 = NewEnvironment(R_NilValue, R_NilValue, rho));
  begincontext(&cntxt, CTXT_RETURN, call, rho1, rho, pargs, op);
  if (usemethod(generic, x, call, pargs, rho1, rho, R_BaseEnv, 0, pv))
    dispatched = TRUE;
  endcontext(&cntxt);
  UNPROTECT(2);
  return dispatched;
}

static int tryAssignDispatch(char *generic, SEXP call, SEXP lhs, SEXP rhs,
			     SEXP rho, SEXP *pv)
{
    int result;
    SEXP ncall, last, prom;

    PROTECT(ncall = duplicate(call));
    last = ncall;
    while (CDR(last) != R_NilValue)
	last = CDR(last);
    prom = mkPROMISE(CAR(last), rho);
    SET_PRVALUE(prom, rhs);
    INC_NAMEDCNT(rhs);
    SETCAR(last, prom);
    result = tryDispatch(generic, ncall, lhs, rho, pv);
    UNPROTECT(1);
    return result;
}

#define DO_STARTDISPATCH(generic) do { \
  SEXP call = VECTOR_ELT(constants, GETOP()); \
  int label = GETOP(); \
  value = GETSTACK(-1); \
  if (isObject(value) && tryDispatch(generic, call, value, rho, &value)) {\
    SETSTACK(-1, value);						\
    BC_CHECK_SIGINT(); \
    pc = codebase + label; \
  } \
  else { \
    SEXP tag = TAG(CDR(call)); \
    SEXP cell = CONS(value, R_NilValue); \
    BCNSTACKCHECK(3); \
    SETSTACK(0, call); \
    SETSTACK(1, cell); \
    SETSTACK(2, cell); \
    R_BCNodeStackTop += 3; \
    if (tag != R_NilValue) \
      SET_TAG(cell, CreateTag(tag)); \
  } \
  NEXT(); \
} while (0)

#define DO_DFLTDISPATCH(fun, symbol) do { \
  SEXP call = GETSTACK(-3); \
  SEXP args = GETSTACK(-2); \
  value = fun(call, symbol, args, rho); \
  R_BCNodeStackTop -= 3; \
  SETSTACK(-1, value); \
  NEXT(); \
} while (0)

#define DO_START_ASSIGN_DISPATCH(generic) do { \
  SEXP call = VECTOR_ELT(constants, GETOP()); \
  int label = GETOP(); \
  SEXP lhs = GETSTACK(-2); \
  SEXP rhs = GETSTACK(-1); \
  if (NAMEDCNT_GT_1(lhs) && lhs != R_NilValue) { \
    lhs = duplicate(lhs); \
    SETSTACK(-2, lhs); \
    SET_NAMEDCNT_1(lhs); \
  } \
  if (isObject(lhs) && \
      tryAssignDispatch(generic, call, lhs, rhs, rho, &value)) { \
    R_BCNodeStackTop--;	\
    SETSTACK(-1, value); \
    BC_CHECK_SIGINT(); \
    pc = codebase + label; \
  } \
  else { \
    SEXP tag = TAG(CDR(call)); \
    SEXP cell = CONS(lhs, R_NilValue); \
    BCNSTACKCHECK(3); \
    SETSTACK(0, call); \
    SETSTACK(1, cell); \
    SETSTACK(2, cell); \
    R_BCNodeStackTop += 3; \
    if (tag != R_NilValue) \
      SET_TAG(cell, CreateTag(tag)); \
  } \
  NEXT(); \
} while (0)

#define DO_DFLT_ASSIGN_DISPATCH(fun, symbol) do { \
  SEXP rhs = GETSTACK(-4); \
  SEXP call = GETSTACK(-3); \
  SEXP args = GETSTACK(-2); \
  PUSHCALLARG(rhs); \
  value = fun(call, symbol, args, rho, 0); \
  R_BCNodeStackTop -= 4; \
  SETSTACK(-1, value);	 \
  NEXT(); \
} while (0)

#define DO_STARTDISPATCH_N(generic) do { \
    int callidx = GETOP(); \
    int label = GETOP(); \
    value = GETSTACK(-1); \
    if (isObject(value)) { \
	SEXP call = VECTOR_ELT(constants, callidx); \
	if (tryDispatch(generic, call, value, rho, &value)) { \
	    SETSTACK(-1, value); \
	    BC_CHECK_SIGINT(); \
	    pc = codebase + label; \
	} \
    } \
    NEXT(); \
} while (0)

#define DO_START_ASSIGN_DISPATCH_N(generic) do { \
    int callidx = GETOP(); \
    int label = GETOP(); \
    SEXP lhs = GETSTACK(-2); \
    if (isObject(lhs)) { \
	SEXP call = VECTOR_ELT(constants, callidx); \
	SEXP rhs = GETSTACK(-1); \
	if (NAMEDCNT_GT_1(lhs) & lhs != R_NilValue) { \
	    lhs = duplicate(lhs); \
	    SETSTACK(-2, lhs); \
	    SET_NAMEDCNT_1(lhs); \
	} \
	if (tryAssignDispatch(generic, call, lhs, rhs, rho, &value)) { \
	    R_BCNodeStackTop--; \
	    SETSTACK(-1, value); \
	    BC_CHECK_SIGINT(); \
	    pc = codebase + label; \
	} \
    } \
    NEXT(); \
} while (0)

#define DO_ISTEST(fun) do { \
  SETSTACK(-1, fun(GETSTACK(-1)) ? R_TrueValue : R_FalseValue);	\
  NEXT(); \
} while(0)
#define DO_ISTYPE(type) do { \
  SETSTACK(-1, TYPEOF(GETSTACK(-1)) == type ? mkTrue() : mkFalse()); \
  NEXT(); \
} while (0)
#define isNumericOnly(x) (isNumeric(x) && ! isLogical(x))

#ifdef BC_PROFILING
#define NO_CURRENT_OPCODE -1
static int current_opcode = NO_CURRENT_OPCODE;
static int opcode_counts[OPCOUNT];
#endif

#define BC_COUNT_DELTA 1000

#define BC_CHECK_SIGINT() do { \
  if (++evalcount > BC_COUNT_DELTA) { \
      R_CheckUserInterrupt(); \
      evalcount = 0; \
  } \
} while (0)

static void loopWithContext(volatile SEXP code, volatile SEXP rho)
{
    RCNTXT cntxt;
    begincontext(&cntxt, CTXT_LOOP, R_NilValue, rho, R_BaseEnv, R_NilValue,
		 R_NilValue);
    if (SETJMP(cntxt.cjmpbuf) != CTXT_BREAK)
	bcEval(code, rho, FALSE);
    endcontext(&cntxt);
}

static R_INLINE int bcStackIndex(R_bcstack_t *s)
{
    SEXP idx = *s;
    switch(TYPEOF(idx)) {
    case INTSXP:
	if (LENGTH(idx) == 1 && INTEGER(idx)[0] != NA_INTEGER)
	    return INTEGER(idx)[0];
	else return -1;
    case REALSXP:
	if (LENGTH(idx) == 1) {
	    double val = REAL(idx)[0];
	    if (! ISNAN(val) && val <= INT_MAX && val > INT_MIN)
		return val;
	    else return -1;
	}
	else return -1;
    default: return -1;
    }
}

static R_INLINE void VECSUBSET_PTR(R_bcstack_t *sx, R_bcstack_t *si,
				   R_bcstack_t *sv, SEXP rho)
{
    SEXP idx, args, value;
    SEXP vec = GETSTACK_PTR(sx);
    int i = bcStackIndex(si) - 1;

    if (ATTRIB(vec) == R_NilValue && i >= 0) {
	switch (TYPEOF(vec)) {
	case REALSXP:
	    if (LENGTH(vec) <= i) break;
	    SETSTACK_REAL_PTR(sv, REAL(vec)[i]);
	    return;
	case INTSXP:
	    if (LENGTH(vec) <= i) break;
	    SETSTACK_INTEGER_PTR(sv, INTEGER(vec)[i]);
	    return;
	case LGLSXP:
	    if (LENGTH(vec) <= i) break;
	    SETSTACK_LOGICAL_PTR(sv, LOGICAL(vec)[i]);
	    return;
	case CPLXSXP:
	    if (LENGTH(vec) <= i) break;
	    SETSTACK_PTR(sv, ScalarComplex(COMPLEX(vec)[i]));
	    return;
	case RAWSXP:
	    if (LENGTH(vec) <= i) break;
	    SETSTACK_PTR(sv, ScalarRaw(RAW(vec)[i]));
	    return;
	}
    }

    /* fall through to the standard default handler */
    idx = GETSTACK_PTR(si);
    args = CONS(idx, R_NilValue);
    args = CONS(vec, args);
    PROTECT(args);
    value = do_subset_dflt(R_NilValue, R_SubsetSym, args, rho);
    UNPROTECT(1);
    SETSTACK_PTR(sv, value);
}

#define DO_VECSUBSET(rho) do { \
    VECSUBSET_PTR(R_BCNodeStackTop - 2, R_BCNodeStackTop - 1, \
		  R_BCNodeStackTop - 2, rho); \
    R_BCNodeStackTop--; \
} while(0)

static R_INLINE SEXP getMatrixDim(SEXP mat)
{
    if (! OBJECT(mat) &&
	TAG(ATTRIB(mat)) == R_DimSymbol &&
	CDR(ATTRIB(mat)) == R_NilValue) {
	SEXP dim = CAR(ATTRIB(mat));
	if (TYPEOF(dim) == INTSXP && LENGTH(dim) == 2)
	    return dim;
	else return R_NilValue;
    }
    else return R_NilValue;
}

static R_INLINE void DO_MATSUBSET(SEXP rho)
{
    SEXP idx, jdx, args, value;
    SEXP mat = GETSTACK(-3);
    SEXP dim = getMatrixDim(mat);

    if (dim != R_NilValue) {
	int i = bcStackIndex(R_BCNodeStackTop - 2);
	int j = bcStackIndex(R_BCNodeStackTop - 1);
	int nrow = INTEGER(dim)[0];
	int ncol = INTEGER(dim)[1];
	if (i > 0 && j > 0 && i <= nrow && j <= ncol) {
	    int k = i - 1 + nrow * (j - 1);
	    switch (TYPEOF(mat)) {
	    case REALSXP:
		if (LENGTH(mat) <= k) break;
		R_BCNodeStackTop -= 2;
		SETSTACK_REAL(-1, REAL(mat)[k]);
		return;
	    case INTSXP:
		if (LENGTH(mat) <= k) break;
		R_BCNodeStackTop -= 2;
		SETSTACK_INTEGER(-1, INTEGER(mat)[k]);
		return;
	    case LGLSXP:
		if (LENGTH(mat) <= k) break;
		R_BCNodeStackTop -= 2;
		SETSTACK_LOGICAL(-1, LOGICAL(mat)[k]);
		return;
	    case CPLXSXP:
		if (LENGTH(mat) <= k) break;
		R_BCNodeStackTop -= 2;
		SETSTACK(-1, ScalarComplex(COMPLEX(mat)[k]));
		return;
	    }
	}
    }

    /* fall through to the standard default handler */
    idx = GETSTACK(-2);
    jdx = GETSTACK(-1);
    args = CONS(jdx, R_NilValue);
    args = CONS(idx, args);
    args = CONS(mat, args);
    SETSTACK(-1, args); /* for GC protection */
    value = do_subset_dflt(R_NilValue, R_SubsetSym, args, rho);
    R_BCNodeStackTop -= 2;
    SETSTACK(-1, value);
}

#define INTEGER_TO_REAL(x) ((x) == NA_INTEGER ? NA_REAL : (x))
#define LOGICAL_TO_REAL(x) ((x) == NA_LOGICAL ? NA_REAL : (x))

static R_INLINE Rboolean setElementFromScalar(SEXP vec, int i, int typev,
					      scalar_value_t *v)
{
    if (i < 0) return FALSE;

    if (TYPEOF(vec) == REALSXP) {
	if (LENGTH(vec) <= i) return FALSE;
	switch(typev) {
	case REALSXP: REAL(vec)[i] = v->dval; return TRUE;
	case INTSXP: REAL(vec)[i] = INTEGER_TO_REAL(v->ival); return TRUE;
	case LGLSXP: REAL(vec)[i] = LOGICAL_TO_REAL(v->ival); return TRUE;
	}
    }
    else if (typev == TYPEOF(vec)) {
	if (LENGTH(vec) <= i) return FALSE;
	switch (typev) {
	case INTSXP: INTEGER(vec)[i] = v->ival; return TRUE;
	case LGLSXP: LOGICAL(vec)[i] = v->ival; return TRUE;
	}
    }
    return FALSE;
}

static R_INLINE void SETVECSUBSET_PTR(R_bcstack_t *sx, R_bcstack_t *srhs,
				      R_bcstack_t *si, R_bcstack_t *sv,
				      SEXP rho)
{
    SEXP idx, args, value;
    SEXP vec = GETSTACK_PTR(sx);

    if (NAMEDCNT_GT_1(vec)) {
	vec = duplicate(vec);
	SETSTACK_PTR(sx, vec);
    }
    else
	SET_NAMEDCNT_0(vec);

    if (ATTRIB(vec) == R_NilValue) {
	int i = bcStackIndex(si);
	if (i > 0) {
	    scalar_value_t v;
	    int typev = bcStackScalar(srhs, &v);
	    if (setElementFromScalar(vec, i - 1, typev, &v)) {
		SETSTACK_PTR(sv, vec);
		return;
	    }
	}
    }

    /* fall through to the standard default handler */
    value = GETSTACK_PTR(srhs);
    idx = GETSTACK_PTR(si);
    args = CONS(value, R_NilValue);
    SET_TAG(args, R_valueSym);
    args = CONS(idx, args);
    args = CONS(vec, args);
    PROTECT(args);
    vec = do_subassign_dflt(R_NilValue, R_SubassignSym, args, rho, 0);
    UNPROTECT(1);
    SETSTACK_PTR(sv, vec);
}

static R_INLINE void DO_SETVECSUBSET(SEXP rho)
{
    SETVECSUBSET_PTR(R_BCNodeStackTop - 3, R_BCNodeStackTop - 2,
		     R_BCNodeStackTop - 1, R_BCNodeStackTop - 3, rho);
    R_BCNodeStackTop -= 2;
}

static R_INLINE void DO_SETMATSUBSET(SEXP rho)
{
    SEXP dim, idx, jdx, args, value;
    SEXP mat = GETSTACK(-4);

    if (NAMEDCNT_GT_1(mat)) {
	mat = duplicate(mat);
	SETSTACK(-4, mat);
    }
    else
	SET_NAMEDCNT_0(mat);

    dim = getMatrixDim(mat);

    if (dim != R_NilValue) {
	int i = bcStackIndex(R_BCNodeStackTop - 2);
	int j = bcStackIndex(R_BCNodeStackTop - 1);
	int nrow = INTEGER(dim)[0];
	int ncol = INTEGER(dim)[1];
	if (i > 0 && j > 0 && i <= nrow && j <= ncol) {
	    scalar_value_t v;
	    int typev = bcStackScalar(R_BCNodeStackTop - 3, &v);
	    int k = i - 1 + nrow * (j - 1);
	    if (setElementFromScalar(mat, k, typev, &v)) {
		R_BCNodeStackTop -= 3;
		SETSTACK(-1, mat);
		return;
	    }
	}
    }

    /* fall through to the standard default handler */
    value = GETSTACK(-3);
    idx = GETSTACK(-2);
    jdx = GETSTACK(-1);
    args = CONS(value, R_NilValue);
    SET_TAG(args, R_valueSym);
    args = CONS(jdx, args);
    args = CONS(idx, args);
    args = CONS(mat, args);
    SETSTACK(-1, args); /* for GC protection */
    mat = do_subassign_dflt(R_NilValue, R_SubassignSym, args, rho, 0);
    R_BCNodeStackTop -= 3;
    SETSTACK(-1, mat);
}

#define FIXUP_SCALAR_LOGICAL(callidx, arg, op) do { \
	SEXP val = GETSTACK(-1); \
	if (TYPEOF(val) != LGLSXP || LENGTH(val) != 1) { \
	    if (!isNumber(val))	\
		errorcall(VECTOR_ELT(constants, callidx), \
			  _("invalid %s type in 'x %s y'"), arg, op);	\
	    SETSTACK(-1, ScalarLogical(asLogical(val))); \
	} \
    } while(0)

static R_INLINE void checkForMissings(SEXP args, SEXP call)
{
    SEXP a, c;
    int n, k;
    for (a = args, n = 1; a != R_NilValue; a = CDR(a), n++)
	if (CAR(a) == R_MissingArg) {
	    /* check for an empty argument in the call -- start from
	       the beginning in case of ... arguments */
	    if (call != R_NilValue) {
		for (k = 1, c = CDR(call); c != R_NilValue; c = CDR(c), k++)
		    if (CAR(c) == R_MissingArg)
			errorcall(call, "argument %d is empty", k);
	    }
	    /* An error from evaluating a symbol will already have
	       been signaled.  The interpreter, in evalList, does
	       _not_ signal an error for a call expression that
	       produces an R_MissingArg value; for example
	       
	           c(alist(a=)$a)

	       does not signal an error. If we decide we do want an
	       error in this case we can modify evalList for the
	       interpreter and here use the code below. */
#ifdef NO_COMPUTED_MISSINGS
	    /* otherwise signal a 'missing argument' error */
	    errorcall(call, "argument %d is missing", n);
#endif
	}
}

#define GET_VEC_LOOP_VALUE(var, pos) do {		\
    (var) = GETSTACK(pos);				\
    if (NAMEDCNT_GT_1(var)) {				\
	(var) = allocVector(TYPEOF(seq), 1);		\
	SETSTACK(pos, var);				\
	SET_NAMEDCNT_1(var);				\
    }							\
} while (0)

static SEXP bcEval(SEXP body, SEXP rho, Rboolean useCache)
{
  SEXP value, constants;
  BCODE *pc, *codebase;
  int ftype = 0;
  R_bcstack_t *oldntop = R_BCNodeStackTop;
  static int evalcount = 0;
#ifdef BC_INT_STACK
  IStackval *olditop = R_BCIntStackTop;
#endif
#ifdef BC_PROFILING
  int old_current_opcode = current_opcode;
#endif
#ifdef THREADED_CODE
  int which = 0;
#endif

  BC_CHECK_SIGINT();

  INITIALIZE_MACHINE();
  codebase = pc = BCCODE(body);
  constants = BCCONSTS(body);

  /* allow bytecode to be disabled for testing */
  if (R_disable_bytecode)
      return eval(bytecodeExpr(body), rho);

  /* check version */
  {
      int version = GETOP();
      if (version < R_bcMinVersion || version > R_bcVersion) {
	  if (version >= 2) {
	      static Rboolean warned = FALSE;
	      if (! warned) {
		  warned = TRUE;
		  warning(_("bytecode version mismatch; using eval"));
	      }
	      return eval(bytecodeExpr(body), rho);
	  }
	  else if (version < R_bcMinVersion)
	      error(_("bytecode version is too old"));
	  else error(_("bytecode version is too new"));
      }
  }

  R_binding_cache_t vcache = NULL;
  Rboolean smallcache = TRUE;
#ifdef USE_BINDING_CACHE
  if (useCache) {
      R_len_t n = LENGTH(constants);
# ifdef CACHE_MAX
      if (n > CACHE_MAX) {
	  n = CACHE_MAX;
	  smallcache = FALSE;
      }
# endif
# ifdef CACHE_ON_STACK
      /* initialize binding cache on the stack */
      vcache = R_BCNodeStackTop;
      if (R_BCNodeStackTop + n > R_BCNodeStackEnd)
	  nodeStackOverflow();
      while (n > 0) {
	  *R_BCNodeStackTop = R_NilValue;
	  R_BCNodeStackTop++;
	  n--;
      }
# else
      /* allocate binding cache and protect on stack */
      vcache = allocVector(VECSXP, n);
      BCNPUSH(vcache);
# endif
  }
#endif

  BEGIN_MACHINE {
    OP(BCMISMATCH, 0): error(_("byte code version mismatch"));
    OP(RETURN, 0): value = GETSTACK(-1); goto done;
    OP(GOTO, 1):
      {
	int label = GETOP();
	BC_CHECK_SIGINT();
	pc = codebase + label;
	NEXT();
      }
    OP(BRIFNOT, 2):
      {
	int callidx = GETOP();
	int label = GETOP();
	int cond;
	SEXP call = VECTOR_ELT(constants, callidx);
	value = BCNPOP();
	cond = asLogicalNoNA(value, call);
	if (! cond) {
	    BC_CHECK_SIGINT(); /**** only on back branch?*/
	    pc = codebase + label;
	}
	NEXT();
      }
    OP(POP, 0): BCNPOP_IGNORE_VALUE(); NEXT();
    OP(DUP, 0): BCNDUP(); NEXT();
    OP(PRINTVALUE, 0): PrintValue(BCNPOP()); NEXT();
    OP(STARTLOOPCNTXT, 1):
	{
	    SEXP code = VECTOR_ELT(constants, GETOP());
	    loopWithContext(code, rho);
	    NEXT();
	}
    OP(ENDLOOPCNTXT, 0): value = R_NilValue; goto done;
    OP(DOLOOPNEXT, 0): findcontext(CTXT_NEXT, rho, R_NilValue);
    OP(DOLOOPBREAK, 0): findcontext(CTXT_BREAK, rho, R_NilValue);
    OP(STARTFOR, 3):
      {
	SEXP seq = GETSTACK(-1);
	int callidx = GETOP();
	SEXP symbol = VECTOR_ELT(constants, GETOP());
	int label = GETOP();

	/* if we are iterating over a factor, coerce to character first */
	if (inherits(seq, "factor")) {
	    seq = asCharacterFactor(seq);
	    SETSTACK(-1, seq);
	}

	defineVar(symbol, R_NilValue, rho);
	BCNPUSH(GET_BINDING_CELL(symbol, rho));

	value = allocVector(INTSXP, 2);
	INTEGER(value)[0] = -1;
	if (isVector(seq))
	  INTEGER(value)[1] = LENGTH(seq);
	else if (isList(seq) || isNull(seq))
	  INTEGER(value)[1] = length(seq);
	else errorcall(VECTOR_ELT(constants, callidx),
		       _("invalid for() loop sequence"));
	BCNPUSH(value);

	/* bump up NAMED count of seq to avoid modification by loop code */
	INC_NAMEDCNT(seq);

	/* place initial loop variable value object on stack */
	switch(TYPEOF(seq)) {
	case LGLSXP:
	case INTSXP:
	case REALSXP:
	case CPLXSXP:
	case STRSXP:
	case RAWSXP:
	    value = allocVector(TYPEOF(seq), 1);
	    BCNPUSH(value);
	    break;
	default: BCNPUSH(R_NilValue);
	}

	BC_CHECK_SIGINT();
	pc = codebase + label;
	NEXT();
      }
    OP(STEPFOR, 1):
      {
	int label = GETOP();
	int i = ++(INTEGER(GETSTACK(-2))[0]);
	int n = INTEGER(GETSTACK(-2))[1];
	if (i < n) {
	  SEXP seq = GETSTACK(-4);
	  SEXP cell = GETSTACK(-3);
	  switch (TYPEOF(seq)) {
	  case LGLSXP:
	    GET_VEC_LOOP_VALUE(value, -1);
	    LOGICAL(value)[0] = LOGICAL(seq)[i];
	    break;
	  case INTSXP:
	    GET_VEC_LOOP_VALUE(value, -1);
	    INTEGER(value)[0] = INTEGER(seq)[i];
	    break;
	  case REALSXP:
	    GET_VEC_LOOP_VALUE(value, -1);
	    REAL(value)[0] = REAL(seq)[i];
	    break;
	  case CPLXSXP:
	    GET_VEC_LOOP_VALUE(value, -1);
	    COMPLEX(value)[0] = COMPLEX(seq)[i];
	    break;
	  case STRSXP:
	    GET_VEC_LOOP_VALUE(value, -1);
	    SET_STRING_ELT(value, 0, STRING_ELT(seq, i));
	    break;
	  case RAWSXP:
	    GET_VEC_LOOP_VALUE(value, -1);
	    RAW(value)[0] = RAW(seq)[i];
	    break;
	  case EXPRSXP:
	  case VECSXP:
	    value = VECTOR_ELT(seq, i);
	    SET_NAMEDCNT_MAX(value);
	    break;
	  case LISTSXP:
	    value = CAR(seq);
	    SETSTACK(-4, CDR(seq));
	    SET_NAMEDCNT_MAX(value);
	    break;
	  default:
	    error(_("invalid sequence argument in for loop"));
	  }
	  if (! SET_BINDING_VALUE(cell, value))
	      defineVar(BINDING_SYMBOL(cell), value, rho);
	  BC_CHECK_SIGINT();
	  pc = codebase + label;
	}
	NEXT();
      }
    OP(ENDFOR, 0):
      {
	R_BCNodeStackTop -= 3;
	SETSTACK(-1, R_NilValue);
	NEXT();
      }
    OP(SETLOOPVAL, 0):
      BCNPOP_IGNORE_VALUE(); SETSTACK(-1, R_NilValue); NEXT();
    OP(INVISIBLE,0): R_Visible = FALSE; NEXT();
    /**** for now LDCONST, LDTRUE, and LDFALSE duplicate/allocate to
	  be defensive against bad package C code */
    OP(LDCONST, 1):
      R_Visible = TRUE;
      value = VECTOR_ELT(constants, GETOP());
      /* make sure NAMED = 2 -- lower values might be safe in some cases but
	 not in general, especially if the constant pool was created by
	 unserializing a compiled expression. */
      /*if (NAMED(value) < 2) SET_NAMED(value, 2);*/
      BCNPUSH(duplicate(value));
      NEXT();
    OP(LDNULL, 0): R_Visible = TRUE; BCNPUSH(R_NilValue); NEXT();
    OP(LDTRUE, 0): R_Visible = TRUE; BCNPUSH(mkTrue()); NEXT();
    OP(LDFALSE, 0): R_Visible = TRUE; BCNPUSH(mkFalse()); NEXT();
    OP(GETVAR, 1): DO_GETVAR(FALSE, FALSE);
    OP(DDVAL, 1): DO_GETVAR(TRUE, FALSE);
    OP(SETVAR, 1):
      {
	int sidx = GETOP();
	SEXP loc;
	if (smallcache)
	    loc = GET_SMALLCACHE_BINDING_CELL(vcache, sidx);
	else {
	    SEXP symbol = VECTOR_ELT(constants, sidx);
	    loc = GET_BINDING_CELL_CACHE(symbol, rho, vcache, sidx);
	}
	value = GETSTACK(-1);
        INC_NAMEDCNT(value);
	if (! SET_BINDING_VALUE(loc, value)) {
	    SEXP symbol = VECTOR_ELT(constants, sidx);
	    PROTECT(value);
	    defineVar(symbol, value, rho);
	    UNPROTECT(1);
	}
	NEXT();
      }
    OP(GETFUN, 1):
      {
	/* get the function */
	SEXP symbol = VECTOR_ELT(constants, GETOP());
	value = findFun(symbol, rho);
	if(RTRACE(value)) {
            Rprintf("trace: ");
            PrintValue(symbol);
	}

	/* initialize the function type register, push the function, and
	   push space for creating the argument list. */
	ftype = TYPEOF(value);
	BCNSTACKCHECK(3);
	SETSTACK(0, value);
	SETSTACK(1, R_NilValue);
	SETSTACK(2, R_NilValue);
	R_BCNodeStackTop += 3;
	NEXT();
      }
    OP(GETGLOBFUN, 1):
      {
	/* get the function */
	SEXP symbol = VECTOR_ELT(constants, GETOP());
	value = findFun(symbol, R_GlobalEnv);
	if(RTRACE(value)) {
            Rprintf("trace: ");
            PrintValue(symbol);
	}

	/* initialize the function type register, push the function, and
	   push space for creating the argument list. */
	ftype = TYPEOF(value);
	BCNSTACKCHECK(3);
	SETSTACK(0, value);
	SETSTACK(1, R_NilValue);
	SETSTACK(2, R_NilValue);
	R_BCNodeStackTop += 3;
	NEXT();
      }
    OP(GETSYMFUN, 1):
      {
	/* get the function */
	SEXP symbol = VECTOR_ELT(constants, GETOP());
	value = SYMVALUE(symbol);
	if (TYPEOF(value) == PROMSXP) {
	    value = forcePromise(value);
	    SET_NAMEDCNT_MAX(value);
	}
	if(RTRACE(value)) {
            Rprintf("trace: ");
            PrintValue(symbol);
	}

	/* initialize the function type register, push the function, and
	   push space for creating the argument list. */
	ftype = TYPEOF(value);
	BCNSTACKCHECK(3);
	SETSTACK(0, value);
	SETSTACK(1, R_NilValue);
	SETSTACK(2, R_NilValue);
	R_BCNodeStackTop += 3;
	NEXT();
      }
    OP(GETBUILTIN, 1):
      {
	/* get the function */
	SEXP symbol = VECTOR_ELT(constants, GETOP());
	value = getPrimitive(symbol, BUILTINSXP);
	if (RTRACE(value)) {
            Rprintf("trace: ");
            PrintValue(symbol);
	}

	/* push the function and push space for creating the argument list. */
	ftype = TYPEOF(value);
	BCNSTACKCHECK(3);
	SETSTACK(0, value);
	SETSTACK(1, R_NilValue);
	SETSTACK(2, R_NilValue);
	R_BCNodeStackTop += 3;
	NEXT();
      }
    OP(GETINTLBUILTIN, 1):
      {
	/* get the function */
	SEXP symbol = VECTOR_ELT(constants, GETOP());
	value = INTERNAL(symbol);
	if (TYPEOF(value) != BUILTINSXP)
            error(_("no internal function \"%s\""), CHAR(PRINTNAME(symbol)));

	/* push the function and push space for creating the argument list. */
	ftype = TYPEOF(value);
	BCNSTACKCHECK(3);
	SETSTACK(0, value);
	SETSTACK(1, R_NilValue);
	SETSTACK(2, R_NilValue);
	R_BCNodeStackTop += 3;
	NEXT();
      }
    OP(CHECKFUN, 0):
      {
	/* check then the value on the stack is a function */
	value = GETSTACK(-1);
	if (TYPEOF(value) != CLOSXP && TYPEOF(value) != BUILTINSXP &&
	    TYPEOF(value) != SPECIALSXP)
	  error(_("attempt to apply non-function"));

	/* initialize the function type register, and push space for
	   creating the argument list. */
	ftype = TYPEOF(value);
	BCNSTACKCHECK(2);
	SETSTACK(0, R_NilValue);
	SETSTACK(1, R_NilValue);
	R_BCNodeStackTop += 2;
	NEXT();
      }
    OP(MAKEPROM, 1):
      {
	SEXP code = VECTOR_ELT(constants, GETOP());
	if (ftype != SPECIALSXP) {
	  if (ftype == BUILTINSXP)
	      value = bcEval(code, rho, TRUE);
	  else
	    value = mkPROMISE(code, rho);
	  PUSHCALLARG(value);
	}
	NEXT();
      }
    OP(DOMISSING, 0):
      {
	if (ftype != SPECIALSXP)
	  PUSHCALLARG(R_MissingArg);
	NEXT();
      }
    OP(SETTAG, 1):
      {
	SEXP tag = VECTOR_ELT(constants, GETOP());
	SEXP cell = GETSTACK(-1);
	if (ftype != SPECIALSXP && cell != R_NilValue)
	  SET_TAG(cell, CreateTag(tag));
	NEXT();
      }
    OP(DODOTS, 0):
      {
	if (ftype != SPECIALSXP) {
	  SEXP h = findVar(R_DotsSymbol, rho);
	  if (TYPEOF(h) == DOTSXP || h == R_NilValue) {
	    for (; h != R_NilValue; h = CDR(h)) {
	      SEXP val, cell;
	      if (ftype == BUILTINSXP) val = eval(CAR(h), rho);
	      else val = mkPROMISE(CAR(h), rho);
	      cell = CONS(val, R_NilValue);
	      PUSHCALLARG_CELL(cell);
	      if (TAG(h) != R_NilValue) SET_TAG(cell, CreateTag(TAG(h)));
	    }
	  }
	  else if (h != R_MissingArg)
	    dotdotdot_error();
	}
	NEXT();
      }
    OP(PUSHARG, 0): PUSHCALLARG(BCNPOP()); NEXT();
    /**** for now PUSHCONST, PUSHTRUE, and PUSHFALSE duplicate/allocate to
	  be defensive against bad package C code */
    OP(PUSHCONSTARG, 1):
      value = VECTOR_ELT(constants, GETOP());
      PUSHCALLARG(duplicate(value));
      NEXT();
    OP(PUSHNULLARG, 0): PUSHCALLARG(R_NilValue); NEXT();
    OP(PUSHTRUEARG, 0): PUSHCALLARG(mkTrue()); NEXT();
    OP(PUSHFALSEARG, 0): PUSHCALLARG(mkFalse()); NEXT();
    OP(CALL, 1):
      {
	SEXP fun = GETSTACK(-3);
	SEXP call = VECTOR_ELT(constants, GETOP());
	SEXP args = GETSTACK(-2);
	int flag;
	switch (ftype) {
	case BUILTINSXP:
	  checkForMissings(args, call);
	  flag = PRIMPRINT(fun);
	  R_Visible = flag != 1;
          value = CALL_PRIMFUN(call, fun, args, rho, 0);
	  if (flag < 2) R_Visible = flag != 1;
	  break;
	case SPECIALSXP:
	  flag = PRIMPRINT(fun);
	  R_Visible = flag != 1;
          value = CALL_PRIMFUN(call, fun, CDR(call), rho, 0);
	  if (flag < 2) R_Visible = flag != 1;
	  break;
	case CLOSXP:
	  value = applyClosure_v(call, fun, args, rho, NULL, 0);
	  break;
	default: error(_("bad function"));
	}
	R_BCNodeStackTop -= 2;
	SETSTACK(-1, value);
	ftype = 0;
	NEXT();
      }
    OP(CALLBUILTIN, 1):
      {
	SEXP fun = GETSTACK(-3);
	SEXP call = VECTOR_ELT(constants, GETOP());
	SEXP args = GETSTACK(-2);
	int flag;
	const void *vmax = VMAXGET();
	if (TYPEOF(fun) != BUILTINSXP)
	  error(_("not a BUILTIN function"));
	flag = PRIMPRINT(fun);
	R_Visible = flag != 1;
        value = CALL_PRIMFUN(call, fun, args, rho, 0);
	if (flag < 2) R_Visible = flag != 1;
	VMAXSET(vmax);
	R_BCNodeStackTop -= 2;
	SETSTACK(-1, value);
	NEXT();
      }
    OP(CALLSPECIAL, 1):
      {
	SEXP call = VECTOR_ELT(constants, GETOP());
	SEXP symbol = CAR(call);
	SEXP fun = getPrimitive(symbol, SPECIALSXP);
	int flag;
	const void *vmax = VMAXGET();
	if (RTRACE(fun)) {
            Rprintf("trace: ");
            PrintValue(symbol);
	}
	BCNPUSH(fun);  /* for GC protection */
	flag = PRIMPRINT(fun);
	R_Visible = flag != 1;
        value = CALL_PRIMFUN(call, fun, CDR(call), rho, 0);
	if (flag < 2) R_Visible = flag != 1;
	VMAXSET(vmax);
	SETSTACK(-1, value); /* replaces fun on stack */
	NEXT();
      }
    OP(MAKECLOSURE, 1):
      {
	SEXP fb = VECTOR_ELT(constants, GETOP());
	SEXP forms = VECTOR_ELT(fb, 0);
	SEXP body = VECTOR_ELT(fb, 1);
	value = mkCLOSXP(forms, body, rho);
	BCNPUSH(value);
	NEXT();
      }
    OP(UMINUS, 1): Arith1(R_SubSym);
    OP(UPLUS, 1): Arith1(R_AddSym);
    OP(ADD, 1): FastBinary(+, PLUSOP, R_AddSym);
    OP(SUB, 1): FastBinary(-, MINUSOP, R_SubSym);
    OP(MUL, 1): FastBinary(*, TIMESOP, R_MulSym);
    OP(DIV, 1): FastBinary(/, DIVOP, R_DivSym);
    OP(EXPT, 1): Arith2(POWOP, R_ExptSym);
    OP(SQRT, 1): Math1(R_SqrtSym);
    OP(EXP, 1): Math1(R_ExpSym);
    OP(EQ, 1): FastRelop2(==, EQOP, R_EqSym);
    OP(NE, 1): FastRelop2(!=, NEOP, R_NeSym);
    OP(LT, 1): FastRelop2(<, LTOP, R_LtSym);
    OP(LE, 1): FastRelop2(<=, LEOP, R_LeSym);
    OP(GE, 1): FastRelop2(>=, GEOP, R_GeSym);
    OP(GT, 1): FastRelop2(>, GTOP, R_GtSym);
    OP(AND, 1): Builtin2(do_andor, R_AndSym, rho);
    OP(OR, 1): Builtin2(do_andor, R_OrSym, rho);
    OP(NOT, 1): Builtin1(do_not, R_NotSym, rho);
    OP(DOTSERR, 0): dotdotdot_error();
    OP(STARTASSIGN, 1):
      {
	int sidx = GETOP();
	SEXP symbol = VECTOR_ELT(constants, sidx);
	SEXP cell = GET_BINDING_CELL_CACHE(symbol, rho, vcache, sidx);
	value = BINDING_VALUE(cell);
	if (value == R_UnboundValue || NAMEDCNT(value) != 1) {
            /* Used to call EnsureLocal, now changed, so old code is here. */
            value = findVarInFrame3 (rho, symbol, TRUE);
            if (value != R_UnboundValue) {
                if (TYPEOF(value) == PROMSXP)
                    value = forcePromise(value);
        	if (!NAMEDCNT_GT_1(value)) 
                    goto in_frame;
            }
            else {
                if (rho != R_EmptyEnv) {
                    value = findVar (symbol, ENCLOS(rho));
                    if (TYPEOF(value) == PROMSXP)
                        value = forcePromise(value);
                }
                if (value == R_UnboundValue)
                    unbound_var_error(symbol);
            }
            value = dup_top_level(value);
            set_var_in_frame (symbol, value, rho, TRUE, 3);
          in_frame: ;
        }
	BCNPUSH(value);
	BCNDUP2ND();
	/* top three stack entries are now RHS value, LHS value, RHS value */
	NEXT();
      }
    OP(ENDASSIGN, 1):
      {
	int sidx = GETOP();
	SEXP symbol = VECTOR_ELT(constants, sidx);
	SEXP cell = GET_BINDING_CELL_CACHE(symbol, rho, vcache, sidx);
	value = GETSTACK(-1); /* leave on stack for GC protection */
        INC_NAMEDCNT(value);
	if (! SET_BINDING_VALUE(cell, value))
	    defineVar(symbol, value, rho);
	R_BCNodeStackTop--; /* now pop LHS value off the stack */
	/* original right-hand side value is now on top of stack again */
	/* we do not duplicate the right-hand side value, so to be
	   conservative mark the value as NAMED = 2 */
	SET_NAMEDCNT_MAX(GETSTACK(-1));
	NEXT();
      }
    OP(STARTSUBSET, 2): DO_STARTDISPATCH("[");
    OP(DFLTSUBSET, 0): DO_DFLTDISPATCH(do_subset_dflt, R_SubsetSym);
    OP(STARTSUBASSIGN, 2): DO_START_ASSIGN_DISPATCH("[<-");
    OP(DFLTSUBASSIGN, 0):
      DO_DFLT_ASSIGN_DISPATCH(do_subassign_dflt, R_SubassignSym);
    OP(STARTC, 2): DO_STARTDISPATCH("c");
    OP(DFLTC, 0): DO_DFLTDISPATCH(do_c_dflt, R_CSym);
    OP(STARTSUBSET2, 2): DO_STARTDISPATCH("[[");
    OP(DFLTSUBSET2, 0): DO_DFLTDISPATCH(do_subset2_dflt, R_Subset2Sym);
    OP(STARTSUBASSIGN2, 2): DO_START_ASSIGN_DISPATCH("[[<-");
    OP(DFLTSUBASSIGN2, 0):
      DO_DFLT_ASSIGN_DISPATCH(do_subassign2_dflt, R_Subassign2Sym);
    OP(DOLLAR, 2):
      {
	int dispatched = FALSE;
	SEXP call = VECTOR_ELT(constants, GETOP());
	SEXP symbol = VECTOR_ELT(constants, GETOP());
	SEXP x = GETSTACK(-1);
	if (isObject(x)) {
	    SEXP ncall;
	    PROTECT(ncall = duplicate(call));
	    /**** hack to avoid evaluating the symbol */
	    SETCAR(CDDR(ncall), ScalarString(PRINTNAME(symbol)));
	    dispatched = tryDispatch("$", ncall, x, rho, &value);
	    UNPROTECT(1);
	}
	if (dispatched)
	    SETSTACK(-1, value);
	else
	    SETSTACK(-1, R_subset3_dflt(x, R_NilValue, symbol, R_NilValue));
	NEXT();
      }
    OP(DOLLARGETS, 2):
      {
	int dispatched = FALSE;
	SEXP call = VECTOR_ELT(constants, GETOP());
	SEXP symbol = VECTOR_ELT(constants, GETOP());
	SEXP x = GETSTACK(-2);
	SEXP rhs = GETSTACK(-1);
	if (NAMEDCNT_GT_1(x) && x != R_NilValue) {
	    x = duplicate(x);
	    SETSTACK(-2, x);
	    SET_NAMEDCNT_1(x);
	}
	if (isObject(x)) {
	    SEXP ncall, prom;
	    PROTECT(ncall = duplicate(call));
	    /**** hack to avoid evaluating the symbol */
	    SETCAR(CDDR(ncall), ScalarString(PRINTNAME(symbol)));
	    prom = mkPROMISE(CADDDR(ncall), rho);
	    SET_PRVALUE(prom, rhs);
            INC_NAMEDCNT(rhs);
	    SETCAR(CDR(CDDR(ncall)), prom);
	    dispatched = tryDispatch("$<-", ncall, x, rho, &value);
	    UNPROTECT(1);
	}
	if (! dispatched)
	  value = R_subassign3_dflt(call, x, symbol, rhs, 0);
	R_BCNodeStackTop--;
	SETSTACK(-1, value);
	NEXT();
      }
    OP(ISNULL, 0): DO_ISTEST(isNull);
    OP(ISLOGICAL, 0): DO_ISTYPE(LGLSXP);
    OP(ISINTEGER, 0): {
	SEXP arg = GETSTACK(-1);
	Rboolean test = (TYPEOF(arg) == INTSXP) && ! inherits(arg, "factor");
	SETSTACK(-1, test ? mkTrue() : mkFalse());
	NEXT();
      }
    OP(ISDOUBLE, 0): DO_ISTYPE(REALSXP);
    OP(ISCOMPLEX, 0): DO_ISTYPE(CPLXSXP);
    OP(ISCHARACTER, 0): DO_ISTYPE(STRSXP);
    OP(ISSYMBOL, 0): DO_ISTYPE(SYMSXP); /**** S4 thingy allowed now???*/
    OP(ISOBJECT, 0): DO_ISTEST(OBJECT);
    OP(ISNUMERIC, 0): DO_ISTEST(isNumericOnly);
    OP(VECSUBSET, 0): DO_VECSUBSET(rho); NEXT();
    OP(MATSUBSET, 0): DO_MATSUBSET(rho); NEXT();
    OP(SETVECSUBSET, 0): DO_SETVECSUBSET(rho); NEXT();
    OP(SETMATSUBSET, 0): DO_SETMATSUBSET(rho); NEXT();
    OP(AND1ST, 2): {
	int callidx = GETOP();
	int label = GETOP();
        FIXUP_SCALAR_LOGICAL(callidx, "'x'", "&&");
        value = GETSTACK(-1);
	if (LOGICAL(value)[0] == FALSE)
	    pc = codebase + label;
	NEXT();
    }
    OP(AND2ND, 1): {
	int callidx = GETOP();
	FIXUP_SCALAR_LOGICAL(callidx, "'y'", "&&");
        value = GETSTACK(-1);
	/* The first argument is TRUE or NA. If the second argument is
	   not TRUE then its value is the result. If the second
	   argument is TRUE, then the first argument's value is the
	   result. */
	if (LOGICAL(value)[0] != TRUE)
	    SETSTACK(-2, value);
	R_BCNodeStackTop -= 1;
	NEXT();
    }
    OP(OR1ST, 2):  {
	int callidx = GETOP();
	int label = GETOP();
        FIXUP_SCALAR_LOGICAL(callidx, "'x'", "||");
        value = GETSTACK(-1);
	if (LOGICAL(value)[0] != NA_LOGICAL && LOGICAL(value)[0]) /* is true */
	    pc = codebase + label;
	NEXT();
    }
    OP(OR2ND, 1):  {
	int callidx = GETOP();
	FIXUP_SCALAR_LOGICAL(callidx, "'y'", "||");
        value = GETSTACK(-1);
	/* The first argument is FALSE or NA. If the second argument is
	   not FALSE then its value is the result. If the second
	   argument is FALSE, then the first argument's value is the
	   result. */
	if (LOGICAL(value)[0] != FALSE)
	    SETSTACK(-2, value);
	R_BCNodeStackTop -= 1;
	NEXT();
    }
    OP(GETVAR_MISSOK, 1): DO_GETVAR(FALSE, TRUE);
    OP(DDVAL_MISSOK, 1): DO_GETVAR(TRUE, TRUE);
    OP(VISIBLE, 0): R_Visible = TRUE; NEXT();
    OP(SETVAR2, 1):
      {
	SEXP symbol = VECTOR_ELT(constants, GETOP());
	value = GETSTACK(-1);
	if (NAMEDCNT_GT_0(value)) {
	    value = duplicate(value);
	    SETSTACK(-1, value);
	}
	set_var_nonlocal (symbol, value, ENCLOS(rho), 3);
	NEXT();
      }
    OP(STARTASSIGN2, 1):
      {
	SEXP symbol = VECTOR_ELT(constants, GETOP());
	value = GETSTACK(-1);
	BCNPUSH(getvar(symbol, ENCLOS(rho), FALSE, FALSE, NULL, 0));
	BCNPUSH(value);
	/* top three stack entries are now RHS value, LHS value, RHS value */
	NEXT();
      }
    OP(ENDASSIGN2, 1):
      {
	SEXP symbol = VECTOR_ELT(constants, GETOP());
	value = BCNPOP();
	set_var_nonlocal (symbol, value, ENCLOS(rho), 3);
	/* original right-hand side value is now on top of stack again */
	/* we do not duplicate the right-hand side value, so to be
	   conservative mark the value as NAMED = 2 */
	SET_NAMEDCNT_MAX(GETSTACK(-1));
	NEXT();
      }
    OP(SETTER_CALL, 2):
      {
        SEXP lhs = GETSTACK(-5);
        SEXP rhs = GETSTACK(-4);
	SEXP fun = GETSTACK(-3);
	SEXP call = VECTOR_ELT(constants, GETOP());
	SEXP vexpr = VECTOR_ELT(constants, GETOP());
	SEXP args, prom, last;
	if (NAMEDCNT_GT_1(lhs) && lhs != R_NilValue) {
	  lhs = duplicate(lhs);
	  SETSTACK(-5, lhs);
	  SET_NAMEDCNT_1(lhs);
	}
	switch (ftype) {
	case BUILTINSXP:
	  /* push RHS value onto arguments with 'value' tag */
	  PUSHCALLARG(rhs);
	  SET_TAG(GETSTACK(-1), R_valueSym);
	  /* replace first argument with LHS value */
	  args = GETSTACK(-2);
	  SETCAR(args, lhs);
	  /* make the call */
	  checkForMissings(args, call);
          value = CALL_PRIMFUN(call, fun, args, rho, 0);
	  break;
	case SPECIALSXP:
	  /* duplicate arguments and put into stack for GC protection */
	  args = duplicate(CDR(call));
	  SETSTACK(-2, args);
	  /* insert evaluated promise for LHS as first argument */
          prom = mkPROMISE(R_TmpvalSymbol, rho);
	  SET_PRVALUE(prom, lhs);
          INC_NAMEDCNT(lhs);
	  SETCAR(args, prom);
	  /* insert evaluated promise for RHS as last argument */
	  last = args;
	  while (CDR(last) != R_NilValue)
	      last = CDR(last);
	  prom = mkPROMISE(vexpr, rho);
	  SET_PRVALUE(prom, rhs);
          INC_NAMEDCNT(rhs);
	  SETCAR(last, prom);
	  /* make the call */
          value = CALL_PRIMFUN(call, fun, args, rho, 0);
	  break;
	case CLOSXP:
	  /* push evaluated promise for RHS onto arguments with 'value' tag */
	  prom = mkPROMISE(vexpr, rho);
	  SET_PRVALUE(prom, rhs);
          INC_NAMEDCNT(rhs);
	  PUSHCALLARG(prom);
	  SET_TAG(GETSTACK(-1), R_valueSym);
	  /* replace first argument with evaluated promise for LHS */
          prom = mkPROMISE(R_TmpvalSymbol, rho);
	  SET_PRVALUE(prom, lhs);
          INC_NAMEDCNT(lhs);
	  args = GETSTACK(-2);
	  SETCAR(args, prom);
	  /* make the call */
	  value = applyClosure_v(call, fun, args, rho, NULL, 0);
	  break;
	default: error(_("bad function"));
	}
	R_BCNodeStackTop -= 4;
	SETSTACK(-1, value);
	ftype = 0;
	NEXT();
      }
    OP(GETTER_CALL, 1):
      {
	SEXP lhs = GETSTACK(-5);
	SEXP fun = GETSTACK(-3);
	SEXP call = VECTOR_ELT(constants, GETOP());
	SEXP args, prom;
	switch (ftype) {
	case BUILTINSXP:
	  /* replace first argument with LHS value */
	  args = GETSTACK(-2);
	  SETCAR(args, lhs);
	  /* make the call */
	  checkForMissings(args, call);
          value = CALL_PRIMFUN(call, fun, args, rho, 0);
	  break;
	case SPECIALSXP:
	  /* duplicate arguments and put into stack for GC protection */
	  args = duplicate(CDR(call));
	  SETSTACK(-2, args);
	  /* insert evaluated promise for LHS as first argument */
          prom = mkPROMISE(R_TmpvalSymbol, rho);
	  SET_PRVALUE(prom, lhs);
          INC_NAMEDCNT(lhs);
	  SETCAR(args, prom);
	  /* make the call */
          value = CALL_PRIMFUN(call, fun, args, rho, 0);
	  break;
	case CLOSXP:
	  /* replace first argument with evaluated promise for LHS */
          prom = mkPROMISE(R_TmpvalSymbol, rho);
	  SET_PRVALUE(prom, lhs);
          INC_NAMEDCNT(lhs);
	  args = GETSTACK(-2);
	  SETCAR(args, prom);
	  /* make the call */
	  value = applyClosure_v(call, fun, args, rho, NULL, 0);
	  break;
	default: error(_("bad function"));
	}
	R_BCNodeStackTop -= 2;
	SETSTACK(-1, value);
	ftype = 0;
	NEXT();
      }
    OP(SWAP, 0): {
	R_bcstack_t tmp = R_BCNodeStackTop[-1];
	R_BCNodeStackTop[-1] = R_BCNodeStackTop[-2];
	R_BCNodeStackTop[-2] = tmp;
	NEXT();
    }
    OP(DUP2ND, 0): BCNDUP2ND(); NEXT();
    OP(SWITCH, 4): {
       SEXP call = VECTOR_ELT(constants, GETOP());
       SEXP names = VECTOR_ELT(constants, GETOP());
       SEXP coffsets = VECTOR_ELT(constants, GETOP());
       SEXP ioffsets = VECTOR_ELT(constants, GETOP());
       value = BCNPOP();
       if (!isVector(value) || length(value) != 1)
	   errorcall(call, _("EXPR must be a length 1 vector"));
       if (TYPEOF(value) == STRSXP) {
	   int i, n, which;
	   if (names == R_NilValue)
	       errorcall(call, _("numeric EXPR required for switch() "
				 "without named alternatives"));
	   if (TYPEOF(coffsets) != INTSXP)
	       errorcall(call, _("bad character switch offsets"));
	   if (TYPEOF(names) != STRSXP || LENGTH(names) != LENGTH(coffsets))
	       errorcall(call, _("bad switch names"));
	   n = LENGTH(names);
	   which = n - 1;
	   for (i = 0; i < n - 1; i++)
	       if (ep_match_exprs(STRING_ELT(value, 0),
			          STRING_ELT(names, i))==1 /* exact */) {
		   which = i;
		   break;
	       }
	   pc = codebase + INTEGER(coffsets)[which];
       }
       else {
	   int which = asInteger(value) - 1;
	   if (TYPEOF(ioffsets) != INTSXP)
	       errorcall(call, _("bad numeric switch offsets"));
	   if (which < 0 || which >= LENGTH(ioffsets))
	       which = LENGTH(ioffsets) - 1;
	   pc = codebase + INTEGER(ioffsets)[which];
       }
       NEXT();
    }
    OP(RETURNJMP, 0): {
      value = BCNPOP();
      findcontext(CTXT_BROWSER | CTXT_FUNCTION, rho, value);
    }
    OP(STARTVECSUBSET, 2): DO_STARTDISPATCH_N("[");
    OP(STARTMATSUBSET, 2): DO_STARTDISPATCH_N("[");
    OP(STARTSETVECSUBSET, 2): DO_START_ASSIGN_DISPATCH_N("[<-");
    OP(STARTSETMATSUBSET, 2): DO_START_ASSIGN_DISPATCH_N("[<-");
    LASTOP;
  }

 done:
  R_BCNodeStackTop = oldntop;
#ifdef BC_INT_STACK
  R_BCIntStackTop = olditop;
#endif
#ifdef BC_PROFILING
  current_opcode = old_current_opcode;
#endif
  return value;
}

#ifdef THREADED_CODE
SEXP R_bcEncode(SEXP bytes)
{
    SEXP code;
    BCODE *pc;
    int *ipc, i, n, m, v;

    m = (sizeof(BCODE) + sizeof(int) - 1) / sizeof(int);

    n = LENGTH(bytes);
    ipc = INTEGER(bytes);

    v = ipc[0];
    if (v < R_bcMinVersion || v > R_bcVersion) {
	code = allocVector(INTSXP, m * 2);
	pc = (BCODE *) INTEGER(code);
	pc[0].i = v;
	pc[1].v = opinfo[BCMISMATCH_OP].addr;
	return code;
    }
    else {
	code = allocVector(INTSXP, m * n);
	pc = (BCODE *) INTEGER(code);

	for (i = 0; i < n; i++) pc[i].i = ipc[i];

	/* install the current version number */
	pc[0].i = R_bcVersion;

	for (i = 1; i < n;) {
	    int op = pc[i].i;
	    if (op < 0 || op >= OPCOUNT)
		error("unknown instruction code");
	    pc[i].v = opinfo[op].addr;
	    i += opinfo[op].argc + 1;
	}

	return code;
    }
}

static int findOp(void *addr)
{
    int i;

    for (i = 0; i < OPCOUNT; i++)
	if (opinfo[i].addr == addr)
	    return i;
    error(_("cannot find index for threaded code address"));
}

SEXP R_bcDecode(SEXP code) {
    int n, i, j, *ipc;
    BCODE *pc;
    SEXP bytes;

    int m = (sizeof(BCODE) + sizeof(int) - 1) / sizeof(int);

    n = LENGTH(code) / m;
    pc = (BCODE *) INTEGER(code);

    bytes = allocVector(INTSXP, n);
    ipc = INTEGER(bytes);

    /* copy the version number */
    ipc[0] = pc[0].i;

    for (i = 1; i < n;) {
	int op = findOp(pc[i].v);
	int argc = opinfo[op].argc;
	ipc[i] = op;
	i++;
	for (j = 0; j < argc; j++, i++)
	    ipc[i] = pc[i].i;
    }

    return bytes;
}
#else
SEXP R_bcEncode(SEXP x) { return x; }
SEXP R_bcDecode(SEXP x) { return duplicate(x); }
#endif

static SEXP do_mkcode(SEXP call, SEXP op, SEXP args, SEXP rho)
{
    SEXP bytes, consts, ans;

    checkArity(op, args);
    bytes = CAR(args);
    consts = CADR(args);
    ans = CONS(R_bcEncode(bytes), consts);
    SET_TYPEOF(ans, BCODESXP);
    return ans;
}

static SEXP do_bcclose(SEXP call, SEXP op, SEXP args, SEXP rho)
{
    SEXP forms, body, env;

    checkArity(op, args);
    forms = CAR(args);
    body = CADR(args);
    env = CADDR(args);

    CheckFormals(forms);

    if (! isByteCode(body))
	errorcall(call, _("invalid body"));

    if (isNull(env)) {
	error(_("use of NULL environment is defunct"));
	env = R_BaseEnv;
    } else
    if (!isEnvironment(env))
	errorcall(call, _("invalid environment"));

    return mkCLOSXP(forms, body, env);
}

static SEXP do_is_builtin_internal(SEXP call, SEXP op, SEXP args, SEXP rho)
{
    SEXP symbol, i;

    checkArity(op, args);
    symbol = CAR(args);

    if (!isSymbol(symbol))
	errorcall(call, _("invalid symbol"));

    if ((i = INTERNAL(symbol)) != R_NilValue && TYPEOF(i) == BUILTINSXP)
	return R_TrueValue;
    else
	return R_FalseValue;
}

static SEXP disassemble(SEXP bc)
{
  SEXP ans, dconsts;
  int i;
  SEXP code = BCODE_CODE(bc);
  SEXP consts = BCODE_CONSTS(bc);
  SEXP expr = BCODE_EXPR(bc);
  int nc = LENGTH(consts);

  PROTECT(ans = allocVector(VECSXP, expr != R_NilValue ? 4 : 3));
  SET_VECTOR_ELT(ans, 0, install(".Code"));
  SET_VECTOR_ELT(ans, 1, R_bcDecode(code));
  SET_VECTOR_ELT(ans, 2, allocVector(VECSXP, nc));
  if (expr != R_NilValue)
      SET_VECTOR_ELT(ans, 3, duplicate(expr));

  dconsts = VECTOR_ELT(ans, 2);
  for (i = 0; i < nc; i++) {
    SEXP c = VECTOR_ELT(consts, i);
    if (isByteCode(c))
      SET_VECTOR_ELT(dconsts, i, disassemble(c));
    else
      SET_VECTOR_ELT(dconsts, i, duplicate(c));
  }

  UNPROTECT(1);
  return ans;
}

static SEXP do_disassemble(SEXP call, SEXP op, SEXP args, SEXP rho)
{
  SEXP code;

  checkArity(op, args);
  code = CAR(args);
  if (! isByteCode(code))
    errorcall(call, _("argument is not a byte code object"));
  return disassemble(code);
}

static SEXP do_bcversion(SEXP call, SEXP op, SEXP args, SEXP rho)
{
  SEXP ans = allocVector1INT();
  INTEGER(ans)[0] = R_bcVersion;
  return ans;
}

static SEXP do_loadfile(SEXP call, SEXP op, SEXP args, SEXP env)
{
    SEXP file, s;
    FILE *fp;

    checkArity(op, args);

    PROTECT(file = coerceVector(CAR(args), STRSXP));

    if (! isValidStringF(file))
	errorcall(call, _("bad file name"));

    fp = RC_fopen(STRING_ELT(file, 0), "rb", TRUE);
    if (!fp)
	errorcall(call, _("unable to open 'file'"));
    s = R_LoadFromFile(fp, 0);
    fclose(fp);

    UNPROTECT(1);
    return s;
}

static SEXP do_savefile(SEXP call, SEXP op, SEXP args, SEXP env)
{
    FILE *fp;

    checkArity(op, args);

    if (!isValidStringF(CADR(args)))
	errorcall(call, _("'file' must be non-empty string"));
    if (TYPEOF(CADDR(args)) != LGLSXP)
	errorcall(call, _("'ascii' must be logical"));

    fp = RC_fopen(STRING_ELT(CADR(args), 0), "wb", TRUE);
    if (!fp)
	errorcall(call, _("unable to open 'file'"));

    R_SaveToFileV(CAR(args), fp, INTEGER(CADDR(args))[0], 0);

    fclose(fp);
    return R_NilValue;
}

#define R_COMPILED_EXTENSION ".Rc"

/* neither of these functions call R_ExpandFileName -- the caller
   should do that if it wants to */
char *R_CompiledFileName(char *fname, char *buf, size_t bsize)
{
    char *basename, *ext;

    /* find the base name and the extension */
    basename = Rf_strrchr(fname, FILESEP[0]);
    if (basename == NULL) basename = fname;
    ext = Rf_strrchr(basename, '.');

    if (ext != NULL && strcmp(ext, R_COMPILED_EXTENSION) == 0) {
	/* the supplied file name has the compiled file extension, so
	   just copy it to the buffer and return the buffer pointer */
	if (snprintf(buf, bsize, "%s", fname) < 0)
	    error(_("R_CompiledFileName: buffer too small"));
	return buf;
    }
    else if (ext == NULL) {
	/* if the requested file has no extention, make a name that
	   has the extenrion added on to the expanded name */
	if (snprintf(buf, bsize, "%s%s", fname, R_COMPILED_EXTENSION) < 0)
	    error(_("R_CompiledFileName: buffer too small"));
	return buf;
    }
    else {
	/* the supplied file already has an extention, so there is no
	   corresponding compiled file name */
	return NULL;
    }
}

FILE *R_OpenCompiledFile(char *fname, char *buf, size_t bsize)
{
    char *cname = R_CompiledFileName(fname, buf, bsize);

    if (cname != NULL && R_FileExists(cname) &&
	(strcmp(fname, cname) == 0 ||
	 ! R_FileExists(fname) ||
	 R_FileMtime(cname) > R_FileMtime(fname)))
	/* the compiled file cname exists, and either fname does not
	   exist, or it is the same as cname, or both exist and cname
	   is newer */
	return R_fopen(buf, "rb");
    else return NULL;
}

static SEXP do_growconst(SEXP call, SEXP op, SEXP args, SEXP env)
{
    SEXP constBuf, ans;
    int i, n;

    checkArity(op, args);
    constBuf = CAR(args);
    if (TYPEOF(constBuf) != VECSXP)
	error(_("constant buffer must be a generic vector"));

    n = LENGTH(constBuf);
    ans = allocVector(VECSXP, 2 * n);
    for (i = 0; i < n; i++)
	SET_VECTOR_ELT(ans, i, VECTOR_ELT(constBuf, i));

    return ans;
}

static SEXP do_putconst(SEXP call, SEXP op, SEXP args, SEXP env)
{
    SEXP constBuf, x;
    int i, constCount;

    checkArity(op, args);

    constBuf = CAR(args);
    if (TYPEOF(constBuf) != VECSXP)
	error(_("constBuf must be a generic vector"));

    constCount = asInteger(CADR(args));
    if (constCount < 0 || constCount >= LENGTH(constBuf))
	error(_("bad constCount value"));

    x = CADDR(args);

    /* check for a match and return index if one is found */
    for (i = 0; i < constCount; i++) {
	SEXP y = VECTOR_ELT(constBuf, i);
	if (x == y || R_compute_identical(x, y, 0))
	    return ScalarInteger(i);
    }

    /* otherwise insert the constant and return index */
    SET_VECTOR_ELT(constBuf, constCount, x);
    return ScalarInteger(constCount);
}

static SEXP do_getconst(SEXP call, SEXP op, SEXP args, SEXP env)
{
    SEXP constBuf, ans;
    int i, n;

    checkArity(op, args);
    constBuf = CAR(args);
    n = asInteger(CADR(args));

    if (TYPEOF(constBuf) != VECSXP)
	error(_("constant buffer must be a generic vector"));
    if (n < 0 || n > LENGTH(constBuf))
	error(_("bad constant count"));

    ans = allocVector(VECSXP, n);
    for (i = 0; i < n; i++)
	SET_VECTOR_ELT(ans, i, VECTOR_ELT(constBuf, i));

    return ans;
}

#ifdef BC_PROFILING
SEXP R_getbcprofcounts()
{
    SEXP val;
    int i;

    val = allocVector(INTSXP, OPCOUNT);
    for (i = 0; i < OPCOUNT; i++)
	INTEGER(val)[i] = opcode_counts[i];
    return val;
}

static void dobcprof(int sig)
{
    if (current_opcode >= 0 && current_opcode < OPCOUNT)
	opcode_counts[current_opcode]++;
    signal(SIGPROF, dobcprof);
}

SEXP R_startbcprof()
{
    struct itimerval itv;
    int interval;
    double dinterval = 0.02;
    int i;

    if (R_Profiling)
	error(_("profile timer in use"));
    if (bc_profiling)
	error(_("already byte code profiling"));

    /* according to man setitimer, it waits until the next clock
       tick, usually 10ms, so avoid too small intervals here */
    interval = 1e6 * dinterval + 0.5;

    /* initialize the profile data */
    current_opcode = NO_CURRENT_OPCODE;
    for (i = 0; i < OPCOUNT; i++)
	opcode_counts[i] = 0;

    signal(SIGPROF, dobcprof);

    itv.it_interval.tv_sec = 0;
    itv.it_interval.tv_usec = interval;
    itv.it_value.tv_sec = 0;
    itv.it_value.tv_usec = interval;
    if (setitimer(ITIMER_PROF, &itv, NULL) == -1)
	error(_("setting profile timer failed"));

    bc_profiling = TRUE;

    return R_NilValue;
}

static void dobcprof_null(int sig)
{
    signal(SIGPROF, dobcprof_null);
}

SEXP R_stopbcprof()
{
    struct itimerval itv;

    if (! bc_profiling)
	error(_("not byte code profiling"));

    itv.it_interval.tv_sec = 0;
    itv.it_interval.tv_usec = 0;
    itv.it_value.tv_sec = 0;
    itv.it_value.tv_usec = 0;
    setitimer(ITIMER_PROF, &itv, NULL);
    signal(SIGPROF, dobcprof_null);

    bc_profiling = FALSE;

    return R_NilValue;
}
#else
SEXP R_getbcprofcounts() { return R_NilValue; }
SEXP R_startbcprof() { return R_NilValue; }
SEXP R_stopbcprof() { return R_NilValue; }
#endif

/* end of byte code section */

static SEXP do_setnumthreads(SEXP call, SEXP op, SEXP args, SEXP rho)
{
    int old = R_num_math_threads, new;
    checkArity(op, args);
    new = asInteger(CAR(args));
    if (new >= 0 && new <= R_max_num_math_threads)
	R_num_math_threads = new;
    return ScalarIntegerMaybeConst(old);
}

static SEXP do_setmaxnumthreads(SEXP call, SEXP op, SEXP args, SEXP rho)
{
    int old = R_max_num_math_threads, new;
    checkArity(op, args);
    new = asInteger(CAR(args));
    if (new >= 0) {
	R_max_num_math_threads = new;
	if (R_num_math_threads > R_max_num_math_threads)
	    R_num_math_threads = R_max_num_math_threads;
    }
    return ScalarIntegerMaybeConst(old);
}

/* FUNTAB entries defined in this source file. See names.c for documentation. */

attribute_hidden FUNTAB R_FunTab_eval[] =
{
/* printname	c-entry		offset	eval	arity	pp-kind	     precedence	rightassoc */

{"if",		do_if,		0,	1200,	-1,	{PP_IF,	     PREC_FN,	  1}},
{"for",		do_for,		0,	100,	-1,	{PP_FOR,     PREC_FN,	  0}},
{"while",	do_while,	0,	100,	-1,	{PP_WHILE,   PREC_FN,	  0}},
{"repeat",	do_repeat,	0,	100,	-1,	{PP_REPEAT,  PREC_FN,	  0}},
{"break",	do_break, CTXT_BREAK,	0,	-1,	{PP_BREAK,   PREC_FN,	  0}},
{"next",	do_break, CTXT_NEXT,	0,	-1,	{PP_NEXT,    PREC_FN,	  0}},
{"(",		do_paren,	0,	1000,	1,	{PP_PAREN,   PREC_FN,	  0}},
{"{",		do_begin,	0,	1200,	-1,	{PP_CURLY,   PREC_FN,	  0}},
{"return",	do_return,	0,	1200,	-1,	{PP_RETURN,  PREC_FN,	  0}},
{"function",	do_function,	0,	0,	-1,	{PP_FUNCTION,PREC_FN,	  0}},
{"<-",		do_set,		1,	1100,	2,	{PP_ASSIGN,  PREC_LEFT,	  1}},
{"=",		do_set,		3,	1100,	2,	{PP_ASSIGN,  PREC_EQ,	  1}},
{"<<-",		do_set,		2,	1100,	2,	{PP_ASSIGN2, PREC_LEFT,	  1}},
{"eval",	do_eval,	0,	1211,	3,	{PP_FUNCALL, PREC_FN,	0}},
{"eval.with.vis",do_eval,	1,	1211,	3,	{PP_FUNCALL, PREC_FN,	0}},
{"Recall",	do_recall,	0,	210,	-1,	{PP_FUNCALL, PREC_FN,	  0}},

{"Rprof",	do_Rprof,	0,	11,	4,	{PP_FUNCALL, PREC_FN,	0}},
{"enableJIT",    do_enablejit,  0,      11,     1,      {PP_FUNCALL, PREC_FN, 0}},
{"compilePKGS", do_compilepkgs, 0,      11,     1,      {PP_FUNCALL, PREC_FN, 0}},
{"withVisible", do_withVisible,	1,	10,	1,	{PP_FUNCALL, PREC_FN,	0}},

{"mkCode",     do_mkcode,       0,      11,     2,      {PP_FUNCALL, PREC_FN, 0}},
{"bcClose",    do_bcclose,      0,      11,     3,      {PP_FUNCALL, PREC_FN, 0}},
{"is.builtin.internal", do_is_builtin_internal, 0, 11, 1, {PP_FUNCALL, PREC_FN, 0}},
{"disassemble", do_disassemble, 0,      11,     1,      {PP_FUNCALL, PREC_FN, 0}},
{"bcVersion", do_bcversion,     0,      11,     0,      {PP_FUNCALL, PREC_FN, 0}},
{"load.from.file", do_loadfile, 0,      11,     1,      {PP_FUNCALL, PREC_FN, 0}},
{"save.to.file", do_savefile,   0,      11,     3,      {PP_FUNCALL, PREC_FN, 0}},
{"growconst", do_growconst,     0,      11,     1,      {PP_FUNCALL, PREC_FN, 0}},
{"putconst", do_putconst,       0,      11,     3,      {PP_FUNCALL, PREC_FN, 0}},
{"getconst", do_getconst,       0,      11,     2,      {PP_FUNCALL, PREC_FN, 0}},

{"setNumMathThreads", do_setnumthreads,      0, 11, 1,  {PP_FUNCALL, PREC_FN, 0}},
{"setMaxNumMathThreads", do_setmaxnumthreads,0, 11, 1,  {PP_FUNCALL, PREC_FN, 0}},

{NULL,		NULL,		0,	0,	0,	{PP_INVALID, PREC_FN,	0}},
};<|MERGE_RESOLUTION|>--- conflicted
+++ resolved
@@ -429,7 +429,6 @@
     }
     else
         return PRVALUE(e);
-<<<<<<< HEAD
 }
 
 SEXP attribute_hidden forcePromisePendingOK(SEXP e)/* e protected here if rqd */
@@ -473,27 +472,6 @@
         return e; \
     } \
 } while (0)
-=======
-}
-
-SEXP attribute_hidden forcePromisePendingOK(SEXP e)/* e protected here if rqd */
-{
-    if (PRVALUE(e) == R_UnboundValue)
-        return forcePromiseUnbound(e);
-    else
-        return PRVALUE_PENDING_OK(e);
-}
-
-/* The "eval" function returns the value of "e" evaluated in "rho".  It
-   just calls "evalv", which also takes an argument for specifying a 
-   variant return.  This was once bypassed by a macro definition for "eval" 
-   in the interpreter itself, calling evalv with last argument 0, but 
-   compilers may be smart enough that leaving it as a procedure is faster.
-   The "evalv2" function is the main part of "evalv", split off so that
-   constants may be evaluated with less overhead within "evalv" itself.
-   This split may not be necessary with a sufficiently clever compiler,
-   but seems to help with gcc 4.6.3. */
->>>>>>> 079e1f74
 
 SEXP eval(SEXP e, SEXP rho)
 {
@@ -501,25 +479,15 @@
     return Rf_evalv2(e,rho,0);
 }
 
-<<<<<<< HEAD
 SEXP evalv(SEXP e, SEXP rho, int variant)
 {
     if (0) {
-=======
-static int evalcount = 0; /* counts down to when to check for user interrupt */
-static SEXP evalv2(SEXP,SEXP,int);
-
-SEXP evalv(SEXP e, SEXP rho, int variant)
-{
-    if (0) { 
->>>>>>> 079e1f74
         /* THE "IF" CONDITION ABOVE IS NORMALLY 0; CAN SET TO 1 FOR DEBUGGING.
            Enabling this zeroing of variant will test that callers who normally
            get a variant result can actually handle an ordinary result. */
         variant = 0;
     }
 
-<<<<<<< HEAD
     EVAL_PRELUDE;
     return Rf_evalv2(e,rho,variant);
 }
@@ -540,44 +508,6 @@
             SET_NAMEDCNT_MAX(e);
             return e;
         }
-=======
-    R_variant_result = 0;
-    R_Visible = TRUE;
-    evalcount -= 1;
-
-    /* Evaluate constants quickly, without the overhead that's necessary when
-       the computation might be complex.  This code is repeated in evalv2
-       for when evalcount < 0.  That way we avoid calling any procedure 
-       other than evalv2 in this procedure, possibly reducing overhead
-       for constant evaluation. */
-
-    if (evalcount >= 0 && SELF_EVAL(TYPEOF(e))) {
-	/* Make sure constants in expressions have maximum NAMEDCNT when
-	   used as values, so they won't be modified. */
-        SET_NAMEDCNT_MAX(e);
-        return e;
->>>>>>> 079e1f74
-    }
-
-    return evalv2(e,rho,variant);
-}
-
-static SEXP evalv2(SEXP e, SEXP rho, int variant)
-{
-    SEXP op, res;
-
-    /* Handle check for user interrupt.  Count was decremented in evalv. */
-
-    if (evalcount < 0) {
-        R_CheckUserInterrupt();
-        evalcount = 1000;
-        /* Evaluate constants quickly. */
-        if (SELF_EVAL(TYPEOF(e))) {
-            /* Make sure constants in expressions have maximum NAMEDCNT when
-	       used as values, so they won't be modified. */
-            SET_NAMEDCNT_MAX(e);
-            return e;
-        }
     }
     
     /* Save the current srcref context. */
@@ -608,26 +538,15 @@
     __asm__ ( "fninit" );
 #endif
 
-<<<<<<< HEAD
     SEXPTYPE typeof_e = TYPEOF(e);
 
     if (typeof_e == SYMSXP) {
 
-=======
-    switch (TYPEOF(e)) {
-
-    case BCODESXP:
-	res = bcEval(e, rho, TRUE);
-	break;
-
-    case SYMSXP:
->>>>>>> 079e1f74
 	if (e == R_DotsSymbol)
 	    dotdotdot_error();
 
 	if (DDVAL(e))
 	    res = ddfindVar(e,rho);
-<<<<<<< HEAD
 	else {
 	    res = findVarPendingOK (e, rho);
             if (res == R_MissingArg)
@@ -635,16 +554,6 @@
         }
 	if (res == R_UnboundValue)
             unbound_var_error(e);
-=======
-	else
-	    res = findVarPendingOK (e, rho);
-	if (res == R_UnboundValue)
-            unbound_var_error(e);
-
-	/* if ..d is missing then ddfindVar will signal */
-	if (res == R_MissingArg && !DDVAL(e))
-            arg_missing_error(e);
->>>>>>> 079e1f74
 
         if (TYPEOF(res) == PROMSXP) {
             if (PRVALUE_PENDING_OK(res) == R_UnboundValue)
@@ -662,34 +571,7 @@
 
         if ( ! (variant & VARIANT_PENDING_OK))
             WAIT_UNTIL_COMPUTED(res);
-<<<<<<< HEAD
-    }
-=======
-
-        break;
-
-    case PROMSXP:
-        /* We could just unconditionally use the return value from
-           forcePromise; the test below avoids the function call if the
-           promise is already evaluated.  We don't change NAMEDCNT, 
-           since for use in applydefine, that would be undesirable. */
-	if (PRVALUE_PENDING_OK(e) == R_UnboundValue)
-            res = forcePromiseUnbound(e);
-        else
-            res = PRVALUE_PENDING_OK(e);
-
-        if ( ! (variant & VARIANT_PENDING_OK))
-            WAIT_UNTIL_COMPUTED(res);
-
-	break;
-
-    case LANGSXP:
-	if (TYPEOF(CAR(e)) == SYMSXP)
-	    /* This will throw an error if the function is not found */
-	    PROTECT(op = findFun(CAR(e), rho));
-	else
-	    PROTECT(op = eval(CAR(e), rho));
->>>>>>> 079e1f74
+    }
 
     else if (typeof_e == LANGSXP) {
 
@@ -699,7 +581,6 @@
 
 	if (RTRACE(op)) R_trace_call(e,op);
 
-<<<<<<< HEAD
 	if (TYPEOF(op) == CLOSXP) {
             /* op is proteced by applyClosure_v */
 	    res = applyClosure_v (e, op, promiseArgs(args,rho), rho, 
@@ -708,149 +589,6 @@
 	else {
             int save = R_PPStackTop;
             const void *vmax = VMAXGET();
-=======
-                res = CALL_PRIMFUN(e, op, args, rho, variant);
-
-            else { /* BUILTINSXP */
-
-                int use_cntxt = R_Profiling;
-                SEXP arg1, arg2;
-
-                /* If we have an "alloca" function available, we use it to
-                   allocate space for a context only when one is needed,
-                   which saves stack space.  Otherwise, we just use a
-                   local variable declared here. */
-
-                RCNTXT *cntxt;
-#               ifndef HAVE_ALLOCA_H
-                    RCNTXT lcntxt;
-                    cntxt = &lcntxt;
-#               endif
-
-                /* See if this may be a fast primitive.  All fast primitives
-                   should be BUILTIN.  We will not do a fast call if there 
-                   is a tag for any argument, or a missing argument, or a
-                   ... argument.  Otherwise, if PRIMARITY == 2, a fast call
-                   may be done if there are two arguments, or one argument if
-                   the uni_too flag is set. These arguments are stored in
-                   arg1 and in arg2 (which may be NULL if uni_too is set).  
-                   For any PRIMARITY other than 2, a fast call may be done 
-                   if there is exactly one argument, which is stored in arg1,
-                   with arg2 set to NULL.*/
-
-                arg2 = NULL;
-                if (PRIMFUN_FAST(op) && args!=R_NilValue 
-                                     && TAG(args)==R_NilValue) {
-                    arg1 = CAR(args);
-                    if (arg1!=R_DotsSymbol && arg1!=R_MissingArg) {
-                        SEXP cdr_args = CDR(args);
-                        if (PRIMARITY(op) != 2) {
-                            if (cdr_args==R_NilValue)
-                                goto fast1;
-                        }
-                        else {
-                            if (cdr_args==R_NilValue) {
-                                if (PRIMFUN_UNI_TOO(op))
-                                    goto fast2;
-                            }
-                            else if (TAG(cdr_args)==R_NilValue
-                                      && CDR(cdr_args)==R_NilValue) {
-                                arg2 = CAR(cdr_args);
-                                if (arg2!=R_DotsSymbol && arg2!=R_MissingArg)
-                                    goto fast2;
-                                arg2 = NULL;
-                            }
-                        }
-                    }
-                }
-                arg1 = NULL;
-
-                /* Handle a non-fast op.  We may get here after starting
-                   to handle a fast op, in which case we may have already
-                   evaluated arg1 or arg2 (which will be protected). */
-              not_fast: 
-                if (args != R_NilValue) {
-                    args = evalListPendingOK (args, rho, e);
-                }
-                if (arg2 != NULL) {
-                    args = CONS(arg2,args);
-                    UNPROTECT(1);  /* arg2 */
-                }
-                if (arg1 != NULL) {
-                    args = CONS(arg1,args);
-                    UNPROTECT(1);  /* arg1 */
-                }
-                PROTECT(args);
-                if (use_cntxt || PRIMFOREIGN(op)) {
-#                   ifdef HAVE_ALLOCA_H
-                        cntxt = alloca (sizeof *cntxt);
-#                   endif
-                    beginbuiltincontext (cntxt, e);
-                    use_cntxt = TRUE;
-                }
-                if (!PRIMFUN_PENDING_OK(op)) {
-                    WAIT_UNTIL_ARGUMENTS_COMPUTED(args);
-                }
-                res = CALL_PRIMFUN(e, op, args, rho, variant);
-                goto done_builtin;
-
-                /* Handle a fast op with one argument.  If arg is an object,
-                   may turn out to not be fast after all. */
-              fast1:
-                PROTECT(arg1 = evalv (arg1, rho, 
-                          PRIMFUN_ARG1VAR(op) | VARIANT_PENDING_OK));
-                if (isObject(arg1) && PRIMFUN_DSPTCH1(op)) {
-                    args = CDR(args);
-                    goto not_fast;
-                }
-                if (use_cntxt) { /* assume fast ops are not foreign */
-#                   ifdef HAVE_ALLOCA_H
-                        cntxt = alloca (sizeof *cntxt);
-#                   endif
-                    beginbuiltincontext (cntxt, e);
-                }
-                if (!PRIMFUN_PENDING_OK(op)) {
-                    WAIT_UNTIL_COMPUTED(arg1);
-                }
-                res = ((SEXP(*)(SEXP,SEXP,SEXP,SEXP,int)) PRIMFUN_FAST(op)) 
-                         (e, op, arg1, rho, variant);
-                goto done_builtin;
-
-                /* Handle a fast op with two arguments (though the second 
-                   argument may possibly be NULL).  If either arg is an object,
-                   may turn out to not be fast after all. */
-              fast2:
-                PROTECT(arg1 = evalv (arg1, rho, 
-                          PRIMFUN_ARG1VAR(op) | VARIANT_PENDING_OK));
-                if (isObject(arg1) && PRIMFUN_DSPTCH1(op)) {
-                    args = CDR(args);
-                    arg2 = NULL;
-                    goto not_fast;
-                }
-                if (arg2 != NULL) {
-                   /* Use of ARG2VAR is currently disabled, since no 
-                      primitives are using it at the moment. */
-                    PROTECT(arg2 = evalv(arg2, rho, 
-                              /* PRIMFUN_ARG2VAR(op) | */ VARIANT_PENDING_OK));
-                    if (isObject(arg2) && PRIMFUN_DSPTCH2(op)) {
-                        args = R_NilValue;  /* == CDDR(args) */
-                        goto not_fast;
-                    }
-                }
-                if (use_cntxt) { /* assume fast ops are not foreign */
-#                   ifdef HAVE_ALLOCA_H
-                        cntxt = alloca (sizeof *cntxt);
-#                   endif
-                    beginbuiltincontext (cntxt, e);
-                }
-                if (!PRIMFUN_PENDING_OK(op)) {
-                    if (arg2==NULL) WAIT_UNTIL_COMPUTED(arg1);
-                    else            WAIT_UNTIL_COMPUTED_2(arg1,arg2);
-                }
-                res = ((SEXP(*)(SEXP,SEXP,SEXP,SEXP,SEXP,int)) PRIMFUN_FAST(op))
-                         (e, op, arg1, arg2, rho, variant);
-                if (arg2!=NULL) UNPROTECT(1); /* arg2 */
->>>>>>> 079e1f74
 
             /* op is protected by PrimCache (see mkPRIMSXP). */
             if (TYPEOF(op) == SPECIALSXP)
@@ -869,7 +607,6 @@
         }
     }
 
-<<<<<<< HEAD
     else if (typeof_e == PROMSXP) {
 
         /* We could just unconditionally use the return value from
@@ -878,21 +615,6 @@
            since for use in applydefine, that would be undesirable. */
 	if (PRVALUE_PENDING_OK(e) == R_UnboundValue)
             res = forcePromiseUnbound(e);
-=======
-	else if (TYPEOF(op) == CLOSXP) {
-	    PROTECT(res = promiseArgs(CDR(e), rho));
-	    res = applyClosure_v (e, op, res, rho, NULL, variant);
-	    UNPROTECT(2); /* op & res */
-	}
-
-	else
-	    error(_("attempt to apply non-function"));
-	break;
-    default: 
-        /* put any type that is an error here, to reduce number in switch */
-        if (TYPEOF(e) == DOTSXP)
-            dotdotdot_error();
->>>>>>> 079e1f74
         else
             res = PRVALUE_PENDING_OK(e);
 
@@ -1035,8 +757,10 @@
         goto not_fast;
     }
     if (arg2 != NULL) {
+        /* Use of ARG2VAR is currently disabled, since no
+           primitives are using it at the moment. */
         PROTECT(arg2 = evalv(arg2, rho, 
-                  PRIMFUN_ARG2VAR(op) | VARIANT_PENDING_OK));
+                  /* PRIMFUN_ARG2VAR(op) | */ VARIANT_PENDING_OK));
         if (isObject(arg2) && PRIMFUN_DSPTCH2(op)) {
             args = R_NilValue;  /* == CDDR(args) */
             goto not_fast;
@@ -1951,10 +1675,7 @@
     SEXP arg, s, srcrefs = getBlockSrcrefs(call);
 
     int vrnt = VARIANT_NULL | VARIANT_PENDING_OK;
-<<<<<<< HEAD
     variant = VARIANT_PASS_ON(variant);
-=======
->>>>>>> 079e1f74
     if (variant & VARIANT_DIRECT_RETURN) 
         vrnt |= variant;
 
@@ -1991,11 +1712,7 @@
 	v = R_NilValue;
     else if (CDR(args) == R_NilValue) /* one argument */
 	v = evalv (CAR(args), rho, ! (variant & VARIANT_DIRECT_RETURN) ? 0
-<<<<<<< HEAD
                     : VARIANT_PASS_ON(variant) & ~ VARIANT_NULL);
-=======
-                                                 : variant & ~ VARIANT_NULL);
->>>>>>> 079e1f74
     else
 	errorcall(call, _("multi-argument returns are not permitted"));
 
@@ -2716,12 +2433,8 @@
 	    for (i = 0 ; i < n ; i++) {
                 R_Srcref = getSrcref(srcrefs, i); 
 		tmp = evalv (VECTOR_ELT(expr, i), env, 
-<<<<<<< HEAD
                         i==n-1 ? VARIANT_PASS_ON(variant) 
                                : VARIANT_NULL | VARIANT_PENDING_OK);
-=======
-                        i==n-1 ? variant : VARIANT_NULL | VARIANT_PENDING_OK);
->>>>>>> 079e1f74
             }
         }
 	else {
