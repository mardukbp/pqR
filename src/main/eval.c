--- conflicted
+++ resolved
@@ -2113,11 +2113,7 @@
         if (PRIMVAL(op) == 2) {
             rhs = evalv (rhs, rho, VARIANT_PENDING_OK);
             set_var_nonlocal (lhs, rhs, ENCLOS(rho), 3);
-<<<<<<< HEAD
-            break;
-=======
             break;  /* out of switch */
->>>>>>> 37610d51
         }
 
         /* Handle assignment into base and user database environments without
@@ -2126,11 +2122,7 @@
         if (IS_BASE(rho) || IS_USER_DATABASE(rho)) {
             rhs = evalv (rhs, rho, VARIANT_PENDING_OK);
             set_var_in_frame (lhs, rhs, rho, TRUE, 3);
-<<<<<<< HEAD
-            break;
-=======
             break;  /* out of switch */
->>>>>>> 37610d51
         }
 
         /* We decide whether we'll ask the right hand side evalutation to do
@@ -2159,40 +2151,6 @@
             R_variant_result = 0;
             break;
         }
-<<<<<<< HEAD
-
-        /* Try to copy the value, not assign the object, if the rhs is scalar
-           and doesn't have zero NAMEDCNT (for which assignment would be free). 
-           This will include static boxes, which must be duplicated if the
-           copy can't be done. */
-
-        if (NAMEDCNT_GT_0(rhs) && isVectorNonpointer(rhs) && LENGTH(rhs) == 1) {
-            SEXPTYPE rhs_type = TYPEOF(rhs);
-            SEXP v = findVarInFrame3 (rho, lhs, 7);
-            if (v!=R_UnboundValue && R_binding_cell != R_NilValue
-                                  && TYPEOF(v)==rhs_type && !NAMEDCNT_GT_1(v)
-                                  && LENGTH(v)==1 && ATTRIB(v)==ATTRIB(rhs)
-                                  && TRUELENGTH(v) == TRUELENGTH(rhs)
-                                  && LEVELS(v)==LEVELS(rhs)) {
-                switch (rhs_type) {
-                case LGLSXP:  *LOGICAL(v) = *LOGICAL(rhs); break;
-                case INTSXP:  *INTEGER(v) = *INTEGER(rhs); break;
-                case REALSXP: *REAL(v)    = *REAL(rhs);    break;
-                case CPLXSXP: *COMPLEX(v) = *COMPLEX(rhs); break;
-                case RAWSXP:  *RAW(v)     = *RAW(rhs);     break;
-                }
-                break;
-            }
-            if (IS_STATIC_BOX(rhs)) 
-                rhs = rhs==R_ScalarIntegerBox ? ScalarInteger(*INTEGER(rhs))
-                                              : ScalarReal(*REAL(rhs));
-        }
-
-        /* Assign rhs object to lhs symbol the usual way. */
-
-        set_var_in_frame (lhs, rhs, rho, TRUE, 3);
-=======
->>>>>>> 37610d51
 
         /* Try to copy the value, not assign the object, if the rhs is scalar
            and doesn't have zero NAMEDCNT (for which assignment would be free). 
