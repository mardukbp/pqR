 /*
 *  pqR : A pretty quick version of R
 *  Copyright (C) 2013 by Radford M. Neal
 *
 *  Based on R : A Computer Language for Statistical Data Analysis
 *  Copyright (C) 1995, 1996	Robert Gentleman and Ross Ihaka
 *  Copyright (C) 1998--2011	The R Development Core Team.
 *
 *  The changes in pqR from R-2.15.0 distributed by the R Core Team are
 *  documented in the NEWS and MODS files in the top-level source directory.
 *
 *  This program is free software; you can redistribute it and/or modify
 *  it under the terms of the GNU General Public License as published by
 *  the Free Software Foundation; either version 2 of the License, or
 *  (at your option) any later version.
 *
 *  This program is distributed in the hope that it will be useful,
 *  but WITHOUT ANY WARRANTY; without even the implied warranty of
 *  MERCHANTABILITY or FITNESS FOR A PARTICULAR PURPOSE.  See the
 *  GNU General Public License for more details.
 *
 *  You should have received a copy of the GNU General Public License
 *  along with this program; if not, a copy is available at
 *  http://www.r-project.org/Licenses/
 */


#undef HASHING

#ifdef HAVE_CONFIG_H
# include <config.h>
#endif

#define USE_FAST_PROTECT_MACROS
#define R_USE_SIGNALS 1
#include <Defn.h>
#include <Rinterface.h>
#include <Fileio.h>


/* Bit flags that say whether each SEXP type evaluates to itself.  Used via
   SELF_EVAL(t), which says whether something of type t evaluates to itself. 
   Relies on the type field being 5 bits, so that the shifts below will not
   exceed the capacity of a 32-bit word.  (Also assumes, of course, that these
   shifts and adds will be done at compile time.) */

#define SELF_EVAL_TYPES ( \
  (1<<NILSXP) + \
  (1<<LISTSXP) + \
  (1<<LGLSXP) + \
  (1<<INTSXP) + \
  (1<<REALSXP) + \
  (1<<STRSXP) + \
  (1<<CPLXSXP) + \
  (1<<RAWSXP) + \
  (1<<S4SXP) + \
  (1<<SPECIALSXP) + \
  (1<<BUILTINSXP) + \
  (1<<ENVSXP) + \
  (1<<CLOSXP) + \
  (1<<VECSXP) + \
  (1<<EXTPTRSXP) + \
  (1<<WEAKREFSXP) + \
  (1<<EXPRSXP) )

#define SELF_EVAL(t) ((SELF_EVAL_TYPES>>(t))&1)


#define ARGUSED(x) LEVELS(x)

static SEXP applyClosure_v (SEXP, SEXP, SEXP, SEXP, SEXP, int);
static SEXP bcEval(SEXP, SEXP, Rboolean);

/*#define BC_PROFILING*/
#ifdef BC_PROFILING
static Rboolean bc_profiling = FALSE;
#endif

static int R_Profiling = 0;

#ifdef R_PROFILING

/* BDR 2000-07-15
   Profiling is now controlled by the R function Rprof(), and should
   have negligible cost when not enabled.
*/

/* A simple mechanism for profiling R code.  When R_PROFILING is
   enabled, eval will write out the call stack every PROFSAMPLE
   microseconds using the SIGPROF handler triggered by timer signals
   from the ITIMER_PROF timer.  Since this is the same timer used by C
   profiling, the two cannot be used together.  Output is written to
   the file PROFOUTNAME.  This is a plain text file.  The first line
   of the file contains the value of PROFSAMPLE.  The remaining lines
   each give the call stack found at a sampling point with the inner
   most function first.

   To enable profiling, recompile eval.c with R_PROFILING defined.  It
   would be possible to selectively turn profiling on and off from R
   and to specify the file name from R as well, but for now I won't
   bother.

   The stack is traced by walking back along the context stack, just
   like the traceback creation in jump_to_toplevel.  One drawback of
   this approach is that it does not show BUILTIN's since they don't
   get a context.  With recent changes to pos.to.env it seems possible
   to insert a context around BUILTIN calls to that they show up in
   the trace.  Since there is a cost in establishing these contexts,
   they are only inserted when profiling is enabled. [BDR: we have since
   also added contexts for the BUILTIN calls to foreign code.]

   One possible advantage of not tracing BUILTIN's is that then
   profiling adds no cost when the timer is turned off.  This would be
   useful if we want to allow profiling to be turned on and off from
   within R.

   One thing that makes interpreting profiling output tricky is lazy
   evaluation.  When an expression f(g(x)) is profiled, lazy
   evaluation will cause g to be called inside the call to f, so it
   will appear as if g is called by f.

   L. T.  */

#ifdef Win32
# define WIN32_LEAN_AND_MEAN 1
# include <windows.h>		/* for CreateEvent, SetEvent */
# include <process.h>		/* for _beginthread, _endthread */
#else
# ifdef HAVE_SYS_TIME_H
#  include <sys/time.h>
# endif
# include <signal.h>
#endif /* not Win32 */

static FILE *R_ProfileOutfile = NULL;
static int R_Mem_Profiling=0;
extern void get_current_mem(unsigned long *,unsigned long *,unsigned long *); /* in memory.c */
extern unsigned long get_duplicate_counter(void);  /* in duplicate.c */
extern void reset_duplicate_counter(void);         /* in duplicate.c */

#ifdef Win32
HANDLE MainThread;
HANDLE ProfileEvent;

static void doprof(void)
{
    RCNTXT *cptr;
    char buf[1100];
    unsigned long bigv, smallv, nodes;
    int len;

    buf[0] = '\0';
    SuspendThread(MainThread);
    if (R_Mem_Profiling){
	    get_current_mem(&smallv, &bigv, &nodes);
	    if((len = strlen(buf)) < 1000) {
		sprintf(buf+len, ":%ld:%ld:%ld:%ld:", smallv, bigv,
		     nodes, get_duplicate_counter());
	    }
	    reset_duplicate_counter();
    }
    for (cptr = R_GlobalContext; cptr; cptr = cptr->nextcontext) {
	if ((cptr->callflag & (CTXT_FUNCTION | CTXT_BUILTIN))
	    && TYPEOF(cptr->call) == LANGSXP) {
	    SEXP fun = CAR(cptr->call);
	    if(strlen(buf) < 1000) {
		strcat(buf, TYPEOF(fun) == SYMSXP ? CHAR(PRINTNAME(fun)) :
		       "<Anonymous>");
		strcat(buf, " ");
	    }
	}
    }
    ResumeThread(MainThread);
    if(strlen(buf))
	fprintf(R_ProfileOutfile, "%s\n", buf);
}

/* Profiling thread main function */
static void __cdecl ProfileThread(void *pwait)
{
    int wait = *((int *)pwait);

    SetThreadPriority(GetCurrentThread(), THREAD_PRIORITY_HIGHEST);
    while(WaitForSingleObject(ProfileEvent, wait) != WAIT_OBJECT_0) {
	doprof();
    }
}
#else /* not Win32 */
static void doprof(int sig)
{
    RCNTXT *cptr;
    int newline = 0;
    unsigned long bigv, smallv, nodes;
    if (R_Mem_Profiling){
	    get_current_mem(&smallv, &bigv, &nodes);
	    if (!newline) newline = 1;
	    fprintf(R_ProfileOutfile, ":%ld:%ld:%ld:%ld:", smallv, bigv,
		     nodes, get_duplicate_counter());
	    reset_duplicate_counter();
    }
    for (cptr = R_GlobalContext; cptr; cptr = cptr->nextcontext) {
	if ((cptr->callflag & (CTXT_FUNCTION | CTXT_BUILTIN))
	    && TYPEOF(cptr->call) == LANGSXP) {
	    SEXP fun = CAR(cptr->call);
	    if (!newline) newline = 1;
	    fprintf(R_ProfileOutfile, "\"%s\" ",
		    TYPEOF(fun) == SYMSXP ? CHAR(PRINTNAME(fun)) :
		    "<Anonymous>");
	}
    }
    if (newline) fprintf(R_ProfileOutfile, "\n");
    signal(SIGPROF, doprof);
}

static void doprof_null(int sig)
{
    signal(SIGPROF, doprof_null);
}
#endif /* not Win32 */


static void R_EndProfiling(void)
{
#ifdef Win32
    SetEvent(ProfileEvent);
    CloseHandle(MainThread);
#else /* not Win32 */
    struct itimerval itv;

    itv.it_interval.tv_sec = 0;
    itv.it_interval.tv_usec = 0;
    itv.it_value.tv_sec = 0;
    itv.it_value.tv_usec = 0;
    setitimer(ITIMER_PROF, &itv, NULL);
    signal(SIGPROF, doprof_null);
#endif /* not Win32 */
    if(R_ProfileOutfile) fclose(R_ProfileOutfile);
    R_ProfileOutfile = NULL;
    R_Profiling = 0;
}

static void R_InitProfiling(SEXP filename, int append, double dinterval, int mem_profiling)
{
#ifndef Win32
    struct itimerval itv;
#else
    int wait;
    HANDLE Proc = GetCurrentProcess();
#endif
    int interval;

    interval = 1e6 * dinterval + 0.5;
    if(R_ProfileOutfile != NULL) R_EndProfiling();
    R_ProfileOutfile = RC_fopen(filename, append ? "a" : "w", TRUE);
    if (R_ProfileOutfile == NULL)
	error(_("Rprof: cannot open profile file '%s'"),
	      translateChar(filename));
    if(mem_profiling)
	fprintf(R_ProfileOutfile, "memory profiling: sample.interval=%d\n", interval);
    else
	fprintf(R_ProfileOutfile, "sample.interval=%d\n", interval);

    R_Mem_Profiling=mem_profiling;
    if (mem_profiling)
	reset_duplicate_counter();

#ifdef Win32
    /* need to duplicate to make a real handle */
    DuplicateHandle(Proc, GetCurrentThread(), Proc, &MainThread,
		    0, FALSE, DUPLICATE_SAME_ACCESS);
    wait = interval/1000;
    if(!(ProfileEvent = CreateEvent(NULL, FALSE, FALSE, NULL)) ||
       (_beginthread(ProfileThread, 0, &wait) == -1))
	R_Suicide("unable to create profiling thread");
    Sleep(wait/2); /* suspend this thread to ensure that the other one starts */
#else /* not Win32 */
    signal(SIGPROF, doprof);

    itv.it_interval.tv_sec = 0;
    itv.it_interval.tv_usec = interval;
    itv.it_value.tv_sec = 0;
    itv.it_value.tv_usec = interval;
    if (setitimer(ITIMER_PROF, &itv, NULL) == -1)
	R_Suicide("setting profile timer failed");
#endif /* not Win32 */
    R_Profiling = 1;
}

SEXP attribute_hidden do_Rprof(SEXP call, SEXP op, SEXP args, SEXP rho)
{
    SEXP filename;
    int append_mode, mem_profiling;
    double dinterval;

#ifdef BC_PROFILING
    if (bc_profiling) {
	warning(_("can't use R profiling while byte code profiling"));
	return R_NilValue;
    }
#endif
    checkArity(op, args);
    if (!isString(CAR(args)) || (LENGTH(CAR(args))) != 1)
	error(_("invalid '%s' argument"), "filename");
    append_mode = asLogical(CADR(args));
    dinterval = asReal(CADDR(args));
    mem_profiling = asLogical(CADDDR(args));
    filename = STRING_ELT(CAR(args), 0);
    if (LENGTH(filename))
	R_InitProfiling(filename, append_mode, dinterval, mem_profiling);
    else
	R_EndProfiling();
    return R_NilValue;
}
#else /* not R_PROFILING */
SEXP attribute_hidden do_Rprof(SEXP call, SEXP op, SEXP args, SEXP rho)
{
    error(_("R profiling is not available on this system"));
    return R_NilValue;		/* -Wall */
}
#endif /* not R_PROFILING */

/* NEEDED: A fixup is needed in browser, because it can trap errors,
 *	and currently does not reset the limit to the right value. */

void attribute_hidden check_stack_balance(SEXP op, int save)
{
    if(save == R_PPStackTop) return;
    REprintf("Warning: stack imbalance in '%s', %d then %d\n",
	     PRIMNAME(op), save, R_PPStackTop);
}


static SEXP forcePromise(SEXP e)
{
    if (PRVALUE(e) == R_UnboundValue) {
	RPRSTACK prstack;
	SEXP val;
	if(PRSEEN(e)) {
	    if (PRSEEN(e) == 1)
		errorcall(R_GlobalContext->call,
			  _("promise already under evaluation: recursive default argument reference or earlier problems?"));
	    else warningcall(R_GlobalContext->call,
			     _("restarting interrupted promise evaluation"));
	}
	/* Mark the promise as under evaluation and push it on a stack
	   that can be used to unmark pending promises if a jump out
	   of the evaluation occurs. */
	SET_PRSEEN(e, 1);
	prstack.promise = e;
	prstack.next = R_PendingPromises;
	R_PendingPromises = &prstack;

	val = eval(PRCODE(e), PRENV(e));

	/* Pop the stack, unmark the promise and set its value field.
	   Also set the environment to R_NilValue to allow GC to
	   reclaim the promise environment; this is also useful for
	   fancy games with delayedAssign() */
	R_PendingPromises = prstack.next;
	SET_PRSEEN(e, 0);
	SET_PRVALUE(e, val);
        SET_NAMED (val, NAMED(val)==0 ? 1 : 2);
	SET_PRENV(e, R_NilValue);
    }
    return PRVALUE(e);
}

/* Return value of "e" evaluated in "rho".  This will be bypassed by
   a macro definition for "eval" in the interpreter itself. */

SEXP Rf_eval(SEXP e, SEXP rho)
{
    return evalv(e,rho,0);
}

/* Return value of "e" evalued in "rho", allowing the result to possibly 
   be a variant as described by "variant". */

SEXP evalv(SEXP e, SEXP rho, int variant)
{
    SEXP op, tmp;
    int typeof_e = TYPEOF(e);
    static int evalcount = 0;

    R_Visible = TRUE;

    if (++evalcount > 1000) { /* was 100 before 2.8.0 */
	R_CheckUserInterrupt();
	evalcount = 0 ;
    }

    /* Evaluate constants quickly, without the overhead that's necessary when
       the computation might be complex. */

    if (SELF_EVAL(typeof_e)) {
	/* Make sure constants in expressions are NAMED before being
	   used as values.  Setting NAMED to 2 makes sure weird calls
	   to assignment functions won't modify constants in
	   expressions.  */
        SET_NAMED(e,2);
        return e;
    }
    
    /* Save the current srcref context. */
    
    SEXP srcrefsave = R_Srcref;

    /* The use of depthsave below is necessary because of the
       possibility of non-local returns from evaluation.  Without this
       an "expression too complex error" is quite likely. */

    int depthsave = R_EvalDepth++;

    /* We need to explicit set a NULL call here to circumvent attempts
       to deparse the call in the error-handler */
    if (R_EvalDepth > R_Expressions) {
	R_Expressions = R_Expressions_keep + 500;
	errorcall(R_NilValue,
		  _("evaluation nested too deeply: infinite recursion / options(expressions=)?"));
    }

    R_CheckStack();

    tmp = R_NilValue;		/* -Wall */
#ifdef Win32
    /* This is an inlined version of Rwin_fpreset (src/gnuwin/extra.c)
       and resets the precision, rounding and exception modes of a ix86
       fpu.
     */
    __asm__ ( "fninit" );
#endif

    switch (typeof_e) {
    case BCODESXP:
	tmp = bcEval(e, rho, TRUE);
	break;
    case SYMSXP:
	if (e == R_DotsSymbol)
	    error(_("'...' used in an incorrect context"));
	if( DDVAL(e) )
		tmp = ddfindVar(e,rho);
	else
		tmp = findVar(e, rho);
	if (tmp == R_UnboundValue)
	    error(_("object '%s' not found"), CHAR(PRINTNAME(e)));
	/* if ..d is missing then ddfindVar will signal */
	else if (tmp == R_MissingArg && !DDVAL(e) ) {
	    const char *n = CHAR(PRINTNAME(e));
	    if(*n) error(_("argument \"%s\" is missing, with no default"),
			 CHAR(PRINTNAME(e)));
	    else error(_("argument is missing, with no default"));
	}
	else if (TYPEOF(tmp) == PROMSXP) {
	    if (PRVALUE(tmp) == R_UnboundValue) {
		/* not sure the PROTECT is needed here but keep it to
		   be on the safe side. */
		PROTECT(tmp);
		tmp = forcePromise(tmp);
		UNPROTECT(1);
	    }
	    else tmp = PRVALUE(tmp);
	}
	else if (!isNull(tmp) && NAMED(tmp) < 1)
	    SET_NAMED(tmp, 1);
	break;
    case PROMSXP:
	if (PRVALUE(e) == R_UnboundValue)
	    /* We could just unconditionally use the return value from
	       forcePromise; the test avoids the function call if the
	       promise is already evaluated. */
	    forcePromise(e);
	tmp = PRVALUE(e);
	break;
    case LANGSXP:
	if (TYPEOF(CAR(e)) == SYMSXP)
	    /* This will throw an error if the function is not found */
	    PROTECT(op = findFun(CAR(e), rho));
	else
	    PROTECT(op = eval(CAR(e), rho));

	if(RTRACE(op) && R_current_trace_state()) {
	    Rprintf("trace: ");
	    PrintValue(e);
	}
	if (TYPEOF(op) == SPECIALSXP) {
	    int save = R_PPStackTop, flag = PRIMPRINT(op);
	    const void *vmax = VMAXGET();
	    PROTECT(CDR(e));
	    R_Visible = flag != 1;
            tmp = CALL_PRIMFUN(e, op, CDR(e), rho, variant);
#ifdef CHECK_VISIBILITY
	    if(flag < 2 && R_Visible == flag) {
		char *nm = PRIMNAME(op);
		if(strcmp(nm, "for")
		   && strcmp(nm, "repeat") && strcmp(nm, "while")
		   && strcmp(nm, "[[<-") && strcmp(nm, "on.exit"))
		    printf("vis: special %s\n", nm);
	    }
#endif
	    if (flag < 2) R_Visible = flag != 1;
	    UNPROTECT(1);
	    check_stack_balance(op, save);
	    VMAXSET(vmax);
	}
	else if (TYPEOF(op) == BUILTINSXP) {
	    int save = R_PPStackTop, flag = PRIMPRINT(op);
	    const void *vmax = VMAXGET();
	    RCNTXT cntxt;
	    PROTECT(tmp = evalList(CDR(e), rho, e, 0));
	    if (flag < 2) R_Visible = flag != 1;
	    /* We used to insert a context only if profiling,
	       but helps for tracebacks on .C etc. */
	    if (R_Profiling || (PPINFO(op).kind == PP_FOREIGN)) {
		begincontext(&cntxt, CTXT_BUILTIN, e,
			     R_BaseEnv, R_BaseEnv, R_NilValue, R_NilValue);
                tmp = CALL_PRIMFUN(e, op, tmp, rho, variant);
		endcontext(&cntxt);
	    } else {
                tmp = CALL_PRIMFUN(e, op, tmp, rho, variant);
	    }
#ifdef CHECK_VISIBILITY
	    if(flag < 2 && R_Visible == flag) {
		char *nm = PRIMNAME(op);
		printf("vis: builtin %s\n", nm);
	    }
#endif
	    if (flag < 2) R_Visible = flag != 1;
	    UNPROTECT(1);
	    check_stack_balance(op, save);
	    VMAXSET(vmax);
	}
	else if (TYPEOF(op) == CLOSXP) {
	    PROTECT(tmp = promiseArgs(CDR(e), rho));
	    tmp = applyClosure_v (e, op, tmp, rho, R_BaseEnv, variant);
	    UNPROTECT(1);
	}
	else
	    error(_("attempt to apply non-function"));
	UNPROTECT(1);
	break;
    case DOTSXP:
	error(_("'...' used in an incorrect context"));
    default:
	UNIMPLEMENTED_TYPE("eval", e);
    }
    R_EvalDepth = depthsave;
    R_Srcref = srcrefsave;
    return (tmp);
}

attribute_hidden
void SrcrefPrompt(const char * prefix, SEXP srcref)
{
    /* If we have a valid srcref, use it */
    if (srcref && srcref != R_NilValue) {
        if (TYPEOF(srcref) == VECSXP) srcref = VECTOR_ELT(srcref, 0);
	SEXP srcfile = getAttrib00(srcref, R_SrcfileSymbol);
	if (TYPEOF(srcfile) == ENVSXP) {
	    SEXP filename = findVar(install("filename"), srcfile);
	    if (isString(filename) && length(filename)) {
	    	Rprintf(_("%s at %s#%d: "), prefix, CHAR(STRING_ELT(filename, 0)), 
	                                    asInteger(srcref));
	        return;
	    }
	}
    }
    /* default: */
    Rprintf("%s: ", prefix);
}

/* Apply SEXP op of type CLOSXP to actuals */

static void loadCompilerNamespace(void)
{
    SEXP fun, arg, expr;

    PROTECT(fun = install("getNamespace"));
    PROTECT(arg = mkString("compiler"));
    PROTECT(expr = lang2(fun, arg));
    eval(expr, R_GlobalEnv);
    UNPROTECT(3);
}

static int R_disable_bytecode = 0;

void attribute_hidden R_init_jit_enabled(void)
{
    if (R_jit_enabled <= 0) {
	char *enable = getenv("R_ENABLE_JIT");
	if (enable != NULL) {
	    int val = atoi(enable);
	    if (val > 0)
		loadCompilerNamespace();
	    R_jit_enabled = val;
	}
    }

    if (R_compile_pkgs <= 0) {
	char *compile = getenv("R_COMPILE_PKGS");
	if (compile != NULL) {
	    int val = atoi(compile);
	    if (val > 0)
		R_compile_pkgs = TRUE;
	    else
		R_compile_pkgs = FALSE;
	}
    }

    if (R_disable_bytecode <= 0) {
	char *disable = getenv("R_DISABLE_BYTECODE");
	if (disable != NULL) {
	    int val = atoi(disable);
	    if (val > 0)
		R_disable_bytecode = TRUE;
	    else
		R_disable_bytecode = FALSE;
	}
    }
}
    
SEXP attribute_hidden R_cmpfun(SEXP fun)
{
    SEXP packsym, funsym, call, fcall, val;

    packsym = install("compiler");
    funsym = install("tryCmpfun");

    PROTECT(fcall = lang3(R_TripleColonSymbol, packsym, funsym));
    PROTECT(call = lang2(fcall, fun));
    val = eval(call, R_GlobalEnv);
    UNPROTECT(2);
    return val;
}

static SEXP R_compileExpr(SEXP expr, SEXP rho)
{
    SEXP packsym, funsym, quotesym;
    SEXP qexpr, call, fcall, val;

    packsym = install("compiler");
    funsym = install("compile");
    quotesym = install("quote");

    PROTECT(fcall = lang3(R_DoubleColonSymbol, packsym, funsym));
    PROTECT(qexpr = lang2(quotesym, expr));
    PROTECT(call = lang3(fcall, qexpr, rho));
    val = eval(call, R_GlobalEnv);
    UNPROTECT(3);
    return val;
}

static SEXP R_compileAndExecute(SEXP call, SEXP rho)
{
    int old_enabled = R_jit_enabled;
    SEXP code, val;

    R_jit_enabled = 0;
    PROTECT(call);
    PROTECT(rho);
    PROTECT(code = R_compileExpr(call, rho));
    R_jit_enabled = old_enabled;

    val = bcEval(code, rho, TRUE);
    UNPROTECT(3);
    return val;
}

SEXP attribute_hidden do_enablejit(SEXP call, SEXP op, SEXP args, SEXP rho)
{
    int old = R_jit_enabled, new;
    checkArity(op, args);
    new = asInteger(CAR(args));
    if (new > 0)
	loadCompilerNamespace();
    R_jit_enabled = new;
    return ScalarInteger(old);
}

SEXP attribute_hidden do_compilepkgs(SEXP call, SEXP op, SEXP args, SEXP rho)
{
    int old = R_compile_pkgs, new;
    checkArity(op, args);
    new = asLogical(CAR(args));
    if (new != NA_LOGICAL && new)
	loadCompilerNamespace();
    R_compile_pkgs = new;
    return ScalarLogical(old);
}

/* forward declaration */
static SEXP bytecodeExpr(SEXP);

/* this function gets the srcref attribute from a statement block, 
   and confirms it's in the expected format */
   
static R_INLINE SEXP getBlockSrcrefs(SEXP call)
{
    SEXP srcrefs = getAttrib00(call, R_SrcrefSymbol);
    if (TYPEOF(srcrefs) == VECSXP) return srcrefs;
    return R_NilValue;
}

/* this function extracts one srcref, and confirms the format */
/* It assumes srcrefs has already been validated to be a VECSXP or NULL */

static R_INLINE SEXP getSrcref(SEXP srcrefs, int ind)
{
    SEXP result;
    if (!isNull(srcrefs)
        && LENGTH(srcrefs) > ind
        && !isNull(result = VECTOR_ELT(srcrefs, ind))
	&& TYPEOF(result) == INTSXP
	&& LENGTH(result) >= 6)
	return result;
    else
	return R_NilValue;
}

static SEXP applyClosure_v (SEXP call, SEXP op, SEXP arglist, SEXP rho, 
                            SEXP suppliedenv, int variant)
{
    SEXP formals, actuals, savedrho;
    volatile SEXP body, newrho;
    SEXP f, a, tmp;
    RCNTXT cntxt;

    /* formals = list of formal parameters */
    /* actuals = values to be bound to formals */
    /* arglist = the tagged list of arguments */

    formals = FORMALS(op);
    body = BODY(op);
    savedrho = CLOENV(op);

    if (R_jit_enabled > 0 && TYPEOF(body) != BCODESXP) {
	int old_enabled = R_jit_enabled;
	SEXP newop;
	R_jit_enabled = 0;
	newop = R_cmpfun(op);
	body = BODY(newop);
	SET_BODY(op, body);
	R_jit_enabled = old_enabled;
    }

    /*  Set up a context with the call in it for use if an error occurs below
        in matchArgs or from running out of memory (eg, in NewEnvironment). */

    begincontext(&cntxt, CTXT_RETURN, call, savedrho, rho, arglist, op);

    /*  Build a list which matches the actual (unevaluated) arguments
	to the formal paramters.  Build a new environment which
	contains the matched pairs.  Note that actuals is protected via
        newrho. */

<<<<<<< HEAD
    actuals = matchArgs(formals, NULL, 0, arglist, call);
    PROTECT(newrho = NewEnvironment(R_NilValue, actuals, savedrho));
        /* no longer passes formals, since matchArg now puts tags in actuals */
=======
    PROTECT(actuals = matchArgs(formals, NULL, 0, arglist, call));
    PROTECT(newrho = NewEnvironment(R_NilValue, actuals, savedrho));
        /* no longer passes formals, since matchArg now puts tags in actuals */

    /*  Use the default code for unbound formals.  FIXME: It looks like
	this code should preceed the building of the environment so that
	this will also go into the hash table.  */
>>>>>>> ed46a8d7

    /* This piece of code is destructively modifying the actuals list,
       which is now also the list of bindings in the frame of newrho.
       This is one place where internal structure of environment
       bindings leaks out of envir.c.  It should be rewritten
       eventually so as not to break encapsulation of the internal
       environment layout.  We can live with it for now since it only
       happens immediately after the environment creation.  LT */

    f = formals;
    a = actuals;
    while (f != R_NilValue) {
	if (CAR(a) == R_MissingArg && CAR(f) != R_MissingArg) {
	    SETCAR(a, mkPROMISE(CAR(f), newrho));
	    SET_MISSING(a, 2);
	}
	f = CDR(f);
	a = CDR(a);
    }

    setNoSpecSymFlag (newrho);

    /*  Fix up any extras that were supplied by usemethod. */

    if (suppliedenv != R_NilValue) {
	for (tmp = FRAME(suppliedenv); tmp != R_NilValue; tmp = CDR(tmp)) {
	    for (a = actuals; a != R_NilValue; a = CDR(a))
		if (TAG(a) == TAG(tmp))
		    break;
	    if (a == R_NilValue)
		/* Use defineVar instead of earlier version that added
		   bindings manually */
		defineVar(TAG(tmp), CAR(tmp), newrho);
	}
    }

    UNPROTECT(1); /* newrho, which will be protected below via revised context*/

    /*  Change the previously-set-up context to have the correct environment.

        If we have a generic function we need to use the sysparent of
	the generic as the sysparent of the method because the method
	is a straight substitution of the generic. */

    if (R_GlobalContext->nextcontext->callflag == CTXT_GENERIC)
	revisecontext (newrho, R_GlobalContext->nextcontext->sysparent);
    else
	revisecontext (newrho, rho);

    /* The default return value is NULL.  FIXME: Is this really needed
       or do we always get a sensible value returned?  */

    tmp = R_NilValue;

    /* Debugging */

    SET_RDEBUG(newrho, RDEBUG(op) || RSTEP(op));
    if( RSTEP(op) ) SET_RSTEP(op, 0);
    if (RDEBUG(newrho)) {
	int old_bl = R_BrowseLines,
	    blines = asInteger(GetOption1(install("deparse.max.lines")));
	SEXP savesrcref;
	/* switch to interpreted version when debugging compiled code */
	if (TYPEOF(body) == BCODESXP)
	    body = bytecodeExpr(body);
	Rprintf("debugging in: ");
	if(blines != NA_INTEGER && blines > 0)
	    R_BrowseLines = blines;
	PrintValueRec(call, rho);
	R_BrowseLines = old_bl;

	/* Is the body a bare symbol (PR#6804) */
	if (!isSymbol(body) & !isVectorAtomic(body)){
		/* Find out if the body is function with only one statement. */
		if (isSymbol(CAR(body)))
			tmp = findFun(CAR(body), rho);
		else
			tmp = eval(CAR(body), rho);
	}
	savesrcref = R_Srcref;
	PROTECT(R_Srcref = getSrcref(getBlockSrcrefs(body), 0));
	SrcrefPrompt("debug", R_Srcref);
	PrintValue(body);
	do_browser(call, op, R_NilValue, newrho);
	R_Srcref = savesrcref;
	UNPROTECT(1);
    }

    /*  It isn't completely clear that this is the right place to do
	this, but maybe (if the matchArgs above reverses the
	arguments) it might just be perfect.

	This will not currently work as the entry points in envir.c
	are static.
    */

#ifdef  HASHING
    {
	SEXP R_NewHashTable(int);
	SEXP R_HashFrame(SEXP);
	int nargs = length(arglist);
	HASHTAB(newrho) = R_NewHashTable(nargs);
	newrho = R_HashFrame(newrho);
    }
#endif
#undef  HASHING

    /*  Set a longjmp target which will catch any explicit returns
	from the function body.  */

    if ((SETJMP(cntxt.cjmpbuf))) {
	if (R_ReturnedValue == R_RestartToken) {
	    cntxt.callflag = CTXT_RETURN;  /* turn restart off */
	    R_ReturnedValue = R_NilValue;  /* remove restart token */
	    PROTECT(tmp = evalv (body, newrho, variant));
	}
	else
	    PROTECT(tmp = R_ReturnedValue);
    }
    else {
	PROTECT(tmp = evalv (body, newrho, variant));
    }

    endcontext(&cntxt);

    if (RDEBUG(op)) {
	Rprintf("exiting from: ");
	PrintValueRec(call, rho);
    }
    UNPROTECT(1); /* tmp */
    return (tmp);
}

SEXP applyClosure (SEXP call, SEXP op, SEXP arglist, SEXP rho, 
                   SEXP suppliedenv)
{
  return applyClosure_v (call, op, arglist, rho, suppliedenv, 0);
}

/* **** FIXME: This code is factored out of applyClosure.  If we keep
   **** it we should change applyClosure to run through this routine
   **** to avoid code drift. */
static SEXP R_execClosure(SEXP call, SEXP op, SEXP arglist, SEXP rho,
			  SEXP newrho)
{
    volatile SEXP body;
    SEXP tmp;
    RCNTXT cntxt;

    body = BODY(op);

    if (R_jit_enabled > 0 && TYPEOF(body) != BCODESXP) {
	int old_enabled = R_jit_enabled;
	SEXP newop;
	R_jit_enabled = 0;
	newop = R_cmpfun(op);
	body = BODY(newop);
	SET_BODY(op, body);
	R_jit_enabled = old_enabled;
    }

    begincontext(&cntxt, CTXT_RETURN, call, newrho, rho, arglist, op);

    /* The default return value is NULL.  FIXME: Is this really needed
       or do we always get a sensible value returned?  */

    tmp = R_NilValue;

    /* Debugging */

    SET_RDEBUG(newrho, RDEBUG(op) || RSTEP(op));
    if( RSTEP(op) ) SET_RSTEP(op, 0);
    if (RDEBUG(op)) {
        SEXP savesrcref;
	/* switch to interpreted version when debugging compiled code */
	if (TYPEOF(body) == BCODESXP)
	    body = bytecodeExpr(body);
	Rprintf("debugging in: ");
	PrintValueRec(call,rho);
	/* Find out if the body is function with only one statement. */
	if (isSymbol(CAR(body)))
	    tmp = findFun(CAR(body), rho);
	else
	    tmp = eval(CAR(body), rho);
	savesrcref = R_Srcref;
	PROTECT(R_Srcref = getSrcref(getBlockSrcrefs(body), 0));
	SrcrefPrompt("debug", R_Srcref);
	PrintValue(body);
	do_browser(call, op, R_NilValue, newrho);
	R_Srcref = savesrcref;
	UNPROTECT(1);
    }

    /*  It isn't completely clear that this is the right place to do
	this, but maybe (if the matchArgs above reverses the
	arguments) it might just be perfect.  */

#ifdef  HASHING
#define HASHTABLEGROWTHRATE  1.2
    {
	SEXP R_NewHashTable(int, double);
	SEXP R_HashFrame(SEXP);
	int nargs = length(arglist);
	HASHTAB(newrho) = R_NewHashTable(nargs, HASHTABLEGROWTHRATE);
	newrho = R_HashFrame(newrho);
    }
#endif
#undef  HASHING

    /*  Set a longjmp target which will catch any explicit returns
	from the function body.  */

    if ((SETJMP(cntxt.cjmpbuf))) {
	if (R_ReturnedValue == R_RestartToken) {
	    cntxt.callflag = CTXT_RETURN;  /* turn restart off */
	    R_ReturnedValue = R_NilValue;  /* remove restart token */
	    PROTECT(tmp = eval(body, newrho));
	}
	else
	    PROTECT(tmp = R_ReturnedValue);
    }
    else {
	PROTECT(tmp = eval(body, newrho));
    }

    endcontext(&cntxt);

    if (RDEBUG(op)) {
	Rprintf("exiting from: ");
	PrintValueRec(call, rho);
    }
    UNPROTECT(1);
    return (tmp);
}

/* **** FIXME: Temporary code to execute S4 methods in a way that
   **** preserves lexical scope. */

/* called from methods_list_dispatch.c */
SEXP R_execMethod(SEXP op, SEXP rho)
{
    SEXP call, arglist, callerenv, newrho, next, val;
    RCNTXT *cptr;

    /* create a new environment frame enclosed by the lexical
       environment of the method */
    PROTECT(newrho = Rf_NewEnvironment(R_NilValue, R_NilValue, CLOENV(op)));

    /* copy the bindings for the formal environment from the top frame
       of the internal environment of the generic call to the new
       frame.  need to make sure missingness information is preserved
       and the environments for any default expression promises are
       set to the new environment.  should move this to envir.c where
       it can be done more efficiently. */
    for (next = FORMALS(op); next != R_NilValue; next = CDR(next)) {
	SEXP symbol =  TAG(next);
	R_varloc_t loc;
	int missing;
	loc = R_findVarLocInFrame(rho,symbol);
	if(loc == NULL)
	    error(_("could not find symbol \"%s\" in environment of the generic function"),
		  CHAR(PRINTNAME(symbol)));
	missing = R_GetVarLocMISSING(loc);
	val = R_GetVarLocValue(loc);
	SET_FRAME(newrho, CONS(val, FRAME(newrho)));
	SET_TAG(FRAME(newrho), symbol);
	if (missing) {
	    SET_MISSING(FRAME(newrho), missing);
	    if (TYPEOF(val) == PROMSXP && PRENV(val) == rho) {
		SEXP deflt;
		SET_PRENV(val, newrho);
		/* find the symbol in the method, copy its expression
		 * to the promise */
		for(deflt = CAR(op); deflt != R_NilValue; deflt = CDR(deflt)) {
		    if(TAG(deflt) == symbol)
			break;
		}
		if(deflt == R_NilValue)
		    error(_("symbol \"%s\" not in environment of method"),
			  CHAR(PRINTNAME(symbol)));
		SET_PRCODE(val, CAR(deflt));
	    }
	}
    }

    /* copy the bindings of the spacial dispatch variables in the top
       frame of the generic call to the new frame */
    defineVar(R_dot_defined, findVarInFrame(rho, R_dot_defined), newrho);
    defineVar(R_dot_Method, findVarInFrame(rho, R_dot_Method), newrho);
    defineVar(R_dot_target, findVarInFrame(rho, R_dot_target), newrho);

    /* copy the bindings for .Generic and .Methods.  We know (I think)
       that they are in the second frame, so we could use that. */
    defineVar(R_dot_Generic, findVar(R_dot_Generic, rho), newrho);
    defineVar(R_dot_Methods, findVar(R_dot_Methods, rho), newrho);

    /* Find the calling context.  Should be R_GlobalContext unless
       profiling has inserted a CTXT_BUILTIN frame. */
    cptr = R_GlobalContext;
    if (cptr->callflag & CTXT_BUILTIN)
	cptr = cptr->nextcontext;

    /* The calling environment should either be the environment of the
       generic, rho, or the environment of the caller of the generic,
       the current sysparent. */
    callerenv = cptr->sysparent; /* or rho? */

    /* get the rest of the stuff we need from the current context,
       execute the method, and return the result */
    call = cptr->call;
    arglist = cptr->promargs;
    val = R_execClosure(call, op, arglist, callerenv, newrho);
    UNPROTECT(1);
    return val;
}

static SEXP EnsureLocal(SEXP symbol, SEXP rho)
{
    SEXP vl;

    if ((vl = findVarInFrame3(rho, symbol, TRUE)) != R_UnboundValue) {
	vl = eval(symbol, rho);	/* for promises */
	if(NAMED(vl) == 2) {
	    PROTECT(vl = duplicate(vl));
	    defineVar(symbol, vl, rho);
	    UNPROTECT(1);
	    SET_NAMED(vl, 1);
	}
	return vl;
    }

    vl = eval(symbol, ENCLOS(rho));
    if (vl == R_UnboundValue)
	error(_("object '%s' not found"), CHAR(PRINTNAME(symbol)));

    PROTECT(vl = duplicate(vl));
    defineVar(symbol, vl, rho);
    UNPROTECT(1);
    SET_NAMED(vl, 1);
    return vl;
}


/* Note: If val is a language object it must be protected */
/* to prevent evaluation.  As an example consider */
/* e <- quote(f(x=1,y=2); names(e) <- c("","a","b") */

static SEXP replaceCall(SEXP fun, SEXP val, SEXP args, SEXP rhs)
{
    SEXP tmp, ptmp;
    PROTECT(fun);
    PROTECT(args);
    PROTECT(rhs);
    PROTECT(val);
    ptmp = tmp = allocList(length(args)+3);
    UNPROTECT(4);
    SETCAR(ptmp, fun); ptmp = CDR(ptmp);
    SETCAR(ptmp, val); ptmp = CDR(ptmp);
    while(args != R_NilValue) {
	SETCAR(ptmp, CAR(args));
	SET_TAG(ptmp, TAG(args));
	ptmp = CDR(ptmp);
	args = CDR(args);
    }
    SETCAR(ptmp, rhs);
    SET_TAG(ptmp, install("value"));
    SET_TYPEOF(tmp, LANGSXP);
    return tmp;
}


static SEXP assignCall(SEXP op, SEXP symbol, SEXP fun,
		       SEXP val, SEXP args, SEXP rhs)
{
    PROTECT(op);
    PROTECT(symbol);
    val = replaceCall(fun, val, args, rhs);
    UNPROTECT(2);
    return lang3(op, symbol, val);
}

                                  /* Caller needn't protect the s arg below */
static R_INLINE Rboolean asLogicalNoNA(SEXP s, SEXP call) 
{
    Rboolean cond;
    int len;

    switch(TYPEOF(s)) { /* common cases done here for efficiency */
    case LGLSXP:
        len = LENGTH(s);
        if (len > 0) 
            cond = LOGICAL(s)[0];
        break;
    case INTSXP:
        len = LENGTH(s);
        if (len > 0) 
            cond = INTEGER(s)[0] == NA_INTEGER ? NA_LOGICAL : INTEGER(s)[0]; 
        break;
    default:
        len = length(s);
        if (len > 0)
            cond = asLogical(s);
        break;
    }

    if (len == 0)
        errorcall(call, _("argument is of length zero"));

    if (len > 1)
        warningcall(call,
        _("the condition has length > 1 and only the first element will be used"));

    if (cond == NA_LOGICAL)
	errorcall(call, isLogical(s) ? 
                          _("missing value where TRUE/FALSE needed") :
                          _("argument is not interpretable as logical"));

    return cond;
}


#define BodyHasBraces(body) \
    (isLanguage(body) && CAR(body) == R_BraceSymbol)


SEXP attribute_hidden do_if (SEXP call, SEXP op, SEXP args, SEXP rho,
                             int variant)
{
    SEXP Cond, Stmt;
    int absent_else = 0;

    Cond = CAR(args); args = CDR(args);
    Stmt = CAR(args); args = CDR(args);

    if (!asLogicalNoNA (eval(Cond,rho), call)) {  /* go to else part */
        if (args != R_NilValue)
            Stmt = CAR(args);
        else {
            absent_else = 1;
            Stmt = R_NilValue;
        }
    }

    if (RDEBUG(rho) && Stmt!=R_NilValue && !BodyHasBraces(Stmt)) {
	SrcrefPrompt("debug", R_Srcref);
        PrintValue(Stmt);
        do_browser(call, op, R_NilValue, rho);
    } 
<<<<<<< HEAD

    if (absent_else) {
        R_Visible = FALSE; /* case of no 'else' so return invisible NULL */
        return R_NilValue;
    }

    return evalv (Stmt, rho, variant);
}

=======

    if (absent_else) {
        R_Visible = FALSE; /* case of no 'else' so return invisible NULL */
        return R_NilValue;
    }

    return evalv (Stmt, rho, variant);
}

>>>>>>> ed46a8d7

#define DO_LOOP_RDEBUG(call, op, body, rho, bgn) do { \
    if (!bgn && RDEBUG(rho)) { \
	SrcrefPrompt("debug", R_Srcref); \
	PrintValue(body); \
	do_browser(call, op, R_NilValue, rho); \
    } } while (0)


/* Allocate space for the loop variable value the first time through
   (when v == R_NilValue) and when the value has been assigned to
   another variable (NAMED(v) == 2). This should be safe and avoid
   allocation in many cases. */
#define ALLOC_LOOP_VAR(v, val_type, vpi) do { \
        if (v == R_NilValue || NAMED(v) == 2) { \
	    REPROTECT(v = allocVector(val_type, 1), vpi); \
	    SET_NAMED(v, 1); \
	} \
    } while(0)

SEXP attribute_hidden do_for(SEXP call, SEXP op, SEXP args, SEXP rho)
{
    /* Need to declare volatile variables whose values are relied on
       after for_next or for_break longjmps and might change between
       the setjmp and longjmp calls. Theoretically this does not
       include n and bgn, but gcc -O2 -Wclobbered warns about these so
       to be safe we declare them volatile as well. */
    volatile int i, n, bgn;
    volatile SEXP v, val;
    int dbg, val_type;
    SEXP sym, body;
    RCNTXT cntxt;
    PROTECT_INDEX vpi;

    sym = CAR(args);
    val = CADR(args);
    body = CADDR(args);

    if ( !isSymbol(sym) ) errorcall(call, _("non-symbol loop variable"));

    if (R_jit_enabled > 2 && ! R_PendingPromises) {
	R_compileAndExecute(call, rho); 
	return R_NilValue;
    }

    PROTECT(args);
    PROTECT(rho);
    PROTECT(val = eval(val, rho));
    defineVar(sym, R_NilValue, rho);

    /* deal with the case where we are iterating over a factor
       we need to coerce to character - then iterate */

    if ( inherits(val, "factor") ) {
        SEXP tmp = asCharacterFactor(val);
	UNPROTECT(1); /* val from above */
        PROTECT(val = tmp);
    }

    if (isList(val) || isNull(val))
	n = length(val);
    else
	n = LENGTH(val);

    val_type = TYPEOF(val);

    dbg = RDEBUG(rho);
    bgn = BodyHasBraces(body);

    /* bump up NAMED count of sequence to avoid modification by loop code */
    if (NAMED(val) < 2) SET_NAMED(val, NAMED(val) + 1);

    PROTECT_WITH_INDEX(v = R_NilValue, &vpi);

    begincontext(&cntxt, CTXT_LOOP, R_NilValue, rho, R_BaseEnv, R_NilValue,
		 R_NilValue);
    switch (SETJMP(cntxt.cjmpbuf)) {
    case CTXT_BREAK: goto for_break;
    case CTXT_NEXT: goto for_next;
    }
    for (i = 0; i < n; i++) {

	switch (val_type) {

	case EXPRSXP:
	case VECSXP:
	    /* make sure loop variable is not modified via other vars */
	    SET_NAMED(VECTOR_ELT(val, i), 2);
	    /* defineVar is used here and below rather than setVar in
	       case the loop code removes the variable. */
	    defineVar(sym, VECTOR_ELT(val, i), rho);
	    break;

	case LISTSXP:
	    /* make sure loop variable is not modified via other vars */
	    SET_NAMED(CAR(val), 2);
	    defineVar(sym, CAR(val), rho);
	    val = CDR(val);
	    break;

	default:

            switch (val_type) {
            case LGLSXP:
                ALLOC_LOOP_VAR(v, val_type, vpi);
                LOGICAL(v)[0] = LOGICAL(val)[i];
                break;
            case INTSXP:
                ALLOC_LOOP_VAR(v, val_type, vpi);
                INTEGER(v)[0] = INTEGER(val)[i];
                break;
            case REALSXP:
                ALLOC_LOOP_VAR(v, val_type, vpi);
                REAL(v)[0] = REAL(val)[i];
                break;
            case CPLXSXP:
                ALLOC_LOOP_VAR(v, val_type, vpi);
                COMPLEX(v)[0] = COMPLEX(val)[i];
                break;
            case STRSXP:
                ALLOC_LOOP_VAR(v, val_type, vpi);
                SET_STRING_ELT(v, 0, STRING_ELT(val, i));
                break;
            case RAWSXP:
                ALLOC_LOOP_VAR(v, val_type, vpi);
                RAW(v)[0] = RAW(val)[i];
                break;
            default:
                errorcall(call, _("invalid for() loop sequence"));
            }
            defineVar(sym, v, rho);
	}

	DO_LOOP_RDEBUG(call, op, body, rho, bgn);

	eval(body, rho);

    for_next:
	; /* needed for strict ISO C compliance, according to gcc 2.95.2 */
    }
 for_break:
    endcontext(&cntxt);
    UNPROTECT(4);
    SET_RDEBUG(rho, dbg);
    return R_NilValue;
}


SEXP attribute_hidden do_while(SEXP call, SEXP op, SEXP args, SEXP rho)
{
    int dbg;
    volatile int bgn;
    volatile SEXP body;
    RCNTXT cntxt;

    if (R_jit_enabled > 2 && ! R_PendingPromises) {
	R_compileAndExecute(call, rho);
	return R_NilValue;
    }

    dbg = RDEBUG(rho);
    body = CADR(args);
    bgn = BodyHasBraces(body);

    begincontext(&cntxt, CTXT_LOOP, R_NilValue, rho, R_BaseEnv, R_NilValue,
		 R_NilValue);
    if (SETJMP(cntxt.cjmpbuf) != CTXT_BREAK) {

	while (asLogicalNoNA(eval(CAR(args), rho), call)) {
	    DO_LOOP_RDEBUG(call, op, body, rho, bgn);
	    evalv (body, rho, VARIANT_NULL);
	}
    }
    endcontext(&cntxt);
    SET_RDEBUG(rho, dbg);
    return R_NilValue;
}


SEXP attribute_hidden do_repeat(SEXP call, SEXP op, SEXP args, SEXP rho)
{
    int dbg;
    volatile int bgn;
    volatile SEXP body;
    RCNTXT cntxt;

    if (R_jit_enabled > 2 && ! R_PendingPromises) {
	R_compileAndExecute(call, rho);
	return R_NilValue;
    }

    dbg = RDEBUG(rho);
    body = CAR(args);
    bgn = BodyHasBraces(body);

    begincontext(&cntxt, CTXT_LOOP, R_NilValue, rho, R_BaseEnv, R_NilValue,
		 R_NilValue);
    if (SETJMP(cntxt.cjmpbuf) != CTXT_BREAK) {

	for (;;) {
	    DO_LOOP_RDEBUG(call, op, body, rho, bgn);
	    evalv (body, rho, VARIANT_NULL);
	}
    }
    endcontext(&cntxt);
    SET_RDEBUG(rho, dbg);
    return R_NilValue;
}


SEXP attribute_hidden do_break(SEXP call, SEXP op, SEXP args, SEXP rho)
{
    findcontext(PRIMVAL(op), rho, R_NilValue);
    return R_NilValue;
}

/* Parens are now a SPECIAL, to avoid overhead of creating an arg list. 
   Also avoids overhead of calling checkArity when there is no error.  
   Care is taken to allow (...) when ... is bound to exactly one argument, 
   though it is debatable whether this should be considered valid. 
<<<<<<< HEAD

   The eval variant requested is passed on to the inner expression. */

=======

   The eval variant requested is passed on to the inner expression. */

>>>>>>> ed46a8d7
SEXP attribute_hidden do_paren (SEXP call, SEXP op, SEXP args, SEXP rho, 
                                int variant)
{
    if (args!=R_NilValue && CAR(args)==R_DotsSymbol && CDR(args)==R_NilValue) {
        args = findVar(R_DotsSymbol, rho);
        if (TYPEOF(args) != DOTSXP)
            args = R_NilValue;
    }

    if (args == R_NilValue || CDR(args) != R_NilValue)
        checkArity(op, args);

    return evalv (CAR(args), rho, variant);
}

/* Curly brackets.  Passes on the eval variant to the last expression.
   Requests VARIANT_NULL for earlier expressions. */

SEXP attribute_hidden do_begin (SEXP call, SEXP op, SEXP args, SEXP rho,
                                int variant)
{
    SEXP s = R_NilValue;
    if (args != R_NilValue) {
    	SEXP srcrefs = getBlockSrcrefs(call);
    	int i = 1;
	while (args != R_NilValue) {
	    PROTECT(R_Srcref = getSrcref(srcrefs, i++));
	    if (RDEBUG(rho)) {
	    	SrcrefPrompt("debug", R_Srcref);
	        PrintValue(CAR(args));
		do_browser(call, op, R_NilValue, rho);
	    }
	    s = evalv (CAR(args), rho, 
                       isNull(CDR(args)) ? variant : VARIANT_NULL);
	    UNPROTECT(1);
	    args = CDR(args);
	}
	R_Srcref = R_NilValue;
    }
    return s;
}


SEXP attribute_hidden do_return(SEXP call, SEXP op, SEXP args, SEXP rho)
{
    SEXP v;

    if (args == R_NilValue) /* zero arguments provided */
	v = R_NilValue;
    else if (CDR(args) == R_NilValue) /* one argument */
	v = eval(CAR(args), rho);
    else {
	v = R_NilValue; /* to avoid compiler warnings */
	errorcall(call, _("multi-argument returns are not permitted"));
    }

    findcontext(CTXT_BROWSER | CTXT_FUNCTION, rho, v);

    return R_NilValue; /*NOTREACHED*/
}

/* Declared with a variable number of args in names.c */
SEXP attribute_hidden do_function(SEXP call, SEXP op, SEXP args, SEXP rho)
{
    SEXP rval, srcref;

    if (TYPEOF(op) == PROMSXP) {
	op = forcePromise(op);
	SET_NAMED(op, 2);
    }

    CheckFormals(CAR(args));
    rval = mkCLOSXP(CAR(args), CADR(args), rho);
    srcref = CADDR(args);
    if (!isNull(srcref)) setAttrib(rval, R_SrcrefSymbol, srcref);
    return rval;
}


/*
 *  Assignments for complex LVAL specifications. This is the stuff that
 *  nightmares are made of ...	Note that "evalseq" preprocesses the LHS
 *  of an assignment.  Given an expression, it builds a list of partial
 *  values for the exression.  For example, the assignment x$a[3] <- 10
 *  with LHS x$a[3] yields the (improper) list:
 *
 *	 (eval(x$a[3])	eval(x$a)  eval(x)  .  x)
 *
 *  (Note the terminating symbol).  The partial evaluations are carried
 *  out efficiently using previously computed components.
 */

/*
  For complex superassignment  x[y==z]<<-w
  we want x required to be nonlocal, y,z, and w permitted to be local or
  nonlocal.
*/

static SEXP evalseq(SEXP expr, SEXP rho, int forcelocal,  R_varloc_t tmploc)
{
    SEXP val, nval, nexpr;
    if (isNull(expr))
	error(_("invalid (NULL) left side of assignment"));
    if (isSymbol(expr)) {
	PROTECT(expr);
	if(forcelocal) {
	    nval = EnsureLocal(expr, rho);
	}
	else {/* now we are down to the target symbol */
	  nval = eval(expr, ENCLOS(rho));
	}
	UNPROTECT(1);
	return CONS(nval, expr);
    }
    else if (isLanguage(expr)) {
	PROTECT(expr);
	PROTECT(val = evalseq(CADR(expr), rho, forcelocal, tmploc));
	R_SetVarLocValue(tmploc, CAR(val));
	PROTECT(nexpr = LCONS(R_GetVarLocSymbol(tmploc), CDDR(expr)));
	PROTECT(nexpr = LCONS(CAR(expr), nexpr));
	nval = eval(nexpr, rho);
	UNPROTECT(4);
	return CONS(nval, val);
    }
    else error(_("target of assignment expands to non-language object"));
    return R_NilValue;	/*NOTREACHED*/
}

/* Main entry point for complex assignments */
/* We have checked to see that CAR(args) is a LANGSXP */

static const char * const asym[] = {":=", "<-", "<<-", "="};

static void tmp_cleanup(void *data)
{
    unbindVar(R_TmpvalSymbol, (SEXP) data);
}

/* This macro stores the current assignment target in the saved
   binding location. It duplicates if necessary to make sure
   replacement functions are always called with a target with NAMED ==
   1. The SET_CAR is intended to protect against possible GC in
   R_SetVarLocValue; this might occur it the binding is an active
   binding. */
#define SET_TEMPVARLOC_FROM_CAR(loc, lhs) do { \
	SEXP __lhs__ = (lhs); \
	SEXP __v__ = CAR(__lhs__); \
	if (NAMED(__v__) == 2) { \
	    __v__ = duplicate(__v__); \
	    SET_NAMED(__v__, 1); \
	    SETCAR(__lhs__, __v__); \
	} \
	R_SetVarLocValue(loc, __v__); \
    } while(0)

#define ASSIGNBUFSIZ 32
static R_INLINE SEXP installAssignFcnName(SEXP fun)
{
    char buf[ASSIGNBUFSIZ];
    if (!copy_2_strings (buf, sizeof buf, CHAR(PRINTNAME(fun)), "<-"))
	error(_("overlong name in '%s'"), CHAR(PRINTNAME(fun)));
    return install(buf);
}

static SEXP applydefine(SEXP call, SEXP op, SEXP args, SEXP rho)
{
    SEXP expr, lhs, rhs, saverhs, tmp, afun, rhsprom;
    R_varloc_t tmploc;
    RCNTXT cntxt;
    int nprot;

    expr = CAR(args);

    /*  It's important that the rhs get evaluated first because
	assignment is right associative i.e.  a <- b <- c is parsed as
	a <- (b <- c).  */

    PROTECT(saverhs = rhs = eval(CADR(args), rho));

    /*  FIXME: We need to ensure that this works for hashed
	environments.  This code only works for unhashed ones.  the
	syntax error here is a deliberate marker so I don't forget that
	this needs to be done.  The code used in "missing" will help
	here.  */

    /*  FIXME: This strategy will not work when we are working in the
	data frame defined by the system hash table.  The structure there
	is different.  Should we special case here?  */

    /*  We need a temporary variable to hold the intermediate values
	in the computation.  For efficiency reasons we record the
	location where this variable is stored.  We need to protect
	the location in case the biding is removed from its
	environment by user code or an assignment within the
	assignment arguments */

    /*  There are two issues with the approach here:

	    A complex assignment within a complex assignment, like
	    f(x, y[] <- 1) <- 3, can cause the value temporary
	    variable for the outer assignment to be overwritten and
	    then removed by the inner one.  This could be addressed by
	    using multiple temporaries or using a promise for this
	    variable as is done for the RHS.  Printing of the
	    replacement function call in error messages might then need
	    to be adjusted.

	    With assignments of the form f(g(x, z), y) <- w the value
	    of 'z' will be computed twice, once for a call to g(x, z)
	    and once for the call to the replacement function g<-.  It
	    might be possible to address this by using promises.
	    Using more temporaries would not work as it would mess up
	    replacement functions that use substitute and/or
	    nonstandard evaluation (and there are packages that do
	    that -- igraph is one).

	    LT */

    if (rho == R_BaseNamespace)
	errorcall(call, _("cannot do complex assignments in base namespace"));
    if (rho == R_BaseEnv)
	errorcall(call, _("cannot do complex assignments in base environment"));
    defineVar(R_TmpvalSymbol, R_NilValue, rho);
    PROTECT((SEXP) (tmploc = R_findVarLocInFrame(rho, R_TmpvalSymbol)));

    /* Now set up a context to remove it when we are done, even in the
     * case of an error.  This all helps error() provide a better call.
     */
    begincontext(&cntxt, CTXT_CCODE, call, R_BaseEnv, R_BaseEnv,
		 R_NilValue, R_NilValue);
    cntxt.cend = &tmp_cleanup;
    cntxt.cenddata = rho;

    /*  Do a partial evaluation down through the LHS. */
    lhs = evalseq(CADR(expr), rho,
		  PRIMVAL(op)==1 || PRIMVAL(op)==3, tmploc);

    PROTECT(lhs);
    PROTECT(rhsprom = mkPROMISE(CADR(args), rho));
    SET_PRVALUE(rhsprom, rhs);
    SET_NAMED (rhs, NAMED(rhs)==0 ? 1 : 2);

    while (isLanguage(CADR(expr))) {
	nprot = 1; /* the PROTECT of rhs below from this iteration */
	if (TYPEOF(CAR(expr)) == SYMSXP)
	    tmp = installAssignFcnName(CAR(expr));
	else {
	    /* check for and handle assignments of the form
	       foo::bar(x) <- y or foo:::bar(x) <- y */
	    tmp = R_NilValue; /* avoid uninitialized variable warnings */
	    if (TYPEOF(CAR(expr)) == LANGSXP &&
		(CAR(CAR(expr)) == R_DoubleColonSymbol ||
		 CAR(CAR(expr)) == R_TripleColonSymbol) &&
		length(CAR(expr)) == 3 && TYPEOF(CADDR(CAR(expr))) == SYMSXP) {
		tmp = installAssignFcnName(CADDR(CAR(expr)));
		PROTECT(tmp = lang3(CAAR(expr), CADR(CAR(expr)), tmp));
		nprot++;
	    }
	    else
		error(_("invalid function in complex assignment"));
	}
	SET_TEMPVARLOC_FROM_CAR(tmploc, lhs);
	PROTECT(rhs = replaceCall(tmp, R_TmpvalSymbol, CDDR(expr), rhsprom));
	rhs = eval(rhs, rho);
	SET_PRVALUE(rhsprom, rhs);
        SET_NAMED (rhs, NAMED(rhs)==0 ? 1 : 2);
	SET_PRCODE(rhsprom, rhs); /* not good but is what we have been doing */
	UNPROTECT(nprot);
	lhs = CDR(lhs);
	expr = CADR(expr);
    }
    nprot = 5; /* the commont case */
    if (TYPEOF(CAR(expr)) == SYMSXP)
	afun = installAssignFcnName(CAR(expr));
    else {
	/* check for and handle assignments of the form
	   foo::bar(x) <- y or foo:::bar(x) <- y */
	afun = R_NilValue; /* avoid uninitialized variable warnings */
	if (TYPEOF(CAR(expr)) == LANGSXP &&
	    (CAR(CAR(expr)) == R_DoubleColonSymbol ||
	     CAR(CAR(expr)) == R_TripleColonSymbol) &&
	    length(CAR(expr)) == 3 && TYPEOF(CADDR(CAR(expr))) == SYMSXP) {
	    afun = installAssignFcnName(CADDR(CAR(expr)));
	    PROTECT(afun = lang3(CAAR(expr), CADR(CAR(expr)), afun));
	    nprot++;
	}
	else
	    error(_("invalid function in complex assignment"));
    }
    SET_TEMPVARLOC_FROM_CAR(tmploc, lhs);
    PROTECT(expr = assignCall(install(asym[PRIMVAL(op)]), CDR(lhs),
			      afun, R_TmpvalSymbol, CDDR(expr), rhsprom));
    expr = eval(expr, rho);
    UNPROTECT(nprot);
    endcontext(&cntxt); /* which does not run the remove */
    unbindVar(R_TmpvalSymbol, rho);
#ifdef CONSERVATIVE_COPYING /* not default */
    return duplicate(saverhs);
#else
    /* we do not duplicate the value, so to be conservative mark the
       value as NAMED = 2 */
    SET_NAMED(saverhs, 2);
    return saverhs;
#endif
}

/* Defunct in 1.5.0
SEXP attribute_hidden do_alias(SEXP call, SEXP op, SEXP args, SEXP rho)
{
    checkArity(op,args);
    Rprintf(".Alias is deprecated; there is no replacement \n");
    SET_NAMED(CAR(args), 0);
    return CAR(args);
}
*/

/*  Assignment in its various forms  */

SEXP attribute_hidden do_set(SEXP call, SEXP op, SEXP args, SEXP rho)
{
    SEXP s;

    checkArity(op,args);

    if (isString(CAR(args))) {
	/* fix up a duplicate or args and recursively call do_set */
	SEXP val;
	PROTECT(args = duplicate(args));
	SETCAR(args, install(translateChar(STRING_ELT(CAR(args), 0))));
	val = do_set(call, op, args, rho);
	UNPROTECT(1);
	return val;
    }

    switch (PRIMVAL(op)) {
    case 1: case 3:					/* <-, = */
	if (isSymbol(CAR(args))) {
	    s = eval(CADR(args), rho);
#ifdef CONSERVATIVE_COPYING /* not default */
	    if (NAMED(s))
	    {
		SEXP t;
		PROTECT(s);
		t = duplicate(s);
		UNPROTECT(1);
		s = t;
	    }
	    PROTECT(s);
	    defineVar(CAR(args), s, rho);
	    UNPROTECT(1);
	    SET_NAMED(s, 1);
#else
	    switch (NAMED(s)) {
	    case 0: SET_NAMED(s, 1); break;
	    case 1: SET_NAMED(s, 2); break;
	    }
	    defineVar(CAR(args), s, rho);
#endif
	    R_Visible = FALSE;
	    return (s);
	}
	else if (isLanguage(CAR(args))) {
	    R_Visible = FALSE;
	    return applydefine(call, op, args, rho);
	}
	else errorcall(call,
		       _("invalid (do_set) left-hand side to assignment"));
    case 2:						/* <<- */
	if (isSymbol(CAR(args))) {
	    s = eval(CADR(args), rho);
	    if (NAMED(s))
		s = duplicate(s);
	    PROTECT(s);
	    setVar(CAR(args), s, ENCLOS(rho));
	    UNPROTECT(1);
	    SET_NAMED(s, 1);
	    R_Visible = FALSE;
	    return s;
	}
	else if (isLanguage(CAR(args)))
	    return applydefine(call, op, args, rho);
	else error(_("invalid assignment left-hand side"));

    default:
	UNIMPLEMENTED("do_set");

    }
    return R_NilValue;/*NOTREACHED*/
}


/* Evaluate each expression in "el" in the environment "rho".  This is
   a naturally recursive algorithm, but we use the iterative form below
   because it is does not cause growth of the pointer protection stack,
   and because it is a little more efficient.

   Used in eval and applyMethod (object.c) for builtin primitives,
   do_internal (names.c) for builtin .Internals and in evalArgs.

   'n' is the number of arguments already evaluated and hence not
   passed to evalArgs and hence to here.
 */
SEXP attribute_hidden evalList(SEXP el, SEXP rho, SEXP call, int n)
{
    SEXP head, tail, ev, h;

    head = R_NilValue;
    tail = R_NilValue; /* to prevent uninitialized variable warnings */

    while (el != R_NilValue) {
	n++;

	if (CAR(el) == R_DotsSymbol) {
	    /* If we have a ... symbol, we look to see what it is bound to.
	     * If its binding is Null (i.e. zero length)
	     *	we just ignore it and return the cdr with all its expressions evaluated;
	     * if it is bound to a ... list of promises,
	     *	we force all the promises and then splice
	     *	the list of resulting values into the return value.
	     * Anything else bound to a ... symbol is an error
	     */
	    h = findVar(CAR(el), rho);
	    if (TYPEOF(h) == DOTSXP || h == R_NilValue) {
		while (h != R_NilValue) {
                    ev = cons_with_tag (eval(CAR(h), rho), R_NilValue, TAG(h));
                    if (head==R_NilValue)
                        PROTECT(head = ev);
                    else
                        SETCDR(tail, ev);
                    tail = ev;
		    h = CDR(h);
		}
	    }
	    else if (h != R_MissingArg)
		error(_("'...' used in an incorrect context"));
	} else if (CAR(el) == R_MissingArg) {
	    /* It was an empty element: most likely get here from evalArgs
	       which may have been called on part of the args. */
	    errorcall(call, _("argument %d is empty"), n);
#if 0  /* OMITTED - this check is slow, and serves only to produce a less 
          informative error message than letting the eval below happen. */
	} else if (isSymbol(CAR(el)) && R_isMissing(CAR(el), rho)) {
	    /* It was missing */
	    errorcall(call, _("'%s' is missing"), CHAR(PRINTNAME(CAR(el)))); 
#endif
	} else {
            ev = cons_with_tag (eval(CAR(el), rho), R_NilValue, TAG(el));
            if (head==R_NilValue)
                PROTECT(head = ev);
            else
                SETCDR(tail, ev);
            tail = ev;
	}
	el = CDR(el);
    }

    if (head!=R_NilValue) 
        UNPROTECT(1);

    return head;

} /* evalList() */


/* A slight variation of evaluating each expression in "el" in "rho". */

/* used in evalArgs, arithmetic.c, seq.c */
SEXP attribute_hidden evalListKeepMissing(SEXP el, SEXP rho)
{
    SEXP head, tail, ev, h;

    head = R_NilValue;
    tail = R_NilValue; /* to prevent uninitialized variable warnings */

    while (el != R_NilValue) {

	/* If we have a ... symbol, we look to see what it is bound to.
	 * If its binding is Null (i.e. zero length)
	 *	we just ignore it and return the cdr with all its expressions evaluated;
	 * if it is bound to a ... list of promises,
	 *	we force all the promises and then splice
	 *	the list of resulting values into the return value.
	 * Anything else bound to a ... symbol is an error
	*/
	if (CAR(el) == R_DotsSymbol) {
	    h = findVar(CAR(el), rho);
	    if (TYPEOF(h) == DOTSXP || h == R_NilValue) {
		while (h != R_NilValue) {
                    ev = CAR(h) == R_MissingArg ? 
                         cons_with_tag (R_MissingArg, R_NilValue, TAG(h))
                       : cons_with_tag (eval(CAR(h),rho), R_NilValue, TAG(h));
                    if (head==R_NilValue)
                        PROTECT(head = ev);
                    else
                        SETCDR(tail, ev);
                    tail = ev;
		    h = CDR(h);
		}
	    }
	    else if(h != R_MissingArg)
		error(_("'...' used in an incorrect context"));
	}
	else {
            ev = CAR(el) == R_MissingArg ||
                 (isSymbol(CAR(el)) && R_isMissing(CAR(el), rho)) ?
                     cons_with_tag (R_MissingArg, R_NilValue, TAG(el))
                   : cons_with_tag (eval(CAR(el), rho), R_NilValue, TAG(el));
            if (head==R_NilValue)
                PROTECT(head = ev);
            else
                SETCDR(tail, ev);
            tail = ev;
	}
	el = CDR(el);
    }

    if (head!=R_NilValue) 
        UNPROTECT(1);

    return head;
}


/* Create a promise to evaluate each argument.	Although this is most */
/* naturally attacked with a recursive algorithm, we use the iterative */
/* form below because it is does not cause growth of the pointer */
/* protection stack, and because it is a little more efficient. */

SEXP attribute_hidden promiseArgs(SEXP el, SEXP rho)
{
    SEXP head, tail, ev, h;

    head = R_NilValue;
    tail = R_NilValue; /* to prevent uninitialized variable warnings */

    while(el != R_NilValue) {

	/* If we have a ... symbol, we look to see what it is bound to.
	 * If its binding is Null (i.e. zero length)
	 * we just ignore it and return the cdr with all its
	 * expressions promised; if it is bound to a ... list
	 * of promises, we repromise all the promises and then splice
	 * the list of resulting values into the return value.
	 * Anything else bound to a ... symbol is an error
	 */

	/* Is this double promise mechanism really needed? */

	if (CAR(el) == R_DotsSymbol) {
	    h = findVar(CAR(el), rho);
	    if (TYPEOF(h) == DOTSXP || h == R_NilValue) {
		while (h != R_NilValue) {
                    ev = 
                      cons_with_tag (mkPROMISE(CAR(h),rho), R_NilValue, TAG(h));
                    if (head==R_NilValue)
                        PROTECT(head=ev);
                    else
                        SETCDR(tail,ev);
                    tail = ev;
		    h = CDR(h);
		}
	    }
	    else if (h != R_MissingArg)
		error(_("'...' used in an incorrect context"));
	}
        else {
            ev = CAR(el) == R_MissingArg ?
                   cons_with_tag (R_MissingArg, R_NilValue, TAG(el))
                 : cons_with_tag (mkPROMISE(CAR(el), rho), R_NilValue, TAG(el));
            if (head==R_NilValue)
                PROTECT(head = ev);
            else
                SETCDR(tail, ev);
            tail = ev;
        }
	el = CDR(el);
    }

    if (head!=R_NilValue)
        UNPROTECT(1);

    return head;
}
 
/* Create promises for arguments, with values for promises filled in.  
   Values for arguments that don't become promises are silently ignored.  
   This is used in method dispatch, hence the text of the error message 
   (which should never occur). */
 
SEXP attribute_hidden promiseArgsWithValues(SEXP el, SEXP rho, SEXP values)
{
    SEXP s, a, b;
    PROTECT(s = promiseArgs(el, rho));
    if (length(s) != length(values)) error(_("dispatch error"));
    for (a = values, b = s; a != R_NilValue; a = CDR(a), b = CDR(b))
        if (TYPEOF(CAR(b)) == PROMSXP) {
            SET_PRVALUE(CAR(b), CAR(a));
            SET_NAMED (CAR(a), NAMED(CAR(a))==0 ? 1 : 2);
        }
    UNPROTECT(1);
    return s;
}

/* Like promiseArgsWithValues except it sets only the first value. */

SEXP attribute_hidden promiseArgsWith1Value(SEXP el, SEXP rho, SEXP value)
{
    SEXP s;
    PROTECT(s = promiseArgs(el, rho));
    if (s == R_NilValue) error(_("dispatch error"));
    if (TYPEOF(CAR(s)) == PROMSXP) {
        SET_PRVALUE(CAR(s), value);
        SET_NAMED (value, NAMED(value)==0 ? 1 : 2);
    }
    UNPROTECT(1);
    return s;
}


/* Check that each formal is a symbol */

/* used in coerce.c */
void attribute_hidden CheckFormals(SEXP ls)
{
    if (isList(ls)) {
	for (; ls != R_NilValue; ls = CDR(ls))
	    if (TYPEOF(TAG(ls)) != SYMSXP)
		goto err;
	return;
    }
 err:
    error(_("invalid formal argument list for \"function\""));
}


static SEXP VectorToPairListNamed(SEXP x)
{
    SEXP xptr, xnew, xnames;
    int i, len = 0, len_x = length(x), named;

    PROTECT(x);
    PROTECT(xnames = getAttrib(x, R_NamesSymbol)); /* isn't this protected via x? */
    named = (xnames != R_NilValue);
    if(named)
	for (i = 0; i < len_x; i++)
	    if (CHAR(STRING_ELT(xnames, i))[0] != '\0') len++;

    if(len) {
	PROTECT(xnew = allocList(len));
	xptr = xnew;
	for (i = 0; i < len_x; i++) {
	    if (CHAR(STRING_ELT(xnames, i))[0] != '\0') {
		SETCAR(xptr, VECTOR_ELT(x, i));
		SET_TAG(xptr, install(translateChar(STRING_ELT(xnames, i))));
		xptr = CDR(xptr);
	    }
	}
	UNPROTECT(1);
    } else xnew = allocList(0);
    UNPROTECT(2);
    return xnew;
}

#define simple_as_environment(arg) (IS_S4_OBJECT(arg) && (TYPEOF(arg) == S4SXP) ? R_getS4DataSlot(arg, ENVSXP) : R_NilValue)

/* "eval" and "eval.with.vis" : Evaluate the first argument */
/* in the environment specified by the second argument. */

SEXP attribute_hidden do_eval(SEXP call, SEXP op, SEXP args, SEXP rho)
{
    SEXP encl, x, xptr;
    volatile SEXP expr, env, tmp;

    int frame;
    RCNTXT cntxt;

    checkArity(op, args);
    expr = CAR(args);
    env = CADR(args);
    encl = CADDR(args);
    if (isNull(encl)) {
	/* This is supposed to be defunct, but has been kept here
	   (and documented as such) */
	encl = R_BaseEnv;
    } else if ( !isEnvironment(encl) &&
		!isEnvironment((encl = simple_as_environment(encl))) )
	error(_("invalid '%s' argument"), "enclos");
    if(IS_S4_OBJECT(env) && (TYPEOF(env) == S4SXP))
	env = R_getS4DataSlot(env, ANYSXP); /* usually an ENVSXP */
    switch(TYPEOF(env)) {
    case NILSXP:
	env = encl;     /* so eval(expr, NULL, encl) works */
	/* falls through */
    case ENVSXP:
	PROTECT(env);	/* so we can unprotect 2 at the end */
	break;
    case LISTSXP:
	/* This usage requires all the pairlist to be named */
	env = NewEnvironment(R_NilValue, duplicate(CADR(args)), encl);
	PROTECT(env);
	break;
    case VECSXP:
	/* PR#14035 */
	x = VectorToPairListNamed(CADR(args));
	for (xptr = x ; xptr != R_NilValue ; xptr = CDR(xptr))
	    SET_NAMED(CAR(xptr) , 2);
	env = NewEnvironment(R_NilValue, x, encl);
	PROTECT(env);
	break;
    case INTSXP:
    case REALSXP:
	if (length(env) != 1)
	    error(_("numeric 'envir' arg not of length one"));
	frame = asInteger(env);
	if (frame == NA_INTEGER)
	    error(_("invalid '%s' argument"), "envir");
	PROTECT(env = R_sysframe(frame, R_GlobalContext));
	break;
    default:
	error(_("invalid '%s' argument"), "envir");
    }

    /* isLanguage include NILSXP, and that does not need to be
       evaluated
    if (isLanguage(expr) || isSymbol(expr) || isByteCode(expr)) { */
    if (TYPEOF(expr) == LANGSXP || TYPEOF(expr) == SYMSXP || isByteCode(expr)) {
	PROTECT(expr);
	begincontext(&cntxt, CTXT_RETURN, call, env, rho, args, op);
	if (!SETJMP(cntxt.cjmpbuf))
	    expr = eval(expr, env);
	else {
	    expr = R_ReturnedValue;
	    if (expr == R_RestartToken) {
		cntxt.callflag = CTXT_RETURN;  /* turn restart off */
		error(_("restarts not supported in 'eval'"));
	    }
	}
	endcontext(&cntxt);
	UNPROTECT(1);
    }
    else if (TYPEOF(expr) == EXPRSXP) {
	int i, n;
	PROTECT(expr);
	n = LENGTH(expr);
	tmp = R_NilValue;
	begincontext(&cntxt, CTXT_RETURN, call, env, rho, args, op);
	if (!SETJMP(cntxt.cjmpbuf))
	    for(i = 0 ; i < n ; i++)
		tmp = eval(VECTOR_ELT(expr, i), env);
	else {
	    tmp = R_ReturnedValue;
	    if (tmp == R_RestartToken) {
		cntxt.callflag = CTXT_RETURN;  /* turn restart off */
		error(_("restarts not supported in 'eval'"));
	    }
	}
	endcontext(&cntxt);
	UNPROTECT(1);
	expr = tmp;
    }
    else if( TYPEOF(expr) == PROMSXP ) {
	expr = eval(expr, rho);
    } /* else expr is returned unchanged */
    if (PRIMVAL(op)) { /* eval.with.vis(*) : */
	PROTECT(expr);
	PROTECT(env = allocVector(VECSXP, 2));
	PROTECT(encl = allocVector(STRSXP, 2));
	SET_STRING_ELT(encl, 0, mkChar("value"));
	SET_STRING_ELT(encl, 1, mkChar("visible"));
	SET_VECTOR_ELT(env, 0, expr);
	SET_VECTOR_ELT(env, 1, ScalarLogical(R_Visible));
	setAttrib(env, R_NamesSymbol, encl);
	expr = env;
	UNPROTECT(3);
    }
    UNPROTECT(1);
    return expr;
}

/* This is a special .Internal */
SEXP attribute_hidden do_withVisible(SEXP call, SEXP op, SEXP args, SEXP rho)
{
    SEXP x, nm, ret;

    checkArity(op, args);
    x = CAR(args);
    x = eval(x, rho);
    PROTECT(x);
    PROTECT(ret = allocVector(VECSXP, 2));
    PROTECT(nm = allocVector(STRSXP, 2));
    SET_STRING_ELT(nm, 0, mkChar("value"));
    SET_STRING_ELT(nm, 1, mkChar("visible"));
    SET_VECTOR_ELT(ret, 0, x);
    SET_VECTOR_ELT(ret, 1, ScalarLogical(R_Visible));
    setAttrib(ret, R_NamesSymbol, nm);
    UNPROTECT(3);
    return ret;
}

/* This is a special .Internal */
SEXP attribute_hidden do_recall(SEXP call, SEXP op, SEXP args, SEXP rho)
{
    RCNTXT *cptr;
    SEXP s, ans ;
    cptr = R_GlobalContext;
    /* get the args supplied */
    while (cptr != NULL) {
	if (cptr->callflag == CTXT_RETURN && cptr->cloenv == rho)
	    break;
	cptr = cptr->nextcontext;
    }
    if (cptr != NULL) {
	args = cptr->promargs;
    }
    /* get the env recall was called from */
    s = R_GlobalContext->sysparent;
    while (cptr != NULL) {
	if (cptr->callflag == CTXT_RETURN && cptr->cloenv == s)
	    break;
	cptr = cptr->nextcontext;
    }
    if (cptr == NULL)
	error(_("'Recall' called from outside a closure"));

    /* If the function has been recorded in the context, use it
       otherwise search for it by name or evaluate the expression
       originally used to get it.
    */
    if (cptr->callfun != R_NilValue)
	PROTECT(s = cptr->callfun);
    else if( TYPEOF(CAR(cptr->call)) == SYMSXP)
	PROTECT(s = findFun(CAR(cptr->call), cptr->sysparent));
    else
	PROTECT(s = eval(CAR(cptr->call), cptr->sysparent));
    if (TYPEOF(s) != CLOSXP) 
    	error(_("'Recall' called from outside a closure"));
    ans = applyClosure_v(cptr->call, s, args, cptr->sysparent, R_BaseEnv, 0);
    UNPROTECT(1);
    return ans;
}


static SEXP evalArgs(SEXP el, SEXP rho, int dropmissing, SEXP call, int n)
{
    if(dropmissing) return evalList(el, rho, call, n);
    else return evalListKeepMissing(el, rho);
}


/* A version of DispatchOrEval that checks for possible S4 methods for
 * any argument, not just the first.  Used in the code for `[` in
 * do_subset.  Differs in that all arguments are evaluated
 * immediately, rather than after the call to R_possible_dispatch.
 */
attribute_hidden
int DispatchAnyOrEval(SEXP call, SEXP op, const char *generic, SEXP args,
		      SEXP rho, SEXP *ans, int dropmissing, int argsevald)
{
    if(R_has_methods(op)) {
        SEXP argValue, el,  value; 
	/* Rboolean hasS4 = FALSE; */ 
	int nprotect = 0, dispatch;
	if(!argsevald) {
            PROTECT(argValue = evalArgs(args, rho, dropmissing, call, 0));
	    nprotect++;
	    argsevald = TRUE;
	}
	else argValue = args;
	for(el = argValue; el != R_NilValue; el = CDR(el)) {
	    if(IS_S4_OBJECT(CAR(el))) {
	        value = R_possible_dispatch(call, op, argValue, rho, TRUE);
	        if(value) {
		    *ans = value;
		    UNPROTECT(nprotect);
		    return 1;
	        }
		else break;
	    }
	}
	 /* else, use the regular DispatchOrEval, but now with evaluated args */
	dispatch = DispatchOrEval(call, op, generic, argValue, rho, ans, dropmissing, argsevald);
	UNPROTECT(nprotect);
	return dispatch;
    }
    return DispatchOrEval(call, op, generic, args, rho, ans, dropmissing, argsevald);
}


/* DispatchOrEval is used in internal functions which dispatch to
 * object methods (e.g. "[" or "[[").  The code either builds promises
 * and dispatches to the appropriate method, or it evaluates the
 * arguments it comes in with (if argsevald is 0) and returns them so that
 * the generic built-in C code can continue.  Note that CDR(call) is
 * used to obtain the unevaluated arguments when creating promises, even
 * when argsevald is 1 (so args is the evaluated arguments).  Note also
 * that args must be protected before the call if argsevald is 0, but not 
 * if argsevald is 1.
 *
 * To call this an ugly hack would be to insult all existing ugly hacks
 * at large in the world.
 */
attribute_hidden
int DispatchOrEval(SEXP call, SEXP op, const char *generic, SEXP args,
		   SEXP rho, SEXP *ans, int dropmissing, int argsevald)
{
/* DispatchOrEval is called very frequently, most often in cases where
   no dispatching is needed and the isObject or the string-based
   pre-test fail.  To avoid degrading performance it is therefore
   necessary to avoid creating promises in these cases.  The pre-test
   does require that we look at the first argument, so that needs to
   be evaluated.  The complicating factor is that the first argument
   might come in with a "..." and that there might be other arguments
   in the "..." as well.  LT */

    SEXP x = R_NilValue;
    int dots = FALSE, nprotect = 0;;

    if (argsevald) {
	PROTECT(x = CAR(args)); nprotect++;
    }
    else {
	/* Find the object to dispatch on, dropping any leading
	   ... arguments with missing or empty values.  If there are no
	   arguments, R_NilValue is used. */
	for (; args != R_NilValue; args = CDR(args)) {
	    if (CAR(args) == R_DotsSymbol) {
		SEXP h = findVar(R_DotsSymbol, rho);
		if (TYPEOF(h) == DOTSXP) {
#ifdef DODO
		    /**** any self-evaluating value should be OK; this
			  is used in byte compiled code. LT */
		    /* just a consistency check */
		    if (TYPEOF(CAR(h)) != PROMSXP)
			error(_("value in '...' is not a promise"));
#endif
		    dots = TRUE;
		    x = eval(CAR(h), rho);
                    break;
		}
		else if (h != R_NilValue && h != R_MissingArg)
		    error(_("'...' used in an incorrect context"));
	    }
	    else {
                dots = FALSE;
                x = eval(CAR(args), rho);
                break;
	    }
	}
	PROTECT(x); nprotect++;
    }
	/* try to dispatch on the object */
    if( isObject(x) ) {
	char *pt;
	/* Try for formal method. */
	if(IS_S4_OBJECT(x) && R_has_methods(op)) {
	    SEXP value, argValue;
	    /* create a promise to pass down to applyClosure  */
	    if(!argsevald)
		argValue = promiseArgsWith1Value(args, rho, x);
	    else 
                argValue = args;
	    PROTECT(argValue); nprotect++;
	    /* This means S4 dispatch */
	    value = R_possible_dispatch(call, op, argValue, rho, !argsevald);
	    if(value) {
		*ans = value;
		UNPROTECT(nprotect);
		return 1;
	    }
	    else {
		/* go on, with the evaluated args.  Not guaranteed to have
		   the same semantics as if the arguments were not
		   evaluated, in special cases (e.g., arg values that are
		   LANGSXP).
		   The use of the promiseArgs is supposed to prevent
		   multiple evaluation after the call to possible_dispatch.
		*/
		if (dots)
		    PROTECT(argValue = evalArgs(argValue, rho, dropmissing,
						call, 0));
		else {
		    PROTECT(argValue = CONS(x, evalArgs(CDR(argValue), rho,
							dropmissing, call, 1)));
		    SET_TAG(argValue, CreateTag(TAG(args)));
		}
		nprotect++;
		args = argValue; 
		argsevald = 1;
	    }
	}
	if (TYPEOF(CAR(call)) == SYMSXP)
	    pt = Rf_strrchr(CHAR(PRINTNAME(CAR(call))), '.');
	else
	    pt = NULL;

	if (pt == NULL || strcmp(pt,".default")) {
	    RCNTXT cntxt;
	    SEXP pargs, rho1;

            if (argsevald) {  /* handle as in R_possible_dispatch */
                PROTECT(args); nprotect++;
                pargs = promiseArgsWithValues(CDR(call), rho, args);
            }
            else
                pargs = promiseArgsWith1Value(args, rho, x); 
            PROTECT(pargs); nprotect++;

	    /* The context set up here is needed because of the way
	       usemethod() is written.  DispatchGroup() repeats some
	       internal usemethod() code and avoids the need for a
	       context; perhaps the usemethod() code should be
	       refactored so the contexts around the usemethod() calls
	       in this file can be removed.

	       Using rho for current and calling environment can be
	       confusing for things like sys.parent() calls captured
	       in promises (Gabor G had an example of this).  Also,
	       since the context is established without a SETJMP using
	       an R-accessible environment allows a segfault to be
	       triggered (by something very obscure, but still).
	       Hence here and in the other usemethod() uses below a
	       new environment rho1 is created and used.  LT */
	    PROTECT(rho1 = NewEnvironment(R_NilValue, R_NilValue, rho)); nprotect++;
	    begincontext(&cntxt, CTXT_RETURN, call, rho1, rho, pargs, op);
	    if(usemethod(generic, x, call, pargs, rho1, rho, R_BaseEnv, ans))
	    {
		endcontext(&cntxt);
		UNPROTECT(nprotect);
		return 1;
	    }
	    endcontext(&cntxt);
	}
    }
    if(!argsevald) {
	if (dots)
	    /* The first call argument was ... and may contain more than the
	       object, so it needs to be evaluated here.  The object should be
	       in a promise, so evaluating it again should be no problem. */
	    *ans = evalArgs(args, rho, dropmissing, call, 0);
	else {
	    PROTECT(*ans = CONS(x, evalArgs(CDR(args), rho, dropmissing, call, 1)));
	    SET_TAG(*ans, CreateTag(TAG(args)));
	    UNPROTECT(1);
	}
    }
    else *ans = args;
    UNPROTECT(nprotect);
    return 0;
}


/* gr needs to be protected on return from this function.  buf must be 
   512 characters long. */
static void findmethod(SEXP Class, const char *group, const char *generic,
		       SEXP *sxp,  SEXP *gr, SEXP *meth, int *which,
		       char *buf, SEXP rho)
{
    int len, whichclass;

    len = length(Class);

    /* Need to interleave looking for group and generic methods
       e.g. if class(x) is c("foo", "bar)" then x > 3 should invoke
       "Ops.foo" rather than ">.bar"
    */
    for (whichclass = 0 ; whichclass < len ; whichclass++) {
	const char *ss = translateChar(STRING_ELT(Class, whichclass));
	if (!copy_3_strings (buf, 512, generic, ".", ss))
	    error(_("class name too long in '%s'"), generic);
	*meth = install(buf);
	*sxp = R_LookupMethod(*meth, rho, rho, R_BaseEnv);
	if (isFunction(*sxp)) {
	    *gr = mkString("");
	    break;
	}
        if (!copy_3_strings (buf, 512, group, ".", ss))
	    error(_("class name too long in '%s'"), group);
	*meth = install(buf);
	*sxp = R_LookupMethod(*meth, rho, rho, R_BaseEnv);
	if (isFunction(*sxp)) {
	    *gr = mkString(group);
	    break;
	}
    }
    *which = whichclass;
}

attribute_hidden
int DispatchGroup(const char* group, SEXP call, SEXP op, SEXP args, SEXP rho,
		  SEXP *ans)
{
    int i, j, nargs, lwhich, rwhich, set;
    SEXP lclass, s, t, m, lmeth, lsxp, lgr, newrho;
    SEXP rclass, rmeth, rgr, rsxp, value;
    char lbuf[512], rbuf[512], generic[128];
    Rboolean useS4 = TRUE, isOps = FALSE;

    /* pre-test to avoid string computations when there is nothing to
       dispatch on because either there is only one argument and it
       isn't an object or there are two or more arguments but neither
       of the first two is an object -- both of these cases would be
       rejected by the code following the string examination code
       below */
    if (args != R_NilValue && ! isObject(CAR(args)) &&
	(CDR(args) == R_NilValue || ! isObject(CADR(args))))
	return 0;

    isOps = strcmp(group, "Ops") == 0;

    /* try for formal method */
    if(length(args) == 1 && !IS_S4_OBJECT(CAR(args))) useS4 = FALSE;
    if(length(args) == 2 &&
       !IS_S4_OBJECT(CAR(args)) && !IS_S4_OBJECT(CADR(args))) useS4 = FALSE;
    if(useS4) {
	/* Remove argument names to ensure positional matching */
	if(isOps)
	    for(s = args; s != R_NilValue; s = CDR(s)) SET_TAG(s, R_NilValue);
	if(R_has_methods(op) &&
	   (value = R_possible_dispatch(call, op, args, rho, FALSE))) {
	       *ans = value;
	       return 1;
	}
	/* else go on to look for S3 methods */
    }

    /* check whether we are processing the default method */
    if ( isSymbol(CAR(call)) ) {
        const char *pt;
        pt = CHAR(PRINTNAME(CAR(call)));
        while (*pt == '.') pt += 1;   /* duplicate previous behaviour exactly */
        while (*pt != 0 && *pt != '.') pt += 1;
        if (*pt != 0) {
            while (*pt == '.') pt += 1;
            if (strcmp(pt,"default") == 0)
                return 0;
        }
    }

    if(isOps)
	nargs = length(args);
    else
	nargs = 1;

    if( nargs == 1 && !isObject(CAR(args)) )
	return 0;

    if(!isObject(CAR(args)) && !isObject(CADR(args)))
	return 0;

    if (!copy_1_string (generic, sizeof generic, PRIMNAME(op)))
	error(_("generic name too long in '%s'"), PRIMNAME(op));

    lclass = IS_S4_OBJECT(CAR(args)) ? R_data_class2(CAR(args))
      : getAttrib00(CAR(args), R_ClassSymbol);

    if( nargs == 2 )
	rclass = IS_S4_OBJECT(CADR(args)) ? R_data_class2(CADR(args))
      : getAttrib00(CADR(args), R_ClassSymbol);
    else
	rclass = R_NilValue;

    lsxp = R_NilValue; lgr = R_NilValue; lmeth = R_NilValue;
    rsxp = R_NilValue; rgr = R_NilValue; rmeth = R_NilValue;

    findmethod(lclass, group, generic, &lsxp, &lgr, &lmeth, &lwhich,
	       lbuf, rho);
    PROTECT(lgr);
    if(isFunction(lsxp) && IS_S4_OBJECT(CAR(args)) && lwhich > 0
       && isBasicClass(translateChar(STRING_ELT(lclass, lwhich)))) {
	/* This and the similar test below implement the strategy
	 for S3 methods selected for S4 objects.  See ?Methods */
        value = CAR(args);
	if(NAMED(value)) SET_NAMED(value, 2);
	value = R_getS4DataSlot(value, S4SXP); /* the .S3Class obj. or NULL*/
	if(value != R_NilValue) /* use the S3Part as the inherited object */
	    SETCAR(args, value);
    }

    if( nargs == 2 )
	findmethod(rclass, group, generic, &rsxp, &rgr, &rmeth,
		   &rwhich, rbuf, rho);
    else
	rwhich = 0;

    if(isFunction(rsxp) && IS_S4_OBJECT(CADR(args)) && rwhich > 0
       && isBasicClass(translateChar(STRING_ELT(rclass, rwhich)))) {
        value = CADR(args);
	if(NAMED(value)) SET_NAMED(value, 2);
	value = R_getS4DataSlot(value, S4SXP);
	if(value != R_NilValue) SETCADR(args, value);
    }

    PROTECT(rgr);

    if( !isFunction(lsxp) && !isFunction(rsxp) ) {
	UNPROTECT(2);
	return 0; /* no generic or group method so use default*/
    }

    if( lsxp != rsxp ) {
	if ( isFunction(lsxp) && isFunction(rsxp) ) {
	    /* special-case some methods involving difftime */
	    const char *lname = CHAR(PRINTNAME(lmeth)),
		*rname = CHAR(PRINTNAME(rmeth));
	    if( streql(rname, "Ops.difftime") && 
		(streql(lname, "+.POSIXt") || streql(lname, "-.POSIXt") ||
		 streql(lname, "+.Date") || streql(lname, "-.Date")) )
		rsxp = R_NilValue;
	    else if (streql(lname, "Ops.difftime") && 
		     (streql(rname, "+.POSIXt") || streql(rname, "+.Date")) )
		lsxp = R_NilValue;
	    else {
		warning(_("Incompatible methods (\"%s\", \"%s\") for \"%s\""),
			lname, rname, generic);
		UNPROTECT(2);
		return 0;
	    }
	}
	/* if the right hand side is the one */
	if( !isFunction(lsxp) ) { /* copy over the righthand stuff */
	    lsxp = rsxp;
	    lmeth = rmeth;
	    lgr = rgr;
	    lclass = rclass;
	    lwhich = rwhich;
	    strcpy(lbuf, rbuf);
	}
    }

    /* we either have a group method or a class method */

    PROTECT(newrho = allocSExp(ENVSXP));
    PROTECT(m = allocVector(STRSXP,nargs));
    s = args;
    for (i = 0 ; i < nargs ; i++) {
	t = IS_S4_OBJECT(CAR(s)) ? R_data_class2(CAR(s))
	  : getAttrib00(CAR(s), R_ClassSymbol);
	set = 0;
	if (isString(t)) {
	    for (j = 0 ; j < LENGTH(t) ; j++) {
		if (!strcmp(translateChar(STRING_ELT(t, j)),
			    translateChar(STRING_ELT(lclass, lwhich)))) {
		    SET_STRING_ELT(m, i, mkChar(lbuf));
		    set = 1;
		    break;
		}
	    }
	}
	if( !set )
	    SET_STRING_ELT(m, i, R_BlankString);
	s = CDR(s);
    }

    defineVar(R_dot_Method, m, newrho);
    UNPROTECT(1);
    PROTECT(t = mkString(generic));
    defineVar(R_dot_Generic, t, newrho);
    UNPROTECT(1);
    defineVar(R_dot_Group, lgr, newrho);
    set = length(lclass) - lwhich;
    PROTECT(t = allocVector(STRSXP, set));
    for(j = 0 ; j < set ; j++ )
	SET_STRING_ELT(t, j, duplicate(STRING_ELT(lclass, lwhich++)));
    defineVar(R_dot_Class, t, newrho);
    UNPROTECT(1);
    defineVar(R_dot_GenericCallEnv, rho, newrho);
    defineVar(R_dot_GenericDefEnv, R_BaseEnv, newrho);

    PROTECT(t = LCONS(lmeth, CDR(call)));

    /* the arguments have been evaluated; since we are passing them */
    /* out to a closure we need to wrap them in promises so that */
    /* they get duplicated and things like missing/substitute work. */

    PROTECT(s = promiseArgsWithValues(CDR(call), rho, args));
    if (isOps) {
        /* ensure positional matching for operators */
        for (m = s; m != R_NilValue; m = CDR(m))
            SET_TAG(m, R_NilValue);
    }

    *ans = applyClosure_v(t, lsxp, s, rho, newrho, 0);
    UNPROTECT(5);
    return 1;
}

/* start of bytecode section */
static int R_bcVersion = 7;
static int R_bcMinVersion = 6;

static SEXP R_AddSym = NULL;
static SEXP R_SubSym = NULL;
static SEXP R_MulSym = NULL;
static SEXP R_DivSym = NULL;
static SEXP R_ExptSym = NULL;
static SEXP R_SqrtSym = NULL;
static SEXP R_ExpSym = NULL;
static SEXP R_EqSym = NULL;
static SEXP R_NeSym = NULL;
static SEXP R_LtSym = NULL;
static SEXP R_LeSym = NULL;
static SEXP R_GeSym = NULL;
static SEXP R_GtSym = NULL;
static SEXP R_AndSym = NULL;
static SEXP R_OrSym = NULL;
static SEXP R_NotSym = NULL;
static SEXP R_SubsetSym = NULL;
static SEXP R_SubassignSym = NULL;
static SEXP R_CSym = NULL;
static SEXP R_Subset2Sym = NULL;
static SEXP R_Subassign2Sym = NULL;
static SEXP R_valueSym = NULL;
static SEXP R_TrueValue = NULL;
static SEXP R_FalseValue = NULL;

#if defined(__GNUC__) && ! defined(BC_PROFILING) && (! defined(NO_THREADED_CODE))
# define THREADED_CODE
#endif

attribute_hidden
void R_initialize_bcode(void)
{
  R_AddSym = install("+");
  R_SubSym = install("-");
  R_MulSym = install("*");
  R_DivSym = install("/");
  R_ExptSym = install("^");
  R_SqrtSym = install("sqrt");
  R_ExpSym = install("exp");
  R_EqSym = install("==");
  R_NeSym = install("!=");
  R_LtSym = install("<");
  R_LeSym = install("<=");
  R_GeSym = install(">=");
  R_GtSym = install(">");
  R_AndSym = install("&");
  R_OrSym = install("|");
  R_NotSym = install("!");
  R_SubsetSym = R_BracketSymbol; /* "[" */
  R_SubassignSym = install("[<-");
  R_CSym = install("c");
  R_Subset2Sym = R_Bracket2Symbol; /* "[[" */
  R_Subassign2Sym = install("[[<-");
  R_valueSym = install("value");

  R_TrueValue = mkTrue();
  SET_NAMED(R_TrueValue, 2);
  R_PreserveObject(R_TrueValue);
  R_FalseValue = mkFalse();
  SET_NAMED(R_FalseValue, 2);
  R_PreserveObject(R_FalseValue);
#ifdef THREADED_CODE
  bcEval(NULL, NULL, FALSE);
#endif
}

enum {
  BCMISMATCH_OP,
  RETURN_OP,
  GOTO_OP,
  BRIFNOT_OP,
  POP_OP,
  DUP_OP,
  PRINTVALUE_OP,
  STARTLOOPCNTXT_OP,
  ENDLOOPCNTXT_OP,
  DOLOOPNEXT_OP,
  DOLOOPBREAK_OP,
  STARTFOR_OP,
  STEPFOR_OP,
  ENDFOR_OP,
  SETLOOPVAL_OP,
  INVISIBLE_OP,
  LDCONST_OP,
  LDNULL_OP,
  LDTRUE_OP,
  LDFALSE_OP,
  GETVAR_OP,
  DDVAL_OP,
  SETVAR_OP,
  GETFUN_OP,
  GETGLOBFUN_OP,
  GETSYMFUN_OP,
  GETBUILTIN_OP,
  GETINTLBUILTIN_OP,
  CHECKFUN_OP,
  MAKEPROM_OP,
  DOMISSING_OP,
  SETTAG_OP,
  DODOTS_OP,
  PUSHARG_OP,
  PUSHCONSTARG_OP,
  PUSHNULLARG_OP,
  PUSHTRUEARG_OP,
  PUSHFALSEARG_OP,
  CALL_OP,
  CALLBUILTIN_OP,
  CALLSPECIAL_OP,
  MAKECLOSURE_OP,
  UMINUS_OP,
  UPLUS_OP,
  ADD_OP,
  SUB_OP,
  MUL_OP,
  DIV_OP,
  EXPT_OP,
  SQRT_OP,
  EXP_OP,
  EQ_OP,
  NE_OP,
  LT_OP,
  LE_OP,
  GE_OP,
  GT_OP,
  AND_OP,
  OR_OP,
  NOT_OP,
  DOTSERR_OP,
  STARTASSIGN_OP,
  ENDASSIGN_OP,
  STARTSUBSET_OP,
  DFLTSUBSET_OP,
  STARTSUBASSIGN_OP,
  DFLTSUBASSIGN_OP,
  STARTC_OP,
  DFLTC_OP,
  STARTSUBSET2_OP,
  DFLTSUBSET2_OP,
  STARTSUBASSIGN2_OP,
  DFLTSUBASSIGN2_OP,
  DOLLAR_OP,
  DOLLARGETS_OP,
  ISNULL_OP,
  ISLOGICAL_OP,
  ISINTEGER_OP,
  ISDOUBLE_OP,
  ISCOMPLEX_OP,
  ISCHARACTER_OP,
  ISSYMBOL_OP,
  ISOBJECT_OP,
  ISNUMERIC_OP,
  VECSUBSET_OP,
  MATSUBSET_OP,
  SETVECSUBSET_OP,
  SETMATSUBSET_OP,
  AND1ST_OP,
  AND2ND_OP,
  OR1ST_OP,
  OR2ND_OP,
  GETVAR_MISSOK_OP,
  DDVAL_MISSOK_OP,
  VISIBLE_OP,
  SETVAR2_OP,
  STARTASSIGN2_OP,
  ENDASSIGN2_OP,
  SETTER_CALL_OP,
  GETTER_CALL_OP,
  SWAP_OP,
  DUP2ND_OP,
  SWITCH_OP,
  RETURNJMP_OP,
  STARTVECSUBSET_OP,
  STARTMATSUBSET_OP,
  STARTSETVECSUBSET_OP,
  STARTSETMATSUBSET_OP,
  OPCOUNT
};


SEXP R_unary(SEXP, SEXP, SEXP);
SEXP R_binary(SEXP, SEXP, SEXP, SEXP);
SEXP do_math1(SEXP, SEXP, SEXP, SEXP);
SEXP do_relop_dflt(SEXP, SEXP, SEXP, SEXP);
SEXP do_logic(SEXP, SEXP, SEXP, SEXP);
SEXP do_subset_dflt(SEXP, SEXP, SEXP, SEXP);
SEXP do_subassign_dflt(SEXP, SEXP, SEXP, SEXP);
SEXP do_c_dflt(SEXP, SEXP, SEXP, SEXP);
SEXP do_subset2_dflt(SEXP, SEXP, SEXP, SEXP);
SEXP do_subassign2_dflt(SEXP, SEXP, SEXP, SEXP);

#define GETSTACK_PTR(s) (*(s))
#define GETSTACK(i) GETSTACK_PTR(R_BCNodeStackTop + (i))

#define SETSTACK_PTR(s, v) do { \
    SEXP __v__ = (v); \
    *(s) = __v__; \
} while (0)

#define SETSTACK(i, v) SETSTACK_PTR(R_BCNodeStackTop + (i), v)

#define SETSTACK_REAL_PTR(s, v) SETSTACK_PTR(s, ScalarReal(v))

#define SETSTACK_REAL(i, v) SETSTACK_REAL_PTR(R_BCNodeStackTop + (i), v)

#define SETSTACK_INTEGER_PTR(s, v) SETSTACK_PTR(s, ScalarInteger(v))

#define SETSTACK_INTEGER(i, v) SETSTACK_INTEGER_PTR(R_BCNodeStackTop + (i), v)

#define SETSTACK_LOGICAL_PTR(s, v) do { \
    int __ssl_v__ = (v); \
    if (__ssl_v__ == NA_LOGICAL) \
	SETSTACK_PTR(s, ScalarLogical(NA_LOGICAL)); \
    else \
	SETSTACK_PTR(s, __ssl_v__ ? R_TrueValue : R_FalseValue); \
} while(0)

#define SETSTACK_LOGICAL(i, v) SETSTACK_LOGICAL_PTR(R_BCNodeStackTop + (i), v)

typedef union { double dval; int ival; } scalar_value_t;

/* bcStackScalar() checks whether the object in the specified stack
   location is a simple real, integer, or logical scalar (i.e. length
   one and no attributes.  If so, the type is returned as the function
   value and the value is returned in the structure pointed to by the
   second argument; if not, then zero is returned as the function
   value. */
static R_INLINE int bcStackScalar(R_bcstack_t *s, scalar_value_t *v)
{
    SEXP x = *s;
    if (ATTRIB(x) == R_NilValue) {
	switch(TYPEOF(x)) {
	case REALSXP:
	    if (LENGTH(x) == 1) {
		v->dval = REAL(x)[0];
		return REALSXP;
	    }
	    else return 0;
	case INTSXP:
	    if (LENGTH(x) == 1) {
		v->ival = INTEGER(x)[0];
		return INTSXP;
	    }
	    else return 0;
	case LGLSXP:
	    if (LENGTH(x) == 1) {
		v->ival = LOGICAL(x)[0];
		return LGLSXP;
	    }
	    else return 0;
	default: return 0;
	}
    }
    else return 0;
}

#define DO_FAST_RELOP2(op,a,b) do { \
    SKIP_OP(); \
    SETSTACK_LOGICAL(-2, ((a) op (b)) ? TRUE : FALSE);	\
    R_BCNodeStackTop--; \
    NEXT(); \
} while (0)

# define FastRelop2(op,opval,opsym) do { \
    scalar_value_t vx; \
    scalar_value_t vy; \
    int typex = bcStackScalar(R_BCNodeStackTop - 2, &vx); \
    int typey = bcStackScalar(R_BCNodeStackTop - 1, &vy); \
    if (typex == REALSXP && ! ISNAN(vx.dval)) { \
	if (typey == REALSXP && ! ISNAN(vy.dval)) \
	    DO_FAST_RELOP2(op, vx.dval, vy.dval); \
	else if (typey == INTSXP && vy.ival != NA_INTEGER) \
	    DO_FAST_RELOP2(op, vx.dval, vy.ival); \
    } \
    else if (typex == INTSXP && vx.ival != NA_INTEGER) { \
	if (typey == REALSXP && ! ISNAN(vy.dval)) \
	    DO_FAST_RELOP2(op, vx.ival, vy.dval); \
	else if (typey == INTSXP && vy.ival != NA_INTEGER) { \
	    DO_FAST_RELOP2(op, vx.ival, vy.ival); \
	} \
    } \
    Relop2(opval, opsym); \
} while (0)

static R_INLINE SEXP getPrimitive(SEXP symbol, SEXPTYPE type)
{
    SEXP value = SYMVALUE(symbol);
    if (TYPEOF(value) == PROMSXP) {
	value = forcePromise(value);
	SET_NAMED(value, 2);
    }
    if (TYPEOF(value) != type) {
	/* probably means a package redefined the base function so
	   try to get the real thing from the internal table of
	   primitives */
	value = R_Primitive(CHAR(PRINTNAME(symbol)));
	if (TYPEOF(value) != type)
	    /* if that doesn't work we signal an error */
	    error(_("\"%s\" is not a %s function"),
		  CHAR(PRINTNAME(symbol)),
		  type == BUILTINSXP ? "BUILTIN" : "SPECIAL");
    }
    return value;
}

static SEXP cmp_relop(SEXP call, int opval, SEXP opsym, SEXP x, SEXP y,
		      SEXP rho)
{
    SEXP op = getPrimitive(opsym, BUILTINSXP);
    if (isObject(x) || isObject(y)) {
	SEXP args, ans;
	args = CONS(x, CONS(y, R_NilValue));
	PROTECT(args);
	if (DispatchGroup("Ops", call, op, args, rho, &ans)) {
	    UNPROTECT(1);
	    return ans;
	}
	UNPROTECT(1);
    }
    return do_relop_dflt(call, op, x, y);
}

static SEXP cmp_arith1(SEXP call, SEXP opsym, SEXP x, SEXP rho)
{
    SEXP op = getPrimitive(opsym, BUILTINSXP);
    if (isObject(x)) {
	SEXP args, ans;
	args = CONS(x, R_NilValue);
	PROTECT(args);
	if (DispatchGroup("Ops", call, op, args, rho, &ans)) {
	    UNPROTECT(1);
	    return ans;
	}
	UNPROTECT(1);
    }
    return R_unary(call, op, x);
}

static SEXP cmp_arith2(SEXP call, int opval, SEXP opsym, SEXP x, SEXP y,
		       SEXP rho)
{
    SEXP op = getPrimitive(opsym, BUILTINSXP);
    if (TYPEOF(op) == PROMSXP) {
	op = forcePromise(op);
	SET_NAMED(op, 2);
    }
    if (isObject(x) || isObject(y)) {
	SEXP args, ans;
	args = CONS(x, CONS(y, R_NilValue));
	PROTECT(args);
	if (DispatchGroup("Ops", call, op, args, rho, &ans)) {
	    UNPROTECT(1);
	    return ans;
	}
	UNPROTECT(1);
    }
    return R_binary(call, op, x, y);
}

#define Builtin1(do_fun,which,rho) do { \
  SEXP call = VECTOR_ELT(constants, GETOP()); \
  SETSTACK(-1, CONS(GETSTACK(-1), R_NilValue));		     \
  SETSTACK(-1, do_fun(call, getPrimitive(which, BUILTINSXP), \
		      GETSTACK(-1), rho));		     \
  NEXT(); \
} while(0)

#define Builtin2(do_fun,which,rho) do {		     \
  SEXP call = VECTOR_ELT(constants, GETOP()); \
  SEXP tmp = CONS(GETSTACK(-1), R_NilValue); \
  SETSTACK(-2, CONS(GETSTACK(-2), tmp));     \
  R_BCNodeStackTop--; \
  SETSTACK(-1, do_fun(call, getPrimitive(which, BUILTINSXP),	\
		      GETSTACK(-1), rho));			\
  NEXT(); \
} while(0)

#define NewBuiltin2(do_fun,opval,opsym,rho) do {	\
  SEXP call = VECTOR_ELT(constants, GETOP()); \
  SEXP x = GETSTACK(-2); \
  SEXP y = GETSTACK(-1); \
  SETSTACK(-2, do_fun(call, opval, opsym, x, y,rho));	\
  R_BCNodeStackTop--; \
  NEXT(); \
} while(0)

#define Arith1(opsym) do {		\
  SEXP call = VECTOR_ELT(constants, GETOP()); \
  SEXP x = GETSTACK(-1); \
  SETSTACK(-1, cmp_arith1(call, opsym, x, rho)); \
  NEXT(); \
} while(0)


#define Arith2(opval,opsym) NewBuiltin2(cmp_arith2,opval,opsym,rho)
#define Math1(which) Builtin1(do_math1,which,rho)
#define Relop2(opval,opsym) NewBuiltin2(cmp_relop,opval,opsym,rho)

# define DO_FAST_BINOP(op,a,b) do { \
    SKIP_OP(); \
    SETSTACK_REAL(-2, (a) op (b)); \
    R_BCNodeStackTop--; \
    NEXT(); \
} while (0)

# define DO_FAST_BINOP_INT(op, a, b) do { \
    double dval = ((double) (a)) op ((double) (b)); \
    if (dval <= INT_MAX && dval >= INT_MIN + 1) { \
        SKIP_OP(); \
	SETSTACK_INTEGER(-2, (int) dval); \
	R_BCNodeStackTop--; \
	NEXT(); \
    } \
} while(0)

# define FastBinary(op,opval,opsym) do { \
    scalar_value_t vx; \
    scalar_value_t vy; \
    int typex = bcStackScalar(R_BCNodeStackTop - 2, &vx); \
    int typey = bcStackScalar(R_BCNodeStackTop - 1, &vy); \
    if (typex == REALSXP) { \
        if (typey == REALSXP) \
	    DO_FAST_BINOP(op, vx.dval, vy.dval); \
	else if (typey == INTSXP && vy.ival != NA_INTEGER) \
	    DO_FAST_BINOP(op, vx.dval, vy.ival); \
    } \
    else if (typex == INTSXP && vx.ival != NA_INTEGER) { \
	if (typey == REALSXP) \
	    DO_FAST_BINOP(op, vx.ival, vy.dval); \
	else if (typey == INTSXP && vy.ival != NA_INTEGER) { \
	    if (opval == DIVOP) \
		DO_FAST_BINOP(op, (double) vx.ival, (double) vy.ival); \
            else \
		DO_FAST_BINOP_INT(op, vx.ival, vy.ival); \
	} \
    } \
    Arith2(opval, opsym); \
} while (0)

#define BCNPUSH(v) do { \
  SEXP __value__ = (v); \
  R_bcstack_t *__ntop__ = R_BCNodeStackTop + 1; \
  if (__ntop__ > R_BCNodeStackEnd) nodeStackOverflow(); \
  __ntop__[-1] = __value__; \
  R_BCNodeStackTop = __ntop__; \
} while (0)

#define BCNDUP() do { \
    R_bcstack_t *__ntop__ = R_BCNodeStackTop + 1; \
    if (__ntop__ > R_BCNodeStackEnd) nodeStackOverflow(); \
    __ntop__[-1] = __ntop__[-2]; \
    R_BCNodeStackTop = __ntop__; \
} while(0)

#define BCNDUP2ND() do { \
    R_bcstack_t *__ntop__ = R_BCNodeStackTop + 1; \
    if (__ntop__ > R_BCNodeStackEnd) nodeStackOverflow(); \
    __ntop__[-1] = __ntop__[-3]; \
    R_BCNodeStackTop = __ntop__; \
} while(0)

#define BCNPOP() (R_BCNodeStackTop--, GETSTACK(0))
#define BCNPOP_IGNORE_VALUE() R_BCNodeStackTop--

#define BCNSTACKCHECK(n)  do { \
  if (R_BCNodeStackTop + 1 > R_BCNodeStackEnd) nodeStackOverflow(); \
} while (0)

#define BCIPUSHPTR(v)  do { \
  void *__value__ = (v); \
  IStackval *__ntop__ = R_BCIntStackTop + 1; \
  if (__ntop__ > R_BCIntStackEnd) intStackOverflow(); \
  *__ntop__[-1].p = __value__; \
  R_BCIntStackTop = __ntop__; \
} while (0)

#define BCIPUSHINT(v)  do { \
  int __value__ = (v); \
  IStackval *__ntop__ = R_BCIntStackTop + 1; \
  if (__ntop__ > R_BCIntStackEnd) intStackOverflow(); \
  __ntop__[-1].i = __value__; \
  R_BCIntStackTop = __ntop__; \
} while (0)

#define BCIPOPPTR() ((--R_BCIntStackTop)->p)
#define BCIPOPINT() ((--R_BCIntStackTop)->i)

#define BCCONSTS(e) BCODE_CONSTS(e)

static void nodeStackOverflow()
{
    error(_("node stack overflow"));
}

#ifdef BC_INT_STACK
static void intStackOverflow()
{
    error(_("integer stack overflow"));
}
#endif

static SEXP bytecodeExpr(SEXP e)
{
    if (isByteCode(e)) {
	if (LENGTH(BCCONSTS(e)) > 0)
	    return VECTOR_ELT(BCCONSTS(e), 0);
	else return R_NilValue;
    }
    else return e;
}

SEXP R_PromiseExpr(SEXP p)
{
    return bytecodeExpr(PRCODE(p));
}

SEXP R_ClosureExpr(SEXP p)
{
    return bytecodeExpr(BODY(p));
}

#ifdef THREADED_CODE
typedef union { void *v; int i; } BCODE;

static struct { void *addr; int argc; } opinfo[OPCOUNT];

#define OP(name,n) \
  case name##_OP: opinfo[name##_OP].addr = (__extension__ &&op_##name); \
    opinfo[name##_OP].argc = (n); \
    goto loop; \
    op_##name

#define BEGIN_MACHINE  NEXT(); init: { loop: switch(which++)
#define LASTOP } value = R_NilValue; goto done
#define INITIALIZE_MACHINE() if (body == NULL) goto init

#define NEXT() (__extension__ ({goto *(*pc++).v;}))
#define GETOP() (*pc++).i
#define SKIP_OP() (pc++)

#define BCCODE(e) (BCODE *) INTEGER(BCODE_CODE(e))
#else
typedef int BCODE;

#define OP(name,argc) case name##_OP

#ifdef BC_PROFILING
#define BEGIN_MACHINE  loop: current_opcode = *pc; switch(*pc++)
#else
#define BEGIN_MACHINE  loop: switch(*pc++)
#endif
#define LASTOP  default: error(_("Bad opcode"))
#define INITIALIZE_MACHINE()

#define NEXT() goto loop
#define GETOP() *pc++
#define SKIP_OP() (pc++)

#define BCCODE(e) INTEGER(BCODE_CODE(e))
#endif

static R_INLINE SEXP GET_BINDING_CELL(SEXP symbol, SEXP rho)
{
    if (rho == R_BaseEnv || rho == R_BaseNamespace)
	return R_NilValue;
    else {
	SEXP loc = (SEXP) R_findVarLocInFrame(rho, symbol);
	return (loc != NULL) ? loc : R_NilValue;
    }
}

static R_INLINE Rboolean SET_BINDING_VALUE(SEXP loc, SEXP value) {
    /* This depends on the current implementation of bindings */
    if (loc != R_NilValue &&
	! BINDING_IS_LOCKED(loc) && ! IS_ACTIVE_BINDING(loc)) {
	if (CAR(loc) != value) {
	    SETCAR(loc, value);
	    if (MISSING(loc))
		SET_MISSING(loc, 0);
	}
	return TRUE;
    }
    else
	return FALSE;
}

static R_INLINE SEXP BINDING_VALUE(SEXP loc)
{
    if (loc != R_NilValue && ! IS_ACTIVE_BINDING(loc))
	return CAR(loc);
    else
	return R_UnboundValue;
}

#define BINDING_SYMBOL(loc) TAG(loc)

/* Defining USE_BINDING_CACHE enables a cache for GETVAR, SETVAR, and
   others to more efficiently locate bindings in the top frame of the
   current environment.  The index into of the symbol in the constant
   table is used as the cache index.  Two options can be used to chose
   among implementation strategies:

       If CACHE_ON_STACK is defined the the cache is allocated on the
       byte code stack. Otherwise it is allocated on the heap as a
       VECSXP.  The stack-based approach is more efficient, but runs
       the risk of running out of stack space.

       If CACHE_MAX is defined, then a cache of at most that size is
       used. The value must be a power of 2 so a modulus computation x
       % CACHE_MAX can be done as x & (CACHE_MAX - 1). More than 90%
       of the closures in base have constant pools with fewer than 128
       entries when compiled, to that is a good value to use.

   On average about 1/3 of constant pool entries are symbols, so this
   approach wastes some space.  This could be avoided by grouping the
   symbols at the beginning of the constant pool and recording the
   number.

   Bindings recorded may become invalid if user code removes a
   variable.  The code in envir.c has been modified to insert
   R_unboundValue as the value of a binding when it is removed, and
   code using cached bindings checks for this.

   It would be nice if we could also cache bindings for variables
   found in enclosing environments. These would become invalid if a
   new variable is defined in an intervening frame. Some mechanism for
   invalidating the cache would be needed. This is certainly possible,
   but finding an efficient mechanism does not seem to be easy.   LT */

/* Both mechanisms implemented here make use of the stack to hold
   cache information.  This is not a problem except for "safe" for()
   loops using the STARTLOOPCNTXT instruction to run the body in a
   separate bcEval call.  Since this approach expects loop setup
   information to be passed on the stack from the outer bcEval call to
   an inner one the inner one cannot put things on the stack. For now,
   bcEval takes an additional argument that disables the cache in
   calls via STARTLOOPCNTXT for all "safe" loops. It would be better
   to deal with this in some other way, for example by having a
   specific STARTFORLOOPCNTXT instruction that deals with transferring
   the information in some other way. For now disabling the cache is
   an expedient solution. LT */

#define USE_BINDING_CACHE
# ifdef USE_BINDING_CACHE
/* CACHE_MAX must be a power of 2 for modulus using & CACHE_MASK to work*/
# define CACHE_MAX 128
# ifdef CACHE_MAX
#  define CACHE_MASK (CACHE_MAX - 1)
#  define CACHEIDX(i) ((i) & CACHE_MASK)
# else
#  define CACHEIDX(i) (i)
# endif

# define CACHE_ON_STACK
# ifdef CACHE_ON_STACK
typedef R_bcstack_t * R_binding_cache_t;
#  define GET_CACHED_BINDING_CELL(vcache, sidx) \
    (vcache ? vcache[CACHEIDX(sidx)] : R_NilValue)
#  define GET_SMALLCACHE_BINDING_CELL(vcache, sidx) \
    (vcache ? vcache[sidx] : R_NilValue)

#  define SET_CACHED_BINDING(cvache, sidx, cell) \
    do { if (vcache) vcache[CACHEIDX(sidx)] = (cell); } while (0)
# else
typedef SEXP R_binding_cache_t;
#  define GET_CACHED_BINDING_CELL(vcache, sidx) \
    (vcache ? VECTOR_ELT(vcache, CACHEIDX(sidx)) : R_NilValue)
#  define GET_SMALLCACHE_BINDING_CELL(vcache, sidx) \
    (vcache ? VECTOR_ELT(vcache, sidx) : R_NilValue)

#  define SET_CACHED_BINDING(vcache, sidx, cell) \
    do { if (vcache) SET_VECTOR_ELT(vcache, CACHEIDX(sidx), cell); } while (0)
# endif
#else
typedef void *R_binding_cache_t;
# define GET_CACHED_BINDING_CELL(vcache, sidx) R_NilValue
# define GET_SMALLCACHE_BINDING_CELL(vcache, sidx) R_NilValue

# define SET_CACHED_BINDING(vcache, sidx, cell)
#endif

static R_INLINE SEXP GET_BINDING_CELL_CACHE(SEXP symbol, SEXP rho,
					    R_binding_cache_t vcache, int idx)
{
    SEXP cell = GET_CACHED_BINDING_CELL(vcache, idx);
    /* The value returned by GET_CACHED_BINDING_CELL is either a
       binding cell or R_NilValue.  TAG(R_NilValue) is R_NilVelue, and
       that will no equal symbol. So a separate test for cell !=
       R_NilValue is not needed. */
    if (TAG(cell) == symbol && CAR(cell) != R_UnboundValue)
	return cell;
    else {
	SEXP ncell = GET_BINDING_CELL(symbol, rho);
	if (ncell != R_NilValue)
	    SET_CACHED_BINDING(vcache, idx, ncell);
	else if (cell != R_NilValue && CAR(cell) == R_UnboundValue)
	    SET_CACHED_BINDING(vcache, idx, R_NilValue);
	return ncell;
    }
}

static void MISSING_ARGUMENT_ERROR(SEXP symbol)
{
    const char *n = CHAR(PRINTNAME(symbol));
    if(*n) error(_("argument \"%s\" is missing, with no default"), n);
    else error(_("argument is missing, with no default"));
}

#define MAYBE_MISSING_ARGUMENT_ERROR(symbol, keepmiss) \
    do { if (! keepmiss) MISSING_ARGUMENT_ERROR(symbol); } while (0)

static void UNBOUND_VARIABLE_ERROR(SEXP symbol)
{
    error(_("object '%s' not found"), CHAR(PRINTNAME(symbol)));
}

static R_INLINE SEXP FORCE_PROMISE(SEXP value, SEXP symbol, SEXP rho,
				   Rboolean keepmiss)
{
    if (PRVALUE(value) == R_UnboundValue) {
	/**** R_isMissing is inefficient */
	if (keepmiss && R_isMissing(symbol, rho))
	    value = R_MissingArg;
	else value = forcePromise(value);
    }
    else value = PRVALUE(value);
    return value;
}

static R_INLINE SEXP FIND_VAR_NO_CACHE(SEXP symbol, SEXP rho, SEXP cell)
{
    SEXP value;
    /* only need to search the current frame again if
       binding was special or frame is a base frame */
    if (cell != R_NilValue ||
	rho == R_BaseEnv || rho == R_BaseNamespace)
	value =  findVar(symbol, rho);
    else
	value =  findVar(symbol, ENCLOS(rho));
    return value;
}

static R_INLINE SEXP getvar(SEXP symbol, SEXP rho,
			    Rboolean dd, Rboolean keepmiss,
			    R_binding_cache_t vcache, int sidx)
{
    SEXP value;
    if (dd)
	value = ddfindVar(symbol, rho);
    else if (vcache != NULL) {
	SEXP cell = GET_BINDING_CELL_CACHE(symbol, rho, vcache, sidx);
	value = BINDING_VALUE(cell);
	if (value == R_UnboundValue)
	    value = FIND_VAR_NO_CACHE(symbol, rho, cell);
    }
    else
	value = findVar(symbol, rho);

    if (value == R_UnboundValue)
	UNBOUND_VARIABLE_ERROR(symbol);
    else if (value == R_MissingArg)
	MAYBE_MISSING_ARGUMENT_ERROR(symbol, keepmiss);
    else if (TYPEOF(value) == PROMSXP)
	value = FORCE_PROMISE(value, symbol, rho, keepmiss);
    else if (NAMED(value) == 0 && value != R_NilValue)
	SET_NAMED(value, 1);
    return value;
}

#define INLINE_GETVAR
#ifdef INLINE_GETVAR
/* Try to handle the most common case as efficiently as possible.  If
   smallcache is true then a modulus operation on the index is not
   needed, nor is a check that a non-null value corresponds to the
   requested symbol. The symbol from the constant pool is also usually
   not needed. The test TYPOF(value) != SYMBOL rules out R_MissingArg
   and R_UnboundValue as these are implemented s symbols.  It also
   rules other symbols, but as those are rare they are handled by the
   getvar() call. */
#define DO_GETVAR(dd,keepmiss) do { \
    int sidx = GETOP(); \
    if (!dd && smallcache) { \
	SEXP cell = GET_SMALLCACHE_BINDING_CELL(vcache, sidx); \
	/* try fast handling of REALSXP, INTSXP, LGLSXP */ \
	/* (cell won't be R_NilValue or an active binding) */ \
	value = CAR(cell); \
	int type = TYPEOF(value); \
	switch(type) { \
	case REALSXP: \
	case INTSXP: \
	case LGLSXP: \
	    /* may be ok to skip this test: */ \
	    if (NAMED(value) == 0) \
		SET_NAMED(value, 1); \
	    R_Visible = TRUE; \
	    BCNPUSH(value); \
	    NEXT(); \
	} \
	if (cell != R_NilValue && ! IS_ACTIVE_BINDING(cell)) { \
	    value = CAR(cell); \
	    if (TYPEOF(value) != SYMSXP) {	\
		if (TYPEOF(value) == PROMSXP) {		\
		    SEXP pv = PRVALUE(value);		\
		    if (pv == R_UnboundValue) {		\
			SEXP symbol = VECTOR_ELT(constants, sidx);	\
			value = FORCE_PROMISE(value, symbol, rho, keepmiss); \
		    }							\
		    else value = pv;					\
		}							\
		else if (NAMED(value) == 0)				\
		    SET_NAMED(value, 1);				\
		R_Visible = TRUE;					\
		BCNPUSH(value);						\
		NEXT();							\
	    }								\
	}								\
    }									\
    SEXP symbol = VECTOR_ELT(constants, sidx);				\
    R_Visible = TRUE;							\
    BCNPUSH(getvar(symbol, rho, dd, keepmiss, vcache, sidx));		\
    NEXT();								\
} while (0)
#else
#define DO_GETVAR(dd,keepmiss) do { \
  int sidx = GETOP(); \
  SEXP symbol = VECTOR_ELT(constants, sidx); \
  R_Visible = TRUE; \
  BCNPUSH(getvar(symbol, rho, dd, keepmiss, vcache, sidx));	\
  NEXT(); \
} while (0)
#endif

#define PUSHCALLARG(v) PUSHCALLARG_CELL(CONS(v, R_NilValue))

#define PUSHCALLARG_CELL(c) do { \
  SEXP __cell__ = (c); \
  if (GETSTACK(-2) == R_NilValue) SETSTACK(-2, __cell__); \
  else SETCDR(GETSTACK(-1), __cell__); \
  SETSTACK(-1, __cell__);	       \
} while (0)

static int tryDispatch(char *generic, SEXP call, SEXP x, SEXP rho, SEXP *pv)
{
  RCNTXT cntxt;
  SEXP pargs, rho1;
  int dispatched = FALSE;
  SEXP op = SYMVALUE(install(generic)); /**** avoid this */

  PROTECT(pargs = promiseArgsWith1Value(CDR(call), rho, x));

  /**** Minimal hack to try to handle the S4 case.  If we do the check
	and do not dispatch then some arguments beyond the first might
	have been evaluated; these will then be evaluated again by the
	compiled argument code. */
  if (IS_S4_OBJECT(x) && R_has_methods(op)) {
    SEXP val = R_possible_dispatch(call, op, pargs, rho, TRUE);
    if (val) {
      *pv = val;
      UNPROTECT(1);
      return TRUE;
    }
  }

  /* See comment at first usemethod() call in this file. LT */
  PROTECT(rho1 = NewEnvironment(R_NilValue, R_NilValue, rho));
  begincontext(&cntxt, CTXT_RETURN, call, rho1, rho, pargs, op);
  if (usemethod(generic, x, call, pargs, rho1, rho, R_BaseEnv, pv))
    dispatched = TRUE;
  endcontext(&cntxt);
  UNPROTECT(2);
  return dispatched;
}

static int tryAssignDispatch(char *generic, SEXP call, SEXP lhs, SEXP rhs,
			     SEXP rho, SEXP *pv)
{
    int result;
    SEXP ncall, last, prom;

    PROTECT(ncall = duplicate(call));
    last = ncall;
    while (CDR(last) != R_NilValue)
	last = CDR(last);
    prom = mkPROMISE(CAR(last), rho);
    SET_PRVALUE(prom, rhs);
    SET_NAMED (rhs, NAMED(rhs)==0 ? 1 : 2);
    SETCAR(last, prom);
    result = tryDispatch(generic, ncall, lhs, rho, pv);
    UNPROTECT(1);
    return result;
}

#define DO_STARTDISPATCH(generic) do { \
  SEXP call = VECTOR_ELT(constants, GETOP()); \
  int label = GETOP(); \
  value = GETSTACK(-1); \
  if (isObject(value) && tryDispatch(generic, call, value, rho, &value)) {\
    SETSTACK(-1, value);						\
    BC_CHECK_SIGINT(); \
    pc = codebase + label; \
  } \
  else { \
    SEXP tag = TAG(CDR(call)); \
    SEXP cell = CONS(value, R_NilValue); \
    BCNSTACKCHECK(3); \
    SETSTACK(0, call); \
    SETSTACK(1, cell); \
    SETSTACK(2, cell); \
    R_BCNodeStackTop += 3; \
    if (tag != R_NilValue) \
      SET_TAG(cell, CreateTag(tag)); \
  } \
  NEXT(); \
} while (0)

#define DO_DFLTDISPATCH(fun, symbol) do { \
  SEXP call = GETSTACK(-3); \
  SEXP args = GETSTACK(-2); \
  value = fun(call, symbol, args, rho); \
  R_BCNodeStackTop -= 3; \
  SETSTACK(-1, value); \
  NEXT(); \
} while (0)

#define DO_START_ASSIGN_DISPATCH(generic) do { \
  SEXP call = VECTOR_ELT(constants, GETOP()); \
  int label = GETOP(); \
  SEXP lhs = GETSTACK(-2); \
  SEXP rhs = GETSTACK(-1); \
  if (NAMED(lhs) == 2) { \
    lhs = duplicate(lhs); \
    SETSTACK(-2, lhs); \
    SET_NAMED(lhs, 1); \
  } \
  if (isObject(lhs) && \
      tryAssignDispatch(generic, call, lhs, rhs, rho, &value)) { \
    R_BCNodeStackTop--;	\
    SETSTACK(-1, value); \
    BC_CHECK_SIGINT(); \
    pc = codebase + label; \
  } \
  else { \
    SEXP tag = TAG(CDR(call)); \
    SEXP cell = CONS(lhs, R_NilValue); \
    BCNSTACKCHECK(3); \
    SETSTACK(0, call); \
    SETSTACK(1, cell); \
    SETSTACK(2, cell); \
    R_BCNodeStackTop += 3; \
    if (tag != R_NilValue) \
      SET_TAG(cell, CreateTag(tag)); \
  } \
  NEXT(); \
} while (0)

#define DO_DFLT_ASSIGN_DISPATCH(fun, symbol) do { \
  SEXP rhs = GETSTACK(-4); \
  SEXP call = GETSTACK(-3); \
  SEXP args = GETSTACK(-2); \
  PUSHCALLARG(rhs); \
  value = fun(call, symbol, args, rho); \
  R_BCNodeStackTop -= 4; \
  SETSTACK(-1, value);	 \
  NEXT(); \
} while (0)

#define DO_STARTDISPATCH_N(generic) do { \
    int callidx = GETOP(); \
    int label = GETOP(); \
    value = GETSTACK(-1); \
    if (isObject(value)) { \
	SEXP call = VECTOR_ELT(constants, callidx); \
	if (tryDispatch(generic, call, value, rho, &value)) { \
	    SETSTACK(-1, value); \
	    BC_CHECK_SIGINT(); \
	    pc = codebase + label; \
	} \
    } \
    NEXT(); \
} while (0)

#define DO_START_ASSIGN_DISPATCH_N(generic) do { \
    int callidx = GETOP(); \
    int label = GETOP(); \
    SEXP lhs = GETSTACK(-2); \
    if (isObject(lhs)) { \
	SEXP call = VECTOR_ELT(constants, callidx); \
	SEXP rhs = GETSTACK(-1); \
	if (NAMED(lhs) == 2) { \
	    lhs = duplicate(lhs); \
	    SETSTACK(-2, lhs); \
	    SET_NAMED(lhs, 1); \
	} \
	if (tryAssignDispatch(generic, call, lhs, rhs, rho, &value)) { \
	    R_BCNodeStackTop--; \
	    SETSTACK(-1, value); \
	    BC_CHECK_SIGINT(); \
	    pc = codebase + label; \
	} \
    } \
    NEXT(); \
} while (0)

#define DO_ISTEST(fun) do { \
  SETSTACK(-1, fun(GETSTACK(-1)) ? R_TrueValue : R_FalseValue);	\
  NEXT(); \
} while(0)
#define DO_ISTYPE(type) do { \
  SETSTACK(-1, TYPEOF(GETSTACK(-1)) == type ? mkTrue() : mkFalse()); \
  NEXT(); \
} while (0)
#define isNumericOnly(x) (isNumeric(x) && ! isLogical(x))

#ifdef BC_PROFILING
#define NO_CURRENT_OPCODE -1
static int current_opcode = NO_CURRENT_OPCODE;
static int opcode_counts[OPCOUNT];
#endif

#define BC_COUNT_DELTA 1000

#define BC_CHECK_SIGINT() do { \
  if (++evalcount > BC_COUNT_DELTA) { \
      R_CheckUserInterrupt(); \
      evalcount = 0; \
  } \
} while (0)

static void loopWithContext(volatile SEXP code, volatile SEXP rho)
{
    RCNTXT cntxt;
    begincontext(&cntxt, CTXT_LOOP, R_NilValue, rho, R_BaseEnv, R_NilValue,
		 R_NilValue);
    if (SETJMP(cntxt.cjmpbuf) != CTXT_BREAK)
	bcEval(code, rho, FALSE);
    endcontext(&cntxt);
}

static R_INLINE int bcStackIndex(R_bcstack_t *s)
{
    SEXP idx = *s;
    switch(TYPEOF(idx)) {
    case INTSXP:
	if (LENGTH(idx) == 1 && INTEGER(idx)[0] != NA_INTEGER)
	    return INTEGER(idx)[0];
	else return -1;
    case REALSXP:
	if (LENGTH(idx) == 1) {
	    double val = REAL(idx)[0];
	    if (! ISNAN(val) && val <= INT_MAX && val > INT_MIN)
		return val;
	    else return -1;
	}
	else return -1;
    default: return -1;
    }
}

static R_INLINE void VECSUBSET_PTR(R_bcstack_t *sx, R_bcstack_t *si,
				   R_bcstack_t *sv, SEXP rho)
{
    SEXP idx, args, value;
    SEXP vec = GETSTACK_PTR(sx);
    int i = bcStackIndex(si) - 1;

    if (ATTRIB(vec) == R_NilValue && i >= 0) {
	switch (TYPEOF(vec)) {
	case REALSXP:
	    if (LENGTH(vec) <= i) break;
	    SETSTACK_REAL_PTR(sv, REAL(vec)[i]);
	    return;
	case INTSXP:
	    if (LENGTH(vec) <= i) break;
	    SETSTACK_INTEGER_PTR(sv, INTEGER(vec)[i]);
	    return;
	case LGLSXP:
	    if (LENGTH(vec) <= i) break;
	    SETSTACK_LOGICAL_PTR(sv, LOGICAL(vec)[i]);
	    return;
	case CPLXSXP:
	    if (LENGTH(vec) <= i) break;
	    SETSTACK_PTR(sv, ScalarComplex(COMPLEX(vec)[i]));
	    return;
	case RAWSXP:
	    if (LENGTH(vec) <= i) break;
	    SETSTACK_PTR(sv, ScalarRaw(RAW(vec)[i]));
	    return;
	}
    }

    /* fall through to the standard default handler */
    idx = GETSTACK_PTR(si);
    args = CONS(idx, R_NilValue);
    args = CONS(vec, args);
    PROTECT(args);
    value = do_subset_dflt(R_NilValue, R_SubsetSym, args, rho);
    UNPROTECT(1);
    SETSTACK_PTR(sv, value);
}

#define DO_VECSUBSET(rho) do { \
    VECSUBSET_PTR(R_BCNodeStackTop - 2, R_BCNodeStackTop - 1, \
		  R_BCNodeStackTop - 2, rho); \
    R_BCNodeStackTop--; \
} while(0)

static R_INLINE SEXP getMatrixDim(SEXP mat)
{
    if (! OBJECT(mat) &&
	TAG(ATTRIB(mat)) == R_DimSymbol &&
	CDR(ATTRIB(mat)) == R_NilValue) {
	SEXP dim = CAR(ATTRIB(mat));
	if (TYPEOF(dim) == INTSXP && LENGTH(dim) == 2)
	    return dim;
	else return R_NilValue;
    }
    else return R_NilValue;
}

static R_INLINE void DO_MATSUBSET(SEXP rho)
{
    SEXP idx, jdx, args, value;
    SEXP mat = GETSTACK(-3);
    SEXP dim = getMatrixDim(mat);

    if (dim != R_NilValue) {
	int i = bcStackIndex(R_BCNodeStackTop - 2);
	int j = bcStackIndex(R_BCNodeStackTop - 1);
	int nrow = INTEGER(dim)[0];
	int ncol = INTEGER(dim)[1];
	if (i > 0 && j > 0 && i <= nrow && j <= ncol) {
	    int k = i - 1 + nrow * (j - 1);
	    switch (TYPEOF(mat)) {
	    case REALSXP:
		if (LENGTH(mat) <= k) break;
		R_BCNodeStackTop -= 2;
		SETSTACK_REAL(-1, REAL(mat)[k]);
		return;
	    case INTSXP:
		if (LENGTH(mat) <= k) break;
		R_BCNodeStackTop -= 2;
		SETSTACK_INTEGER(-1, INTEGER(mat)[k]);
		return;
	    case LGLSXP:
		if (LENGTH(mat) <= k) break;
		R_BCNodeStackTop -= 2;
		SETSTACK_LOGICAL(-1, LOGICAL(mat)[k]);
		return;
	    case CPLXSXP:
		if (LENGTH(mat) <= k) break;
		R_BCNodeStackTop -= 2;
		SETSTACK(-1, ScalarComplex(COMPLEX(mat)[k]));
		return;
	    }
	}
    }

    /* fall through to the standard default handler */
    idx = GETSTACK(-2);
    jdx = GETSTACK(-1);
    args = CONS(jdx, R_NilValue);
    args = CONS(idx, args);
    args = CONS(mat, args);
    SETSTACK(-1, args); /* for GC protection */
    value = do_subset_dflt(R_NilValue, R_SubsetSym, args, rho);
    R_BCNodeStackTop -= 2;
    SETSTACK(-1, value);
}

#define INTEGER_TO_REAL(x) ((x) == NA_INTEGER ? NA_REAL : (x))
#define LOGICAL_TO_REAL(x) ((x) == NA_LOGICAL ? NA_REAL : (x))

static R_INLINE Rboolean setElementFromScalar(SEXP vec, int i, int typev,
					      scalar_value_t *v)
{
    if (i < 0) return FALSE;

    if (TYPEOF(vec) == REALSXP) {
	if (LENGTH(vec) <= i) return FALSE;
	switch(typev) {
	case REALSXP: REAL(vec)[i] = v->dval; return TRUE;
	case INTSXP: REAL(vec)[i] = INTEGER_TO_REAL(v->ival); return TRUE;
	case LGLSXP: REAL(vec)[i] = LOGICAL_TO_REAL(v->ival); return TRUE;
	}
    }
    else if (typev == TYPEOF(vec)) {
	if (LENGTH(vec) <= i) return FALSE;
	switch (typev) {
	case INTSXP: INTEGER(vec)[i] = v->ival; return TRUE;
	case LGLSXP: LOGICAL(vec)[i] = v->ival; return TRUE;
	}
    }
    return FALSE;
}

static R_INLINE void SETVECSUBSET_PTR(R_bcstack_t *sx, R_bcstack_t *srhs,
				      R_bcstack_t *si, R_bcstack_t *sv,
				      SEXP rho)
{
    SEXP idx, args, value;
    SEXP vec = GETSTACK_PTR(sx);

    if (NAMED(vec) == 2) {
	vec = duplicate(vec);
	SETSTACK_PTR(sx, vec);
    }
    else if (NAMED(vec) == 1)
	SET_NAMED(vec, 0);

    if (ATTRIB(vec) == R_NilValue) {
	int i = bcStackIndex(si);
	if (i > 0) {
	    scalar_value_t v;
	    int typev = bcStackScalar(srhs, &v);
	    if (setElementFromScalar(vec, i - 1, typev, &v)) {
		SETSTACK_PTR(sv, vec);
		return;
	    }
	}
    }

    /* fall through to the standard default handler */
    value = GETSTACK_PTR(srhs);
    idx = GETSTACK_PTR(si);
    args = CONS(value, R_NilValue);
    SET_TAG(args, R_valueSym);
    args = CONS(idx, args);
    args = CONS(vec, args);
    PROTECT(args);
    vec = do_subassign_dflt(R_NilValue, R_SubassignSym, args, rho);
    UNPROTECT(1);
    SETSTACK_PTR(sv, vec);
}

static R_INLINE void DO_SETVECSUBSET(SEXP rho)
{
    SETVECSUBSET_PTR(R_BCNodeStackTop - 3, R_BCNodeStackTop - 2,
		     R_BCNodeStackTop - 1, R_BCNodeStackTop - 3, rho);
    R_BCNodeStackTop -= 2;
}

static R_INLINE void DO_SETMATSUBSET(SEXP rho)
{
    SEXP dim, idx, jdx, args, value;
    SEXP mat = GETSTACK(-4);

    if (NAMED(mat) > 1) {
	mat = duplicate(mat);
	SETSTACK(-4, mat);
    }
    else if (NAMED(mat) == 1)
	SET_NAMED(mat, 0);

    dim = getMatrixDim(mat);

    if (dim != R_NilValue) {
	int i = bcStackIndex(R_BCNodeStackTop - 2);
	int j = bcStackIndex(R_BCNodeStackTop - 1);
	int nrow = INTEGER(dim)[0];
	int ncol = INTEGER(dim)[1];
	if (i > 0 && j > 0 && i <= nrow && j <= ncol) {
	    scalar_value_t v;
	    int typev = bcStackScalar(R_BCNodeStackTop - 3, &v);
	    int k = i - 1 + nrow * (j - 1);
	    if (setElementFromScalar(mat, k, typev, &v)) {
		R_BCNodeStackTop -= 3;
		SETSTACK(-1, mat);
		return;
	    }
	}
    }

    /* fall through to the standard default handler */
    value = GETSTACK(-3);
    idx = GETSTACK(-2);
    jdx = GETSTACK(-1);
    args = CONS(value, R_NilValue);
    SET_TAG(args, R_valueSym);
    args = CONS(jdx, args);
    args = CONS(idx, args);
    args = CONS(mat, args);
    SETSTACK(-1, args); /* for GC protection */
    mat = do_subassign_dflt(R_NilValue, R_SubassignSym, args, rho);
    R_BCNodeStackTop -= 3;
    SETSTACK(-1, mat);
}

#define FIXUP_SCALAR_LOGICAL(callidx, arg, op) do { \
	SEXP val = GETSTACK(-1); \
	if (TYPEOF(val) != LGLSXP || LENGTH(val) != 1) { \
	    if (!isNumber(val))	\
		errorcall(VECTOR_ELT(constants, callidx), \
			  _("invalid %s type in 'x %s y'"), arg, op);	\
	    SETSTACK(-1, ScalarLogical(asLogical(val))); \
	} \
    } while(0)

static R_INLINE void checkForMissings(SEXP args, SEXP call)
{
    SEXP a, c;
    int n, k;
    for (a = args, n = 1; a != R_NilValue; a = CDR(a), n++)
	if (CAR(a) == R_MissingArg) {
	    /* check for an empty argument in the call -- start from
	       the beginning in case of ... arguments */
	    if (call != R_NilValue) {
		for (k = 1, c = CDR(call); c != R_NilValue; c = CDR(c), k++)
		    if (CAR(c) == R_MissingArg)
			errorcall(call, "argument %d is empty", k);
	    }
	    /* An error from evaluating a symbol will already have
	       been signaled.  The interpreter, in evalList, does
	       _not_ signal an error for a call expression that
	       produces an R_MissingArg value; for example
	       
	           c(alist(a=)$a)

	       does not signal an error. If we decide we do want an
	       error in this case we can modify evalList for the
	       interpreter and here use the code below. */
#ifdef NO_COMPUTED_MISSINGS
	    /* otherwise signal a 'missing argument' error */
	    errorcall(call, "argument %d is missing", n);
#endif
	}
}

#define GET_VEC_LOOP_VALUE(var, pos) do {		\
    (var) = GETSTACK(pos);				\
    if (NAMED(var) == 2) {				\
	(var) = allocVector(TYPEOF(seq), 1);		\
	SETSTACK(pos, var);				\
	SET_NAMED(var, 1);				\
    }							\
} while (0)

static SEXP bcEval(SEXP body, SEXP rho, Rboolean useCache)
{
  SEXP value, constants;
  BCODE *pc, *codebase;
  int ftype = 0;
  R_bcstack_t *oldntop = R_BCNodeStackTop;
  static int evalcount = 0;
#ifdef BC_INT_STACK
  IStackval *olditop = R_BCIntStackTop;
#endif
#ifdef BC_PROFILING
  int old_current_opcode = current_opcode;
#endif
#ifdef THREADED_CODE
  int which = 0;
#endif

  BC_CHECK_SIGINT();

  INITIALIZE_MACHINE();
  codebase = pc = BCCODE(body);
  constants = BCCONSTS(body);

  /* allow bytecode to be disabled for testing */
  if (R_disable_bytecode)
      return eval(bytecodeExpr(body), rho);

  /* check version */
  {
      int version = GETOP();
      if (version < R_bcMinVersion || version > R_bcVersion) {
	  if (version >= 2) {
	      static Rboolean warned = FALSE;
	      if (! warned) {
		  warned = TRUE;
		  warning(_("bytecode version mismatch; using eval"));
	      }
	      return eval(bytecodeExpr(body), rho);
	  }
	  else if (version < R_bcMinVersion)
	      error(_("bytecode version is too old"));
	  else error(_("bytecode version is too new"));
      }
  }

  R_binding_cache_t vcache = NULL;
  Rboolean smallcache = TRUE;
#ifdef USE_BINDING_CACHE
  if (useCache) {
      R_len_t n = LENGTH(constants);
# ifdef CACHE_MAX
      if (n > CACHE_MAX) {
	  n = CACHE_MAX;
	  smallcache = FALSE;
      }
# endif
# ifdef CACHE_ON_STACK
      /* initialize binding cache on the stack */
      vcache = R_BCNodeStackTop;
      if (R_BCNodeStackTop + n > R_BCNodeStackEnd)
	  nodeStackOverflow();
      while (n > 0) {
	  *R_BCNodeStackTop = R_NilValue;
	  R_BCNodeStackTop++;
	  n--;
      }
# else
      /* allocate binding cache and protect on stack */
      vcache = allocVector(VECSXP, n);
      BCNPUSH(vcache);
# endif
  }
#endif

  BEGIN_MACHINE {
    OP(BCMISMATCH, 0): error(_("byte code version mismatch"));
    OP(RETURN, 0): value = GETSTACK(-1); goto done;
    OP(GOTO, 1):
      {
	int label = GETOP();
	BC_CHECK_SIGINT();
	pc = codebase + label;
	NEXT();
      }
    OP(BRIFNOT, 2):
      {
	int callidx = GETOP();
	int label = GETOP();
	int cond;
	SEXP call = VECTOR_ELT(constants, callidx);
	value = BCNPOP();
	cond = asLogicalNoNA(value, call);
	if (! cond) {
	    BC_CHECK_SIGINT(); /**** only on back branch?*/
	    pc = codebase + label;
	}
	NEXT();
      }
    OP(POP, 0): BCNPOP_IGNORE_VALUE(); NEXT();
    OP(DUP, 0): BCNDUP(); NEXT();
    OP(PRINTVALUE, 0): PrintValue(BCNPOP()); NEXT();
    OP(STARTLOOPCNTXT, 1):
	{
	    SEXP code = VECTOR_ELT(constants, GETOP());
	    loopWithContext(code, rho);
	    NEXT();
	}
    OP(ENDLOOPCNTXT, 0): value = R_NilValue; goto done;
    OP(DOLOOPNEXT, 0): findcontext(CTXT_NEXT, rho, R_NilValue);
    OP(DOLOOPBREAK, 0): findcontext(CTXT_BREAK, rho, R_NilValue);
    OP(STARTFOR, 3):
      {
	SEXP seq = GETSTACK(-1);
	int callidx = GETOP();
	SEXP symbol = VECTOR_ELT(constants, GETOP());
	int label = GETOP();

	/* if we are iterating over a factor, coerce to character first */
	if (inherits(seq, "factor")) {
	    seq = asCharacterFactor(seq);
	    SETSTACK(-1, seq);
	}

	defineVar(symbol, R_NilValue, rho);
	BCNPUSH(GET_BINDING_CELL(symbol, rho));

	value = allocVector(INTSXP, 2);
	INTEGER(value)[0] = -1;
	if (isVector(seq))
	  INTEGER(value)[1] = LENGTH(seq);
	else if (isList(seq) || isNull(seq))
	  INTEGER(value)[1] = length(seq);
	else errorcall(VECTOR_ELT(constants, callidx),
		       _("invalid for() loop sequence"));
	BCNPUSH(value);

	/* bump up NAMED count of seq to avoid modification by loop code */
	if (NAMED(seq) < 2) SET_NAMED(seq, NAMED(seq) + 1);

	/* place initial loop variable value object on stack */
	switch(TYPEOF(seq)) {
	case LGLSXP:
	case INTSXP:
	case REALSXP:
	case CPLXSXP:
	case STRSXP:
	case RAWSXP:
	    value = allocVector(TYPEOF(seq), 1);
	    BCNPUSH(value);
	    break;
	default: BCNPUSH(R_NilValue);
	}

	BC_CHECK_SIGINT();
	pc = codebase + label;
	NEXT();
      }
    OP(STEPFOR, 1):
      {
	int label = GETOP();
	int i = ++(INTEGER(GETSTACK(-2))[0]);
	int n = INTEGER(GETSTACK(-2))[1];
	if (i < n) {
	  SEXP seq = GETSTACK(-4);
	  SEXP cell = GETSTACK(-3);
	  switch (TYPEOF(seq)) {
	  case LGLSXP:
	    GET_VEC_LOOP_VALUE(value, -1);
	    LOGICAL(value)[0] = LOGICAL(seq)[i];
	    break;
	  case INTSXP:
	    GET_VEC_LOOP_VALUE(value, -1);
	    INTEGER(value)[0] = INTEGER(seq)[i];
	    break;
	  case REALSXP:
	    GET_VEC_LOOP_VALUE(value, -1);
	    REAL(value)[0] = REAL(seq)[i];
	    break;
	  case CPLXSXP:
	    GET_VEC_LOOP_VALUE(value, -1);
	    COMPLEX(value)[0] = COMPLEX(seq)[i];
	    break;
	  case STRSXP:
	    GET_VEC_LOOP_VALUE(value, -1);
	    SET_STRING_ELT(value, 0, STRING_ELT(seq, i));
	    break;
	  case RAWSXP:
	    GET_VEC_LOOP_VALUE(value, -1);
	    RAW(value)[0] = RAW(seq)[i];
	    break;
	  case EXPRSXP:
	  case VECSXP:
	    value = VECTOR_ELT(seq, i);
	    SET_NAMED(value, 2);
	    break;
	  case LISTSXP:
	    value = CAR(seq);
	    SETSTACK(-4, CDR(seq));
	    SET_NAMED(value, 2);
	    break;
	  default:
	    error(_("invalid sequence argument in for loop"));
	  }
	  if (! SET_BINDING_VALUE(cell, value))
	      defineVar(BINDING_SYMBOL(cell), value, rho);
	  BC_CHECK_SIGINT();
	  pc = codebase + label;
	}
	NEXT();
      }
    OP(ENDFOR, 0):
      {
	R_BCNodeStackTop -= 3;
	SETSTACK(-1, R_NilValue);
	NEXT();
      }
    OP(SETLOOPVAL, 0):
      BCNPOP_IGNORE_VALUE(); SETSTACK(-1, R_NilValue); NEXT();
    OP(INVISIBLE,0): R_Visible = FALSE; NEXT();
    /**** for now LDCONST, LDTRUE, and LDFALSE duplicate/allocate to
	  be defensive against bad package C code */
    OP(LDCONST, 1):
      R_Visible = TRUE;
      value = VECTOR_ELT(constants, GETOP());
      /* make sure NAMED = 2 -- lower values might be safe in some cases but
	 not in general, especially if the constant pool was created by
	 unserializing a compiled expression. */
      /*if (NAMED(value) < 2) SET_NAMED(value, 2);*/
      BCNPUSH(duplicate(value));
      NEXT();
    OP(LDNULL, 0): R_Visible = TRUE; BCNPUSH(R_NilValue); NEXT();
    OP(LDTRUE, 0): R_Visible = TRUE; BCNPUSH(mkTrue()); NEXT();
    OP(LDFALSE, 0): R_Visible = TRUE; BCNPUSH(mkFalse()); NEXT();
    OP(GETVAR, 1): DO_GETVAR(FALSE, FALSE);
    OP(DDVAL, 1): DO_GETVAR(TRUE, FALSE);
    OP(SETVAR, 1):
      {
	int sidx = GETOP();
	SEXP loc;
	if (smallcache)
	    loc = GET_SMALLCACHE_BINDING_CELL(vcache, sidx);
	else {
	    SEXP symbol = VECTOR_ELT(constants, sidx);
	    loc = GET_BINDING_CELL_CACHE(symbol, rho, vcache, sidx);
	}
	value = GETSTACK(-1);
	switch (NAMED(value)) {
	case 0: SET_NAMED(value, 1); break;
	case 1: SET_NAMED(value, 2); break;
	}
	if (! SET_BINDING_VALUE(loc, value)) {
	    SEXP symbol = VECTOR_ELT(constants, sidx);
	    PROTECT(value);
	    defineVar(symbol, value, rho);
	    UNPROTECT(1);
	}
	NEXT();
      }
    OP(GETFUN, 1):
      {
	/* get the function */
	SEXP symbol = VECTOR_ELT(constants, GETOP());
	value = findFun(symbol, rho);
	if(RTRACE(value)) {
	  Rprintf("trace: ");
	  PrintValue(symbol);
	}

	/* initialize the function type register, push the function, and
	   push space for creating the argument list. */
	ftype = TYPEOF(value);
	BCNSTACKCHECK(3);
	SETSTACK(0, value);
	SETSTACK(1, R_NilValue);
	SETSTACK(2, R_NilValue);
	R_BCNodeStackTop += 3;
	NEXT();
      }
    OP(GETGLOBFUN, 1):
      {
	/* get the function */
	SEXP symbol = VECTOR_ELT(constants, GETOP());
	value = findFun(symbol, R_GlobalEnv);
	if(RTRACE(value)) {
	  Rprintf("trace: ");
	  PrintValue(symbol);
	}

	/* initialize the function type register, push the function, and
	   push space for creating the argument list. */
	ftype = TYPEOF(value);
	BCNSTACKCHECK(3);
	SETSTACK(0, value);
	SETSTACK(1, R_NilValue);
	SETSTACK(2, R_NilValue);
	R_BCNodeStackTop += 3;
	NEXT();
      }
    OP(GETSYMFUN, 1):
      {
	/* get the function */
	SEXP symbol = VECTOR_ELT(constants, GETOP());
	value = SYMVALUE(symbol);
	if (TYPEOF(value) == PROMSXP) {
	    value = forcePromise(value);
	    SET_NAMED(value, 2);
	}
	if(RTRACE(value)) {
	  Rprintf("trace: ");
	  PrintValue(symbol);
	}

	/* initialize the function type register, push the function, and
	   push space for creating the argument list. */
	ftype = TYPEOF(value);
	BCNSTACKCHECK(3);
	SETSTACK(0, value);
	SETSTACK(1, R_NilValue);
	SETSTACK(2, R_NilValue);
	R_BCNodeStackTop += 3;
	NEXT();
      }
    OP(GETBUILTIN, 1):
      {
	/* get the function */
	SEXP symbol = VECTOR_ELT(constants, GETOP());
	value = getPrimitive(symbol, BUILTINSXP);
	if (RTRACE(value)) {
	  Rprintf("trace: ");
	  PrintValue(symbol);
	}

	/* push the function and push space for creating the argument list. */
	ftype = TYPEOF(value);
	BCNSTACKCHECK(3);
	SETSTACK(0, value);
	SETSTACK(1, R_NilValue);
	SETSTACK(2, R_NilValue);
	R_BCNodeStackTop += 3;
	NEXT();
      }
    OP(GETINTLBUILTIN, 1):
      {
	/* get the function */
	SEXP symbol = VECTOR_ELT(constants, GETOP());
	value = INTERNAL(symbol);
	if (TYPEOF(value) != BUILTINSXP)
	  error(_("not a BUILTIN function"));

	/* push the function and push space for creating the argument list. */
	ftype = TYPEOF(value);
	BCNSTACKCHECK(3);
	SETSTACK(0, value);
	SETSTACK(1, R_NilValue);
	SETSTACK(2, R_NilValue);
	R_BCNodeStackTop += 3;
	NEXT();
      }
    OP(CHECKFUN, 0):
      {
	/* check then the value on the stack is a function */
	value = GETSTACK(-1);
	if (TYPEOF(value) != CLOSXP && TYPEOF(value) != BUILTINSXP &&
	    TYPEOF(value) != SPECIALSXP)
	  error(_("attempt to apply non-function"));

	/* initialize the function type register, and push space for
	   creating the argument list. */
	ftype = TYPEOF(value);
	BCNSTACKCHECK(2);
	SETSTACK(0, R_NilValue);
	SETSTACK(1, R_NilValue);
	R_BCNodeStackTop += 2;
	NEXT();
      }
    OP(MAKEPROM, 1):
      {
	SEXP code = VECTOR_ELT(constants, GETOP());
	if (ftype != SPECIALSXP) {
	  if (ftype == BUILTINSXP)
	      value = bcEval(code, rho, TRUE);
	  else
	    value = mkPROMISE(code, rho);
	  PUSHCALLARG(value);
	}
	NEXT();
      }
    OP(DOMISSING, 0):
      {
	if (ftype != SPECIALSXP)
	  PUSHCALLARG(R_MissingArg);
	NEXT();
      }
    OP(SETTAG, 1):
      {
	SEXP tag = VECTOR_ELT(constants, GETOP());
	SEXP cell = GETSTACK(-1);
	if (ftype != SPECIALSXP && cell != R_NilValue)
	  SET_TAG(cell, CreateTag(tag));
	NEXT();
      }
    OP(DODOTS, 0):
      {
	if (ftype != SPECIALSXP) {
	  SEXP h = findVar(R_DotsSymbol, rho);
	  if (TYPEOF(h) == DOTSXP || h == R_NilValue) {
	    for (; h != R_NilValue; h = CDR(h)) {
	      SEXP val, cell;
	      if (ftype == BUILTINSXP) val = eval(CAR(h), rho);
	      else val = mkPROMISE(CAR(h), rho);
	      cell = CONS(val, R_NilValue);
	      PUSHCALLARG_CELL(cell);
	      if (TAG(h) != R_NilValue) SET_TAG(cell, CreateTag(TAG(h)));
	    }
	  }
	  else if (h != R_MissingArg)
	    error(_("'...' used in an incorrect context"));
	}
	NEXT();
      }
    OP(PUSHARG, 0): PUSHCALLARG(BCNPOP()); NEXT();
    /**** for now PUSHCONST, PUSHTRUE, and PUSHFALSE duplicate/allocate to
	  be defensive against bad package C code */
    OP(PUSHCONSTARG, 1):
      value = VECTOR_ELT(constants, GETOP());
      PUSHCALLARG(duplicate(value));
      NEXT();
    OP(PUSHNULLARG, 0): PUSHCALLARG(R_NilValue); NEXT();
    OP(PUSHTRUEARG, 0): PUSHCALLARG(mkTrue()); NEXT();
    OP(PUSHFALSEARG, 0): PUSHCALLARG(mkFalse()); NEXT();
    OP(CALL, 1):
      {
	SEXP fun = GETSTACK(-3);
	SEXP call = VECTOR_ELT(constants, GETOP());
	SEXP args = GETSTACK(-2);
	int flag;
	switch (ftype) {
	case BUILTINSXP:
	  checkForMissings(args, call);
	  flag = PRIMPRINT(fun);
	  R_Visible = flag != 1;
          value = CALL_PRIMFUN(call, fun, args, rho, 0);
	  if (flag < 2) R_Visible = flag != 1;
	  break;
	case SPECIALSXP:
	  flag = PRIMPRINT(fun);
	  R_Visible = flag != 1;
          value = CALL_PRIMFUN(call, fun, CDR(call), rho, 0);
	  if (flag < 2) R_Visible = flag != 1;
	  break;
	case CLOSXP:
	  value = applyClosure_v(call, fun, args, rho, R_BaseEnv, 0);
	  break;
	default: error(_("bad function"));
	}
	R_BCNodeStackTop -= 2;
	SETSTACK(-1, value);
	ftype = 0;
	NEXT();
      }
    OP(CALLBUILTIN, 1):
      {
	SEXP fun = GETSTACK(-3);
	SEXP call = VECTOR_ELT(constants, GETOP());
	SEXP args = GETSTACK(-2);
	int flag;
	const void *vmax = VMAXGET();
	if (TYPEOF(fun) != BUILTINSXP)
	  error(_("not a BUILTIN function"));
	flag = PRIMPRINT(fun);
	R_Visible = flag != 1;
        value = CALL_PRIMFUN(call, fun, args, rho, 0);
	if (flag < 2) R_Visible = flag != 1;
	VMAXSET(vmax);
	R_BCNodeStackTop -= 2;
	SETSTACK(-1, value);
	NEXT();
      }
    OP(CALLSPECIAL, 1):
      {
	SEXP call = VECTOR_ELT(constants, GETOP());
	SEXP symbol = CAR(call);
	SEXP fun = getPrimitive(symbol, SPECIALSXP);
	int flag;
	const void *vmax = VMAXGET();
	if (RTRACE(fun)) {
	  Rprintf("trace: ");
	  PrintValue(symbol);
	}
	BCNPUSH(fun);  /* for GC protection */
	flag = PRIMPRINT(fun);
	R_Visible = flag != 1;
        value = CALL_PRIMFUN(call, fun, CDR(call), rho, 0);
	if (flag < 2) R_Visible = flag != 1;
	VMAXSET(vmax);
	SETSTACK(-1, value); /* replaces fun on stack */
	NEXT();
      }
    OP(MAKECLOSURE, 1):
      {
	SEXP fb = VECTOR_ELT(constants, GETOP());
	SEXP forms = VECTOR_ELT(fb, 0);
	SEXP body = VECTOR_ELT(fb, 1);
	value = mkCLOSXP(forms, body, rho);
	BCNPUSH(value);
	NEXT();
      }
    OP(UMINUS, 1): Arith1(R_SubSym);
    OP(UPLUS, 1): Arith1(R_AddSym);
    OP(ADD, 1): FastBinary(+, PLUSOP, R_AddSym);
    OP(SUB, 1): FastBinary(-, MINUSOP, R_SubSym);
    OP(MUL, 1): FastBinary(*, TIMESOP, R_MulSym);
    OP(DIV, 1): FastBinary(/, DIVOP, R_DivSym);
    OP(EXPT, 1): Arith2(POWOP, R_ExptSym);
    OP(SQRT, 1): Math1(R_SqrtSym);
    OP(EXP, 1): Math1(R_ExpSym);
    OP(EQ, 1): FastRelop2(==, EQOP, R_EqSym);
    OP(NE, 1): FastRelop2(!=, NEOP, R_NeSym);
    OP(LT, 1): FastRelop2(<, LTOP, R_LtSym);
    OP(LE, 1): FastRelop2(<=, LEOP, R_LeSym);
    OP(GE, 1): FastRelop2(>=, GEOP, R_GeSym);
    OP(GT, 1): FastRelop2(>, GTOP, R_GtSym);
    OP(AND, 1): Builtin2(do_logic, R_AndSym, rho);
    OP(OR, 1): Builtin2(do_logic, R_OrSym, rho);
    OP(NOT, 1): Builtin1(do_logic, R_NotSym, rho);
    OP(DOTSERR, 0): error(_("'...' used in an incorrect context"));
    OP(STARTASSIGN, 1):
      {
	int sidx = GETOP();
	SEXP symbol = VECTOR_ELT(constants, sidx);
	SEXP cell = GET_BINDING_CELL_CACHE(symbol, rho, vcache, sidx);
	value = BINDING_VALUE(cell);
	if (value == R_UnboundValue || NAMED(value) != 1)
	    value = EnsureLocal(symbol, rho);
	BCNPUSH(value);
	BCNDUP2ND();
	/* top three stack entries are now RHS value, LHS value, RHS value */
	NEXT();
      }
    OP(ENDASSIGN, 1):
      {
	int sidx = GETOP();
	SEXP symbol = VECTOR_ELT(constants, sidx);
	SEXP cell = GET_BINDING_CELL_CACHE(symbol, rho, vcache, sidx);
	value = GETSTACK(-1); /* leave on stack for GC protection */
	switch (NAMED(value)) {
	case 0: SET_NAMED(value, 1); break;
	case 1: SET_NAMED(value, 2); break;
	}
	if (! SET_BINDING_VALUE(cell, value))
	    defineVar(symbol, value, rho);
	R_BCNodeStackTop--; /* now pop LHS value off the stack */
	/* original right-hand side value is now on top of stack again */
	/* we do not duplicate the right-hand side value, so to be
	   conservative mark the value as NAMED = 2 */
	SET_NAMED(GETSTACK(-1), 2);
	NEXT();
      }
    OP(STARTSUBSET, 2): DO_STARTDISPATCH("[");
    OP(DFLTSUBSET, 0): DO_DFLTDISPATCH(do_subset_dflt, R_SubsetSym);
    OP(STARTSUBASSIGN, 2): DO_START_ASSIGN_DISPATCH("[<-");
    OP(DFLTSUBASSIGN, 0):
      DO_DFLT_ASSIGN_DISPATCH(do_subassign_dflt, R_SubassignSym);
    OP(STARTC, 2): DO_STARTDISPATCH("c");
    OP(DFLTC, 0): DO_DFLTDISPATCH(do_c_dflt, R_CSym);
    OP(STARTSUBSET2, 2): DO_STARTDISPATCH("[[");
    OP(DFLTSUBSET2, 0): DO_DFLTDISPATCH(do_subset2_dflt, R_Subset2Sym);
    OP(STARTSUBASSIGN2, 2): DO_START_ASSIGN_DISPATCH("[[<-");
    OP(DFLTSUBASSIGN2, 0):
      DO_DFLT_ASSIGN_DISPATCH(do_subassign2_dflt, R_Subassign2Sym);
    OP(DOLLAR, 2):
      {
	int dispatched = FALSE;
	SEXP call = VECTOR_ELT(constants, GETOP());
	SEXP symbol = VECTOR_ELT(constants, GETOP());
	SEXP x = GETSTACK(-1);
	if (isObject(x)) {
	    SEXP ncall;
	    PROTECT(ncall = duplicate(call));
	    /**** hack to avoid evaluating the symbol */
	    SETCAR(CDDR(ncall), ScalarString(PRINTNAME(symbol)));
	    dispatched = tryDispatch("$", ncall, x, rho, &value);
	    UNPROTECT(1);
	}
	if (dispatched)
	    SETSTACK(-1, value);
	else
	    SETSTACK(-1, R_subset3_dflt(x, R_NilValue, symbol, R_NilValue));
	NEXT();
      }
    OP(DOLLARGETS, 2):
      {
	int dispatched = FALSE;
	SEXP call = VECTOR_ELT(constants, GETOP());
	SEXP symbol = VECTOR_ELT(constants, GETOP());
	SEXP x = GETSTACK(-2);
	SEXP rhs = GETSTACK(-1);
	if (NAMED(x) == 2) {
	    x = duplicate(x);
	    SETSTACK(-2, x);
	    SET_NAMED(x, 1);
	}
	if (isObject(x)) {
	    SEXP ncall, prom;
	    PROTECT(ncall = duplicate(call));
	    /**** hack to avoid evaluating the symbol */
	    SETCAR(CDDR(ncall), ScalarString(PRINTNAME(symbol)));
	    prom = mkPROMISE(CADDDR(ncall), rho);
	    SET_PRVALUE(prom, rhs);
            SET_NAMED (rhs, NAMED(rhs)==0 ? 1 : 2);
	    SETCAR(CDR(CDDR(ncall)), prom);
	    dispatched = tryDispatch("$<-", ncall, x, rho, &value);
	    UNPROTECT(1);
	}
	if (! dispatched)
	  value = R_subassign3_dflt(call, x, symbol, rhs);
	R_BCNodeStackTop--;
	SETSTACK(-1, value);
	NEXT();
      }
    OP(ISNULL, 0): DO_ISTEST(isNull);
    OP(ISLOGICAL, 0): DO_ISTYPE(LGLSXP);
    OP(ISINTEGER, 0): {
	SEXP arg = GETSTACK(-1);
	Rboolean test = (TYPEOF(arg) == INTSXP) && ! inherits(arg, "factor");
	SETSTACK(-1, test ? mkTrue() : mkFalse());
	NEXT();
      }
    OP(ISDOUBLE, 0): DO_ISTYPE(REALSXP);
    OP(ISCOMPLEX, 0): DO_ISTYPE(CPLXSXP);
    OP(ISCHARACTER, 0): DO_ISTYPE(STRSXP);
    OP(ISSYMBOL, 0): DO_ISTYPE(SYMSXP); /**** S4 thingy allowed now???*/
    OP(ISOBJECT, 0): DO_ISTEST(OBJECT);
    OP(ISNUMERIC, 0): DO_ISTEST(isNumericOnly);
    OP(VECSUBSET, 0): DO_VECSUBSET(rho); NEXT();
    OP(MATSUBSET, 0): DO_MATSUBSET(rho); NEXT();
    OP(SETVECSUBSET, 0): DO_SETVECSUBSET(rho); NEXT();
    OP(SETMATSUBSET, 0): DO_SETMATSUBSET(rho); NEXT();
    OP(AND1ST, 2): {
	int callidx = GETOP();
	int label = GETOP();
        FIXUP_SCALAR_LOGICAL(callidx, "'x'", "&&");
        value = GETSTACK(-1);
	if (LOGICAL(value)[0] == FALSE)
	    pc = codebase + label;
	NEXT();
    }
    OP(AND2ND, 1): {
	int callidx = GETOP();
	FIXUP_SCALAR_LOGICAL(callidx, "'y'", "&&");
        value = GETSTACK(-1);
	/* The first argument is TRUE or NA. If the second argument is
	   not TRUE then its value is the result. If the second
	   argument is TRUE, then the first argument's value is the
	   result. */
	if (LOGICAL(value)[0] != TRUE)
	    SETSTACK(-2, value);
	R_BCNodeStackTop -= 1;
	NEXT();
    }
    OP(OR1ST, 2):  {
	int callidx = GETOP();
	int label = GETOP();
        FIXUP_SCALAR_LOGICAL(callidx, "'x'", "||");
        value = GETSTACK(-1);
	if (LOGICAL(value)[0] != NA_LOGICAL && LOGICAL(value)[0]) /* is true */
	    pc = codebase + label;
	NEXT();
    }
    OP(OR2ND, 1):  {
	int callidx = GETOP();
	FIXUP_SCALAR_LOGICAL(callidx, "'y'", "||");
        value = GETSTACK(-1);
	/* The first argument is FALSE or NA. If the second argument is
	   not FALSE then its value is the result. If the second
	   argument is FALSE, then the first argument's value is the
	   result. */
	if (LOGICAL(value)[0] != FALSE)
	    SETSTACK(-2, value);
	R_BCNodeStackTop -= 1;
	NEXT();
    }
    OP(GETVAR_MISSOK, 1): DO_GETVAR(FALSE, TRUE);
    OP(DDVAL_MISSOK, 1): DO_GETVAR(TRUE, TRUE);
    OP(VISIBLE, 0): R_Visible = TRUE; NEXT();
    OP(SETVAR2, 1):
      {
	SEXP symbol = VECTOR_ELT(constants, GETOP());
	value = GETSTACK(-1);
	if (NAMED(value)) {
	    value = duplicate(value);
	    SETSTACK(-1, value);
	}
	setVar(symbol, value, ENCLOS(rho));
	NEXT();
      }
    OP(STARTASSIGN2, 1):
      {
	SEXP symbol = VECTOR_ELT(constants, GETOP());
	value = GETSTACK(-1);
	BCNPUSH(getvar(symbol, ENCLOS(rho), FALSE, FALSE, NULL, 0));
	BCNPUSH(value);
	/* top three stack entries are now RHS value, LHS value, RHS value */
	NEXT();
      }
    OP(ENDASSIGN2, 1):
      {
	SEXP symbol = VECTOR_ELT(constants, GETOP());
	value = BCNPOP();
	switch (NAMED(value)) {
	case 0: SET_NAMED(value, 1); break;
	case 1: SET_NAMED(value, 2); break;
	}
	setVar(symbol, value, ENCLOS(rho));
	/* original right-hand side value is now on top of stack again */
	/* we do not duplicate the right-hand side value, so to be
	   conservative mark the value as NAMED = 2 */
	SET_NAMED(GETSTACK(-1), 2);
	NEXT();
      }
    OP(SETTER_CALL, 2):
      {
        SEXP lhs = GETSTACK(-5);
        SEXP rhs = GETSTACK(-4);
	SEXP fun = GETSTACK(-3);
	SEXP call = VECTOR_ELT(constants, GETOP());
	SEXP vexpr = VECTOR_ELT(constants, GETOP());
	SEXP args, prom, last;
	if (NAMED(lhs) == 2) {
	  lhs = duplicate(lhs);
	  SETSTACK(-5, lhs);
	  SET_NAMED(lhs, 1);
	}
	switch (ftype) {
	case BUILTINSXP:
	  /* push RHS value onto arguments with 'value' tag */
	  PUSHCALLARG(rhs);
	  SET_TAG(GETSTACK(-1), R_valueSym);
	  /* replace first argument with LHS value */
	  args = GETSTACK(-2);
	  SETCAR(args, lhs);
	  /* make the call */
	  checkForMissings(args, call);
          value = CALL_PRIMFUN(call, fun, args, rho, 0);
	  break;
	case SPECIALSXP:
	  /* duplicate arguments and put into stack for GC protection */
	  args = duplicate(CDR(call));
	  SETSTACK(-2, args);
	  /* insert evaluated promise for LHS as first argument */
          prom = mkPROMISE(R_TmpvalSymbol, rho);
	  SET_PRVALUE(prom, lhs);
          SET_NAMED (lhs, NAMED(lhs)==0 ? 1 : 2);
	  SETCAR(args, prom);
	  /* insert evaluated promise for RHS as last argument */
	  last = args;
	  while (CDR(last) != R_NilValue)
	      last = CDR(last);
	  prom = mkPROMISE(vexpr, rho);
	  SET_PRVALUE(prom, rhs);
          SET_NAMED (rhs, NAMED(rhs)==0 ? 1 : 2);
	  SETCAR(last, prom);
	  /* make the call */
          value = CALL_PRIMFUN(call, fun, args, rho, 0);
	  break;
	case CLOSXP:
	  /* push evaluated promise for RHS onto arguments with 'value' tag */
	  prom = mkPROMISE(vexpr, rho);
	  SET_PRVALUE(prom, rhs);
          SET_NAMED (rhs, NAMED(rhs)==0 ? 1 : 2);
	  PUSHCALLARG(prom);
	  SET_TAG(GETSTACK(-1), R_valueSym);
	  /* replace first argument with evaluated promise for LHS */
          prom = mkPROMISE(R_TmpvalSymbol, rho);
	  SET_PRVALUE(prom, lhs);
          SET_NAMED (lhs, NAMED(lhs)==0 ? 1 : 2);
	  args = GETSTACK(-2);
	  SETCAR(args, prom);
	  /* make the call */
	  value = applyClosure_v(call, fun, args, rho, R_BaseEnv, 0);
	  break;
	default: error(_("bad function"));
	}
	R_BCNodeStackTop -= 4;
	SETSTACK(-1, value);
	ftype = 0;
	NEXT();
      }
    OP(GETTER_CALL, 1):
      {
	SEXP lhs = GETSTACK(-5);
	SEXP fun = GETSTACK(-3);
	SEXP call = VECTOR_ELT(constants, GETOP());
	SEXP args, prom;
	switch (ftype) {
	case BUILTINSXP:
	  /* replace first argument with LHS value */
	  args = GETSTACK(-2);
	  SETCAR(args, lhs);
	  /* make the call */
	  checkForMissings(args, call);
          value = CALL_PRIMFUN(call, fun, args, rho, 0);
	  break;
	case SPECIALSXP:
	  /* duplicate arguments and put into stack for GC protection */
	  args = duplicate(CDR(call));
	  SETSTACK(-2, args);
	  /* insert evaluated promise for LHS as first argument */
          prom = mkPROMISE(R_TmpvalSymbol, rho);
	  SET_PRVALUE(prom, lhs);
          SET_NAMED (lhs, NAMED(lhs)==0 ? 1 : 2);
	  SETCAR(args, prom);
	  /* make the call */
          value = CALL_PRIMFUN(call, fun, args, rho, 0);
	  break;
	case CLOSXP:
	  /* replace first argument with evaluated promise for LHS */
          prom = mkPROMISE(R_TmpvalSymbol, rho);
	  SET_PRVALUE(prom, lhs);
          SET_NAMED (lhs, NAMED(lhs)==0 ? 1 : 2);
	  args = GETSTACK(-2);
	  SETCAR(args, prom);
	  /* make the call */
	  value = applyClosure_v(call, fun, args, rho, R_BaseEnv, 0);
	  break;
	default: error(_("bad function"));
	}
	R_BCNodeStackTop -= 2;
	SETSTACK(-1, value);
	ftype = 0;
	NEXT();
      }
    OP(SWAP, 0): {
	R_bcstack_t tmp = R_BCNodeStackTop[-1];
	R_BCNodeStackTop[-1] = R_BCNodeStackTop[-2];
	R_BCNodeStackTop[-2] = tmp;
	NEXT();
    }
    OP(DUP2ND, 0): BCNDUP2ND(); NEXT();
    OP(SWITCH, 4): {
       SEXP call = VECTOR_ELT(constants, GETOP());
       SEXP names = VECTOR_ELT(constants, GETOP());
       SEXP coffsets = VECTOR_ELT(constants, GETOP());
       SEXP ioffsets = VECTOR_ELT(constants, GETOP());
       value = BCNPOP();
       if (!isVector(value) || length(value) != 1)
	   errorcall(call, _("EXPR must be a length 1 vector"));
       if (TYPEOF(value) == STRSXP) {
	   int i, n, which;
	   if (names == R_NilValue)
	       errorcall(call, _("numeric EXPR required for switch() "
				 "without named alternatives"));
	   if (TYPEOF(coffsets) != INTSXP)
	       errorcall(call, _("bad character switch offsets"));
	   if (TYPEOF(names) != STRSXP || LENGTH(names) != LENGTH(coffsets))
	       errorcall(call, _("bad switch names"));
	   n = LENGTH(names);
	   which = n - 1;
	   for (i = 0; i < n - 1; i++)
	       if (ep_match_exprs(STRING_ELT(value, 0),
			          STRING_ELT(names, i))==1 /* exact */) {
		   which = i;
		   break;
	       }
	   pc = codebase + INTEGER(coffsets)[which];
       }
       else {
	   int which = asInteger(value) - 1;
	   if (TYPEOF(ioffsets) != INTSXP)
	       errorcall(call, _("bad numeric switch offsets"));
	   if (which < 0 || which >= LENGTH(ioffsets))
	       which = LENGTH(ioffsets) - 1;
	   pc = codebase + INTEGER(ioffsets)[which];
       }
       NEXT();
    }
    OP(RETURNJMP, 0): {
      value = BCNPOP();
      findcontext(CTXT_BROWSER | CTXT_FUNCTION, rho, value);
    }
    OP(STARTVECSUBSET, 2): DO_STARTDISPATCH_N("[");
    OP(STARTMATSUBSET, 2): DO_STARTDISPATCH_N("[");
    OP(STARTSETVECSUBSET, 2): DO_START_ASSIGN_DISPATCH_N("[<-");
    OP(STARTSETMATSUBSET, 2): DO_START_ASSIGN_DISPATCH_N("[<-");
    LASTOP;
  }

 done:
  R_BCNodeStackTop = oldntop;
#ifdef BC_INT_STACK
  R_BCIntStackTop = olditop;
#endif
#ifdef BC_PROFILING
  current_opcode = old_current_opcode;
#endif
  return value;
}

#ifdef THREADED_CODE
SEXP R_bcEncode(SEXP bytes)
{
    SEXP code;
    BCODE *pc;
    int *ipc, i, n, m, v;

    m = (sizeof(BCODE) + sizeof(int) - 1) / sizeof(int);

    n = LENGTH(bytes);
    ipc = INTEGER(bytes);

    v = ipc[0];
    if (v < R_bcMinVersion || v > R_bcVersion) {
	code = allocVector(INTSXP, m * 2);
	pc = (BCODE *) INTEGER(code);
	pc[0].i = v;
	pc[1].v = opinfo[BCMISMATCH_OP].addr;
	return code;
    }
    else {
	code = allocVector(INTSXP, m * n);
	pc = (BCODE *) INTEGER(code);

	for (i = 0; i < n; i++) pc[i].i = ipc[i];

	/* install the current version number */
	pc[0].i = R_bcVersion;

	for (i = 1; i < n;) {
	    int op = pc[i].i;
	    if (op < 0 || op >= OPCOUNT)
		error("unknown instruction code");
	    pc[i].v = opinfo[op].addr;
	    i += opinfo[op].argc + 1;
	}

	return code;
    }
}

static int findOp(void *addr)
{
    int i;

    for (i = 0; i < OPCOUNT; i++)
	if (opinfo[i].addr == addr)
	    return i;
    error(_("cannot find index for threaded code address"));
    return 0; /* not reached */
}

SEXP R_bcDecode(SEXP code) {
    int n, i, j, *ipc;
    BCODE *pc;
    SEXP bytes;

    int m = (sizeof(BCODE) + sizeof(int) - 1) / sizeof(int);

    n = LENGTH(code) / m;
    pc = (BCODE *) INTEGER(code);

    bytes = allocVector(INTSXP, n);
    ipc = INTEGER(bytes);

    /* copy the version number */
    ipc[0] = pc[0].i;

    for (i = 1; i < n;) {
	int op = findOp(pc[i].v);
	int argc = opinfo[op].argc;
	ipc[i] = op;
	i++;
	for (j = 0; j < argc; j++, i++)
	    ipc[i] = pc[i].i;
    }

    return bytes;
}
#else
SEXP R_bcEncode(SEXP x) { return x; }
SEXP R_bcDecode(SEXP x) { return duplicate(x); }
#endif

SEXP attribute_hidden do_mkcode(SEXP call, SEXP op, SEXP args, SEXP rho)
{
    SEXP bytes, consts, ans;

    checkArity(op, args);
    bytes = CAR(args);
    consts = CADR(args);
    ans = CONS(R_bcEncode(bytes), consts);
    SET_TYPEOF(ans, BCODESXP);
    return ans;
}

SEXP attribute_hidden do_bcclose(SEXP call, SEXP op, SEXP args, SEXP rho)
{
    SEXP forms, body, env;

    checkArity(op, args);
    forms = CAR(args);
    body = CADR(args);
    env = CADDR(args);

    CheckFormals(forms);

    if (! isByteCode(body))
	errorcall(call, _("invalid body"));

    if (isNull(env)) {
	error(_("use of NULL environment is defunct"));
	env = R_BaseEnv;
    } else
    if (!isEnvironment(env))
	errorcall(call, _("invalid environment"));

    return mkCLOSXP(forms, body, env);
}

SEXP attribute_hidden do_is_builtin_internal(SEXP call, SEXP op, SEXP args, SEXP rho)
{
    SEXP symbol, i;

    checkArity(op, args);
    symbol = CAR(args);

    if (!isSymbol(symbol))
	errorcall(call, _("invalid symbol"));

    if ((i = INTERNAL(symbol)) != R_NilValue && TYPEOF(i) == BUILTINSXP)
	return R_TrueValue;
    else
	return R_FalseValue;
}

static SEXP disassemble(SEXP bc)
{
  SEXP ans, dconsts;
  int i;
  SEXP code = BCODE_CODE(bc);
  SEXP consts = BCODE_CONSTS(bc);
  SEXP expr = BCODE_EXPR(bc);
  int nc = LENGTH(consts);

  PROTECT(ans = allocVector(VECSXP, expr != R_NilValue ? 4 : 3));
  SET_VECTOR_ELT(ans, 0, install(".Code"));
  SET_VECTOR_ELT(ans, 1, R_bcDecode(code));
  SET_VECTOR_ELT(ans, 2, allocVector(VECSXP, nc));
  if (expr != R_NilValue)
      SET_VECTOR_ELT(ans, 3, duplicate(expr));

  dconsts = VECTOR_ELT(ans, 2);
  for (i = 0; i < nc; i++) {
    SEXP c = VECTOR_ELT(consts, i);
    if (isByteCode(c))
      SET_VECTOR_ELT(dconsts, i, disassemble(c));
    else
      SET_VECTOR_ELT(dconsts, i, duplicate(c));
  }

  UNPROTECT(1);
  return ans;
}

SEXP attribute_hidden do_disassemble(SEXP call, SEXP op, SEXP args, SEXP rho)
{
  SEXP code;

  checkArity(op, args);
  code = CAR(args);
  if (! isByteCode(code))
    errorcall(call, _("argument is not a byte code object"));
  return disassemble(code);
}

SEXP attribute_hidden do_bcversion(SEXP call, SEXP op, SEXP args, SEXP rho)
{
  SEXP ans = allocVector(INTSXP, 1);
  INTEGER(ans)[0] = R_bcVersion;
  return ans;
}

SEXP attribute_hidden do_loadfile(SEXP call, SEXP op, SEXP args, SEXP env)
{
    SEXP file, s;
    FILE *fp;

    checkArity(op, args);

    PROTECT(file = coerceVector(CAR(args), STRSXP));

    if (! isValidStringF(file))
	errorcall(call, _("bad file name"));

    fp = RC_fopen(STRING_ELT(file, 0), "rb", TRUE);
    if (!fp)
	errorcall(call, _("unable to open 'file'"));
    s = R_LoadFromFile(fp, 0);
    fclose(fp);

    UNPROTECT(1);
    return s;
}

SEXP attribute_hidden do_savefile(SEXP call, SEXP op, SEXP args, SEXP env)
{
    FILE *fp;

    checkArity(op, args);

    if (!isValidStringF(CADR(args)))
	errorcall(call, _("'file' must be non-empty string"));
    if (TYPEOF(CADDR(args)) != LGLSXP)
	errorcall(call, _("'ascii' must be logical"));

    fp = RC_fopen(STRING_ELT(CADR(args), 0), "wb", TRUE);
    if (!fp)
	errorcall(call, _("unable to open 'file'"));

    R_SaveToFileV(CAR(args), fp, INTEGER(CADDR(args))[0], 0);

    fclose(fp);
    return R_NilValue;
}

#define R_COMPILED_EXTENSION ".Rc"

/* neither of these functions call R_ExpandFileName -- the caller
   should do that if it wants to */
char *R_CompiledFileName(char *fname, char *buf, size_t bsize)
{
    char *basename, *ext;

    /* find the base name and the extension */
    basename = Rf_strrchr(fname, FILESEP[0]);
    if (basename == NULL) basename = fname;
    ext = Rf_strrchr(basename, '.');

    if (ext != NULL && strcmp(ext, R_COMPILED_EXTENSION) == 0) {
	/* the supplied file name has the compiled file extension, so
	   just copy it to the buffer and return the buffer pointer */
	if (snprintf(buf, bsize, "%s", fname) < 0)
	    error(_("R_CompiledFileName: buffer too small"));
	return buf;
    }
    else if (ext == NULL) {
	/* if the requested file has no extention, make a name that
	   has the extenrion added on to the expanded name */
	if (snprintf(buf, bsize, "%s%s", fname, R_COMPILED_EXTENSION) < 0)
	    error(_("R_CompiledFileName: buffer too small"));
	return buf;
    }
    else {
	/* the supplied file already has an extention, so there is no
	   corresponding compiled file name */
	return NULL;
    }
}

FILE *R_OpenCompiledFile(char *fname, char *buf, size_t bsize)
{
    char *cname = R_CompiledFileName(fname, buf, bsize);

    if (cname != NULL && R_FileExists(cname) &&
	(strcmp(fname, cname) == 0 ||
	 ! R_FileExists(fname) ||
	 R_FileMtime(cname) > R_FileMtime(fname)))
	/* the compiled file cname exists, and either fname does not
	   exist, or it is the same as cname, or both exist and cname
	   is newer */
	return R_fopen(buf, "rb");
    else return NULL;
}

SEXP attribute_hidden do_growconst(SEXP call, SEXP op, SEXP args, SEXP env)
{
    SEXP constBuf, ans;
    int i, n;

    checkArity(op, args);
    constBuf = CAR(args);
    if (TYPEOF(constBuf) != VECSXP)
	error(_("constant buffer must be a generic vector"));

    n = LENGTH(constBuf);
    ans = allocVector(VECSXP, 2 * n);
    for (i = 0; i < n; i++)
	SET_VECTOR_ELT(ans, i, VECTOR_ELT(constBuf, i));

    return ans;
}

SEXP attribute_hidden do_putconst(SEXP call, SEXP op, SEXP args, SEXP env)
{
    SEXP constBuf, x;
    int i, constCount;

    checkArity(op, args);

    constBuf = CAR(args);
    if (TYPEOF(constBuf) != VECSXP)
	error(_("constBuf must be a generic vector"));

    constCount = asInteger(CADR(args));
    if (constCount < 0 || constCount >= LENGTH(constBuf))
	error(_("bad constCount value"));

    x = CADDR(args);

    /* check for a match and return index if one is found */
    for (i = 0; i < constCount; i++) {
	SEXP y = VECTOR_ELT(constBuf, i);
	if (x == y || R_compute_identical(x, y, 0))
	    return ScalarInteger(i);
    }

    /* otherwise insert the constant and return index */
    SET_VECTOR_ELT(constBuf, constCount, x);
    return ScalarInteger(constCount);
}

SEXP attribute_hidden do_getconst(SEXP call, SEXP op, SEXP args, SEXP env)
{
    SEXP constBuf, ans;
    int i, n;

    checkArity(op, args);
    constBuf = CAR(args);
    n = asInteger(CADR(args));

    if (TYPEOF(constBuf) != VECSXP)
	error(_("constant buffer must be a generic vector"));
    if (n < 0 || n > LENGTH(constBuf))
	error(_("bad constant count"));

    ans = allocVector(VECSXP, n);
    for (i = 0; i < n; i++)
	SET_VECTOR_ELT(ans, i, VECTOR_ELT(constBuf, i));

    return ans;
}

#ifdef BC_PROFILING
SEXP R_getbcprofcounts()
{
    SEXP val;
    int i;

    val = allocVector(INTSXP, OPCOUNT);
    for (i = 0; i < OPCOUNT; i++)
	INTEGER(val)[i] = opcode_counts[i];
    return val;
}

static void dobcprof(int sig)
{
    if (current_opcode >= 0 && current_opcode < OPCOUNT)
	opcode_counts[current_opcode]++;
    signal(SIGPROF, dobcprof);
}

SEXP R_startbcprof()
{
    struct itimerval itv;
    int interval;
    double dinterval = 0.02;
    int i;

    if (R_Profiling)
	error(_("profile timer in use"));
    if (bc_profiling)
	error(_("already byte code profiling"));

    /* according to man setitimer, it waits until the next clock
       tick, usually 10ms, so avoid too small intervals here */
    interval = 1e6 * dinterval + 0.5;

    /* initialize the profile data */
    current_opcode = NO_CURRENT_OPCODE;
    for (i = 0; i < OPCOUNT; i++)
	opcode_counts[i] = 0;

    signal(SIGPROF, dobcprof);

    itv.it_interval.tv_sec = 0;
    itv.it_interval.tv_usec = interval;
    itv.it_value.tv_sec = 0;
    itv.it_value.tv_usec = interval;
    if (setitimer(ITIMER_PROF, &itv, NULL) == -1)
	error(_("setting profile timer failed"));

    bc_profiling = TRUE;

    return R_NilValue;
}

static void dobcprof_null(int sig)
{
    signal(SIGPROF, dobcprof_null);
}

SEXP R_stopbcprof()
{
    struct itimerval itv;

    if (! bc_profiling)
	error(_("not byte code profiling"));

    itv.it_interval.tv_sec = 0;
    itv.it_interval.tv_usec = 0;
    itv.it_value.tv_sec = 0;
    itv.it_value.tv_usec = 0;
    setitimer(ITIMER_PROF, &itv, NULL);
    signal(SIGPROF, dobcprof_null);

    bc_profiling = FALSE;

    return R_NilValue;
}
#else
SEXP R_getbcprofcounts() { return R_NilValue; }
SEXP R_startbcprof() { return R_NilValue; }
SEXP R_stopbcprof() { return R_NilValue; }
#endif

/* end of byte code section */

SEXP attribute_hidden do_setnumthreads(SEXP call, SEXP op, SEXP args, SEXP rho)
{
    int old = R_num_math_threads, new;
    checkArity(op, args);
    new = asInteger(CAR(args));
    if (new >= 0 && new <= R_max_num_math_threads)
	R_num_math_threads = new;
    return ScalarInteger(old);
}

SEXP attribute_hidden do_setmaxnumthreads(SEXP call, SEXP op, SEXP args, SEXP rho)
{
    int old = R_max_num_math_threads, new;
    checkArity(op, args);
    new = asInteger(CAR(args));
    if (new >= 0) {
	R_max_num_math_threads = new;
	if (R_num_math_threads > R_max_num_math_threads)
	    R_num_math_threads = R_max_num_math_threads;
    }
    return ScalarInteger(old);
}<|MERGE_RESOLUTION|>--- conflicted
+++ resolved
@@ -752,19 +752,9 @@
 	contains the matched pairs.  Note that actuals is protected via
         newrho. */
 
-<<<<<<< HEAD
     actuals = matchArgs(formals, NULL, 0, arglist, call);
     PROTECT(newrho = NewEnvironment(R_NilValue, actuals, savedrho));
         /* no longer passes formals, since matchArg now puts tags in actuals */
-=======
-    PROTECT(actuals = matchArgs(formals, NULL, 0, arglist, call));
-    PROTECT(newrho = NewEnvironment(R_NilValue, actuals, savedrho));
-        /* no longer passes formals, since matchArg now puts tags in actuals */
-
-    /*  Use the default code for unbound formals.  FIXME: It looks like
-	this code should preceed the building of the environment so that
-	this will also go into the hash table.  */
->>>>>>> ed46a8d7
 
     /* This piece of code is destructively modifying the actuals list,
        which is now also the list of bindings in the frame of newrho.
@@ -1213,7 +1203,6 @@
         PrintValue(Stmt);
         do_browser(call, op, R_NilValue, rho);
     } 
-<<<<<<< HEAD
 
     if (absent_else) {
         R_Visible = FALSE; /* case of no 'else' so return invisible NULL */
@@ -1223,17 +1212,6 @@
     return evalv (Stmt, rho, variant);
 }
 
-=======
-
-    if (absent_else) {
-        R_Visible = FALSE; /* case of no 'else' so return invisible NULL */
-        return R_NilValue;
-    }
-
-    return evalv (Stmt, rho, variant);
-}
-
->>>>>>> ed46a8d7
 
 #define DO_LOOP_RDEBUG(call, op, body, rho, bgn) do { \
     if (!bgn && RDEBUG(rho)) { \
@@ -1454,15 +1432,9 @@
    Also avoids overhead of calling checkArity when there is no error.  
    Care is taken to allow (...) when ... is bound to exactly one argument, 
    though it is debatable whether this should be considered valid. 
-<<<<<<< HEAD
 
    The eval variant requested is passed on to the inner expression. */
 
-=======
-
-   The eval variant requested is passed on to the inner expression. */
-
->>>>>>> ed46a8d7
 SEXP attribute_hidden do_paren (SEXP call, SEXP op, SEXP args, SEXP rho, 
                                 int variant)
 {
