--- conflicted
+++ resolved
@@ -1971,11 +1971,7 @@
     expr = eval(expr, rho);
     UNPROTECT(nprot);
     endcontext(&cntxt); /* which does not run the remove */
-<<<<<<< HEAD
-    unbindVar(R_TmpvalSymbol, rho);
-=======
     (void) RemoveVariable (R_TmpvalSymbol, rho);
->>>>>>> 7596e64f
 }
 
 
