/*
 *  pqR : A pretty quick version of R
 *  Copyright (C) 2013, 2014, 2015, 2016 by Radford M. Neal
 *
 *  Based on R : A Computer Language for Statistical Data Analysis
 *  Copyright (C) 1995, 1996	Robert Gentleman and Ross Ihaka
 *  Copyright (C) 1998--2011	The R Core Team.
 *
 *  The changes in pqR from R-2.15.0 distributed by the R Core Team are
 *  documented in the NEWS and MODS files in the top-level source directory.
 *
 *  This program is free software; you can redistribute it and/or modify
 *  it under the terms of the GNU General Public License as published by
 *  the Free Software Foundation; either version 2 of the License, or
 *  (at your option) any later version.
 *
 *  This program is distributed in the hope that it will be useful,
 *  but WITHOUT ANY WARRANTY; without even the implied warranty of
 *  MERCHANTABILITY or FITNESS FOR A PARTICULAR PURPOSE.  See the
 *  GNU General Public License for more details.
 *
 *  You should have received a copy of the GNU General Public License
 *  along with this program; if not, a copy is available at
 *  http://www.r-project.org/Licenses/
 */


#undef HASHING

#ifdef HAVE_CONFIG_H
# include <config.h>
#endif

#ifdef HAVE_ALLOCA_H
# include <alloca.h>
#endif

#define USE_FAST_PROTECT_MACROS
#define R_USE_SIGNALS 1
#include <Defn.h>
#include <Rinterface.h>
#include <Fileio.h>

#include "arithmetic.h"

#include <helpers/helpers-app.h>


/* Inline version of findFun, for speed when a special symbol is found in
   the base environmet. */

static inline SEXP FINDFUN (SEXP symbol, SEXP rho)
{
    if (SPEC_SYM(symbol)) {
        while (NO_SPEC_SYM(rho)) /* note that NO_SPEC_SYM(R_EmptyEnv) is 0 */
            rho = ENCLOS(rho);
        if (rho == R_GlobalEnv && BASE_CACHE(symbol)) {
            SEXP res = SYMVALUE(symbol);
            if (TYPEOF(res) == PROMSXP)
                res = PRVALUE_PENDING_OK(res);
            return res;
        }
    }

    return findFun_nospecsym(symbol,rho);
}


#define ARGUSED(x) LEVELS(x)

static SEXP Rf_builtin_op_no_cntxt (SEXP op, SEXP e, SEXP rho, int variant);
static SEXP bcEval(SEXP, SEXP, Rboolean);

/*#define BC_PROFILING*/
#ifdef BC_PROFILING
static Rboolean bc_profiling = FALSE;
#endif

#define R_Profiling R_high_frequency_globals.Profiling

#ifdef R_PROFILING

/* BDR 2000-07-15
   Profiling is now controlled by the R function Rprof(), and should
   have negligible cost when not enabled.
*/

/* A simple mechanism for profiling R code.  When R_PROFILING is
   enabled, eval will write out the call stack every PROFSAMPLE
   microseconds using the SIGPROF handler triggered by timer signals
   from the ITIMER_PROF timer.  Since this is the same timer used by C
   profiling, the two cannot be used together.  Output is written to
   the file PROFOUTNAME.  This is a plain text file.  The first line
   of the file contains the value of PROFSAMPLE.  The remaining lines
   each give the call stack found at a sampling point with the inner
   most function first.

   To enable profiling, recompile eval.c with R_PROFILING defined.  It
   would be possible to selectively turn profiling on and off from R
   and to specify the file name from R as well, but for now I won't
   bother.

   The stack is traced by walking back along the context stack, just
   like the traceback creation in jump_to_toplevel.  One drawback of
   this approach is that it does not show BUILTIN's since they don't
   get a context.  With recent changes to pos.to.env it seems possible
   to insert a context around BUILTIN calls to that they show up in
   the trace.  Since there is a cost in establishing these contexts,
   they are only inserted when profiling is enabled. [BDR: we have since
   also added contexts for the BUILTIN calls to foreign code.]

   One possible advantage of not tracing BUILTIN's is that then
   profiling adds no cost when the timer is turned off.  This would be
   useful if we want to allow profiling to be turned on and off from
   within R.

   One thing that makes interpreting profiling output tricky is lazy
   evaluation.  When an expression f(g(x)) is profiled, lazy
   evaluation will cause g to be called inside the call to f, so it
   will appear as if g is called by f.

   L. T.  */

#ifdef Win32
# define WIN32_LEAN_AND_MEAN 1
# include <windows.h>		/* for CreateEvent, SetEvent */
# include <process.h>		/* for _beginthread, _endthread */
#else
# ifdef HAVE_SYS_TIME_H
#  include <sys/time.h>
# endif
# include <signal.h>
#endif /* not Win32 */

static FILE *R_ProfileOutfile = NULL;
static int R_Mem_Profiling=0;
extern void get_current_mem(unsigned long *,unsigned long *,unsigned long *); /* in memory.c */
extern unsigned long get_duplicate_counter(void);  /* in duplicate.c */
extern void reset_duplicate_counter(void);         /* in duplicate.c */

#ifdef Win32
HANDLE MainThread;
HANDLE ProfileEvent;

static void doprof(void)
{
    RCNTXT *cptr;
    char buf[1100];
    unsigned long bigv, smallv, nodes;
    int len;

    buf[0] = '\0';
    SuspendThread(MainThread);
    if (R_Mem_Profiling){
	    get_current_mem(&smallv, &bigv, &nodes);
	    if((len = strlen(buf)) < 1000) {
		sprintf(buf+len, ":%ld:%ld:%ld:%ld:", smallv, bigv,
		     nodes, get_duplicate_counter());
	    }
	    reset_duplicate_counter();
    }
    for (cptr = R_GlobalContext; cptr; cptr = cptr->nextcontext) {
	if ((cptr->callflag & (CTXT_FUNCTION | CTXT_BUILTIN))
	    && TYPEOF(cptr->call) == LANGSXP) {
	    SEXP fun = CAR(cptr->call);
	    if(strlen(buf) < 1000) {
		strcat(buf, TYPEOF(fun) == SYMSXP ? CHAR(PRINTNAME(fun)) :
		       "<Anonymous>");
		strcat(buf, " ");
	    }
	}
    }
    ResumeThread(MainThread);
    if(strlen(buf))
	fprintf(R_ProfileOutfile, "%s\n", buf);
}

/* Profiling thread main function */
static void __cdecl ProfileThread(void *pwait)
{
    int wait = *((int *)pwait);

    SetThreadPriority(GetCurrentThread(), THREAD_PRIORITY_HIGHEST);
    while(WaitForSingleObject(ProfileEvent, wait) != WAIT_OBJECT_0) {
	doprof();
    }
}
#else /* not Win32 */
static void doprof(int sig)
{
    RCNTXT *cptr;
    int newline = 0;
    unsigned long bigv, smallv, nodes;
    if (R_Mem_Profiling){
	    get_current_mem(&smallv, &bigv, &nodes);
	    if (!newline) newline = 1;
	    fprintf(R_ProfileOutfile, ":%ld:%ld:%ld:%ld:", smallv, bigv,
		     nodes, get_duplicate_counter());
	    reset_duplicate_counter();
    }
    for (cptr = R_GlobalContext; cptr; cptr = cptr->nextcontext) {
	if ((cptr->callflag & (CTXT_FUNCTION | CTXT_BUILTIN))
	    && TYPEOF(cptr->call) == LANGSXP) {
	    SEXP fun = CAR(cptr->call);
	    if (!newline) newline = 1;
	    fprintf(R_ProfileOutfile, "\"%s\" ",
		    TYPEOF(fun) == SYMSXP ? CHAR(PRINTNAME(fun)) :
		    "<Anonymous>");
	}
    }
    if (newline) fprintf(R_ProfileOutfile, "\n");
    signal(SIGPROF, doprof);
}

static void doprof_null(int sig)
{
    signal(SIGPROF, doprof_null);
}
#endif /* not Win32 */


static void R_EndProfiling(void)
{
#ifdef Win32
    SetEvent(ProfileEvent);
    CloseHandle(MainThread);
#else /* not Win32 */
    struct itimerval itv;

    itv.it_interval.tv_sec = 0;
    itv.it_interval.tv_usec = 0;
    itv.it_value.tv_sec = 0;
    itv.it_value.tv_usec = 0;
    setitimer(ITIMER_PROF, &itv, NULL);
    signal(SIGPROF, doprof_null);
#endif /* not Win32 */
    if(R_ProfileOutfile) fclose(R_ProfileOutfile);
    R_ProfileOutfile = NULL;
    R_Profiling = 0;
}

static void R_InitProfiling(SEXP filename, int append, double dinterval, int mem_profiling)
{
#ifndef Win32
    struct itimerval itv;
#else
    int wait;
    HANDLE Proc = GetCurrentProcess();
#endif
    int interval;

    interval = 1e6 * dinterval + 0.5;
    if(R_ProfileOutfile != NULL) R_EndProfiling();
    R_ProfileOutfile = RC_fopen(filename, append ? "a" : "w", TRUE);
    if (R_ProfileOutfile == NULL)
	error(_("Rprof: cannot open profile file '%s'"),
	      translateChar(filename));
    if(mem_profiling)
	fprintf(R_ProfileOutfile, "memory profiling: sample.interval=%d\n", interval);
    else
	fprintf(R_ProfileOutfile, "sample.interval=%d\n", interval);

    R_Mem_Profiling=mem_profiling;
    if (mem_profiling)
	reset_duplicate_counter();

#ifdef Win32
    /* need to duplicate to make a real handle */
    DuplicateHandle(Proc, GetCurrentThread(), Proc, &MainThread,
		    0, FALSE, DUPLICATE_SAME_ACCESS);
    wait = interval/1000;
    if(!(ProfileEvent = CreateEvent(NULL, FALSE, FALSE, NULL)) ||
       (_beginthread(ProfileThread, 0, &wait) == -1))
	R_Suicide("unable to create profiling thread");
    Sleep(wait/2); /* suspend this thread to ensure that the other one starts */
#else /* not Win32 */
    signal(SIGPROF, doprof);

    itv.it_interval.tv_sec = 0;
    itv.it_interval.tv_usec = interval;
    itv.it_value.tv_sec = 0;
    itv.it_value.tv_usec = interval;
    if (setitimer(ITIMER_PROF, &itv, NULL) == -1)
	R_Suicide("setting profile timer failed");
#endif /* not Win32 */
    R_Profiling = 1;
}

static SEXP do_Rprof(SEXP call, SEXP op, SEXP args, SEXP rho)
{
    SEXP filename;
    int append_mode, mem_profiling;
    double dinterval;

#ifdef BC_PROFILING
    if (bc_profiling) {
	warning(_("can't use R profiling while byte code profiling"));
	return R_NilValue;
    }
#endif
    checkArity(op, args);
    if (!isString(CAR(args)) || (LENGTH(CAR(args))) != 1)
	error(_("invalid '%s' argument"), "filename");
    append_mode = asLogical(CADR(args));
    dinterval = asReal(CADDR(args));
    mem_profiling = asLogical(CADDDR(args));
    filename = STRING_ELT(CAR(args), 0);
    if (LENGTH(filename))
	R_InitProfiling(filename, append_mode, dinterval, mem_profiling);
    else
	R_EndProfiling();
    return R_NilValue;
}
#else /* not R_PROFILING */
static SEXP do_Rprof(SEXP call, SEXP op, SEXP args, SEXP rho)
{
    error(_("R profiling is not available on this system"));
}
#endif /* not R_PROFILING */

/* NEEDED: A fixup is needed in browser, because it can trap errors,
 *	and currently does not reset the limit to the right value. */

#define CHECK_STACK_BALANCE(o,s) do { \
  if (s != R_PPStackTop) check_stack_balance(o,s); \
} while (0)

void attribute_hidden check_stack_balance(SEXP op, int save)
{
    if(save == R_PPStackTop) return;
    REprintf("Warning: stack imbalance in '%s', %d then %d\n",
	     PRIMNAME(op), save, R_PPStackTop);
}


/* Wait until no value in an argument list is still being computed by a task.
   Macro version does preliminary check in-line for speed. */

#define WAIT_UNTIL_ARGUMENTS_COMPUTED(_args_) \
    do { \
        if (helpers_tasks > 0) { \
            SEXP _a_ = (_args_); \
            while (_a_ != R_NilValue) { \
                if (helpers_is_being_computed(CAR(_a_))) { \
                    wait_until_arguments_computed (_a_); \
                    break; \
                } \
                _a_ = CDR(_a_); \
            } \
        } \
    } while (0)

void attribute_hidden wait_until_arguments_computed (SEXP args)
{
    SEXP wait_for, a;

    if (helpers_tasks == 0) return;

    wait_for = NULL;

    for (a = args; a != R_NilValue; a = CDR(a)) {
        SEXP this_arg = CAR(a);
        if (helpers_is_being_computed(this_arg)) {
            if (wait_for == NULL)
                wait_for = this_arg;
            else {
                helpers_wait_until_not_being_computed2 (wait_for, this_arg);
                wait_for = NULL;
            }
        }
    }

    if (wait_for != NULL)
        helpers_wait_until_not_being_computed (wait_for);
}

static SEXP forcePromiseUnbound(SEXP e) /* e is protected here */
{
    RPRSTACK prstack;
    SEXP val;

    PROTECT(e);

    if (PRSEEN(e)) PRSEEN_error_or_warning(e);

    /* Mark the promise as under evaluation and push it on a stack
       that can be used to unmark pending promises if a jump out
       of the evaluation occurs. */
    SET_PRSEEN(e, 1);

    prstack.promise = e;
    prstack.next = R_PendingPromises;
    R_PendingPromises = &prstack;

    val = EVALV (PRCODE(e), PRENV(e), VARIANT_PENDING_OK | VARIANT_MISSING_OK);

    /* Pop the stack, unmark the promise and set its value field.
       Also set the environment to R_NilValue to allow GC to
       reclaim the promise environment; this is also useful for
       fancy games with delayedAssign() */
    R_PendingPromises = prstack.next;
    SET_PRSEEN(e, 0);
    SET_PRVALUE(e, val);
    INC_NAMEDCNT(val);
    SET_PRENV(e, R_NilValue);

    UNPROTECT(1);
    return val;
}

SEXP forcePromise (SEXP e) /* e protected here if necessary */
{
    if (PRVALUE(e) == R_UnboundValue) {
        SEXP val = forcePromiseUnbound(e);
        WAIT_UNTIL_COMPUTED(val);
        return val;
    }
    else
        return PRVALUE(e);
}

SEXP attribute_hidden forcePromisePendingOK(SEXP e)/* e protected here if rqd */
{
    if (PRVALUE(e) == R_UnboundValue)
        return forcePromiseUnbound(e);
    else
        return PRVALUE_PENDING_OK(e);
}


/* The "evalv" function returns the value of "e" evaluated in "rho",
   with given variant.  The caller must ensure that both SEXP
   arguments are protected.  The "eval" function is just like "evalv"
   with 0 for the variant return argument.

   The "Rf_evalv2" function, if it exists, is the main part of
   "evalv", split off so that constants may be evaluated with less
   overhead within "eval" or "evalv".  It may also be used in the
   EVALV macro in Defn.h. 

   Some optional tweaks can be done here, controlled by R_EVAL_TWEAKS,
   set to decimal integer XYZ.  If XYZ is zero, no tweaks are done.
   Otherwise, the meanings are

       Z = 1      Enable and use Rf_evalv2 (also done if X or Y is non-zero)
       Y = 1      Have eval do its own prelude, rather than just calling evalv
       X = 0      Have EVALV in Defn.h just call evalv here
           1      Have EVALV do its own prelude, then call evalv2
           2      Have EVALV do its own prelude and easy symbol stuff, then
                  call evalv2
 */

SEXP Rf_evalv2(SEXP,SEXP,int);
SEXP Rf_builtin_op (SEXP op, SEXP e, SEXP rho, int variant);

#define evalcount R_high_frequency_globals.evalcount

#define EVAL_PRELUDE do { \
\
    R_variant_result = 0; \
\
    /* Evaluate constants quickly, without the overhead that's necessary when \
       the computation might be complex.  This code is repeated in evalv2 \
       for when evalcount < 0.  That way we avoid calling any procedure \
       other than evalv2 in this procedure, possibly reducing overhead \
       for constant evaluation. */ \
\
    if (SELF_EVAL(TYPEOF(e)) && --evalcount >= 0) { \
	/* Make sure constants in expressions have maximum NAMEDCNT when \
	   used as values, so they won't be modified. */ \
        SET_NAMEDCNT_MAX(e); \
        R_Visible = TRUE; \
        return e; \
    } \
} while (0)

SEXP eval(SEXP e, SEXP rho)
{
#   if (R_EVAL_TWEAKS/10)%10 == 0
        return Rf_evalv(e,rho,0);
#   else
        EVAL_PRELUDE;
        return Rf_evalv2(e,rho,0);
#   endif
}

SEXP evalv(SEXP e, SEXP rho, int variant)
{
    if (0) {
        /* THE "IF" CONDITION ABOVE IS NORMALLY 0; CAN SET TO 1 FOR DEBUGGING.
           Enabling this zeroing of variant will test that callers who normally
           get a variant result can actually handle an ordinary result. */
        variant = 0;
    }

    EVAL_PRELUDE;

#if R_EVAL_TWEAKS > 0

    return Rf_evalv2(e,rho,variant);
}

SEXP attribute_hidden Rf_evalv2(SEXP e, SEXP rho, int variant)
{

#endif

    /* Handle check for user interrupt.  When negative, repeats check for 
       SELF_EVAL which may have already been done, but not acted on since
       evalcount went negative. */

    if (--evalcount < 0) {
        R_CheckUserInterrupt();
        evalcount = 1000;
        /* Evaluate constants quickly. */
        if (SELF_EVAL(TYPEOF(e))) {
            /* Make sure constants in expressions have maximum NAMEDCNT when
	       used as values, so they won't be modified. */
            SET_NAMEDCNT_MAX(e);
            R_Visible = TRUE;
            return e;
        }
    }

    SEXP op, res;

    R_EvalDepth += 1;

    if (R_EvalDepth > R_Expressions) {
	R_Expressions = R_Expressions_keep + 500;
	errorcall (R_NilValue /* avoids deparsing call in the error handler */,
         _("evaluation nested too deeply: infinite recursion / options(expressions=)?"));
    }

    R_CHECKSTACK();

#ifdef Win32
    /* This resets the precision, rounding and exception modes of a ix86 fpu. */
    __asm__ ( "fninit" );
#endif

    SEXPTYPE typeof_e = TYPEOF(e);

    if (typeof_e == SYMSXP) {

	if (e == R_DotsSymbol)
	    dotdotdot_error();

        R_Visible = TRUE;  /* May be set FALSE by active binding / lazy eval */

	res = DDVAL(e) ? ddfindVar(e,rho) : FIND_VAR_PENDING_OK (e, rho);

	if (res == R_UnboundValue)
            unbound_var_error(e);
        else if (res == R_MissingArg) {
            if ( ! (variant & VARIANT_MISSING_OK))
                if (!DDVAL(e))  /* revert bug fix for the moment */
                    arg_missing_error(e);
        }
        else if (TYPEOF(res) == PROMSXP) {
            if (PRVALUE_PENDING_OK(res) == R_UnboundValue)
                res = forcePromiseUnbound(res);
            else 
                res = PRVALUE_PENDING_OK(res);
        }

        /* A NAMEDCNT of 0 might arise from an inadverently missing increment
           somewhere, or from a save/load sequence (since loaded values in
           promises have NAMEDCNT of 0), so fix up here... */

        if (NAMEDCNT_EQ_0(res))
            SET_NAMEDCNT_1(res);

        if ( ! (variant & VARIANT_PENDING_OK))
            WAIT_UNTIL_COMPUTED(res);
    }

    else if (typeof_e == LANGSXP) {

        SEXP fn = CAR(e), args = CDR(e);

        if (TYPEOF(fn) == SYMSXP)
            op = FINDFUN(fn,rho);
        else
            op = eval(fn,rho);

	if (RTRACE(op)) R_trace_call(e,op);

	if (TYPEOF(op) == CLOSXP) {
            PROTECT(op);
	    res = applyClosure_v (e, op, promiseArgs(args,rho), rho, 
                                  NULL, variant);
            UNPROTECT(1);
        }
	else {
            int save = R_PPStackTop;
            const void *vmax = VMAXGET();

            R_Visible = TRUE;

            /* op is protected by PrimCache (see mkPRIMSXP). */
            if (TYPEOF(op) == SPECIALSXP)
                res = CALL_PRIMFUN (e, op, args, rho, variant);
            else if (TYPEOF(op) == BUILTINSXP)
                res = R_Profiling ? Rf_builtin_op(op, e, rho, variant)
                                  : Rf_builtin_op_no_cntxt(op, e, rho, variant);
            else
                apply_non_function_error();

#           if 0  /* Can choose whichever seems fastest... */
                if (!R_Visible && PRIMPRINT(op) == 0)
                    R_Visible = TRUE;
#           else
                if (R_Visible + PRIMPRINT(op) == 0)
                    R_Visible = TRUE;
#           endif

            CHECK_STACK_BALANCE(op, save);
            VMAXSET(vmax);
        }
    }

    else if (typeof_e == PROMSXP) {

	if (PRVALUE_PENDING_OK(e) == R_UnboundValue)
            res = forcePromiseUnbound(e);
        else
            res = PRVALUE_PENDING_OK(e);

        if ( ! (variant & VARIANT_PENDING_OK))
            WAIT_UNTIL_COMPUTED(res);

        R_Visible = TRUE;
    }

    else if (typeof_e == BCODESXP) {

	res = bcEval(e, rho, TRUE);
    }

    else if (typeof_e == DOTSXP)
        dotdotdot_error();

    else
        UNIMPLEMENTED_TYPE("eval", e);

    R_EvalDepth -= 1;

#   if 0  /* Enable for debug output after typing STATIC.BOX.DEBUG */

    if (IS_STATIC_BOX(res) && installed_already("STATIC.BOX.DEBUG"))
    { REprintf("STATIC BOX RETURNED: %s %f\n",
        TYPEOF(res)==INTSXP ? "int" : "real",
        TYPEOF(res)==INTSXP ? (double)*INTEGER(res) : *REAL(res));
    }

#   endif

    return res;
}


/* Rf_builtin_op is a separate function (not declared static, even though 
   used only in this this module, to try to prevent inlining by the compiler)
   so that the local 'cntxt' variable will occupy space on the stack only 
   if it is really needed. */

SEXP attribute_hidden Rf_builtin_op (SEXP op, SEXP e, SEXP rho, int variant)
{
    RCNTXT cntxt;
    SEXP args = CDR(e);
    SEXP res;
    SEXP arg1;

    /* See if this may be a fast primitive.  All fast primitives
       should be BUILTIN.  We do a fast call only if there is exactly
       one argument, with no tag, not missing or a ... argument; also
       must not be an object if the fast primitive dispatches, unless
       the argument was evaluated with VARIANT_UNCLASS and we got this
       variant result.  The argument is stored in arg1. */

    if (args!=R_NilValue) {
        if (PRIMFUN_FAST(op) 
              && TAG(args)==R_NilValue && CDR(args)==R_NilValue
              && (arg1 = CAR(args))!=R_DotsSymbol 
              && arg1!=R_MissingArg && arg1!=R_MissingUnder) {

            PROTECT(arg1 = EVALV (arg1, rho, 
                                  PRIMFUN_ARG1VAR(op) | VARIANT_PENDING_OK));

            if (isObject(arg1) && PRIMFUN_DSPTCH1(op)) {
                if ((PRIMFUN_ARG1VAR (op) & VARIANT_UNCLASS)
                       && (R_variant_result & VARIANT_UNCLASS_FLAG)) {
                    R_variant_result &= ~VARIANT_UNCLASS_FLAG;
                }
                else {
                    UNPROTECT(1);
                    PROTECT(args = CONS(arg1,R_NilValue));
                    goto not_fast;
                }
            }
    
            beginbuiltincontext (&cntxt, e);

            if (!PRIMFUN_PENDING_OK(op)) {
                WAIT_UNTIL_COMPUTED(arg1);
            }

            res = ((SEXP(*)(SEXP,SEXP,SEXP,SEXP,int)) PRIMFUN_FAST(op)) 
                     (e, op, arg1, rho, variant);

            UNPROTECT(1); /* arg1 */
            endcontext(&cntxt);
            return res;
        }
        args = evalListPendingOK (args, rho, 0);
    }

    PROTECT(args);

    /* Handle a non-fast op.  We may get here after starting to handle a
       fast op, but if so, args has been set to the evaluated argument list. */

  not_fast: 
    beginbuiltincontext (&cntxt, e);
    if (!PRIMFUN_PENDING_OK(op)) {
        WAIT_UNTIL_ARGUMENTS_COMPUTED(args);
    }
    res = CALL_PRIMFUN(e, op, args, rho, variant);

    UNPROTECT(1); /* args */
    endcontext(&cntxt);
    return res;
}

/* Like Rf_builtin_op except that no context is created.  Making this
   separate from Rf_builtin_op saves on stack space for the local context 
   variable.  Since the somewhat time-consuming context creation is not done,
   there is no advantage to evaluating a single argument with pending OK. */
<<<<<<< HEAD

static SEXP Rf_builtin_op_no_cntxt (SEXP op, SEXP e, SEXP rho, int variant)
{
    SEXP args = CDR(e);
    SEXP arg1;
    SEXP res;

=======

static SEXP Rf_builtin_op_no_cntxt (SEXP op, SEXP e, SEXP rho, int variant)
{
    SEXP args = CDR(e);
    SEXP arg1;
    SEXP res;

>>>>>>> 4da95c6b
    /* See if this may be a fast primitive.  All fast primitives
       should be BUILTIN.  We do a fast call only if there is exactly
       one argument, with no tag, not missing or a ... argument.  
       The argument is stored in arg1. */

    if (args!=R_NilValue) {
        if (PRIMFUN_FAST(op) 
              && TAG(args)==R_NilValue && CDR(args)==R_NilValue
              && (arg1 = CAR(args))!=R_DotsSymbol 
              && arg1!=R_MissingArg && arg1!=R_MissingUnder) {

            PROTECT(arg1 = EVALV (arg1, rho, PRIMFUN_ARG1VAR(op)));

            if (isObject(arg1) && PRIMFUN_DSPTCH1(op)) {
                if ((PRIMFUN_ARG1VAR (op) & VARIANT_UNCLASS)
                       && (R_variant_result & VARIANT_UNCLASS_FLAG)) {
                    R_variant_result &= ~VARIANT_UNCLASS_FLAG;
                }
                else {
                    UNPROTECT(1);
                    PROTECT(args = CONS(arg1,R_NilValue));
                    goto not_fast;
                }
            }

            res = ((SEXP(*)(SEXP,SEXP,SEXP,SEXP,int)) PRIMFUN_FAST(op)) 
                     (e, op, arg1, rho, variant);

            UNPROTECT(1);  /* arg1 */
            return res;
        }

        args = evalList (args, rho);
    }

    PROTECT(args);

    /* Handle a non-fast op.  We may get here after starting to handle a
       fast op, but if so, args has been set to the evaluated argument list. */

  not_fast: 

    res = CALL_PRIMFUN(e, op, args, rho, variant);

    UNPROTECT(1); /* args */
    return res;
}


attribute_hidden
void SrcrefPrompt(const char * prefix, SEXP srcref)
{
    /* If we have a valid srcref, use it */
    if (srcref && srcref != R_NilValue) {
        if (TYPEOF(srcref) == VECSXP) srcref = VECTOR_ELT(srcref, 0);
	SEXP srcfile = getAttrib00(srcref, R_SrcfileSymbol);
	if (TYPEOF(srcfile) == ENVSXP) {
	    SEXP filename = findVar(install("filename"), srcfile);
	    if (isString(filename) && length(filename)) {
	    	Rprintf(_("%s at %s#%d: "), prefix, CHAR(STRING_ELT(filename, 0)), 
	                                    asInteger(srcref));
	        return;
	    }
	}
    }
    /* default: */
    Rprintf("%s: ", prefix);
}

/* Apply SEXP op of type CLOSXP to actuals */

static void loadCompilerNamespace(void)
{
    SEXP fun, arg, expr;

    PROTECT(fun = install("getNamespace"));
    PROTECT(arg = mkString("compiler"));
    PROTECT(expr = lang2(fun, arg));
    eval(expr, R_GlobalEnv);
    UNPROTECT(3);
}

static int R_disable_bytecode = 0;

void attribute_hidden R_init_jit_enabled(void)
{
    if (R_jit_enabled <= 0) {
	char *enable = getenv("R_ENABLE_JIT");
	if (enable != NULL) {
	    int val = atoi(enable);
	    if (val > 0)
		loadCompilerNamespace();
	    R_jit_enabled = val;
	}
    }

    if (R_compile_pkgs <= 0) {
	char *compile = getenv("R_COMPILE_PKGS");
	if (compile != NULL) {
	    int val = atoi(compile);
	    if (val > 0)
		R_compile_pkgs = TRUE;
	    else
		R_compile_pkgs = FALSE;
	}
    }

    if (R_disable_bytecode <= 0) {
	char *disable = getenv("R_DISABLE_BYTECODE");
	if (disable != NULL) {
	    int val = atoi(disable);
	    if (val > 0)
		R_disable_bytecode = TRUE;
	    else
		R_disable_bytecode = FALSE;
	}
    }
}
    
SEXP attribute_hidden R_cmpfun(SEXP fun)
{
    SEXP packsym, funsym, call, fcall, val;

    packsym = install("compiler");
    funsym = install("tryCmpfun");

    PROTECT(fcall = lang3(R_TripleColonSymbol, packsym, funsym));
    PROTECT(call = lang2(fcall, fun));
    val = eval(call, R_GlobalEnv);
    UNPROTECT(2);
    return val;
}

static SEXP R_compileExpr(SEXP expr, SEXP rho)
{
    SEXP packsym, funsym, quotesym;
    SEXP qexpr, call, fcall, val;

    packsym = install("compiler");
    funsym = install("compile");
    quotesym = install("quote");

    PROTECT(fcall = lang3(R_DoubleColonSymbol, packsym, funsym));
    PROTECT(qexpr = lang2(quotesym, expr));
    PROTECT(call = lang3(fcall, qexpr, rho));
    val = eval(call, R_GlobalEnv);
    UNPROTECT(3);
    return val;
}

static SEXP R_compileAndExecute(SEXP call, SEXP rho)
{
    int old_enabled = R_jit_enabled;
    SEXP code, val;

    R_jit_enabled = 0;
    PROTECT(call);
    PROTECT(rho);
    PROTECT(code = R_compileExpr(call, rho));
    R_jit_enabled = old_enabled;

    val = bcEval(code, rho, TRUE);
    UNPROTECT(3);
    return val;
}

static SEXP do_enablejit(SEXP call, SEXP op, SEXP args, SEXP rho)
{
    int old = R_jit_enabled, new;
    checkArity(op, args);
    new = asInteger(CAR(args));
    if (new > 0)
	loadCompilerNamespace();
    R_jit_enabled = new;
    return ScalarIntegerMaybeConst(old);
}

static SEXP do_compilepkgs(SEXP call, SEXP op, SEXP args, SEXP rho)
{
    int old = R_compile_pkgs, new;
    checkArity(op, args);
    new = asLogical(CAR(args));
    if (new != NA_LOGICAL && new)
	loadCompilerNamespace();
    R_compile_pkgs = new;
    return ScalarLogicalMaybeConst(old);
}

/* forward declaration */
static SEXP bytecodeExpr(SEXP);

/* this function gets the srcref attribute from a statement block, 
   and confirms it's in the expected format */
   
static R_INLINE SEXP getBlockSrcrefs(SEXP call)
{
    SEXP srcrefs = getAttrib00(call, R_SrcrefSymbol);
    if (TYPEOF(srcrefs) == VECSXP) return srcrefs;
    return R_NilValue;
}

/* this function extracts one srcref, and confirms the format */
/* It assumes srcrefs has already been validated to be a VECSXP or NULL */

static R_INLINE SEXP getSrcref(SEXP srcrefs, int ind)
{
    SEXP result;
    if (!isNull(srcrefs)
        && LENGTH(srcrefs) > ind
        && TYPEOF(result = VECTOR_ELT(srcrefs, ind)) == INTSXP
	&& LENGTH(result) >= 6)
	return result;
    else
	return R_NilValue;
}

static void printcall (SEXP call, SEXP rho)
{
    int old_bl = R_BrowseLines;
    int blines = asInteger(GetOption1(install("deparse.max.lines")));
    if (blines != NA_INTEGER && blines > 0) R_BrowseLines = blines;
    PrintValueRec(call,rho);
    R_BrowseLines = old_bl;
}

SEXP attribute_hidden applyClosure_v(SEXP call, SEXP op, SEXP arglist, SEXP rho,
                                     SEXP suppliedenv, int variant)
{
    int vrnt = VARIANT_PENDING_OK | VARIANT_DIRECT_RETURN 
                 | VARIANT_PASS_ON(variant);

    SEXP formals, actuals, savedrho, savedsrcref;
    volatile SEXP body, newrho;
    SEXP f, a, res;
    RCNTXT cntxt;

    PROTECT2(op,arglist);

    formals = FORMALS(op);
    body = BODY(op);
    savedrho = CLOENV(op);

    if (R_jit_enabled > 0 && TYPEOF(body) != BCODESXP) {
	int old_enabled = R_jit_enabled;
	SEXP newop;
	R_jit_enabled = 0;
	newop = R_cmpfun(op);
	body = BODY(newop);
	SET_BODY(op, body);
	R_jit_enabled = old_enabled;
    }

    /*  Set up a context with the call in it for use if an error occurs below
        in matchArgs or from running out of memory (eg, in NewEnvironment). */

    begincontext(&cntxt, CTXT_RETURN, call, savedrho, rho, arglist, op);
    savedsrcref = R_Srcref;  /* saved in context for longjmp, and protection */

    /*  Build a list which matches the actual (unevaluated) arguments
	to the formal paramters.  Build a new environment which
	contains the matched pairs.  Note that actuals is protected via
        newrho. */

    actuals = matchArgs(formals, NULL, 0, arglist, call);
    PROTECT(newrho = NewEnvironment(R_NilValue, actuals, savedrho));
        /* no longer passes formals, since matchArg now puts tags in actuals */

    /* This piece of code is destructively modifying the actuals list,
       which is now also the list of bindings in the frame of newrho.
       This is one place where internal structure of environment
       bindings leaks out of envir.c.  It should be rewritten
       eventually so as not to break encapsulation of the internal
       environment layout.  We can live with it for now since it only
       happens immediately after the environment creation.  LT */

    f = formals;
    a = actuals;
    while (f != R_NilValue) {
	if (MISSING(a) && CAR(f) != R_MissingArg) {
	    SETCAR(a, mkPROMISE(CAR(f), newrho));
	    SET_MISSING(a, 2);
	}
	f = CDR(f);
	a = CDR(a);
    }

    setNoSpecSymFlag (newrho);

    /*  Fix up any extras that were supplied by usemethod. */

    if (suppliedenv) {
	for (SEXP t = FRAME(suppliedenv); t != R_NilValue; t = CDR(t)) {
	    for (a = actuals; a != R_NilValue; a = CDR(a))
		if (TAG(a) == TAG(t))
		    break;
	    if (a == R_NilValue)
		set_var_in_frame (TAG(t), CAR(t), newrho, TRUE, 3);
	}
    }

    UNPROTECT(1); /* newrho, which will be protected below via revised context*/

    /*  Change the previously-set-up context to have the correct environment.

        If we have a generic function we need to use the sysparent of
	the generic as the sysparent of the method because the method
	is a straight substitution of the generic. */

    if (R_GlobalContext->nextcontext->callflag == CTXT_GENERIC)
	revisecontext (newrho, R_GlobalContext->nextcontext->sysparent);
    else
	revisecontext (newrho, rho);

    /* Get the srcref record from the closure object */
    
    R_Srcref = getAttrib00(op, R_SrcrefSymbol);

    /* Debugging */

    SET_RDEBUG(newrho, RDEBUG(op) || RSTEP(op));
    if( RSTEP(op) ) SET_RSTEP(op, 0);
    if (RDEBUG(newrho)) {
	SEXP savesrcref;
	/* switch to interpreted version when debugging compiled code */
	if (TYPEOF(body) == BCODESXP)
	    body = bytecodeExpr(body);
	Rprintf("debugging in: ");
        printcall(call,rho);
	savesrcref = R_Srcref;
	PROTECT(R_Srcref = getSrcref(getBlockSrcrefs(body), 0));
	SrcrefPrompt("debug", R_Srcref);
	PrintValue(body);
	do_browser(call, op, R_NilValue, newrho);
	R_Srcref = savesrcref;
	UNPROTECT(1);
    }

    /*  It isn't completely clear that this is the right place to do
	this, but maybe (if the matchArgs above reverses the
	arguments) it might just be perfect.

	This will not currently work as the entry points in envir.c
	are static.
    */

#ifdef  HASHING
    {
	SEXP R_NewHashTable(int);
	SEXP R_HashFrame(SEXP);
	int nargs = length(arglist);
	HASHTAB(newrho) = R_NewHashTable(nargs);
	newrho = R_HashFrame(newrho);
    }
#endif
#undef  HASHING

    /*  Set a longjmp target which will catch any explicit returns
	from the function body.  */

    if ((SETJMP(cntxt.cjmpbuf))) {
	if (R_ReturnedValue == R_RestartToken) {
	    cntxt.callflag = CTXT_RETURN;  /* turn restart off */
	    R_ReturnedValue = R_NilValue;  /* remove restart token */
	    PROTECT(res = evalv (body, newrho, vrnt));
	}
	else {
	    PROTECT(res = R_ReturnedValue);
        }
    }
    else {
	PROTECT(res = evalv (body, newrho, vrnt));
    }

    R_variant_result &= ~VARIANT_RTN_FLAG;

    R_Srcref = savedsrcref;
    endcontext(&cntxt);

    if ( ! (variant & VARIANT_PENDING_OK))
        WAIT_UNTIL_COMPUTED(res);

    if (RDEBUG(op)) {
	Rprintf("exiting from: ");
        printcall(call,rho);
    }

    UNPROTECT(3); /* op, arglist, res */
    return res;
}

SEXP applyClosure (SEXP call, SEXP op, SEXP arglist, SEXP rho, 
                   SEXP suppliedenv)
{
  return applyClosure_v (call, op, arglist, rho, suppliedenv, 0);
}

/* **** FIXME: This code is factored out of applyClosure.  If we keep
   **** it we should change applyClosure to run through this routine
   **** to avoid code drift. */
static SEXP R_execClosure(SEXP call, SEXP op, SEXP arglist, SEXP rho,
			  SEXP newrho)
{
    volatile SEXP body;
    SEXP res, savedsrcref;
    RCNTXT cntxt;

    PROTECT2(op,arglist);

    body = BODY(op);

    if (R_jit_enabled > 0 && TYPEOF(body) != BCODESXP) {
	int old_enabled = R_jit_enabled;
	SEXP newop;
	R_jit_enabled = 0;
	newop = R_cmpfun(op);
	body = BODY(newop);
	SET_BODY(op, body);
	R_jit_enabled = old_enabled;
    }

    begincontext(&cntxt, CTXT_RETURN, call, newrho, rho, arglist, op);
    savedsrcref = R_Srcref;  /* saved in context for longjmp, and protection */

    /* Get the srcref record from the closure object.  Disable for now
       at least, since it's not clear that it's needed. */
    
    R_Srcref = R_NilValue;  /* was: getAttrib(op, R_SrcrefSymbol); */

    /* Debugging */

    SET_RDEBUG(newrho, RDEBUG(op) || RSTEP(op));
    if( RSTEP(op) ) SET_RSTEP(op, 0);
    if (RDEBUG(op)) {
        SEXP savesrcref;
	/* switch to interpreted version when debugging compiled code */
	if (TYPEOF(body) == BCODESXP)
	    body = bytecodeExpr(body);
	Rprintf("debugging in: ");
	printcall (call, rho);
	savesrcref = R_Srcref;
	PROTECT(R_Srcref = getSrcref(getBlockSrcrefs(body), 0));
	SrcrefPrompt("debug", R_Srcref);
	PrintValue(body);
	do_browser(call, op, R_NilValue, newrho);
	R_Srcref = savesrcref;
	UNPROTECT(1);
    }

    /*  It isn't completely clear that this is the right place to do
	this, but maybe (if the matchArgs above reverses the
	arguments) it might just be perfect.  */

#ifdef  HASHING
#define HASHTABLEGROWTHRATE  1.2
    {
	SEXP R_NewHashTable(int, double);
	SEXP R_HashFrame(SEXP);
	int nargs = length(arglist);
	HASHTAB(newrho) = R_NewHashTable(nargs, HASHTABLEGROWTHRATE);
	newrho = R_HashFrame(newrho);
    }
#endif
#undef  HASHING

    /*  Set a longjmp target which will catch any explicit returns
	from the function body.  */

    if ((SETJMP(cntxt.cjmpbuf))) {
	if (R_ReturnedValue == R_RestartToken) {
	    cntxt.callflag = CTXT_RETURN;  /* turn restart off */
	    R_ReturnedValue = R_NilValue;  /* remove restart token */
	    PROTECT(res = eval(body, newrho));
	}
	else {
	    PROTECT(res = R_ReturnedValue);
            WAIT_UNTIL_COMPUTED(res);
        }
    }
    else {
	PROTECT(res = eval(body, newrho));
    }

    R_Srcref = savedsrcref;
    endcontext(&cntxt);

    if (RDEBUG(op)) {
	Rprintf("exiting from: ");
	printcall (call, rho);
    }

    UNPROTECT(3);  /* op, arglist, res */
    return res;
}

/* **** FIXME: Temporary code to execute S4 methods in a way that
   **** preserves lexical scope. */

/* called from methods_list_dispatch.c */
SEXP R_execMethod(SEXP op, SEXP rho)
{
    SEXP call, arglist, callerenv, newrho, next, val;
    RCNTXT *cptr;

    /* create a new environment frame enclosed by the lexical
       environment of the method */
    PROTECT(newrho = Rf_NewEnvironment(R_NilValue, R_NilValue, CLOENV(op)));

    /* copy the bindings for the formal environment from the top frame
       of the internal environment of the generic call to the new
       frame.  need to make sure missingness information is preserved
       and the environments for any default expression promises are
       set to the new environment.  should move this to envir.c where
       it can be done more efficiently. */
    for (next = FORMALS(op); next != R_NilValue; next = CDR(next)) {
	SEXP symbol =  TAG(next);
	R_varloc_t loc;
	int missing;
	loc = R_findVarLocInFrame(rho,symbol);
	if(loc == NULL)
	    error(_("could not find symbol \"%s\" in environment of the generic function"),
		  CHAR(PRINTNAME(symbol)));
	missing = R_GetVarLocMISSING(loc);
	val = R_GetVarLocValue(loc);
	SET_FRAME(newrho, CONS(val, FRAME(newrho)));
	SET_TAG(FRAME(newrho), symbol);
	if (missing) {
	    SET_MISSING(FRAME(newrho), missing);
	    if (TYPEOF(val) == PROMSXP && PRENV(val) == rho) {
		SEXP deflt;
		SET_PRENV(val, newrho);
		/* find the symbol in the method, copy its expression
		 * to the promise */
		for(deflt = CAR(op); deflt != R_NilValue; deflt = CDR(deflt)) {
		    if(TAG(deflt) == symbol)
			break;
		}
		if(deflt == R_NilValue)
		    error(_("symbol \"%s\" not in environment of method"),
			  CHAR(PRINTNAME(symbol)));
		SET_PRCODE(val, CAR(deflt));
	    }
	}
    }

    /* copy the bindings of the spacial dispatch variables in the top
       frame of the generic call to the new frame */
    defineVar(R_dot_defined, findVarInFrame(rho, R_dot_defined), newrho);
    defineVar(R_dot_Method, findVarInFrame(rho, R_dot_Method), newrho);
    defineVar(R_dot_target, findVarInFrame(rho, R_dot_target), newrho);

    /* copy the bindings for .Generic and .Methods.  We know (I think)
       that they are in the second frame, so we could use that. */
    defineVar(R_dot_Generic, findVar(R_dot_Generic, rho), newrho);
    defineVar(R_dot_Methods, findVar(R_dot_Methods, rho), newrho);

    /* Find the calling context.  Should be R_GlobalContext unless
       profiling has inserted a CTXT_BUILTIN frame. */
    cptr = R_GlobalContext;
    if (cptr->callflag & CTXT_BUILTIN)
	cptr = cptr->nextcontext;

    /* The calling environment should either be the environment of the
       generic, rho, or the environment of the caller of the generic,
       the current sysparent. */
    callerenv = cptr->sysparent; /* or rho? */

    /* get the rest of the stuff we need from the current context,
       execute the method, and return the result */
    call = cptr->call;
    arglist = cptr->promargs;
    val = R_execClosure(call, op, arglist, callerenv, newrho);
    UNPROTECT(1);
    return val;
}

                                  /* Caller needn't protect the s arg below */
static R_INLINE Rboolean asLogicalNoNA(SEXP s, SEXP call)
{
    int len, cond;

    switch(TYPEOF(s)) { /* common cases done here for efficiency */
    case INTSXP:  /* assume logical and integer are the same */
    case LGLSXP:
        len = LENGTH(s);
        if (len == 0 || LOGICAL(s)[0] == NA_LOGICAL) goto error;
        cond = LOGICAL(s)[0];
        break;
    default:
        len = length(s);
        if (len == 0) goto error;
        cond = asLogical(s);
        break;
    }

    if (cond == NA_LOGICAL) goto error;

    if (len > 1) asLogicalNoNA_warning (s, call);

    return cond;

  error:
    asLogicalNoNA_error (s, call);
}


#define BodyHasBraces(body) \
    (isLanguage(body) && CAR(body) == R_BraceSymbol)


static SEXP do_if (SEXP call, SEXP op, SEXP args, SEXP rho, int variant)
{
    SEXP Cond, Stmt;
    int absent_else = 0;

    Cond = CAR(args); args = CDR(args);
    Stmt = CAR(args); args = CDR(args);

    if (!asLogicalNoNA (evalv(Cond,rho,VARIANT_STATIC_BOX_OK), call)) {
        /* go to else part */
        if (args != R_NilValue)
            Stmt = CAR(args);
        else {
            absent_else = 1;
            Stmt = R_NilValue;
        }
    }

    if (RDEBUG(rho) && Stmt!=R_NilValue && !BodyHasBraces(Stmt)) {
	SrcrefPrompt("debug", R_Srcref);
        PrintValue(Stmt);
        do_browser(call, op, R_NilValue, rho);
    } 

    if (absent_else) {
        R_Visible = FALSE; /* case of no 'else' so return invisible NULL */
        return R_NilValue;
    }

    return evalv (Stmt, rho, VARIANT_PASS_ON(variant));
}


/* For statement.  Unevaluated arguments for different formats are as follows:

       for (i in v) body          i, v, body
       for (i down v) body        i, down=v, body
       for (i across v) body      i, across=v, body
       for (i along v) body       i, along=v, body     (ok for vec or for array)
       for (i, j along M) body    i, j, along=M, body     (requires correct dim)
       etc.

   Extra variables after i are ignored for 'in', 'down', and 'across'.

   Evaluates body with VARIANT_NULL | VARIANT_PENDING_OK.
 */

#define DO_LOOP_RDEBUG(call, op, body, rho, bgn) do { \
    if (!bgn && RDEBUG(rho)) { \
	SrcrefPrompt("debug", R_Srcref); \
	PrintValue(body); \
	do_browser(call, op, R_NilValue, rho); \
    } } while (0)

static SEXP do_for(SEXP call, SEXP op, SEXP args, SEXP rho)
{
    /* Need to declare volatile variables whose values are relied on
       after for_next or for_break longjmps and that might change between
       the setjmp and longjmp calls.  Theoretically this does not include
       n, bgn, and some others, but gcc -O2 -Wclobbered warns about some, 
       so to be safe we declare them volatile as well. */

    volatile int i, n, bgn;
    volatile SEXP val, nval;
    volatile SEXP v, bcell;                /* for use with one 'for' variable */
    volatile SEXP indexes, ixvals, bcells; /* for use with >1 'for' variables */
    int dbg, val_type;
    SEXP a, syms, sym, body, dims;
    RCNTXT cntxt;
    PROTECT_INDEX valpi, vpi, bix;
    int is_seq, seq_start;
    int along = 0, across = 0, down = 0, in = 0;
    int nsyms;

    R_Visible = FALSE;

    PROTECT(args);

    /* Count how many variables there are before the argument after the "in",
       "across", "down", or "along" keyword.  Set 'a' to the cell for the 
       argument after these variables. */

    syms = args;
    nsyms = 0;
    a = args;
    do {
        if (!isSymbol(CAR(a))) errorcall(call, _("non-symbol loop variable"));
        a = CDR(a);
        nsyms += 1;
    } while (CDDR(a) != R_NilValue);

    if (TAG(a) == R_AlongSymbol)
        along = 1;
    else if (TAG(a) == R_AcrossSymbol)
        across = 1;
    else if (TAG(a) == R_DownSymbol)
        down = 1;
    else
        in = 1;  /* we treat any other (or no) tag as "in" */

    /* Sometimes handled by bytecode... */

    if (in && nsyms == 1 && R_jit_enabled > 2 && ! R_PendingPromises) {
	R_compileAndExecute(call, rho); 
	return R_NilValue;
    }

    if (!along) nsyms = 1;  /* ignore extras when not 'along' */

    val = CAR(a);
    body = CADR(a);
    sym = CAR(syms);

    PROTECT(rho);

    PROTECT(val = evalv(val, rho, in    ? VARIANT_SEQ | VARIANT_ANY_ATTR :
                                  along ? VARIANT_UNCLASS | VARIANT_ANY_ATTR :
                                    VARIANT_UNCLASS | VARIANT_ANY_ATTR_EX_DIM));
    dims = R_NilValue;

    is_seq = 0;

    if (along) { /* "along" and therefore not seq variant */
        R_variant_result = 0;
        if (nsyms == 1) { /* go along vector/pairlist (may also be an array) */
            is_seq = 1;
            seq_start = 1;
            val_type = INTSXP;
        }
        else { /* "along" for array, with several dimensions */
            dims = getAttrib (val, R_DimSymbol);
            if (length(dims) != nsyms)
                errorcall (call, _("incorrect number of dimensions"));
            PROTECT(dims);
            INC_NAMEDCNT(dims);
            PROTECT(indexes = allocVector(INTSXP,nsyms));
            INTEGER(indexes)[0] = 0; /* so will be 1 after first increment */
            for (int j = 1; j < nsyms; j++) 
                INTEGER(indexes)[j] = 1;
            PROTECT(ixvals = allocVector(VECSXP,nsyms));
            PROTECT(bcells = allocVector(VECSXP,nsyms));
        }
        n = length(val);
    }
    else if (across || down) { /* "across" or "down", hence not seq variant*/
        R_variant_result = 0;
        is_seq = 1;
        seq_start = 1;
        val_type = INTSXP;
        dims = getAttrib (val, R_DimSymbol);
        if (TYPEOF(dims)!=INTSXP || LENGTH(dims)==0) /* no valid dim attribute*/
            n = length(val);
        else if (down)
            n = INTEGER(dims)[0];
        else /* across */
            n = LENGTH(dims) > 1 ? INTEGER(dims)[1] : INTEGER(dims)[0];
    }
    else if (R_variant_result) {  /* variant "in" value */
        R_variant_result = 0;
        is_seq = 1;
        if (TYPEOF(val)!=INTSXP || LENGTH(val)!=2) /* shouldn't happen*/
            errorcall(call, "internal inconsistency with variant op in for!");
        seq_start = INTEGER(val)[0];
        n = INTEGER(val)[1] - INTEGER(val)[0] + 1;
        val_type = INTSXP;
    }
    else { /* non-variant "in" value */

        PROTECT_WITH_INDEX (val, &valpi);
        INC_NAMEDCNT(val);  /* increment NAMEDCNT to avoid mods by loop code */
        nval = val;  /* for scanning pairlist */

        /* Deal with the case where we are iterating over a factor.
           We need to coerce to character, then iterate */

        if (inherits (val, "factor"))
            REPROTECT(val = asCharacterFactor(val), valpi);

        n = length(val);
        val_type = TYPEOF(val);
    }

    dbg = RDEBUG(rho);
    bgn = BodyHasBraces(body);

    if (nsyms == 1) {
        PROTECT_WITH_INDEX(v = R_NilValue, &vpi);
        PROTECT_WITH_INDEX(bcell = R_NilValue, &bix);
    }

    begincontext(&cntxt, CTXT_LOOP, R_NilValue, rho, R_BaseEnv, R_NilValue,
		 R_NilValue);

    switch (SETJMP(cntxt.cjmpbuf)) {
    case CTXT_BREAK: goto for_break;
    case CTXT_NEXT: goto for_next;
    }

    /* Loop variables are initialized to R NULL. */

    int j;
    SEXP s;
    for (j = 0, s = syms; j < nsyms; j++, s = CDR(s)) { 
        set_var_in_frame (CAR(s), R_NilValue, rho, TRUE, 3);
    }

    /* MAIN LOOP. */

    for (i = 0; i < n; i++) {

        /* Handle multi-dimensional "along". */

        if (nsyms > 1) {

            /* Increment to next combination of indexes. */

            for (j = 0; INTEGER(indexes)[j] == INTEGER(dims)[j]; j++) {
                if (j == nsyms-1) abort();
                INTEGER(indexes)[j] = 1;
            }
            INTEGER(indexes)[j] += 1;

            /* Make sure all 'for' variables are set to the right index,
               using records of the binding cells used for speed. */

            for (j = 0, s = syms; j < nsyms; j++, s = CDR(s)) {
                SEXP v = VECTOR_ELT(ixvals,j);
                if (v==R_NilValue || NAMEDCNT_GT_1(v) || ATTRIB(v)!=R_NilValue){
                    v = allocVector(INTSXP,1);
                    SET_VECTOR_ELT(ixvals,j,v);
                }
                INTEGER(v)[0] = INTEGER(indexes)[j];
                SEXP bcell = VECTOR_ELT(bcells,j);
                if (bcell == R_NilValue || CAR(bcell) != v) {
                    set_var_in_frame (CAR(s), v, rho, TRUE, 3);
                    SET_VECTOR_ELT(bcells,j,R_binding_cell);
                }
            }
            
            goto do_iter;
        }

        /* Handle "in", "across", "down", and univariate "along". */

	switch (val_type) {

	case EXPRSXP:
	case VECSXP:
	    v = VECTOR_ELT(val, i);
	    SET_NAMEDCNT_MAX(v); /* maybe unnecessary? */
	    break;

	case LISTSXP:
	    v = CAR(nval);
	    nval = CDR(nval);
	    SET_NAMEDCNT_MAX(v);
	    break;

	default:

            /* Allocate new space for the loop variable value when the value has
               been assigned to another variable (NAMEDCNT(v) > 1), and when an
               attribute has been attached to it. */

            if (v == R_NilValue || NAMEDCNT_GT_1(v) || ATTRIB(v) != R_NilValue)
                REPROTECT(v = allocVector(val_type, 1), vpi);

            switch (val_type) {
            case LGLSXP:
                LOGICAL(v)[0] = LOGICAL(val)[i];
                break;
            case INTSXP:
                INTEGER(v)[0] = is_seq ? seq_start + i : INTEGER(val)[i];
                break;
            case REALSXP:
                REAL(v)[0] = REAL(val)[i];
                break;
            case CPLXSXP:
                COMPLEX(v)[0] = COMPLEX(val)[i];
                break;
            case STRSXP:
                SET_STRING_ELT(v, 0, STRING_ELT(val, i));
                break;
            case RAWSXP:
                RAW(v)[0] = RAW(val)[i];
                break;
            default:
                errorcall(call, _("invalid for() loop sequence"));
            }

            break;
        }

        if (bcell == R_NilValue || CAR(bcell) != v) {
            set_var_in_frame (sym, v, rho, TRUE, 3);
            REPROTECT(bcell = R_binding_cell, bix);
        }

    do_iter: ;

        DO_LOOP_RDEBUG(call, op, body, rho, bgn);

        evalv (body, rho, VARIANT_NULL | VARIANT_PENDING_OK);

    for_next: ;  /* semi-colon needed for attaching label */
    }

 for_break:
    endcontext(&cntxt);
    if (in && !is_seq) {
        DEC_NAMEDCNT(val);
        UNPROTECT(1);  /* val */
    }
    if (nsyms == 1)
        UNPROTECT(2);  /* v, bcell */
    else 
        UNPROTECT(4);  /* dims, indexes, ixvals, bcells */
    UNPROTECT(3);      /* val, rho, args */
    SET_RDEBUG(rho, dbg);

    R_Visible = FALSE;
    return R_NilValue;
}


/* While statement.  Evaluates body with VARIANT_NULL | VARIANT_PENDING_OK. */

static SEXP do_while(SEXP call, SEXP op, SEXP args, SEXP rho)
{
    int dbg;
    volatile int bgn;
    volatile SEXP body;
    RCNTXT cntxt;

    R_Visible = FALSE;

    if (R_jit_enabled > 2 && ! R_PendingPromises) {
	R_compileAndExecute(call, rho);
	return R_NilValue;
    }

    dbg = RDEBUG(rho);
    body = CADR(args);
    bgn = BodyHasBraces(body);

    begincontext(&cntxt, CTXT_LOOP, R_NilValue, rho, R_BaseEnv, R_NilValue,
		 R_NilValue);

    if (SETJMP(cntxt.cjmpbuf) != CTXT_BREAK) { /* <- back here for "next" */
	while (asLogicalNoNA 
                 (evalv (CAR(args), rho, VARIANT_STATIC_BOX_OK), call)) {
	    DO_LOOP_RDEBUG(call, op, body, rho, bgn);
	    evalv (body, rho, VARIANT_NULL | VARIANT_PENDING_OK);
	}
    }

    endcontext(&cntxt);
    SET_RDEBUG(rho, dbg);

    R_Visible = FALSE;
    return R_NilValue;
}


/* Repeat statement.  Evaluates body with VARIANT_NULL | VARIANT_PENDING_OK. */

static SEXP do_repeat(SEXP call, SEXP op, SEXP args, SEXP rho)
{
    int dbg;
    volatile int bgn;
    volatile SEXP body;
    RCNTXT cntxt;

    R_Visible = FALSE;

    if (R_jit_enabled > 2 && ! R_PendingPromises) {
	R_compileAndExecute(call, rho);
	return R_NilValue;
    }

    dbg = RDEBUG(rho);
    body = CAR(args);
    bgn = BodyHasBraces(body);

    begincontext(&cntxt, CTXT_LOOP, R_NilValue, rho, R_BaseEnv, R_NilValue,
		 R_NilValue);

    if (SETJMP(cntxt.cjmpbuf) != CTXT_BREAK) { /* <- back here for "next" */
	for (;;) {
	    DO_LOOP_RDEBUG(call, op, body, rho, bgn);
	    evalv (body, rho, VARIANT_NULL | VARIANT_PENDING_OK);
	}
    }

    endcontext(&cntxt);
    SET_RDEBUG(rho, dbg);

    R_Visible = FALSE;
    return R_NilValue;
}


static R_NORETURN SEXP do_break(SEXP call, SEXP op, SEXP args, SEXP rho)
{
    findcontext(PRIMVAL(op), rho, R_NilValue);
}

/* Parens are now a SPECIAL, to avoid overhead of creating an arg list. 
   Also avoids overhead of calling checkArity when there is no error.  
   Care is taken to allow (...) when ... is bound to exactly one argument, 
   though it is debatable whether this should be considered valid. 

   The eval variant requested is passed on to the inner expression. */

static SEXP do_paren (SEXP call, SEXP op, SEXP args, SEXP rho, int variant)
{
    if (args!=R_NilValue && CAR(args)==R_DotsSymbol && CDR(args)==R_NilValue) {
        args = findVar(R_DotsSymbol, rho);
        if (TYPEOF(args) != DOTSXP)
            args = R_NilValue;
    }

    if (args == R_NilValue || CDR(args) != R_NilValue)
        checkArity(op, args);

    return EVALV (CAR(args), rho, VARIANT_PASS_ON(variant));
}

/* Curly brackets.  Passes on the eval variant to the last expression.  For
   earlier expressions, passes either VARIANT_NULL | VARIANT_PENDING_OK or
   the variant passed OR'd with those, if the variant passed includes
   VARIANT_DIRECT_RETURN. */

static SEXP do_begin (SEXP call, SEXP op, SEXP args, SEXP rho, int variant)
{
    if (args == R_NilValue)
        return R_NilValue;

    SEXP arg, s;
    SEXP savedsrcref = R_Srcref;
    SEXP srcrefs = getBlockSrcrefs(call);

    int vrnt = VARIANT_NULL | VARIANT_PENDING_OK;
    variant = VARIANT_PASS_ON(variant);
    if (variant & VARIANT_DIRECT_RETURN) 
        vrnt |= variant;

    for (int i = 1; ; i++) {
        arg = CAR(args);
        args = CDR(args);
        R_Srcref = getSrcref(srcrefs, i);
        if (RDEBUG(rho)) {
            SrcrefPrompt("debug", R_Srcref);
            PrintValue(arg);
            do_browser(call, op, R_NilValue, rho);
        }
        if (args == R_NilValue)
            break;
        s = evalv (arg, rho, vrnt);
        R_Srcref = savedsrcref;
        if (R_variant_result & VARIANT_RTN_FLAG)
            return s;
    }

    s = EVALV (arg, rho, variant);
    R_Srcref = savedsrcref;
    return s;
}


static SEXP do_return(SEXP call, SEXP op, SEXP args, SEXP rho, int variant)
{
    SEXP v;

    if (args == R_NilValue) /* zero arguments provided */
	v = R_NilValue;
    else if (CDR(args) == R_NilValue) /* one argument */
	v = EVALV (CAR(args), rho, ! (variant & VARIANT_DIRECT_RETURN) ? 0
                    : VARIANT_PASS_ON(variant) & ~ VARIANT_NULL);
    else
	errorcall(call, _("multi-argument returns are not permitted"));

    if (variant & VARIANT_DIRECT_RETURN) {
        R_variant_result |= VARIANT_RTN_FLAG;
        return v;
    }

    findcontext(CTXT_BROWSER | CTXT_FUNCTION, rho, v);
}

/* Declared with a variable number of args in names.c */
static SEXP do_function(SEXP call, SEXP op, SEXP args, SEXP rho)
{
    SEXP rval, srcref;

    /* The following is as in 2.15.0, but it's not clear how it can happen. */
    if (TYPEOF(op) == PROMSXP) {
	op = forcePromise(op);
	SET_NAMEDCNT_MAX(op);
    }

    CheckFormals(CAR(args));
    rval = mkCLOSXP(CAR(args), CADR(args), rho);
    srcref = CADDR(args);
    if (srcref != R_NilValue) 
        setAttrib(rval, R_SrcrefSymbol, srcref);
    return rval;
}


/* START OF DEFUNCT CODE ---------------------------------------------------- */
/*                                                                            */
/* This code is no longer used, unless a #if 0 is changed to #if 1 in do_set. */

static SEXP replaceCall(SEXP fun, SEXP varval, SEXP args, SEXP rhs);
static SEXP installAssignFcnName(SEXP fun);

/*  -------------------------------------------------------------------
 *  Assignments for complex LVAL specifications. This is the stuff that
 *  nightmares are made of ...	
 *
 *  For complex superassignment  x[y==z]<<-w  we want x required to be 
 *  nonlocal, y,z, and w permitted to be local or nonlocal.
 *
 *  If val is a language object, we must prevent evaluation.  As an
 *  example consider  e <- quote(f(x=1,y=2)); names(e) <- c("","a","b") 
 */

static SEXP EnsureLocal(SEXP symbol, SEXP rho)
{
    SEXP vl;

    vl = findVarInFrame3 (rho, symbol, TRUE);
    if (vl != R_UnboundValue) {
        if (TYPEOF(vl) == PROMSXP)
            vl = forcePromise(vl);
        return vl;
    }

    if (rho != R_EmptyEnv) {
        vl = findVar (symbol, ENCLOS(rho));
        if (TYPEOF(vl) == PROMSXP)
            vl = forcePromise(vl);
    }

    if (vl == R_UnboundValue)
        unbound_var_error(symbol);

    set_var_in_frame (symbol, vl, rho, TRUE, 3);
    return vl;
}

/* arguments of assignCall must be protected by the caller. */

static SEXP assignCall(SEXP op, SEXP symbol, SEXP fun,
		       SEXP varval, SEXP args, SEXP rhs)
{
    SEXP c;

    c = LCONS (op, CONS (symbol, 
          CONS (replaceCall(fun, varval, args, rhs), R_NilValue)));

    return c;
}

/*  "evalseq" preprocesses the LHS of an assignment.  Given an expression, 
 *  it builds a list of partial values for the expression.  For example, 
 *  the assignment 
 *
 *       x$a[[3]][2] <- 10
 *
 *  yields the (improper) list:
 *
 *       (eval(x$a[[3]])  eval(x$a)  eval(x) . x)
 *
 *  Note that the full LHS expression is not included (and not passed to
 *  evalseq).  Note also the terminating symbol in the improper list.  
 *  The partial evaluations are carried out efficiently using previously 
 *  computed components.
 *
 *  Each CONS cell in the list returned will have its LEVELS field set to 1
 *  if NAMEDCNT for its CAR or the CAR of any later element in the list is
 *  greater than 1 (and otherwise to 0).  This determines whether duplication 
 *  of the corresponding part of the object is neccessary.
 *
 *  The expr and rho arguments must be protected by the caller of evalseq.
 */

static SEXP evalseq(SEXP expr, SEXP rho, int forcelocal,  R_varloc_t tmploc)
{
    SEXP val, nval, nexpr, r;

    switch (TYPEOF(expr)) {

    case NILSXP:
	error(_("invalid (NULL) left side of assignment"));

    case SYMSXP:

        nval = forcelocal ? EnsureLocal(expr, rho) : eval(expr, ENCLOS(rho));

        /* This duplication should be unnecessary, but some packages
           (eg, Matrix 1.0-6) assume (in C code) that the object in a
           replacement function is not shared. */
        if (NAMEDCNT_GT_1(nval)) 
            nval = dup_top_level(nval);

	r = CONS(nval, expr);

        /* Statement below is now unnecessary (can always leave LEVELS at 0),
           given the duplication above. */
        /* SETLEVELS (r, NAMEDCNT_GT_1(nval)); */

        break;

    case LANGSXP:

	PROTECT(val = evalseq(CADR(expr), rho, forcelocal, tmploc));
	R_SetVarLocValue(tmploc, CAR(val));
	PROTECT(nexpr = LCONS (CAR(expr), 
                               LCONS(R_GetVarLocSymbol(tmploc), CDDR(expr))));
	nval = eval(nexpr, rho);
	UNPROTECT(2);

	r = CONS(nval, val);

        if (LEVELS(val) || NAMEDCNT_GT_1(nval))
            SETLEVELS (r, 1);

        break;

    default:
        error(_("target of assignment expands to non-language object"));
    }

    return r;
}

static void tmp_cleanup(void *data)
{
    (void) RemoveVariable (R_TmpvalSymbol, (SEXP) data);
}

/* Main entry point for complex assignments; rhs has already been evaluated. */

static void applydefine (SEXP call, SEXP op, SEXP expr, SEXP rhs, SEXP rho)
{
    SEXP lhs, tmp, afun, rhsprom, v;
    R_varloc_t tmploc;
    RCNTXT cntxt;

    if (rho == R_BaseNamespace)
	errorcall(call, _("cannot do complex assignments in base namespace"));
    if (rho == R_BaseEnv)
	errorcall(call, _("cannot do complex assignments in base environment"));

    /*  We need a temporary variable to hold the intermediate values
	in the computation.  For efficiency reasons we record the
	location where this variable is stored.  We need to protect
	the location in case the biding is removed from its
	environment by user code or an assignment within the
	assignment arguments */

    /*  There are two issues with the approach here:

	    A complex assignment within a complex assignment, like
	    f(x, y[] <- 1) <- 3, can cause the value temporary
	    variable for the outer assignment to be overwritten and
	    then removed by the inner one.  This could be addressed by
	    using multiple temporaries or using a promise for this
	    variable as is done for the RHS.  Printing of the
	    replacement function call in error messages might then need
	    to be adjusted.

	    With assignments of the form f(g(x, z), y) <- w the value
	    of 'z' will be computed twice, once for a call to g(x, z)
	    and once for the call to the replacement function g<-.  It
	    might be possible to address this by using promises.
	    Using more temporaries would not work as it would mess up
	    replacement functions that use substitute and/or
	    nonstandard evaluation (and there are packages that do
	    that -- igraph is one).

	    LT */

    defineVar(R_TmpvalSymbol, R_NilValue, rho);
    PROTECT((SEXP) (tmploc = R_findVarLocInFrame(rho, R_TmpvalSymbol)));

    /* Now set up a context to remove it when we are done, even in the
     * case of an error.  This all helps error() provide a better call.
     */
    begincontext(&cntxt, CTXT_CCODE, call, R_BaseEnv, R_BaseEnv,
		 R_NilValue, R_NilValue);
    cntxt.cend = &tmp_cleanup;
    cntxt.cenddata = rho;

    /*  Do a partial evaluation down through the LHS. */
    lhs = evalseq(CADR(expr), rho,
		  PRIMVAL(op)==1 || PRIMVAL(op)==3, tmploc);

    PROTECT(lhs);
    PROTECT(rhsprom = mkPROMISE(CADDR(call), rho));
    SET_PRVALUE(rhsprom, rhs);
    WAIT_UNTIL_COMPUTED(rhs);

    while (isLanguage(CADR(expr))) {
        PROTECT(tmp = installAssignFcnName(CAR(expr)));
        v = CAR(lhs);
        if (LEVELS(lhs) && v != R_NilValue) {
            v = duplicate(v);
            SET_NAMEDCNT_1(v);
            SETCAR(lhs,v);
        }
        R_SetVarLocValue(tmploc, v);
	PROTECT(rhs = replaceCall(tmp, R_TmpvalSymbol, CDDR(expr), rhsprom));
	rhs = eval (rhs, rho);
	SET_PRVALUE(rhsprom, rhs);
	SET_PRCODE(rhsprom, rhs); /* not good but is what we have been doing */
	UNPROTECT(2);
	lhs = CDR(lhs);
	expr = CADR(expr);
    }

    PROTECT(afun = installAssignFcnName(CAR(expr)));
    R_SetVarLocValue(tmploc, CAR(lhs));
    expr = assignCall(R_AssignSymbols[PRIMVAL(op)], CDR(lhs),
		      afun, R_TmpvalSymbol, CDDR(expr), rhsprom);
    UNPROTECT(4);
    PROTECT(expr);
    (void) eval(expr, rho);
    UNPROTECT(1);
    endcontext(&cntxt); /* which does not run the remove */
    (void) RemoveVariable (R_TmpvalSymbol, rho);
}

/* END OF DEFUNCT CODE ------------------------------------------------------ */


#define ASSIGNBUFSIZ 32
static SEXP installAssignFcnName(SEXP fun)
{
    /* Handle "[", "[[", and "$" specially for speed. */

    if (fun == R_BracketSymbol)
        return R_SubAssignSymbol;

    if (fun == R_Bracket2Symbol)
        return R_SubSubAssignSymbol;

    if (fun == R_DollarSymbol)
        return R_DollarAssignSymbol;

    /* The general case for a symbol */

    if (TYPEOF(fun) == SYMSXP) {

        char buf[ASSIGNBUFSIZ];
        const char *fname = CHAR(PRINTNAME(fun));

        if (!copy_2_strings (buf, sizeof buf, fname, "<-"))
            error(_("overlong name in '%s'"), fname);

        return install(buf);
    }

    /* Handle foo::bar and foo:::bar. */

    if (TYPEOF(fun)==LANGSXP && length(fun)==3 && TYPEOF(CADDR(fun))==SYMSXP
      && (CAR(fun)==R_DoubleColonSymbol || CAR(fun)==R_TripleColonSymbol))
        return lang3 (CAR(fun), CADR(fun), installAssignFcnName(CADDR(fun)));

    error(_("invalid function in complex assignment"));
}

/* arguments of replaceCall must be protected by the caller. */

static SEXP replaceCall(SEXP fun, SEXP varval, SEXP args, SEXP rhs)
{
    SEXP value, first;

    first = value = cons_with_tag (rhs, R_NilValue, R_ValueSymbol);

    if (args != R_NilValue) {

        first = cons_with_tag (CAR(args), value, TAG(args));

        SEXP p = CDR(args);
        if (p != R_NilValue) {
            PROTECT(first);
            SEXP q = first;
            do { 
                SETCDR (q, cons_with_tag (CAR(p), value, TAG(p)));
                q = CDR(q);
                p = CDR(p);
            } while (p != R_NilValue);
            UNPROTECT(1);
        }
    }

    first = CONS (fun, CONS(varval, first));
    SET_TYPEOF (first, LANGSXP);

    return first;
}

/* Create two lists of promises to evaluate each argument, with promises
   shared.  When an argument is evaluated in a call using one argument list,
   its value is then known without re-evaluation in a second call using 
   the second argument list.  The argument lists are terminated with the
   initial values of *a1 and *a2. */

static void promiseArgsTwo (SEXP el, SEXP rho, SEXP *a1, SEXP *a2)
{
    BEGIN_PROTECT6 (head1, tail1, head2, tail2, ev, h);

    head1 = head2 = R_NilValue;

    while (el != R_NilValue) {

        SEXP a = CAR(el);

	/* If we have a ... symbol, we look to see what it is bound to.
	   If its binding is R_NilValue we just ignore it.  If it is bound
           to a ... list of promises, we repromise all the promises and 
           then splice the list of resulting values into the return value.
	   Anything else bound to a ... symbol is an error. */

	if (a == R_DotsSymbol) {
	    h = findVar(a, rho);
            if (h == R_NilValue) {
                /* nothing */
            }
	    else if (TYPEOF(h) == DOTSXP) {
		while (h != R_NilValue) {
                    a = CAR(h);
                    if (TYPEOF(a) == PROMSXP) {
                        INC_NAMEDCNT(a);
                        INC_NAMEDCNT(a);
                        SEXP p = PRVALUE_PENDING_OK(a);
                        if (p != R_UnboundValue && NAMEDCNT_GT_0(p))
                            INC_NAMEDCNT(p);
                    }
                    else if (a != R_MissingArg && a != R_MissingUnder) {
                       a = mkPROMISE (a, rho);
                       INC_NAMEDCNT(a);
                    }
                    ev = cons_with_tag (a, R_NilValue, TAG(h));
                    if (head1==R_NilValue)
                        head1 = ev;
                    else
                        SETCDR(tail1,ev);
                    tail1 = ev;
                    ev = cons_with_tag (a, R_NilValue, TAG(h));
                    if (head2==R_NilValue)
                        head2 = ev;
                    else
                        SETCDR(tail2,ev);
                    tail2 = ev;
		    h = CDR(h);
		}
	    }
	    else if (h != R_MissingArg)
		dotdotdot_error();
	}
        else {
            if (TYPEOF(a) == PROMSXP) {
                INC_NAMEDCNT(a);
                INC_NAMEDCNT(a);
                SEXP p = PRVALUE_PENDING_OK(a);
                if (p != R_UnboundValue && NAMEDCNT_GT_0(p))
                    INC_NAMEDCNT(p);
            }
            else if (a != R_MissingArg && a != R_MissingUnder) {
               a = mkPROMISE (a, rho);
               INC_NAMEDCNT(a);
            }
            ev = cons_with_tag (a, R_NilValue, TAG(el));
            if (head1 == R_NilValue)
                head1 = ev;
            else
                SETCDR(tail1, ev);
            tail1 = ev;
            ev = cons_with_tag (a, R_NilValue, TAG(el));
            if (head2 == R_NilValue)
                head2 = ev;
            else
                SETCDR(tail2, ev);
            tail2 = ev;
        }
	el = CDR(el);
    }

    if (head1 != R_NilValue) {
        if (*a1 != R_NilValue)
            SETCDR(tail1,*a1);
        *a1 = head1;
        if (*a2 != R_NilValue)
            SETCDR(tail2,*a2);
        *a2 = head2;
    }

    END_PROTECT;
}

/*  Assignment in its various forms. */

SEXP Rf_set_subassign (SEXP call, SEXP lhs, SEXP rhs, SEXP rho, 
                       int variant, int opval);

static SEXP do_set (SEXP call, SEXP op, SEXP args, SEXP rho, int variant)
{
    SEXP a;

    if (args==R_NilValue || (a = CDR(args)) == R_NilValue || CDR(a)!=R_NilValue)
        checkArity(op,args);

    SEXP lhs = CAR(args), rhs = CAR(a);
    int opval = PRIMVAL(op);

    /* Swap operands for -> and ->>. */

    if (opval >= 10) {
        rhs = lhs;
        lhs = CAR(a);
        opval -= 10;
    }

    /* Convert lhs string to a symbol. */

    if (TYPEOF(lhs) == STRSXP) {
        lhs = install(translateChar(STRING_ELT(lhs, 0)));
    }

    if (TYPEOF(lhs) == SYMSXP) {

        /* -- ASSIGNMENT TO A SIMPLE VARIABLE -- */

        /* Handle <<- without trying the optimizations done below. */

        if (opval == 2) {
            rhs = EVALV (rhs, rho, VARIANT_PENDING_OK);
            set_var_nonlocal (lhs, rhs, ENCLOS(rho), 3);
            goto done;
        }

        /* Handle assignment into base and user database environments without
           any special optimizations. */

        if (IS_BASE(rho) || IS_USER_DATABASE(rho)) {
            rhs = evalv (rhs, rho, VARIANT_PENDING_OK);
            set_var_in_frame (lhs, rhs, rho, TRUE, 3);
            goto done;
        }

        /* We decide whether we'll ask the right hand side evalutation to do
           the assignment, for statements like v<-exp(v), v<-v+1, or v<-2*v. */

        int local_assign = 0;

        if (TYPEOF(rhs) == LANGSXP) {
            if (CADR(rhs) == lhs) 
                local_assign = VARIANT_LOCAL_ASSIGN1;
            else if (CADDR(rhs) == lhs)
                local_assign = VARIANT_LOCAL_ASSIGN2;
        }

        /* Evaluate the right hand side, asking for it in a static box. */

        rhs = EVALV (rhs, rho, 
                     local_assign | VARIANT_PENDING_OK | VARIANT_STATIC_BOX_OK);

        /* See if the assignment was done by the rhs operator. */

        if (R_variant_result) {
            R_variant_result = 0;
            goto done;
        }

        /* Try to copy the value, not assign the object, if the rhs is scalar
           and doesn't have zero NAMEDCNT (for which assignment would be free). 
           This will copy from a static box, which must be replaced by a regular
           value if the copy can't be done.  If the copy can't be done, but 
           a binding cell was found here, the assignment is done directly into
           the binding cell, avoiding overhead of calling set_var_in_frame.

           Avoid accessing NAMEDCNT in a way that will cause unnecessary waits
           for task completion. */

        if (isVectorNonpointer(rhs) && LENGTH(rhs) == 1 && NAMEDCNT_GT_0(rhs)) {
            SEXPTYPE rhs_type = TYPEOF(rhs);
            SEXP v;
            if (rho != LASTSYMENV(lhs) 
                  || BINDING_IS_LOCKED((R_binding_cell = LASTSYMBINDING(lhs)))
                  || (v = CAR(R_binding_cell)) == R_UnboundValue)
                v = findVarInFrame3_nolast (rho, lhs, 7);
            if (v != R_UnboundValue  && TYPEOF(v) == rhs_type && LENGTH(v) == 1
                 && ATTRIB(v) == ATTRIB(rhs) && TRUELENGTH(v) == TRUELENGTH(rhs)
                 && LEVELS(v) == LEVELS(rhs) && !NAMEDCNT_GT_1(v)) {
                if (NAMEDCNT_EQ_0(v))
                    SET_NAMEDCNT_1(v);
                helpers_wait_until_not_in_use(v);
                WAIT_UNTIL_COMPUTED(v);
                switch (rhs_type) {
                case LGLSXP:  *LOGICAL(v) = *LOGICAL(rhs); break;
                case INTSXP:  *INTEGER(v) = *INTEGER(rhs); break;
                case REALSXP: *REAL(v)    = *REAL(rhs);    break;
                case CPLXSXP: *COMPLEX(v) = *COMPLEX(rhs); break;
                case RAWSXP:  *RAW(v)     = *RAW(rhs);     break;
                }
                rhs = v; /* for return value */
                goto done;
            }
            if (IS_STATIC_BOX(rhs)) 
                rhs = rhs==R_ScalarIntegerBox ? ScalarInteger(*INTEGER(rhs))
                                              : ScalarReal(*REAL(rhs));
            if (R_binding_cell != R_NilValue) {
                DEC_NAMEDCNT_AND_PRVALUE(v);
                SETCAR(R_binding_cell, rhs);
                SET_MISSING(R_binding_cell,0);
                INC_NAMEDCNT(rhs);
                if (rho == R_GlobalEnv) 
                    R_DirtyImage = 1;
                goto done;
            }
        }

        /* Assign rhs object to lhs symbol the usual way. */

        set_var_in_frame (lhs, rhs, rho, TRUE, 3);
    }

    else if (TYPEOF(lhs) == LANGSXP) {

        /* -- ASSIGNMENT TO A COMPLEX TARGET -- */

        rhs = Rf_set_subassign (call, lhs, rhs, rho, variant, opval);
    }

    else {
        errorcall (call, _("invalid assignment left-hand side"));
    }

  done:

    R_Visible = FALSE;

    if (variant & VARIANT_NULL)
        return R_NilValue;

    if ( ! (variant & VARIANT_PENDING_OK)) 
        WAIT_UNTIL_COMPUTED(rhs);
    
    return rhs;
}

/* Complex assignment.  Made a separate, non-static, function in order
   to avoid possible overhead of a large function (eg, stack frame size)
   for the simple case. */

SEXP attribute_hidden Rf_set_subassign (SEXP call, SEXP lhs, SEXP rhs, SEXP rho,
                                        int variant, int opval)
{
    SEXP var, varval, newval, rhsprom, lhsprom, e;
    int depth;

    /* We evaluate the right hand side now. */

    SEXP rhs_uneval = rhs;  /* save unevaluated rhs */
    PROTECT(rhs = EVALV (rhs, rho, VARIANT_PENDING_OK));

    /* Debugging/comparison aid:  Can be enabled one way or the other below,
       then activated by typing `switch to old` or `switch to new` at the
       prompt. */

#   if 0
        if (1 && !installed_already("switch to new")
         || 0 && installed_already("switch to old")) {

            if ( ! (variant & VARIANT_NULL))
                INC_NAMEDCNT(rhs);

            applydefine (call, op, lhs, rhs, rho);

            if ( ! (variant & VARIANT_NULL))
                DEC_NAMEDCNT(rhs);
  
            UNPROTECT(1);
            goto done;
        }
#   endif

    /* Increment NAMEDCNT temporarily if rhs will be needed as the value,
       to protect it from being modified by the assignment, or otherwise. */

    if ( ! (variant & VARIANT_NULL))
        INC_NAMEDCNT(rhs);

    /* Find the variable ultimately assigned to, and its depth.
       The depth is 1 for a variable within one replacement function
       (eg, in names(a) <- ...). */

    depth = 1;
    for (var = CADR(lhs); TYPEOF(var) != SYMSXP; var = CADR(var)) {
        if (TYPEOF(var) != LANGSXP)
            errorcall (call, _("invalid assignment left-hand side"));
        depth += 1;
    }

    /* Get the value of the variable assigned to, and ensure it is local
       (unless this is the <<- operator).  Save and protect the binding 
       cell used. */

    if (opval == 2) /* <<- */
        varval = findVar (var, ENCLOS(rho));
    else {
        varval = findVarInFramePendingOK (rho, var);
        if (varval == R_UnboundValue && rho != R_EmptyEnv) {
            varval = findVar (var, ENCLOS(rho));
            if (varval != R_UnboundValue) {
                if (TYPEOF(varval) == PROMSXP)
                    varval = forcePromisePendingOK(varval);
                set_var_in_frame (var, varval, rho, TRUE, 3);
            }
        }
    }
    if (NAMEDCNT_EQ_0(varval)) /* may sometime happen - should mean 1 */
        SET_NAMEDCNT_1(varval);

    SEXP bcell = R_binding_cell;
    PROTECT(bcell);

    if (TYPEOF(varval) == PROMSXP)
        varval = forcePromisePendingOK(varval);
    if (varval == R_UnboundValue)
        unbound_var_error(var);

    /* We might be able to avoid this duplication sometimes (eg, in
       a <- b <- integer(10); a[1] <- 0.5), except that some packages 
       (eg, Matrix 1.0-6) assume (in C code) that the object in a 
       replacement function is not shared. */

    if (NAMEDCNT_GT_1(varval))
        varval = dup_top_level(varval);

    PROTECT(varval);

    /* Special code for depth of 1.  This is purely an optimization - the
       general code below should also work when depth is 1. */

    if (depth == 1) {

        PROTECT(rhsprom = mkPROMISE(rhs_uneval, rho));
        SET_PRVALUE(rhsprom, rhs);
        SEXP assgnfcn = installAssignFcnName(CAR(lhs));
        PROTECT (lhsprom = mkPROMISE(CADR(lhs), rho));
        SET_PRVALUE (lhsprom, varval);
        PROTECT(e = replaceCall (assgnfcn, lhsprom, CDDR(lhs), rhsprom));
        newval = eval(e,rho);
        UNPROTECT(6);
    }

    else {  /* the general case, for any depth */

        /* Structure recording information on expressions at all levels of 
           the lhs.  Level 'depth' is the ultimate variable; level 0 is the
           whole lhs expression. */

        struct { 
            SEXP fetch_args;      /* Arguments lists, sharing promises */
            SEXP store_args;
            SEXP value_arg;       /* Last cell in store_args, for value */
            SEXP expr;            /* Expression at this level */
            SEXP value;           /* Value of expr, may later change */
            int in_next;          /* 1 or 2 if value is unshared part */
        } s[depth+1];             /*   of value at next level, else 0 */

        SEXP v;
        int d;

        /* For each level from 1 to depth, store the lhs expression at that
           level.  For each level except the final variable and outermost 
           level, which only does a store, save argument lists for the 
           fetch/store functions that share promises, so that they are
           evaluated only once.  The store argument list has a "value"
           cell at the end to fill in the stored value. */

        s[0].expr = lhs;
        s[0].store_args = CDDR(lhs);  /* original args, no value cell */
        for (v = CADR(lhs), d = 1; d < depth; v = CADR(v), d++) {
            s[d].fetch_args = R_NilValue;
            PROTECT (s[d].value_arg = s[d].store_args =
                cons_with_tag (R_NilValue, R_NilValue, R_ValueSymbol));
            promiseArgsTwo (CDDR(v), rho, &s[d].fetch_args, 
                                          &s[d].store_args);
            UNPROTECT(1);
            PROTECT2 (s[d].fetch_args, s[d].store_args);
            s[d].expr = v;
        }
        s[depth].expr = var;

        /* Note: In code below, promises with the value already filled in
                 are used to 'quote' values passsed as arguments, so they 
                 will not be changed when the arguments are evaluated, and 
                 so deparsed error messages will have the source expression.
                 These promises should not be recycled, since they may be 
                 saved in warning messages stored for later display.  */

        /* For each level except the outermost, evaluate and save the value
           of the expression as it is before the assignment.  Also, ask if
           it is an unshared subset of the next larger expression.  If it
           is not known to be part of the next larger expression, we do a
           top-level duplicate of it, unless it has NAMEDCNT of 0. */

        s[depth].value = varval;

        for (d = depth-1; d > 0; d--) {

            SEXP prom = mkPROMISE(s[d+1].expr,rho);
            SET_PRVALUE(prom,s[d+1].value);

            /* We'll need this value for the subsequent replacement
               operation, so make sure it doesn't change.  Incrementing
               NAMEDCNT would be the obvious way, but if NAMEDCNT 
               was already non-zero, that leads to undesirable duplication
               later (even if the increment is later undone).  Making sure
               that NAMEDCNT isn't zero seems to be sufficient. */

            if (NAMEDCNT_EQ_0(s[d+1].value)) 
                SET_NAMEDCNT_1(s[d+1].value);

            e = LCONS (CAR(s[d].expr), CONS (prom, s[d].fetch_args));
            PROTECT(e);
            e = evalv (e, rho, VARIANT_QUERY_UNSHARED_SUBSET);
            UNPROTECT(1);
            s[d].in_next = R_variant_result;  /* 0, 1, or 2 */

            if (R_variant_result == 0 && NAMEDCNT_GT_0(e)) 
                e = dup_top_level(e);
            R_variant_result = 0;

            s[d].value = e;
            PROTECT(e);
        }

        /* Call the replacement functions at levels 1 to depth, changing the
           values at each level, using the fetched value at that level 
           (was perhaps duplicated), and the new value after replacement at 
           the lower level.  Except we don't do that if it's not necessary
           because the new value is already part of the larger object.
           The new value at the outermost level is the rhs value. */
        
        PROTECT(rhsprom = mkPROMISE(rhs_uneval, rho));
        SET_PRVALUE(rhsprom, rhs);
        s[0].in_next = 0;

        for (d = 1; ; d++) {

            if (s[d-1].in_next == 1) { /* don't need to do replacement */
                newval = s[d].value;
                UNPROTECT(1);  /* s[d].value protected in previous loop */
            }

            else {

                /* Assume symbol below is protected by the symbol table. */

                SEXP assgnfcn = installAssignFcnName(CAR(s[d-1].expr));

                PROTECT (lhsprom = mkPROMISE(s[d].expr, rho));
                SET_PRVALUE (lhsprom, s[d].value);
                if (d == 1) /* original args, no value cell at end */
                    PROTECT(e = replaceCall (assgnfcn, lhsprom, 
                                             s[d-1].store_args, rhsprom));
                else { 
                    SETCAR (s[d-1].value_arg, rhsprom);
                    PROTECT(e = LCONS (assgnfcn, CONS (lhsprom,
                                                   s[d-1].store_args)));
                }

                newval = eval(e,rho);

                /* Unprotect e, lhsprom, rhsprom, and s[d].value from the
                   previous loop, which went from depth-1 to 1 in the 
                   opposite order as this one (plus unprotect one more from
                   before that).  Note: e used below; no alloc before. */

                UNPROTECT(4);
            }

            /* See if we're done, with the final value in newval. */

            if (d == depth) break;

            /* If the replacement function returned a different object, 
               that new object won't be part of the object at the next
               level, even if the old one was. */

            if (s[d].value != newval)
                s[d].in_next = 0;

            /* Create a rhs promise if this value needs to be put into
               the next-higher object. */

            if (s[d].in_next != 1) {
                PROTECT(newval);
                rhsprom = mkPROMISE (e, rho);
                SET_PRVALUE (rhsprom, newval);
                UNPROTECT(1);
                PROTECT(rhsprom);
            }
        }

        UNPROTECT(2*(depth-1)+2);  /* fetch_args, store_args + two more */
    }

    /* Assign the final result after the top level replacement.  We
       can sometimes avoid the cost of this by looking at the saved
       binding cell, if we have one. */

    if (bcell != R_NilValue && CAR(bcell) == newval) {
        SET_MISSING(bcell,0);
        /* The replacement function might have changed NAMEDCNT to 0. */
        if (NAMEDCNT_EQ_0(varval))
            SET_NAMEDCNT_1(varval);
    }
    else {
        if (opval == 2) /* <<- */
            set_var_nonlocal (var, newval, ENCLOS(rho), 3);
        else
            set_var_in_frame (var, newval, rho, TRUE, 3);
    }

    if ( ! (variant & VARIANT_NULL))
        DEC_NAMEDCNT(rhs);

    return rhs;
}


/* Evaluate each expression in "el" in the environment "rho".  
   The evaluation is done by calling evalv with the given variant,
   which is automaticaly OR'd with VARIANT_PENDING_OK, so the
   caller should wait for computations to finish if this is necessary.

   The MISSING gp field in the CONS cell for a missing argument is 
   set to the result of R_isMissing, which will allow identification 
   of missing arguments resulting from '_'.

   Used in eval and applyMethod (object.c) for builtin primitives,
   do_internal (names.c) for builtin .Internals and in evalArgs.
 */

SEXP attribute_hidden evalListPendingOK(SEXP el, SEXP rho, int variant)
{
    BEGIN_PROTECT4 (head, tail, ev, h);

    variant |= VARIANT_PENDING_OK;
    head = R_NilValue;

    while (el != R_NilValue) {

	if (CAR(el) == R_DotsSymbol) {
            /* If we have a ... symbol, we look to see what it is bound to.
               If its binding is Null (i.e. zero length) or missing we just
               ignore it and return the cdr with all its expressions evaluated.
               If it is bound to a ... list of promises, we force all the 
               promises and then splice the list of resulting values into
               the return value. Anything else bound to a ... symbol is an 
               error. */
	    h = findVar(CAR(el), rho);
	    if (TYPEOF(h) == DOTSXP) {
		while (h != R_NilValue) {
                    ev = cons_with_tag (EVALV (CAR(h), rho, variant),
                                        R_NilValue, TAG(h));
                    if (head==R_NilValue)
                        head = ev;
                    else
                        SETCDR(tail, ev);
                    tail = ev;
                    if (CAR(ev) == R_MissingArg && isSymbol(CAR(h)))
                        SET_MISSING (ev, R_isMissing(CAR(h),rho));
		    h = CDR(h);
		}
	    }
	    else if (h != R_NilValue && h != R_MissingArg)
		dotdotdot_error();

	} else {
            ev = cons_with_tag(EVALV(CAR(el),rho,variant), R_NilValue, TAG(el));
            if (head==R_NilValue)
                head = ev;
            else
                SETCDR(tail, ev);
            tail = ev;
            if (CAR(ev) == R_MissingArg && isSymbol(CAR(el)))
                SET_MISSING (ev, R_isMissing(CAR(el),rho));
	}

	el = CDR(el);
    }

    RETURN_SEXP_INSIDE_PROTECT (head);
    END_PROTECT;

} /* evalListPendingOK() */


/* evalListUnshared evaluates each expression in "el" in the
   environment "rho", ensuring that the values of variables evaluated
   are unshared, if they are atomic scalars without attributes, by
   assigning a duplicate to them if necessary.

   Used in .External and .Call as a defensive measure against argument 
   abuse.  Waits for arguments to be computed. */

static inline SEXP eval_unshared (SEXP e, SEXP rho, int variant)
{
    SEXP res;

    if (!isSymbol(e) || e == R_DotsSymbol || DDVAL(e)) {
        res = evalv (e, rho, variant);
    }
    else {
<<<<<<< HEAD

        res = findVarPendingOK (e, rho);

        if (res == R_UnboundValue)
            unbound_var_error(e);
        else if (res == R_MissingArg) {
            if ( ! (variant & VARIANT_MISSING_OK))
                if (!DDVAL(e))  /* revert bug fix for the moment */
                    arg_missing_error(e);
        }
        else if (TYPEOF(res) == PROMSXP) {
            if (PRVALUE_PENDING_OK(res) == R_UnboundValue)
                res = forcePromiseUnbound(res);
            else
                res = PRVALUE_PENDING_OK(res);
        }
        else {
            if (NAMEDCNT_GT_1(res) && R_binding_cell != R_NilValue
                 && isVectorAtomic(res) && LENGTH(res) == 1
                 && ATTRIB(res) == R_NilValue) {
                if (0) { /* Enable for debugging */
                    if (installed_already("UNSHARED.DEBUG"))
                        Rprintf("Making %s unshared\n",CHAR(PRINTNAME(e)));
                }
                res = duplicate(res);
                SETCAR (R_binding_cell, res);
                /* DON'T clear MISSING, though may not get here if it matters */
            }
            if (NAMEDCNT_EQ_0(res))
                SET_NAMEDCNT_1(res);
        }
    }

    return res;
}

SEXP attribute_hidden evalListUnshared(SEXP el, SEXP rho)
{
    BEGIN_PROTECT4 (head, tail, ev, h);

    int variant = VARIANT_PENDING_OK;

    head = R_NilValue;

    while (el != R_NilValue) {

        if (CDR(el) == R_NilValue)
            variant = 0;  /* would need to wait for last immediately anyway */

	if (CAR(el) == R_DotsSymbol) {
            /* If we have a ... symbol, we look to see what it is bound to.
               If its binding is Null (i.e. zero length) or missing we just
               ignore it and return the cdr with all its expressions evaluated.
               If it is bound to a ... list of promises, we force all the 
               promises and then splice the list of resulting values into
               the return value. Anything else bound to a ... symbol is an 
               error. */
	    h = findVar(CAR(el), rho);
	    if (TYPEOF(h) == DOTSXP) {
		while (h != R_NilValue) {
                    ev = cons_with_tag (eval_unshared (CAR(h), rho, variant),
                                        R_NilValue, TAG(h));
                    if (head==R_NilValue)
                        head = ev;
                    else
                        SETCDR(tail, ev);
                    tail = ev;
                    if (CAR(ev) == R_MissingArg && isSymbol(CAR(h)))
                        SET_MISSING (ev, R_isMissing(CAR(h),rho));
		    h = CDR(h);
		}
	    }
	    else if (h != R_NilValue && h != R_MissingArg)
		dotdotdot_error();

	} else {
            ev = cons_with_tag (eval_unshared (CAR(el), rho, variant), 
                                R_NilValue, TAG(el));
            if (head==R_NilValue)
                head = ev;
            else
                SETCDR(tail, ev);
            tail = ev;
            if (CAR(ev) == R_MissingArg && isSymbol(CAR(el)))
                SET_MISSING (ev, R_isMissing(CAR(el),rho));
	}

	el = CDR(el);
    }

    WAIT_UNTIL_ARGUMENTS_COMPUTED (head);
    RETURN_SEXP_INSIDE_PROTECT (head);
    END_PROTECT;

=======

        res = findVarPendingOK (e, rho);

        if (res == R_UnboundValue)
            unbound_var_error(e);
        else if (res == R_MissingArg) {
            if ( ! (variant & VARIANT_MISSING_OK))
                if (!DDVAL(e))  /* revert bug fix for the moment */
                    arg_missing_error(e);
        }
        else if (TYPEOF(res) == PROMSXP) {
            if (PRVALUE_PENDING_OK(res) == R_UnboundValue)
                res = forcePromiseUnbound(res);
            else
                res = PRVALUE_PENDING_OK(res);
        }
        else {
            if (NAMEDCNT_GT_1(res) && R_binding_cell != R_NilValue
                 && isVectorAtomic(res) && LENGTH(res) == 1
                 && ATTRIB(res) == R_NilValue) {
                if (0) { /* Enable for debugging */
                    if (installed_already("UNSHARED.DEBUG"))
                        Rprintf("Making %s unshared\n",CHAR(PRINTNAME(e)));
                }
                res = duplicate(res);
                SETCAR (R_binding_cell, res);
            }
            if (NAMEDCNT_EQ_0(res))
                SET_NAMEDCNT_1(res);
        }
    }

    return res;
}

SEXP attribute_hidden evalListUnshared(SEXP el, SEXP rho)
{
    BEGIN_PROTECT4 (head, tail, ev, h);

    int variant = VARIANT_PENDING_OK;

    head = R_NilValue;

    while (el != R_NilValue) {

        if (CDR(el) == R_NilValue)
            variant = 0;  /* would need to wait for last immediately anyway */

	if (CAR(el) == R_DotsSymbol) {
            /* If we have a ... symbol, we look to see what it is bound to.
               If its binding is Null (i.e. zero length) or missing we just
               ignore it and return the cdr with all its expressions evaluated.
               If it is bound to a ... list of promises, we force all the 
               promises and then splice the list of resulting values into
               the return value. Anything else bound to a ... symbol is an 
               error. */
	    h = findVar(CAR(el), rho);
	    if (TYPEOF(h) == DOTSXP) {
		while (h != R_NilValue) {
                    ev = cons_with_tag (eval_unshared (CAR(h), rho, variant),
                                        R_NilValue, TAG(h));
                    if (head==R_NilValue)
                        head = ev;
                    else
                        SETCDR(tail, ev);
                    tail = ev;
                    if (CAR(ev) == R_MissingArg && isSymbol(CAR(h)))
                        SET_MISSING (ev, R_isMissing(CAR(h),rho));
		    h = CDR(h);
		}
	    }
	    else if (h != R_NilValue && h != R_MissingArg)
		dotdotdot_error();

	} else {
            ev = cons_with_tag (eval_unshared (CAR(el), rho, variant), 
                                R_NilValue, TAG(el));
            if (head==R_NilValue)
                head = ev;
            else
                SETCDR(tail, ev);
            tail = ev;
            if (CAR(ev) == R_MissingArg && isSymbol(CAR(el)))
                SET_MISSING (ev, R_isMissing(CAR(el),rho));
	}

	el = CDR(el);
    }

    WAIT_UNTIL_ARGUMENTS_COMPUTED (head);
    RETURN_SEXP_INSIDE_PROTECT (head);
    END_PROTECT;

>>>>>>> 4da95c6b
} /* evalListUnshared() */

/* Evaluate argument list, waiting for any pending computations of arguments. */

SEXP attribute_hidden evalList(SEXP el, SEXP rho)
{
    SEXP args;

    args = evalListPendingOK (el, rho, 0);
    WAIT_UNTIL_ARGUMENTS_COMPUTED (args);

    return args;
}

/* Evaluate argument list, waiting for pending computations, and with no 
   error for missing arguments. */

SEXP attribute_hidden evalListKeepMissing(SEXP el, SEXP rho)
{ 
    SEXP args;

    args = evalListPendingOK (el, rho, VARIANT_MISSING_OK);
    WAIT_UNTIL_ARGUMENTS_COMPUTED (args);

    return args;
}


/* Create a promise to evaluate each argument.	If the argument is itself
   a promise, it is used unchanged, except that it has its NAMEDCNT
   incremented, and the NAMEDCNT of its value (if not unbound) incremented
   unless it is zero.  See inside for handling of ... */

SEXP attribute_hidden promiseArgs(SEXP el, SEXP rho)
{
    BEGIN_PROTECT4 (head, tail, ev, h);

    head = R_NilValue;

    while (el != R_NilValue) {

        SEXP a = CAR(el);

	/* If we have a ... symbol, we look to see what it is bound to.
	   If its binding is R_NilValue we just ignore it.  If it is bound
           to a ... list of promises, we repromise all the promises and 
           then splice the list of resulting values into the return value.
	   Anything else bound to a ... symbol is an error. */

	if (a == R_DotsSymbol) {
	    h = findVar(a, rho);
            if (h == R_NilValue) {
                /* nothing */
            }
	    else if (TYPEOF(h) == DOTSXP) {
		while (h != R_NilValue) {
                    a = CAR(h);
                    if (TYPEOF(a) == PROMSXP) {
                        INC_NAMEDCNT(a);
                        SEXP p = PRVALUE_PENDING_OK(a);
                        if (p != R_UnboundValue && NAMEDCNT_GT_0(p))
                            INC_NAMEDCNT(p);
                    }
                    else if (a != R_MissingArg && a != R_MissingUnder)
                        a = mkPROMISE (a, rho);
                    ev = cons_with_tag (a, R_NilValue, TAG(h));
                    if (head==R_NilValue)
                        head = ev;
                    else
                        SETCDR(tail,ev);
                    tail = ev;
		    h = CDR(h);
		}
	    }
	    else if (h != R_MissingArg)
		dotdotdot_error();
	}
        else {
            if (TYPEOF(a) == PROMSXP) {
                INC_NAMEDCNT(a);
                SEXP p = PRVALUE_PENDING_OK(a);
                if (p != R_UnboundValue && NAMEDCNT_GT_0(p))
                    INC_NAMEDCNT(p);
            }
            else if (a != R_MissingArg && a != R_MissingUnder)
               a = mkPROMISE (a, rho);
            ev = cons_with_tag (a, R_NilValue, TAG(el));
            if (head == R_NilValue)
                head = ev;
            else
                SETCDR(tail, ev);
            tail = ev;
        }
	el = CDR(el);
    }

    RETURN_SEXP_INSIDE_PROTECT (head);
    END_PROTECT;
}
 
/* Create promises for arguments, with values for promises filled in.  
   Values for arguments that don't become promises are silently ignored.  
   This is used in method dispatch, hence the text of the error message 
   (which should never occur). */
 
SEXP attribute_hidden promiseArgsWithValues(SEXP el, SEXP rho, SEXP values)
{
    SEXP s, a, b;
    PROTECT(s = promiseArgs(el, rho));
    if (length(s) != length(values)) error(_("dispatch error"));
    for (a = values, b = s; a != R_NilValue; a = CDR(a), b = CDR(b))
        if (TYPEOF(CAR(b)) == PROMSXP) {
            SET_PRVALUE(CAR(b), CAR(a));
            INC_NAMEDCNT(CAR(a));
        }
    UNPROTECT(1);
    return s;
}

/* Like promiseArgsWithValues except it sets only the first value. */

SEXP attribute_hidden promiseArgsWith1Value(SEXP el, SEXP rho, SEXP value)
{
    SEXP s;
    PROTECT(s = promiseArgs(el, rho));
    if (s == R_NilValue) error(_("dispatch error"));
    if (TYPEOF(CAR(s)) == PROMSXP) {
        SET_PRVALUE(CAR(s), value);
        INC_NAMEDCNT(value);
    }
    UNPROTECT(1);
    return s;
}


/* Check that each formal is a symbol */

/* used in coerce.c */
void attribute_hidden CheckFormals(SEXP ls)
{
    if (isList(ls)) {
	for (; ls != R_NilValue; ls = CDR(ls))
	    if (TYPEOF(TAG(ls)) != SYMSXP)
		goto err;
	return;
    }
 err:
    error(_("invalid formal argument list for \"function\""));
}


static SEXP VectorToPairListNamed(SEXP x)
{
    SEXP xptr, xnew, xnames;
    int i, len, len_x = length(x);

    PROTECT(x);
    PROTECT(xnames = getAttrib(x, R_NamesSymbol)); 
                       /* isn't this protected via x?  Or could be concocted? */

    len = 0;
    if (xnames != R_NilValue) {
	for (i = 0; i < len_x; i++)
	    if (CHAR(STRING_ELT(xnames,i))[0] != 0) len += 1;
    }

    PROTECT(xnew = allocList(len));

    if (len > 0) {
	xptr = xnew;
	for (i = 0; i < len_x; i++) {
	    if (CHAR(STRING_ELT(xnames,i))[0] != 0) {
		SETCAR (xptr, VECTOR_ELT(x,i));
		SET_TAG (xptr, install (translateChar (STRING_ELT(xnames,i))));
		xptr = CDR(xptr);
	    }
	}
    } 

    UNPROTECT(3);
    return xnew;
}

#define simple_as_environment(arg) (IS_S4_OBJECT(arg) && (TYPEOF(arg) == S4SXP) ? R_getS4DataSlot(arg, ENVSXP) : R_NilValue)

/* "eval" and "eval.with.vis" : Evaluate the first argument */
/* in the environment specified by the second argument. */

static SEXP do_eval (SEXP call, SEXP op, SEXP args, SEXP rho, int variant)
{
    SEXP encl, x, xptr;
    volatile SEXP expr, env, tmp;

    int frame;
    RCNTXT cntxt;

    checkArity(op, args);

    expr = CAR(args);
    env = CADR(args);
    encl = CADDR(args);
    if (isNull(encl)) {
	/* This is supposed to be defunct, but has been kept here
	   (and documented as such) */
	encl = R_BaseEnv;
    } else if ( !isEnvironment(encl) &&
		!isEnvironment((encl = simple_as_environment(encl))) )
	error(_("invalid '%s' argument"), "enclos");
    if(IS_S4_OBJECT(env) && (TYPEOF(env) == S4SXP))
	env = R_getS4DataSlot(env, ANYSXP); /* usually an ENVSXP */
    switch(TYPEOF(env)) {
    case NILSXP:
	env = encl;     /* so eval(expr, NULL, encl) works */
        break;
    case ENVSXP:
	break;
    case LISTSXP:
	/* This usage requires all the pairlist to be named */
	env = NewEnvironment(R_NilValue, duplicate(CADR(args)), encl);
	break;
    case VECSXP:
	/* PR#14035 */
	x = VectorToPairListNamed(CADR(args));
	for (xptr = x ; xptr != R_NilValue ; xptr = CDR(xptr))
	    SET_NAMEDCNT_MAX(CAR(xptr));
	env = NewEnvironment(R_NilValue, x, encl);
	break;
    case INTSXP:
    case REALSXP:
	if (length(env) != 1)
	    error(_("numeric 'envir' arg not of length one"));
	frame = asInteger(env);
	if (frame == NA_INTEGER)
	    error(_("invalid '%s' argument"), "envir");
	env = R_sysframe(frame, R_GlobalContext);
	break;
    default:
	error(_("invalid '%s' argument"), "envir");
    }

    PROTECT(env); /* may no longer be what was passed in arg */

    /* isLanguage includes NILSXP, and that does not need to be evaluated,
       so don't use isLanguage(expr) || isSymbol(expr) || isByteCode(expr) */
    if (TYPEOF(expr) == LANGSXP || TYPEOF(expr) == SYMSXP || isByteCode(expr)) {
	begincontext(&cntxt, CTXT_RETURN, call, env, rho, args, op);
	if (!SETJMP(cntxt.cjmpbuf))
	    expr = evalv (expr, env, VARIANT_PASS_ON(variant));
	else {
	    expr = R_ReturnedValue;
	    if (expr == R_RestartToken) {
		cntxt.callflag = CTXT_RETURN;  /* turn restart off */
		error(_("restarts not supported in 'eval'"));
	    }
            if ( ! (variant & VARIANT_PENDING_OK))
                WAIT_UNTIL_COMPUTED(R_ReturnedValue);
	}
	UNPROTECT(1);
	PROTECT(expr);
	endcontext(&cntxt);
    }
    else if (TYPEOF(expr) == EXPRSXP) {
	int i, n;
        SEXP srcrefs = getBlockSrcrefs(expr);
	n = LENGTH(expr);
	tmp = R_NilValue;
	begincontext(&cntxt, CTXT_RETURN, call, env, rho, args, op);
        SEXP savedsrcref = R_Srcref;
	if (!SETJMP(cntxt.cjmpbuf)) {
	    for (i = 0 ; i < n ; i++) {
                R_Srcref = getSrcref(srcrefs, i); 
		tmp = evalv (VECTOR_ELT(expr, i), env, 
                        i==n-1 ? VARIANT_PASS_ON(variant) 
                               : VARIANT_NULL | VARIANT_PENDING_OK);
            }
        }
	else {
	    tmp = R_ReturnedValue;
	    if (tmp == R_RestartToken) {
		cntxt.callflag = CTXT_RETURN;  /* turn restart off */
		error(_("restarts not supported in 'eval'"));
	    }
            if ( ! (variant & VARIANT_PENDING_OK))
                WAIT_UNTIL_COMPUTED(R_ReturnedValue);
	}
	UNPROTECT(1);
	PROTECT(tmp);
        R_Srcref = savedsrcref;
	endcontext(&cntxt);
	expr = tmp;
    }
    else if( TYPEOF(expr) == PROMSXP ) {
	expr = forcePromise(expr);
    } 
    else 
        ; /* expr is returned unchanged */

    if (PRIMVAL(op)) { /* eval.with.vis(*) : */
	PROTECT(expr);
	PROTECT(env = allocVector(VECSXP, 2));
	PROTECT(encl = allocVector(STRSXP, 2));
	SET_STRING_ELT(encl, 0, mkChar("value"));
	SET_STRING_ELT(encl, 1, mkChar("visible"));
	SET_VECTOR_ELT(env, 0, expr);
	SET_VECTOR_ELT(env, 1, ScalarLogicalMaybeConst(R_Visible));
	setAttrib(env, R_NamesSymbol, encl);
	expr = env;
	UNPROTECT(3);
    }

    UNPROTECT(1);
    return expr;
}

/* This is a special .Internal */
static SEXP do_withVisible(SEXP call, SEXP op, SEXP args, SEXP rho)
{
    SEXP x, nm, ret;

    checkArity(op, args);
    x = CAR(args);
    x = eval(x, rho);
    PROTECT(x);
    PROTECT(ret = allocVector(VECSXP, 2));
    PROTECT(nm = allocVector(STRSXP, 2));
    SET_STRING_ELT(nm, 0, mkChar("value"));
    SET_STRING_ELT(nm, 1, mkChar("visible"));
    SET_VECTOR_ELT(ret, 0, x);
    SET_VECTOR_ELT(ret, 1, ScalarLogicalMaybeConst(R_Visible));
    setAttrib(ret, R_NamesSymbol, nm);
    UNPROTECT(3);
    return ret;
}

/* This is a special .Internal */
static SEXP do_recall(SEXP call, SEXP op, SEXP args, SEXP rho)
{
    RCNTXT *cptr;
    SEXP s, ans ;
    cptr = R_GlobalContext;
    /* get the args supplied */
    while (cptr != NULL) {
	if (cptr->callflag == CTXT_RETURN && cptr->cloenv == rho)
	    break;
	cptr = cptr->nextcontext;
    }
    if (cptr != NULL) {
	args = cptr->promargs;
    }
    /* get the env recall was called from */
    s = R_GlobalContext->sysparent;
    while (cptr != NULL) {
	if (cptr->callflag == CTXT_RETURN && cptr->cloenv == s)
	    break;
	cptr = cptr->nextcontext;
    }
    if (cptr == NULL)
	error(_("'Recall' called from outside a closure"));

    /* If the function has been recorded in the context, use it
       otherwise search for it by name or evaluate the expression
       originally used to get it.
    */
    if (cptr->callfun != R_NilValue)
	PROTECT(s = cptr->callfun);
    else if( TYPEOF(CAR(cptr->call)) == SYMSXP)
	PROTECT(s = findFun(CAR(cptr->call), cptr->sysparent));
    else
	PROTECT(s = eval(CAR(cptr->call), cptr->sysparent));
    if (TYPEOF(s) != CLOSXP) 
    	error(_("'Recall' called from outside a closure"));
    ans = applyClosure_v(cptr->call, s, args, cptr->sysparent, NULL, 0);
    UNPROTECT(1);
    return ans;
}


static SEXP evalArgs(SEXP el, SEXP rho, int dropmissing)
{
    return dropmissing ? evalList(el,rho) : evalListKeepMissing(el,rho);
}


/* A version of DispatchOrEval that checks for possible S4 methods for
 * any argument, not just the first.  Used in the code for `[` in
 * do_subset.  Differs in that all arguments are evaluated
 * immediately, rather than after the call to R_possible_dispatch.
 * NOT ACTUALLY USED AT PRESENT.
 */
attribute_hidden
int DispatchAnyOrEval(SEXP call, SEXP op, const char *generic, SEXP args,
		      SEXP rho, SEXP *ans, int dropmissing, int argsevald)
{
    if(R_has_methods(op)) {
        SEXP argValue, el,  value; 
	/* Rboolean hasS4 = FALSE; */ 
	int nprotect = 0, dispatch;
	if(!argsevald) {
            PROTECT(argValue = evalArgs(args, rho, dropmissing));
	    nprotect++;
	    argsevald = TRUE;
	}
	else argValue = args;
	for(el = argValue; el != R_NilValue; el = CDR(el)) {
	    if(IS_S4_OBJECT(CAR(el))) {
	        value = R_possible_dispatch(call, op, argValue, rho, TRUE);
	        if(value) {
		    *ans = value;
		    UNPROTECT(nprotect);
		    return 1;
	        }
		else break;
	    }
	}
	 /* else, use the regular DispatchOrEval, but now with evaluated args */
	dispatch = DispatchOrEval(call, op, generic, argValue, rho, ans, dropmissing, argsevald);
	UNPROTECT(nprotect);
	return dispatch;
    }
    return DispatchOrEval(call, op, generic, args, rho, ans, dropmissing, argsevald);
}


/* DispatchOrEval is used in internal functions which dispatch to
 * object methods (e.g. "[" or "[[").  The code either builds promises
 * and dispatches to the appropriate method, or it evaluates the
 * arguments it comes in with (if argsevald is 0) and returns them so that
 * the generic built-in C code can continue.  Note that CDR(call) is
 * used to obtain the unevaluated arguments when creating promises, even
 * when argsevald is 1 (so args is the evaluated arguments).  If argsevald 
 * is -1, only the first argument will have been evaluated.
 *
 * The arg list is protected by this function, and needn't be by the caller.
 */
attribute_hidden
int DispatchOrEval(SEXP call, SEXP op, const char *generic, SEXP args,
		   SEXP rho, SEXP *ans, int dropmissing, int argsevald)
{
/* DispatchOrEval is called very frequently, most often in cases where
   no dispatching is needed and the isObject or the string-based
   pre-test fail.  To avoid degrading performance it is therefore
   necessary to avoid creating promises in these cases.  The pre-test
   does require that we look at the first argument, so that needs to
   be evaluated.  The complicating factor is that the first argument
   might come in with a "..." and that there might be other arguments
   in the "..." as well.  LT */

    BEGIN_PROTECT1 (x);
    ALSO_PROTECT1 (args);

    int dots = FALSE;

    if (argsevald != 0)
	x = CAR(args);
    else {
	/* Find the object to dispatch on, dropping any leading
	   ... arguments with missing or empty values.  If there are no
	   arguments, R_NilValue is used. */
        x = R_NilValue;
	for (; args != R_NilValue; args = CDR(args)) {
	    if (CAR(args) == R_DotsSymbol) {
		SEXP h = findVar(R_DotsSymbol, rho);
		if (TYPEOF(h) == DOTSXP) {
#ifdef DODO
		    /**** any self-evaluating value should be OK; this
			  is used in byte compiled code. LT */
		    /* just a consistency check */
		    if (TYPEOF(CAR(h)) != PROMSXP)
			error(_("value in '...' is not a promise"));
#endif
		    dots = TRUE;
		    x = eval(CAR(h), rho);
                    break;
		}
		else if (h != R_NilValue && h != R_MissingArg)
		    dotdotdot_error();
	    }
	    else {
                dots = FALSE;
                x = eval(CAR(args), rho);
                break;
	    }
	}
    }

    if (isObject(x)) { /* try to dispatch on the object */
	char *pt;
	/* Try for formal method. */
	if(IS_S4_OBJECT(x) && R_has_methods(op)) {

	    BEGIN_INNER_PROTECT2 (value, argValue);

	    /* create a promise to pass down to applyClosure  */
	    if (argsevald < 0)
                argValue = promiseArgsWith1Value(CDR(call), rho, x);
            else if (argsevald == 0)
		argValue = promiseArgsWith1Value(args, rho, x);
	    else 
                argValue = args;
	    /* This means S4 dispatch */
	    value = R_possible_dispatch (call, op, argValue, rho, argsevald<=0);
	    if(value) {
		*ans = value;
		RETURN_OUTSIDE_PROTECT (1);
	    }
	    else {
		/* go on, with the evaluated args.  Not guaranteed to have
		   the same semantics as if the arguments were not
		   evaluated, in special cases (e.g., arg values that are
		   LANGSXP).
		   The use of the promiseArgs is supposed to prevent
		   multiple evaluation after the call to possible_dispatch.
		*/
		if (dots)
		    argValue = evalArgs(argValue, rho, dropmissing);
		else {
		    argValue = CONS(x, evalArgs(CDR(argValue),rho,dropmissing));
		    SET_TAG(argValue, CreateTag(TAG(args)));
		}
		args = argValue; 
		argsevald = 1;
	    }

            END_INNER_PROTECT;
	}
	if (TYPEOF(CAR(call)) == SYMSXP)
	    pt = Rf_strrchr(CHAR(PRINTNAME(CAR(call))), '.');
	else
	    pt = NULL;

	if (pt == NULL || strcmp(pt,".default")) {

	    BEGIN_INNER_PROTECT2 (pargs, rho1);
	    RCNTXT cntxt;

            if (argsevald > 0) {  /* handle as in R_possible_dispatch */
                pargs = promiseArgsWithValues(CDR(call), rho, args);
            }
            else
                pargs = promiseArgsWith1Value(args, rho, x); 

	    /* The context set up here is needed because of the way
	       usemethod() is written.  DispatchGroup() repeats some
	       internal usemethod() code and avoids the need for a
	       context; perhaps the usemethod() code should be
	       refactored so the contexts around the usemethod() calls
	       in this file can be removed.

	       Using rho for current and calling environment can be
	       confusing for things like sys.parent() calls captured
	       in promises (Gabor G had an example of this).  Also,
	       since the context is established without a SETJMP using
	       an R-accessible environment allows a segfault to be
	       triggered (by something very obscure, but still).
	       Hence here and in the other usemethod() uses below a
	       new environment rho1 is created and used.  LT */
	    rho1 = NewEnvironment(R_NilValue, R_NilValue, rho);
	    begincontext(&cntxt, CTXT_RETURN, call, rho1, rho, pargs, op);
	    if(usemethod(generic, x, call, pargs, rho1, rho, R_BaseEnv, 0, ans))
	    {   endcontext(&cntxt);
		RETURN_OUTSIDE_PROTECT (1);
	    }
	    endcontext(&cntxt);

            END_INNER_PROTECT;
	}
    }

    if (argsevald <= 0) {
	if (dots)
	    /* The first call argument was ... and may contain more than the
	       object, so it needs to be evaluated here.  The object should be
	       in a promise, so evaluating it again should be no problem. */
	    args = evalArgs(args, rho, dropmissing);
	else {
	    args = cons_with_tag (x, evalArgs(CDR(args), rho, dropmissing),
                                  TAG(args));
	}
    }

    *ans = args;
    END_PROTECT;
    return 0;
}


/* gr needs to be protected on return from this function. */
static void findmethod(SEXP Class, const char *group, const char *generic,
		       SEXP *sxp,  SEXP *gr, SEXP *meth, int *which,
		       SEXP rho)
{
    int len, whichclass;
    char buf[512];

    len = length(Class);

    /* Need to interleave looking for group and generic methods
       e.g. if class(x) is c("foo", "bar)" then x > 3 should invoke
       "Ops.foo" rather than ">.bar"
    */
    for (whichclass = 0 ; whichclass < len ; whichclass++) {
	const char *ss = translateChar(STRING_ELT(Class, whichclass));
	if (!copy_3_strings (buf, sizeof buf, generic, ".", ss))
	    error(_("class name too long in '%s'"), generic);
	*meth = install(buf);
	*sxp = R_LookupMethod(*meth, rho, rho, R_BaseEnv);
	if (isFunction(*sxp)) {
	    *gr = R_BlankScalarString;
	    break;
	}
        if (!copy_3_strings (buf, sizeof buf, group, ".", ss))
	    error(_("class name too long in '%s'"), group);
	*meth = install(buf);
	*sxp = R_LookupMethod(*meth, rho, rho, R_BaseEnv);
	if (isFunction(*sxp)) {
	    *gr = mkString(group);
	    break;
	}
    }
    *which = whichclass;
}

attribute_hidden
int DispatchGroup(const char* group, SEXP call, SEXP op, SEXP args, SEXP rho,
		  SEXP *ans)
{
    int i, j, nargs, lwhich, rwhich, set;
    SEXP lclass, s, t, m, lmeth, lsxp, lgr, newrho;
    SEXP rclass, rmeth, rgr, rsxp, value;
    char *generic;
    Rboolean useS4 = TRUE, isOps = FALSE;

    /* pre-test to avoid string computations when there is nothing to
       dispatch on because either there is only one argument and it
       isn't an object or there are two or more arguments but neither
       of the first two is an object -- both of these cases would be
       rejected by the code following the string examination code
       below */
    if (args != R_NilValue && ! isObject(CAR(args)) &&
	(CDR(args) == R_NilValue || ! isObject(CADR(args))))
	return 0;

    isOps = strcmp(group, "Ops") == 0;

    /* try for formal method */
    if(length(args) == 1 && !IS_S4_OBJECT(CAR(args))) useS4 = FALSE;
    if(length(args) == 2 &&
       !IS_S4_OBJECT(CAR(args)) && !IS_S4_OBJECT(CADR(args))) useS4 = FALSE;
    if(useS4) {
	/* Remove argument names to ensure positional matching */
	if(isOps)
	    for(s = args; s != R_NilValue; s = CDR(s)) SET_TAG(s, R_NilValue);
	if(R_has_methods(op) &&
	   (value = R_possible_dispatch(call, op, args, rho, FALSE))) {
	       *ans = value;
	       return 1;
	}
	/* else go on to look for S3 methods */
    }

    /* check whether we are processing the default method */
    if ( isSymbol(CAR(call)) ) {
        const char *pt;
        pt = CHAR(PRINTNAME(CAR(call)));
        while (*pt == '.') pt += 1;   /* duplicate previous behaviour exactly */
        while (*pt != 0 && *pt != '.') pt += 1;
        if (*pt != 0) {
            while (*pt == '.') pt += 1;
            if (strcmp(pt,"default") == 0)
                return 0;
        }
    }

    if(isOps)
	nargs = length(args);
    else
	nargs = 1;

    if( nargs == 1 && !isObject(CAR(args)) )
	return 0;

    if(!isObject(CAR(args)) && !isObject(CADR(args)))
	return 0;

    generic = PRIMNAME(op);

    lclass = IS_S4_OBJECT(CAR(args)) ? R_data_class2(CAR(args))
              : getAttrib00(CAR(args), R_ClassSymbol);
    PROTECT(lclass);

    if( nargs == 2 )
	rclass = IS_S4_OBJECT(CADR(args)) ? R_data_class2(CADR(args))
                  : getAttrib00(CADR(args), R_ClassSymbol);
    else
	rclass = R_NilValue;
    PROTECT(rclass);

    lsxp = R_NilValue; lgr = R_NilValue; lmeth = R_NilValue;
    rsxp = R_NilValue; rgr = R_NilValue; rmeth = R_NilValue;

    findmethod(lclass, group, generic, &lsxp, &lgr, &lmeth, &lwhich, rho);
    PROTECT(lgr);
    if(isFunction(lsxp) && IS_S4_OBJECT(CAR(args)) && lwhich > 0
       && isBasicClass(translateChar(STRING_ELT(lclass, lwhich)))) {
	/* This and the similar test below implement the strategy
	 for S3 methods selected for S4 objects.  See ?Methods */
        value = CAR(args);
	if (NAMEDCNT_GT_0(value)) SET_NAMEDCNT_MAX(value);
	value = R_getS4DataSlot(value, S4SXP); /* the .S3Class obj. or NULL*/
	if(value != R_NilValue) /* use the S3Part as the inherited object */
	    SETCAR(args, value);
    }

    if( nargs == 2 )
	findmethod(rclass, group, generic, &rsxp, &rgr, &rmeth, &rwhich, rho);
    else
	rwhich = 0;

    if(isFunction(rsxp) && IS_S4_OBJECT(CADR(args)) && rwhich > 0
       && isBasicClass(translateChar(STRING_ELT(rclass, rwhich)))) {
        value = CADR(args);
	if (NAMEDCNT_GT_0(value)) SET_NAMEDCNT_MAX(value);
	value = R_getS4DataSlot(value, S4SXP);
	if(value != R_NilValue) SETCADR(args, value);
    }

    PROTECT(rgr);

    if( !isFunction(lsxp) && !isFunction(rsxp) ) {
	UNPROTECT(4);
	return 0; /* no generic or group method so use default*/
    }

    if( lsxp != rsxp ) {
	if ( isFunction(lsxp) && isFunction(rsxp) ) {
	    /* special-case some methods involving difftime */
	    const char *lname = CHAR(PRINTNAME(lmeth)),
		*rname = CHAR(PRINTNAME(rmeth));
	    if( streql(rname, "Ops.difftime") && 
		(streql(lname, "+.POSIXt") || streql(lname, "-.POSIXt") ||
		 streql(lname, "+.Date") || streql(lname, "-.Date")) )
		rsxp = R_NilValue;
	    else if (streql(lname, "Ops.difftime") && 
		     (streql(rname, "+.POSIXt") || streql(rname, "+.Date")) )
		lsxp = R_NilValue;
	    else {
		warning(_("Incompatible methods (\"%s\", \"%s\") for \"%s\""),
			lname, rname, generic);
		UNPROTECT(4);
		return 0;
	    }
	}
	/* if the right hand side is the one */
	if( !isFunction(lsxp) ) { /* copy over the righthand stuff */
	    lsxp = rsxp;
	    lmeth = rmeth;
	    lgr = rgr;
	    lclass = rclass;
	    lwhich = rwhich;
	}
    }

    /* we either have a group method or a class method */

    PROTECT(newrho = allocSExp(ENVSXP));
    PROTECT(m = allocVector(STRSXP,nargs));
    s = args;
    for (i = 0 ; i < nargs ; i++) {
	t = IS_S4_OBJECT(CAR(s)) ? R_data_class2(CAR(s))
	  : getAttrib00(CAR(s), R_ClassSymbol);
	set = 0;
	if (isString(t)) {
	    for (j = 0 ; j < LENGTH(t) ; j++) {
		if (!strcmp(translateChar(STRING_ELT(t, j)),
			    translateChar(STRING_ELT(lclass, lwhich)))) {
		    SET_STRING_ELT(m, i, PRINTNAME(lmeth));
		    set = 1;
		    break;
		}
	    }
	}
	if( !set )
	    SET_STRING_ELT(m, i, R_BlankString);
	s = CDR(s);
    }

    defineVar(R_dot_Method, m, newrho);
    UNPROTECT(1);
    PROTECT(t = mkString(generic));
    defineVar(R_dot_Generic, t, newrho);
    UNPROTECT(1);
    defineVar(R_dot_Group, lgr, newrho);
    set = length(lclass) - lwhich;
    t = allocVector(STRSXP, set);
    copy_string_elements (t, 0, lclass, lwhich, set);
    defineVar(R_dot_Class, t, newrho);
    defineVar(R_dot_GenericCallEnv, rho, newrho);
    defineVar(R_dot_GenericDefEnv, R_BaseEnv, newrho);

    PROTECT(t = LCONS(lmeth, CDR(call)));

    /* the arguments have been evaluated; since we are passing them */
    /* out to a closure we need to wrap them in promises so that */
    /* they get duplicated and things like missing/substitute work. */

    PROTECT(s = promiseArgsWithValues(CDR(call), rho, args));
    if (isOps) {
        /* ensure positional matching for operators */
        for (m = s; m != R_NilValue; m = CDR(m))
            SET_TAG(m, R_NilValue);
    }

    *ans = applyClosure_v(t, lsxp, s, rho, newrho, 0);
    UNPROTECT(7);
    return 1;
}


/* START OF BYTECODE SECTION. */

static int R_bcVersion = 7;
static int R_bcMinVersion = 6;

static SEXP R_SqrtSymbol = NULL;
static SEXP R_ExpSymbol = NULL;
static SEXP R_CSymbol = NULL;

static SEXP R_TrueValue = NULL;
static SEXP R_FalseValue = NULL;

#if defined(__GNUC__) && ! defined(BC_PROFILING) && (! defined(NO_THREADED_CODE))
# define THREADED_CODE
#endif

attribute_hidden
void R_initialize_bcode(void)
{
  R_SqrtSymbol = install("sqrt");
  R_ExpSymbol = install("exp");
  R_CSymbol = install("c");

  R_TrueValue = mkTrue();
  SET_NAMEDCNT_MAX(R_TrueValue);
  R_PreserveObject(R_TrueValue);
  R_FalseValue = mkFalse();
  SET_NAMEDCNT_MAX(R_FalseValue);
  R_PreserveObject(R_FalseValue);
#ifdef THREADED_CODE
  bcEval(NULL, NULL, FALSE);
#endif
}

enum {
  BCMISMATCH_OP,
  RETURN_OP,
  GOTO_OP,
  BRIFNOT_OP,
  POP_OP,
  DUP_OP,
  PRINTVALUE_OP,
  STARTLOOPCNTXT_OP,
  ENDLOOPCNTXT_OP,
  DOLOOPNEXT_OP,
  DOLOOPBREAK_OP,
  STARTFOR_OP,
  STEPFOR_OP,
  ENDFOR_OP,
  SETLOOPVAL_OP,
  INVISIBLE_OP,
  LDCONST_OP,
  LDNULL_OP,
  LDTRUE_OP,
  LDFALSE_OP,
  GETVAR_OP,
  DDVAL_OP,
  SETVAR_OP,
  GETFUN_OP,
  GETGLOBFUN_OP,
  GETSYMFUN_OP,
  GETBUILTIN_OP,
  GETINTLBUILTIN_OP,
  CHECKFUN_OP,
  MAKEPROM_OP,
  DOMISSING_OP,
  SETTAG_OP,
  DODOTS_OP,
  PUSHARG_OP,
  PUSHCONSTARG_OP,
  PUSHNULLARG_OP,
  PUSHTRUEARG_OP,
  PUSHFALSEARG_OP,
  CALL_OP,
  CALLBUILTIN_OP,
  CALLSPECIAL_OP,
  MAKECLOSURE_OP,
  UMINUS_OP,
  UPLUS_OP,
  ADD_OP,
  SUB_OP,
  MUL_OP,
  DIV_OP,
  EXPT_OP,
  SQRT_OP,
  EXP_OP,
  EQ_OP,
  NE_OP,
  LT_OP,
  LE_OP,
  GE_OP,
  GT_OP,
  AND_OP,
  OR_OP,
  NOT_OP,
  DOTSERR_OP,
  STARTASSIGN_OP,
  ENDASSIGN_OP,
  STARTSUBSET_OP,
  DFLTSUBSET_OP,
  STARTSUBASSIGN_OP,
  DFLTSUBASSIGN_OP,
  STARTC_OP,
  DFLTC_OP,
  STARTSUBSET2_OP,
  DFLTSUBSET2_OP,
  STARTSUBASSIGN2_OP,
  DFLTSUBASSIGN2_OP,
  DOLLAR_OP,
  DOLLARGETS_OP,
  ISNULL_OP,
  ISLOGICAL_OP,
  ISINTEGER_OP,
  ISDOUBLE_OP,
  ISCOMPLEX_OP,
  ISCHARACTER_OP,
  ISSYMBOL_OP,
  ISOBJECT_OP,
  ISNUMERIC_OP,
  VECSUBSET_OP,
  MATSUBSET_OP,
  SETVECSUBSET_OP,
  SETMATSUBSET_OP,
  AND1ST_OP,
  AND2ND_OP,
  OR1ST_OP,
  OR2ND_OP,
  GETVAR_MISSOK_OP,
  DDVAL_MISSOK_OP,
  VISIBLE_OP,
  SETVAR2_OP,
  STARTASSIGN2_OP,
  ENDASSIGN2_OP,
  SETTER_CALL_OP,
  GETTER_CALL_OP,
  SWAP_OP,
  DUP2ND_OP,
  SWITCH_OP,
  RETURNJMP_OP,
  STARTVECSUBSET_OP,
  STARTMATSUBSET_OP,
  STARTSETVECSUBSET_OP,
  STARTSETMATSUBSET_OP,
  OPCOUNT
};

#define GETSTACK_PTR(s) (*(s))
#define GETSTACK(i) GETSTACK_PTR(R_BCNodeStackTop + (i))

#define SETSTACK_PTR(s, v) do { \
    SEXP __v__ = (v); \
    *(s) = __v__; \
} while (0)

#define SETSTACK(i, v) SETSTACK_PTR(R_BCNodeStackTop + (i), v)

#define SETSTACK_REAL_PTR(s, v) SETSTACK_PTR(s, ScalarReal(v))

#define SETSTACK_REAL(i, v) SETSTACK_REAL_PTR(R_BCNodeStackTop + (i), v)

#define SETSTACK_INTEGER_PTR(s, v) SETSTACK_PTR(s, ScalarInteger(v))

#define SETSTACK_INTEGER(i, v) SETSTACK_INTEGER_PTR(R_BCNodeStackTop + (i), v)

#define SETSTACK_LOGICAL_PTR(s, v) do { \
    int __ssl_v__ = (v); \
    if (__ssl_v__ == NA_LOGICAL) \
	SETSTACK_PTR(s, ScalarLogical(NA_LOGICAL)); \
    else \
	SETSTACK_PTR(s, __ssl_v__ ? R_TrueValue : R_FalseValue); \
} while(0)

#define SETSTACK_LOGICAL(i, v) SETSTACK_LOGICAL_PTR(R_BCNodeStackTop + (i), v)

typedef union { double dval; int ival; } scalar_value_t;

/* bcStackScalar() checks whether the object in the specified stack
   location is a simple real, integer, or logical scalar (i.e. length
   one and no attributes.  If so, the type is returned as the function
   value and the value is returned in the structure pointed to by the
   second argument; if not, then zero is returned as the function
   value. */
static R_INLINE int bcStackScalar(R_bcstack_t *s, scalar_value_t *v)
{
    SEXP x = *s;
    if (ATTRIB(x) == R_NilValue) {
	switch(TYPEOF(x)) {
	case REALSXP:
	    if (LENGTH(x) == 1) {
		v->dval = REAL(x)[0];
		return REALSXP;
	    }
	    else return 0;
	case INTSXP:
	    if (LENGTH(x) == 1) {
		v->ival = INTEGER(x)[0];
		return INTSXP;
	    }
	    else return 0;
	case LGLSXP:
	    if (LENGTH(x) == 1) {
		v->ival = LOGICAL(x)[0];
		return LGLSXP;
	    }
	    else return 0;
	default: return 0;
	}
    }
    else return 0;
}

#define DO_FAST_RELOP2(op,a,b) do { \
    SKIP_OP(); \
    SETSTACK_LOGICAL(-2, ((a) op (b)) ? TRUE : FALSE);	\
    R_BCNodeStackTop--; \
    NEXT(); \
} while (0)

# define FastRelop2(op,opval,opsym) do { \
    scalar_value_t vx; \
    scalar_value_t vy; \
    int typex = bcStackScalar(R_BCNodeStackTop - 2, &vx); \
    int typey = bcStackScalar(R_BCNodeStackTop - 1, &vy); \
    if (typex == REALSXP && ! ISNAN(vx.dval)) { \
	if (typey == REALSXP && ! ISNAN(vy.dval)) \
	    DO_FAST_RELOP2(op, vx.dval, vy.dval); \
	else if (typey == INTSXP && vy.ival != NA_INTEGER) \
	    DO_FAST_RELOP2(op, vx.dval, vy.ival); \
    } \
    else if (typex == INTSXP && vx.ival != NA_INTEGER) { \
	if (typey == REALSXP && ! ISNAN(vy.dval)) \
	    DO_FAST_RELOP2(op, vx.ival, vy.dval); \
	else if (typey == INTSXP && vy.ival != NA_INTEGER) { \
	    DO_FAST_RELOP2(op, vx.ival, vy.ival); \
	} \
    } \
    Relop2(opval, opsym); \
} while (0)

/* Handle when probably a package redefined a base function,
   so try to get the real thing from the internal table of
   primitives */

static SEXP getLostPrimitive(SEXP symbol, SEXPTYPE type)
{
    SEXP value = R_Primitive(CHAR(PRINTNAME(symbol)));
    if (TYPEOF(value) != type)
        /* if that doesn't work we signal an error */
        error(_("\"%s\" is not a %s function"),
              CHAR(PRINTNAME(symbol)),
              type == BUILTINSXP ? "BUILTIN" : "SPECIAL");
    return value;
}

static R_INLINE SEXP getPrimitive(SEXP symbol, SEXPTYPE type)
{
    SEXP value = SYMVALUE(symbol);
    if (TYPEOF(value) == PROMSXP) {
	value = forcePromise(value);
	SET_NAMEDCNT_MAX(value);
    }
    if (TYPEOF(value) != type)
        value = getLostPrimitive (symbol, type);
    return value;
}

static SEXP cmp_relop(SEXP call, int opval, SEXP opsym, SEXP x, SEXP y,
		      SEXP rho)
{
    SEXP op = getPrimitive(opsym, SPECIALSXP);
    if (isObject(x) || isObject(y)) {
	SEXP args, ans;
	args = CONS(x, CONS(y, R_NilValue));
	PROTECT(args);
	if (DispatchGroup("Ops", call, op, args, rho, &ans)) {
	    UNPROTECT(1);
	    return ans;
	}
	UNPROTECT(1);
    }
    return R_relop (call, op, x, y, isObject(x), isObject(y), rho, 0);
}

static SEXP cmp_arith1(SEXP call, SEXP opsym, SEXP x, SEXP rho)
{
    SEXP op = getPrimitive(opsym, SPECIALSXP);
    if (isObject(x)) {
	SEXP args, ans;
	args = CONS(x, R_NilValue);
	PROTECT(args);
	if (DispatchGroup("Ops", call, op, args, rho, &ans)) {
	    UNPROTECT(1);
	    return ans;
	}
	UNPROTECT(1);
    }
    return R_unary(call, op, x, isObject(x), rho, 0);
}

static SEXP cmp_arith2(SEXP call, int opval, SEXP opsym, SEXP x, SEXP y,
		       SEXP rho)
{
    SEXP op = getPrimitive(opsym, SPECIALSXP);
    if (TYPEOF(op) == PROMSXP) {
	op = forcePromise(op);
	SET_NAMEDCNT_MAX(op);
    }
    if (isObject(x) || isObject(y)) {
	SEXP args, ans;
	args = CONS(x, CONS(y, R_NilValue));
	PROTECT(args);
	if (DispatchGroup("Ops", call, op, args, rho, &ans)) {
	    UNPROTECT(1);
	    return ans;
	}
	UNPROTECT(1);
    }
    return R_binary(call, op, x, y, isObject(x), isObject(y), rho, 0);
}

#define Builtin1(do_fun,which,rho) do { \
  SEXP call = VECTOR_ELT(constants, GETOP()); \
  SETSTACK(-1, CONS(GETSTACK(-1), R_NilValue));		     \
  SETSTACK(-1, do_fun(call, getPrimitive(which, BUILTINSXP), \
		      GETSTACK(-1), rho, 0));		     \
  NEXT(); \
} while(0)

#define Builtin2(do_fun,which,rho) do {		     \
  SEXP call = VECTOR_ELT(constants, GETOP()); \
  SEXP tmp = CONS(GETSTACK(-1), R_NilValue); \
  SETSTACK(-2, CONS(GETSTACK(-2), tmp));     \
  R_BCNodeStackTop--; \
  SETSTACK(-1, do_fun(call, getPrimitive(which, BUILTINSXP),	\
		      GETSTACK(-1), rho, 0));			\
  NEXT(); \
} while(0)

#define Special2(do_fun,which,rho) do {		     \
  SEXP call = VECTOR_ELT(constants, GETOP()); \
  SEXP tmp = CONS(GETSTACK(-1), R_NilValue); \
  SETSTACK(-2, CONS(GETSTACK(-2), tmp));     \
  R_BCNodeStackTop--; \
  SETSTACK(-1, do_fun(call, getPrimitive(which, SPECIALSXP),	\
		      GETSTACK(-1), rho, 0));			\
  NEXT(); \
} while(0)

#define NewBuiltin2(do_fun,opval,opsym,rho) do {	\
  SEXP call = VECTOR_ELT(constants, GETOP()); \
  SEXP x = GETSTACK(-2); \
  SEXP y = GETSTACK(-1); \
  SETSTACK(-2, do_fun(call, opval, opsym, x, y,rho));	\
  R_BCNodeStackTop--; \
  NEXT(); \
} while(0)

#define Arith1(opsym) do {		\
  SEXP call = VECTOR_ELT(constants, GETOP()); \
  SEXP x = GETSTACK(-1); \
  SETSTACK(-1, cmp_arith1(call, opsym, x, rho)); \
  NEXT(); \
} while(0)


#define Arith2(opval,opsym) NewBuiltin2(cmp_arith2,opval,opsym,rho)
#define Math1(which) Builtin1(do_math1,which,rho)
#define Relop2(opval,opsym) NewBuiltin2(cmp_relop,opval,opsym,rho)

# define DO_FAST_BINOP(op,a,b) do { \
    SKIP_OP(); \
    SETSTACK_REAL(-2, (a) op (b)); \
    R_BCNodeStackTop--; \
    NEXT(); \
} while (0)

# define DO_FAST_BINOP_INT(op, a, b) do { \
    double dval = ((double) (a)) op ((double) (b)); \
    if (dval <= INT_MAX && dval >= INT_MIN + 1) { \
        SKIP_OP(); \
	SETSTACK_INTEGER(-2, (int) dval); \
	R_BCNodeStackTop--; \
	NEXT(); \
    } \
} while(0)

# define FastBinary(op,opval,opsym) do { \
    scalar_value_t vx; \
    scalar_value_t vy; \
    int typex = bcStackScalar(R_BCNodeStackTop - 2, &vx); \
    int typey = bcStackScalar(R_BCNodeStackTop - 1, &vy); \
    if (typex == REALSXP) { \
        if (typey == REALSXP) \
	    DO_FAST_BINOP(op, vx.dval, vy.dval); \
	else if (typey == INTSXP && vy.ival != NA_INTEGER) \
	    DO_FAST_BINOP(op, vx.dval, vy.ival); \
    } \
    else if (typex == INTSXP && vx.ival != NA_INTEGER) { \
	if (typey == REALSXP) \
	    DO_FAST_BINOP(op, vx.ival, vy.dval); \
	else if (typey == INTSXP && vy.ival != NA_INTEGER) { \
	    if (opval == DIVOP) \
		DO_FAST_BINOP(op, (double) vx.ival, (double) vy.ival); \
            else \
		DO_FAST_BINOP_INT(op, vx.ival, vy.ival); \
	} \
    } \
    Arith2(opval, opsym); \
} while (0)

#define BCNPUSH(v) do { \
  SEXP __value__ = (v); \
  R_bcstack_t *__ntop__ = R_BCNodeStackTop + 1; \
  if (__ntop__ > R_BCNodeStackEnd) nodeStackOverflow(); \
  __ntop__[-1] = __value__; \
  R_BCNodeStackTop = __ntop__; \
} while (0)

#define BCNDUP() do { \
    R_bcstack_t *__ntop__ = R_BCNodeStackTop + 1; \
    if (__ntop__ > R_BCNodeStackEnd) nodeStackOverflow(); \
    __ntop__[-1] = __ntop__[-2]; \
    R_BCNodeStackTop = __ntop__; \
} while(0)

#define BCNDUP2ND() do { \
    R_bcstack_t *__ntop__ = R_BCNodeStackTop + 1; \
    if (__ntop__ > R_BCNodeStackEnd) nodeStackOverflow(); \
    __ntop__[-1] = __ntop__[-3]; \
    R_BCNodeStackTop = __ntop__; \
} while(0)

#define BCNPOP() (R_BCNodeStackTop--, GETSTACK(0))
#define BCNPOP_IGNORE_VALUE() R_BCNodeStackTop--

#define BCNSTACKCHECK(n)  do { \
  if (R_BCNodeStackTop + 1 > R_BCNodeStackEnd) nodeStackOverflow(); \
} while (0)

#define BCIPUSHPTR(v)  do { \
  void *__value__ = (v); \
  IStackval *__ntop__ = R_BCIntStackTop + 1; \
  if (__ntop__ > R_BCIntStackEnd) intStackOverflow(); \
  *__ntop__[-1].p = __value__; \
  R_BCIntStackTop = __ntop__; \
} while (0)

#define BCIPUSHINT(v)  do { \
  int __value__ = (v); \
  IStackval *__ntop__ = R_BCIntStackTop + 1; \
  if (__ntop__ > R_BCIntStackEnd) intStackOverflow(); \
  __ntop__[-1].i = __value__; \
  R_BCIntStackTop = __ntop__; \
} while (0)

#define BCIPOPPTR() ((--R_BCIntStackTop)->p)
#define BCIPOPINT() ((--R_BCIntStackTop)->i)

#define BCCONSTS(e) BCODE_CONSTS(e)

static void nodeStackOverflow()
{
    error(_("node stack overflow"));
}

#ifdef BC_INT_STACK
static void intStackOverflow()
{
    error(_("integer stack overflow"));
}
#endif

static SEXP bytecodeExpr(SEXP e)
{
    if (isByteCode(e)) {
	if (LENGTH(BCCONSTS(e)) > 0)
	    return VECTOR_ELT(BCCONSTS(e), 0);
	else return R_NilValue;
    }
    else return e;
}

SEXP R_PromiseExpr(SEXP p)
{
    return bytecodeExpr(PRCODE(p));
}

SEXP R_ClosureExpr(SEXP p)
{
    return bytecodeExpr(BODY(p));
}

#ifdef THREADED_CODE
typedef union { void *v; int i; } BCODE;

static struct { void *addr; int argc; } opinfo[OPCOUNT];

#define OP(name,n) \
  case name##_OP: opinfo[name##_OP].addr = (__extension__ &&op_##name); \
    opinfo[name##_OP].argc = (n); \
    goto loop; \
    op_##name

#define BEGIN_MACHINE  NEXT(); init: { loop: switch(which++)
#define LASTOP } value = R_NilValue; goto done
#define INITIALIZE_MACHINE() if (body == NULL) goto init

#define NEXT() (__extension__ ({goto *(*pc++).v;}))
#define GETOP() (*pc++).i
#define SKIP_OP() (pc++)

#define BCCODE(e) (BCODE *) INTEGER(BCODE_CODE(e))
#else
typedef int BCODE;

#define OP(name,argc) case name##_OP

#ifdef BC_PROFILING
#define BEGIN_MACHINE  loop: current_opcode = *pc; switch(*pc++)
#else
#define BEGIN_MACHINE  loop: switch(*pc++)
#endif
#define LASTOP  default: error(_("Bad opcode"))
#define INITIALIZE_MACHINE()

#define NEXT() goto loop
#define GETOP() *pc++
#define SKIP_OP() (pc++)

#define BCCODE(e) INTEGER(BCODE_CODE(e))
#endif

static R_INLINE SEXP GET_BINDING_CELL(SEXP symbol, SEXP rho)
{
    if (rho == R_BaseEnv || rho == R_BaseNamespace)
	return R_NilValue;
    else {
	SEXP loc = (SEXP) R_findVarLocInFrame(rho, symbol);
	return (loc != NULL) ? loc : R_NilValue;
    }
}

static R_INLINE Rboolean SET_BINDING_VALUE(SEXP loc, SEXP value) {
    /* This depends on the current implementation of bindings */
    if (loc != R_NilValue &&
	! BINDING_IS_LOCKED(loc) && ! IS_ACTIVE_BINDING(loc)) {
	if (CAR(loc) != value) {
	    SETCAR(loc, value);
	    if (MISSING(loc))
		SET_MISSING(loc, 0);
	}
	return TRUE;
    }
    else
	return FALSE;
}

static R_INLINE SEXP BINDING_VALUE(SEXP loc)
{
    if (loc != R_NilValue && ! IS_ACTIVE_BINDING(loc))
	return CAR(loc);
    else
	return R_UnboundValue;
}

#define BINDING_SYMBOL(loc) TAG(loc)

/* Defining USE_BINDING_CACHE enables a cache for GETVAR, SETVAR, and
   others to more efficiently locate bindings in the top frame of the
   current environment.  The index into of the symbol in the constant
   table is used as the cache index.  Two options can be used to chose
   among implementation strategies:

       If CACHE_ON_STACK is defined the the cache is allocated on the
       byte code stack. Otherwise it is allocated on the heap as a
       VECSXP.  The stack-based approach is more efficient, but runs
       the risk of running out of stack space.

       If CACHE_MAX is defined, then a cache of at most that size is
       used. The value must be a power of 2 so a modulus computation x
       % CACHE_MAX can be done as x & (CACHE_MAX - 1). More than 90%
       of the closures in base have constant pools with fewer than 128
       entries when compiled, to that is a good value to use.

   On average about 1/3 of constant pool entries are symbols, so this
   approach wastes some space.  This could be avoided by grouping the
   symbols at the beginning of the constant pool and recording the
   number.

   Bindings recorded may become invalid if user code removes a
   variable.  The code in envir.c has been modified to insert
   R_unboundValue as the value of a binding when it is removed, and
   code using cached bindings checks for this.

   It would be nice if we could also cache bindings for variables
   found in enclosing environments. These would become invalid if a
   new variable is defined in an intervening frame. Some mechanism for
   invalidating the cache would be needed. This is certainly possible,
   but finding an efficient mechanism does not seem to be easy.   LT */

/* Both mechanisms implemented here make use of the stack to hold
   cache information.  This is not a problem except for "safe" for()
   loops using the STARTLOOPCNTXT instruction to run the body in a
   separate bcEval call.  Since this approach expects loop setup
   information to be passed on the stack from the outer bcEval call to
   an inner one the inner one cannot put things on the stack. For now,
   bcEval takes an additional argument that disables the cache in
   calls via STARTLOOPCNTXT for all "safe" loops. It would be better
   to deal with this in some other way, for example by having a
   specific STARTFORLOOPCNTXT instruction that deals with transferring
   the information in some other way. For now disabling the cache is
   an expedient solution. LT */

#define USE_BINDING_CACHE
# ifdef USE_BINDING_CACHE
/* CACHE_MAX must be a power of 2 for modulus using & CACHE_MASK to work*/
# define CACHE_MAX 128
# ifdef CACHE_MAX
#  define CACHE_MASK (CACHE_MAX - 1)
#  define CACHEIDX(i) ((i) & CACHE_MASK)
# else
#  define CACHEIDX(i) (i)
# endif

# define CACHE_ON_STACK
# ifdef CACHE_ON_STACK
typedef R_bcstack_t * R_binding_cache_t;
#  define GET_CACHED_BINDING_CELL(vcache, sidx) \
    (vcache ? vcache[CACHEIDX(sidx)] : R_NilValue)
#  define GET_SMALLCACHE_BINDING_CELL(vcache, sidx) \
    (vcache ? vcache[sidx] : R_NilValue)

#  define SET_CACHED_BINDING(cvache, sidx, cell) \
    do { if (vcache) vcache[CACHEIDX(sidx)] = (cell); } while (0)
# else
typedef SEXP R_binding_cache_t;
#  define GET_CACHED_BINDING_CELL(vcache, sidx) \
    (vcache ? VECTOR_ELT(vcache, CACHEIDX(sidx)) : R_NilValue)
#  define GET_SMALLCACHE_BINDING_CELL(vcache, sidx) \
    (vcache ? VECTOR_ELT(vcache, sidx) : R_NilValue)

#  define SET_CACHED_BINDING(vcache, sidx, cell) \
    do { if (vcache) SET_VECTOR_ELT(vcache, CACHEIDX(sidx), cell); } while (0)
# endif
#else
typedef void *R_binding_cache_t;
# define GET_CACHED_BINDING_CELL(vcache, sidx) R_NilValue
# define GET_SMALLCACHE_BINDING_CELL(vcache, sidx) R_NilValue

# define SET_CACHED_BINDING(vcache, sidx, cell)
#endif

static R_INLINE SEXP GET_BINDING_CELL_CACHE(SEXP symbol, SEXP rho,
					    R_binding_cache_t vcache, int idx)
{
    SEXP cell = GET_CACHED_BINDING_CELL(vcache, idx);
    /* The value returned by GET_CACHED_BINDING_CELL is either a
       binding cell or R_NilValue.  TAG(R_NilValue) is R_NilVelue, and
       that will no equal symbol. So a separate test for cell !=
       R_NilValue is not needed. */
    if (TAG(cell) == symbol && CAR(cell) != R_UnboundValue)
	return cell;
    else {
	SEXP ncell = GET_BINDING_CELL(symbol, rho);
	if (ncell != R_NilValue)
	    SET_CACHED_BINDING(vcache, idx, ncell);
	else if (cell != R_NilValue && CAR(cell) == R_UnboundValue)
	    SET_CACHED_BINDING(vcache, idx, R_NilValue);
	return ncell;
    }
}

static R_INLINE SEXP FORCE_PROMISE(SEXP value, SEXP symbol, SEXP rho,
				   Rboolean keepmiss)
{
    if (PRVALUE(value) == R_UnboundValue) {
	/**** R_isMissing is inefficient */
	if (keepmiss && R_isMissing(symbol, rho))
	    value = R_MissingArg;
	else 
            value = forcePromise(value);
    }
    else 
        value = PRVALUE(value);
    return value;
}

static R_INLINE SEXP FIND_VAR_NO_CACHE(SEXP symbol, SEXP rho, SEXP cell)
{
    SEXP value;
    /* only need to search the current frame again if
       binding was special or frame is a base frame */
    if (cell != R_NilValue ||
	rho == R_BaseEnv || rho == R_BaseNamespace)
	value =  findVar(symbol, rho);
    else
	value =  findVar(symbol, ENCLOS(rho));
    return value;
}

static R_INLINE SEXP getvar(SEXP symbol, SEXP rho,
			    Rboolean dd, Rboolean keepmiss,
			    R_binding_cache_t vcache, int sidx)
{
    SEXP value;
    if (dd)
	value = ddfindVar(symbol, rho);
    else if (vcache != NULL) {
	SEXP cell = GET_BINDING_CELL_CACHE(symbol, rho, vcache, sidx);
	value = BINDING_VALUE(cell);
	if (value == R_UnboundValue)
	    value = FIND_VAR_NO_CACHE(symbol, rho, cell);
    }
    else
	value = findVar(symbol, rho);

    if (value == R_UnboundValue)
	unbound_var_error(symbol);
    else if (value == R_MissingArg) {
	if (! keepmiss) arg_missing_error(symbol);
    }
    else if (TYPEOF(value) == PROMSXP)
	value = FORCE_PROMISE(value, symbol, rho, keepmiss);
    else if (NAMEDCNT_EQ_0(value))
	SET_NAMEDCNT_1(value);
    return value;
}

#define INLINE_GETVAR
#ifdef INLINE_GETVAR
/* Try to handle the most common case as efficiently as possible.  If
   smallcache is true then a modulus operation on the index is not
   needed, nor is a check that a non-null value corresponds to the
   requested symbol. The symbol from the constant pool is also usually
   not needed. The test TYPOF(value) != SYMBOL rules out R_MissingArg
   and R_UnboundValue as these are implemented s symbols.  It also
   rules other symbols, but as those are rare they are handled by the
   getvar() call. */
#define DO_GETVAR(dd,keepmiss) do { \
    int sidx = GETOP(); \
    if (!dd && smallcache) { \
	SEXP cell = GET_SMALLCACHE_BINDING_CELL(vcache, sidx); \
	/* try fast handling of REALSXP, INTSXP, LGLSXP */ \
	/* (cell won't be R_NilValue or an active binding) */ \
	value = CAR(cell); \
	int type = TYPEOF(value); \
	switch(type) { \
	case REALSXP: \
	case INTSXP: \
	case LGLSXP: \
	    /* may be ok to skip this test: */ \
	    if (NAMEDCNT_EQ_0(value)) \
		SET_NAMEDCNT_1(value); \
	    R_Visible = TRUE; \
	    BCNPUSH(value); \
	    NEXT(); \
	} \
	if (cell != R_NilValue && ! IS_ACTIVE_BINDING(cell)) { \
	    value = CAR(cell); \
	    if (TYPEOF(value) != SYMSXP) {	\
		if (TYPEOF(value) == PROMSXP) {		\
		    SEXP pv = PRVALUE(value);		\
		    if (pv == R_UnboundValue) {		\
			SEXP symbol = VECTOR_ELT(constants, sidx);	\
			value = FORCE_PROMISE(value, symbol, rho, keepmiss); \
		    }							\
		    else value = pv;					\
		}							\
		else if (NAMEDCNT_EQ_0(value))				\
		    SET_NAMEDCNT_1(value);				\
		R_Visible = TRUE;					\
		BCNPUSH(value);						\
		NEXT();							\
	    }								\
	}								\
    }									\
    SEXP symbol = VECTOR_ELT(constants, sidx);				\
    R_Visible = TRUE;							\
    BCNPUSH(getvar(symbol, rho, dd, keepmiss, vcache, sidx));		\
    NEXT();								\
} while (0)
#else
#define DO_GETVAR(dd,keepmiss) do { \
  int sidx = GETOP(); \
  SEXP symbol = VECTOR_ELT(constants, sidx); \
  R_Visible = TRUE; \
  BCNPUSH(getvar(symbol, rho, dd, keepmiss, vcache, sidx));	\
  NEXT(); \
} while (0)
#endif

#define PUSHCALLARG(v) PUSHCALLARG_CELL(CONS(v, R_NilValue))

#define PUSHCALLARG_CELL(c) do { \
  SEXP __cell__ = (c); \
  if (GETSTACK(-2) == R_NilValue) SETSTACK(-2, __cell__); \
  else SETCDR(GETSTACK(-1), __cell__); \
  SETSTACK(-1, __cell__);	       \
} while (0)

static int tryDispatch(char *generic, SEXP call, SEXP x, SEXP rho, SEXP *pv)
{
  RCNTXT cntxt;
  SEXP pargs, rho1;
  int dispatched = FALSE;
  SEXP op = SYMVALUE(install(generic)); /**** avoid this */

  PROTECT(pargs = promiseArgsWith1Value(CDR(call), rho, x));

  /**** Minimal hack to try to handle the S4 case.  If we do the check
	and do not dispatch then some arguments beyond the first might
	have been evaluated; these will then be evaluated again by the
	compiled argument code. */
  if (IS_S4_OBJECT(x) && R_has_methods(op)) {
    SEXP val = R_possible_dispatch(call, op, pargs, rho, TRUE);
    if (val) {
      *pv = val;
      UNPROTECT(1);
      return TRUE;
    }
  }

  /* See comment at first usemethod() call in this file. LT */
  PROTECT(rho1 = NewEnvironment(R_NilValue, R_NilValue, rho));
  begincontext(&cntxt, CTXT_RETURN, call, rho1, rho, pargs, op);
  if (usemethod(generic, x, call, pargs, rho1, rho, R_BaseEnv, 0, pv))
    dispatched = TRUE;
  endcontext(&cntxt);
  UNPROTECT(2);
  return dispatched;
}

static int tryAssignDispatch(char *generic, SEXP call, SEXP lhs, SEXP rhs,
			     SEXP rho, SEXP *pv)
{
    int result;
    SEXP ncall, last, prom;

    PROTECT(ncall = duplicate(call));
    last = ncall;
    while (CDR(last) != R_NilValue)
	last = CDR(last);
    prom = mkPROMISE(CAR(last), rho);
    SET_PRVALUE(prom, rhs);
    INC_NAMEDCNT(rhs);
    SETCAR(last, prom);
    result = tryDispatch(generic, ncall, lhs, rho, pv);
    UNPROTECT(1);
    return result;
}

#define DO_STARTDISPATCH(generic) do { \
  SEXP call = VECTOR_ELT(constants, GETOP()); \
  int label = GETOP(); \
  value = GETSTACK(-1); \
  if (isObject(value) && tryDispatch(generic, call, value, rho, &value)) {\
    SETSTACK(-1, value);						\
    BC_CHECK_SIGINT(); \
    pc = codebase + label; \
  } \
  else { \
    SEXP tag = TAG(CDR(call)); \
    SEXP cell = CONS(value, R_NilValue); \
    BCNSTACKCHECK(3); \
    SETSTACK(0, call); \
    SETSTACK(1, cell); \
    SETSTACK(2, cell); \
    R_BCNodeStackTop += 3; \
    if (tag != R_NilValue) \
      SET_TAG(cell, CreateTag(tag)); \
  } \
  NEXT(); \
} while (0)

#define DO_DFLTDISPATCH0(fun, symbol) do { \
  SEXP call = GETSTACK(-3); \
  SEXP args = GETSTACK(-2); \
  value = fun(call, symbol, args, rho, 0); \
  R_BCNodeStackTop -= 3; \
  SETSTACK(-1, value); \
  NEXT(); \
} while (0)

#define DO_DFLTDISPATCH(fun, symbol) do { \
  SEXP call = GETSTACK(-3); \
  SEXP args = GETSTACK(-2); \
  value = fun(call, symbol, args, rho); \
  R_BCNodeStackTop -= 3; \
  SETSTACK(-1, value); \
  NEXT(); \
} while (0)

#define DO_START_ASSIGN_DISPATCH(generic) do { \
  SEXP call = VECTOR_ELT(constants, GETOP()); \
  int label = GETOP(); \
  SEXP lhs = GETSTACK(-2); \
  SEXP rhs = GETSTACK(-1); \
  if (NAMEDCNT_GT_1(lhs) && lhs != R_NilValue) { \
    lhs = duplicate(lhs); \
    SETSTACK(-2, lhs); \
    SET_NAMEDCNT_1(lhs); \
  } \
  if (isObject(lhs) && \
      tryAssignDispatch(generic, call, lhs, rhs, rho, &value)) { \
    R_BCNodeStackTop--;	\
    SETSTACK(-1, value); \
    BC_CHECK_SIGINT(); \
    pc = codebase + label; \
  } \
  else { \
    SEXP tag = TAG(CDR(call)); \
    SEXP cell = CONS(lhs, R_NilValue); \
    BCNSTACKCHECK(3); \
    SETSTACK(0, call); \
    SETSTACK(1, cell); \
    SETSTACK(2, cell); \
    R_BCNodeStackTop += 3; \
    if (tag != R_NilValue) \
      SET_TAG(cell, CreateTag(tag)); \
  } \
  NEXT(); \
} while (0)

#define DO_DFLT_ASSIGN_DISPATCH(fun, symbol) do { \
  SEXP rhs = GETSTACK(-4); \
  SEXP call = GETSTACK(-3); \
  SEXP args = GETSTACK(-2); \
  PUSHCALLARG(rhs); \
  value = fun(call, symbol, args, rho); \
  R_BCNodeStackTop -= 4; \
  SETSTACK(-1, value);	 \
  NEXT(); \
} while (0)

#define DO_STARTDISPATCH_N(generic) do { \
    int callidx = GETOP(); \
    int label = GETOP(); \
    value = GETSTACK(-1); \
    if (isObject(value)) { \
	SEXP call = VECTOR_ELT(constants, callidx); \
	if (tryDispatch(generic, call, value, rho, &value)) { \
	    SETSTACK(-1, value); \
	    BC_CHECK_SIGINT(); \
	    pc = codebase + label; \
	} \
    } \
    NEXT(); \
} while (0)

#define DO_START_ASSIGN_DISPATCH_N(generic) do { \
    int callidx = GETOP(); \
    int label = GETOP(); \
    SEXP lhs = GETSTACK(-2); \
    if (isObject(lhs)) { \
	SEXP call = VECTOR_ELT(constants, callidx); \
	SEXP rhs = GETSTACK(-1); \
	if (NAMEDCNT_GT_1(lhs) && lhs != R_NilValue) { \
	    lhs = duplicate(lhs); \
	    SETSTACK(-2, lhs); \
	    SET_NAMEDCNT_1(lhs); \
	} \
	if (tryAssignDispatch(generic, call, lhs, rhs, rho, &value)) { \
	    R_BCNodeStackTop--; \
	    SETSTACK(-1, value); \
	    BC_CHECK_SIGINT(); \
	    pc = codebase + label; \
	} \
    } \
    NEXT(); \
} while (0)

#define DO_ISTEST(fun) do { \
  SETSTACK(-1, fun(GETSTACK(-1)) ? R_TrueValue : R_FalseValue);	\
  NEXT(); \
} while(0)
#define DO_ISTYPE(type) do { \
  SETSTACK(-1, TYPEOF(GETSTACK(-1)) == type ? mkTrue() : mkFalse()); \
  NEXT(); \
} while (0)
#define isNumericOnly(x) (isNumeric(x) && ! isLogical(x))

#ifdef BC_PROFILING
#define NO_CURRENT_OPCODE -1
static int current_opcode = NO_CURRENT_OPCODE;
static int opcode_counts[OPCOUNT];
#endif

#define BC_COUNT_DELTA 1000

#define BC_CHECK_SIGINT() do { \
  if (++eval_count > BC_COUNT_DELTA) { \
      R_CheckUserInterrupt(); \
      eval_count = 0; \
  } \
} while (0)

static void loopWithContext(volatile SEXP code, volatile SEXP rho)
{
    RCNTXT cntxt;
    begincontext(&cntxt, CTXT_LOOP, R_NilValue, rho, R_BaseEnv, R_NilValue,
		 R_NilValue);
    if (SETJMP(cntxt.cjmpbuf) != CTXT_BREAK)
	bcEval(code, rho, FALSE);
    endcontext(&cntxt);
}

static R_INLINE int bcStackIndex(R_bcstack_t *s)
{
    SEXP idx = *s;
    switch(TYPEOF(idx)) {
    case INTSXP:
	if (LENGTH(idx) == 1 && INTEGER(idx)[0] != NA_INTEGER)
	    return INTEGER(idx)[0];
	else return -1;
    case REALSXP:
	if (LENGTH(idx) == 1) {
	    double val = REAL(idx)[0];
	    if (! ISNAN(val) && val <= INT_MAX && val > INT_MIN)
		return val;
	    else return -1;
	}
	else return -1;
    default: return -1;
    }
}

static void VECSUBSET_PTR(R_bcstack_t *sx, R_bcstack_t *si,
                          R_bcstack_t *sv, SEXP rho)
{
    SEXP idx, args, value;
    SEXP vec = GETSTACK_PTR(sx);
    int i = bcStackIndex(si) - 1;

    if (ATTRIB(vec) == R_NilValue && i >= 0) {
	switch (TYPEOF(vec)) {
	case REALSXP:
	    if (LENGTH(vec) <= i) break;
	    SETSTACK_REAL_PTR(sv, REAL(vec)[i]);
	    return;
	case INTSXP:
	    if (LENGTH(vec) <= i) break;
	    SETSTACK_INTEGER_PTR(sv, INTEGER(vec)[i]);
	    return;
	case LGLSXP:
	    if (LENGTH(vec) <= i) break;
	    SETSTACK_LOGICAL_PTR(sv, LOGICAL(vec)[i]);
	    return;
	case CPLXSXP:
	    if (LENGTH(vec) <= i) break;
	    SETSTACK_PTR(sv, ScalarComplex(COMPLEX(vec)[i]));
	    return;
	case RAWSXP:
	    if (LENGTH(vec) <= i) break;
	    SETSTACK_PTR(sv, ScalarRaw(RAW(vec)[i]));
	    return;
	}
    }

    /* fall through to the standard default handler */
    idx = GETSTACK_PTR(si);
    args = CONS(idx, R_NilValue);
    args = CONS(vec, args);
    PROTECT(args);
    value = do_subset_dflt(R_NilValue, R_BracketSymbol, args, rho);
    UNPROTECT(1);
    SETSTACK_PTR(sv, value);
}

#define DO_VECSUBSET(rho) do { \
    VECSUBSET_PTR(R_BCNodeStackTop - 2, R_BCNodeStackTop - 1, \
		  R_BCNodeStackTop - 2, rho); \
    R_BCNodeStackTop--; \
} while(0)

static R_INLINE SEXP getMatrixDim(SEXP mat)
{
    if (! OBJECT(mat) &&
	TAG(ATTRIB(mat)) == R_DimSymbol &&
	CDR(ATTRIB(mat)) == R_NilValue) {
	SEXP dim = CAR(ATTRIB(mat));
	if (TYPEOF(dim) == INTSXP && LENGTH(dim) == 2)
	    return dim;
	else return R_NilValue;
    }
    else return R_NilValue;
}

static R_INLINE void DO_MATSUBSET(SEXP rho)
{
    SEXP idx, jdx, args, value;
    SEXP mat = GETSTACK(-3);
    SEXP dim = getMatrixDim(mat);

    if (dim != R_NilValue) {
	int i = bcStackIndex(R_BCNodeStackTop - 2);
	int j = bcStackIndex(R_BCNodeStackTop - 1);
	int nrow = INTEGER(dim)[0];
	int ncol = INTEGER(dim)[1];
	if (i > 0 && j > 0 && i <= nrow && j <= ncol) {
	    int k = i - 1 + nrow * (j - 1);
	    switch (TYPEOF(mat)) {
	    case REALSXP:
		if (LENGTH(mat) <= k) break;
		R_BCNodeStackTop -= 2;
		SETSTACK_REAL(-1, REAL(mat)[k]);
		return;
	    case INTSXP:
		if (LENGTH(mat) <= k) break;
		R_BCNodeStackTop -= 2;
		SETSTACK_INTEGER(-1, INTEGER(mat)[k]);
		return;
	    case LGLSXP:
		if (LENGTH(mat) <= k) break;
		R_BCNodeStackTop -= 2;
		SETSTACK_LOGICAL(-1, LOGICAL(mat)[k]);
		return;
	    case CPLXSXP:
		if (LENGTH(mat) <= k) break;
		R_BCNodeStackTop -= 2;
		SETSTACK(-1, ScalarComplex(COMPLEX(mat)[k]));
		return;
	    }
	}
    }

    /* fall through to the standard default handler */
    idx = GETSTACK(-2);
    jdx = GETSTACK(-1);
    args = CONS(jdx, R_NilValue);
    args = CONS(idx, args);
    args = CONS(mat, args);
    SETSTACK(-1, args); /* for GC protection */
    value = do_subset_dflt(R_NilValue, R_BracketSymbol, args, rho);
    R_BCNodeStackTop -= 2;
    SETSTACK(-1, value);
}

#define INTEGER_TO_REAL(x) ((x) == NA_INTEGER ? NA_REAL : (x))
#define LOGICAL_TO_REAL(x) ((x) == NA_LOGICAL ? NA_REAL : (x))

static R_INLINE Rboolean setElementFromScalar(SEXP vec, int i, int typev,
					      scalar_value_t *v)
{
    if (i < 0) return FALSE;

    if (TYPEOF(vec) == REALSXP) {
	if (LENGTH(vec) <= i) return FALSE;
	switch(typev) {
	case REALSXP: REAL(vec)[i] = v->dval; return TRUE;
	case INTSXP: REAL(vec)[i] = INTEGER_TO_REAL(v->ival); return TRUE;
	case LGLSXP: REAL(vec)[i] = LOGICAL_TO_REAL(v->ival); return TRUE;
	}
    }
    else if (typev == TYPEOF(vec)) {
	if (LENGTH(vec) <= i) return FALSE;
	switch (typev) {
	case INTSXP: INTEGER(vec)[i] = v->ival; return TRUE;
	case LGLSXP: LOGICAL(vec)[i] = v->ival; return TRUE;
	}
    }
    return FALSE;
}

static R_INLINE void SETVECSUBSET_PTR(R_bcstack_t *sx, R_bcstack_t *srhs,
				      R_bcstack_t *si, R_bcstack_t *sv,
				      SEXP rho)
{
    SEXP idx, args, value;
    SEXP vec = GETSTACK_PTR(sx);

    if (NAMEDCNT_GT_1(vec)) {
	vec = duplicate(vec);
	SETSTACK_PTR(sx, vec);
    }
    else
	SET_NAMEDCNT_0(vec);

    if (ATTRIB(vec) == R_NilValue) {
	int i = bcStackIndex(si);
	if (i > 0) {
	    scalar_value_t v;
	    int typev = bcStackScalar(srhs, &v);
	    if (setElementFromScalar(vec, i - 1, typev, &v)) {
		SETSTACK_PTR(sv, vec);
		return;
	    }
	}
    }

    /* fall through to the standard default handler */
    value = GETSTACK_PTR(srhs);
    idx = GETSTACK_PTR(si);
    args = CONS(value, R_NilValue);
    SET_TAG(args, R_ValueSymbol);
    args = CONS(idx, args);
    args = CONS(vec, args);
    PROTECT(args);
    vec = do_subassign_dflt(R_NilValue, R_SubAssignSymbol, args, rho);
    UNPROTECT(1);
    SETSTACK_PTR(sv, vec);
}

static void DO_SETVECSUBSET(SEXP rho)
{
    SETVECSUBSET_PTR(R_BCNodeStackTop - 3, R_BCNodeStackTop - 2,
		     R_BCNodeStackTop - 1, R_BCNodeStackTop - 3, rho);
    R_BCNodeStackTop -= 2;
}

static void DO_SETMATSUBSET(SEXP rho)
{
    SEXP dim, idx, jdx, args, value;
    SEXP mat = GETSTACK(-4);

    if (NAMEDCNT_GT_1(mat)) {
	mat = duplicate(mat);
	SETSTACK(-4, mat);
    }
    else
	SET_NAMEDCNT_0(mat);

    dim = getMatrixDim(mat);

    if (dim != R_NilValue) {
	int i = bcStackIndex(R_BCNodeStackTop - 2);
	int j = bcStackIndex(R_BCNodeStackTop - 1);
	int nrow = INTEGER(dim)[0];
	int ncol = INTEGER(dim)[1];
	if (i > 0 && j > 0 && i <= nrow && j <= ncol) {
	    scalar_value_t v;
	    int typev = bcStackScalar(R_BCNodeStackTop - 3, &v);
	    int k = i - 1 + nrow * (j - 1);
	    if (setElementFromScalar(mat, k, typev, &v)) {
		R_BCNodeStackTop -= 3;
		SETSTACK(-1, mat);
		return;
	    }
	}
    }

    /* fall through to the standard default handler */
    value = GETSTACK(-3);
    idx = GETSTACK(-2);
    jdx = GETSTACK(-1);
    args = CONS(value, R_NilValue);
    SET_TAG(args, R_ValueSymbol);
    args = CONS(jdx, args);
    args = CONS(idx, args);
    args = CONS(mat, args);
    SETSTACK(-1, args); /* for GC protection */
    mat = do_subassign_dflt(R_NilValue, R_SubAssignSymbol, args, rho);
    R_BCNodeStackTop -= 3;
    SETSTACK(-1, mat);
}

#define FIXUP_SCALAR_LOGICAL(callidx, arg, op) do { \
	SEXP val = GETSTACK(-1); \
	if (TYPEOF(val) != LGLSXP || LENGTH(val) != 1) { \
	    if (!isNumber(val))	\
		errorcall(VECTOR_ELT(constants, callidx), \
			  _("invalid %s type in 'x %s y'"), arg, op);	\
	    SETSTACK(-1, ScalarLogical(asLogical(val))); \
	} \
    } while(0)

static void maybe_missing_error(SEXP call)
{
    SEXP c;
    int k;

    if (call == R_NilValue) 
        return;

    /* check for an empty argument in the call -- start from
       the beginning in case of ... arguments */
    for (k = 1, c = CDR(call); c != R_NilValue; c = CDR(c), k++)
        if (CAR(c) == R_MissingArg)
            errorcall(call, "argument %d is empty", k);

    /* An error from evaluating a symbol will already have
       been signaled.  The interpreter, in evalList, does
       _not_ signal an error for a call expression that
       produces an R_MissingArg value; for example
       
           c(alist(a=)$a)

       does not signal an error. */
}

static R_INLINE void checkForMissings(SEXP args, SEXP call)
{
    SEXP a;
    for (a = args; a != R_NilValue; a = CDR(a))
	if (CAR(a) == R_MissingArg) {
            maybe_missing_error(call);
            return;
        }
}

#define GET_VEC_LOOP_VALUE(var, pos) do {		\
    (var) = GETSTACK(pos);				\
    if (NAMEDCNT_GT_1(var)) {				\
	(var) = allocVector(TYPEOF(seq), 1);		\
	SETSTACK(pos, var);				\
	SET_NAMEDCNT_1(var);				\
    }							\
} while (0)

static R_NORETURN void bad_function_error (void)
{
    error(_("bad function"));
}

static SEXP bcEval(SEXP body, SEXP rho, Rboolean useCache)
{
  SEXP value, constants;
  BCODE *pc, *codebase;
  int ftype = 0;
  R_bcstack_t *oldntop = R_BCNodeStackTop;
  static int eval_count = 0;
#ifdef BC_INT_STACK
  IStackval *olditop = R_BCIntStackTop;
#endif
#ifdef BC_PROFILING
  int old_current_opcode = current_opcode;
#endif
#ifdef THREADED_CODE
  int which = 0;
#endif

  BC_CHECK_SIGINT();

  INITIALIZE_MACHINE();
  codebase = pc = BCCODE(body);
  constants = BCCONSTS(body);

  /* allow bytecode to be disabled for testing */
  if (R_disable_bytecode)
      return eval(bytecodeExpr(body), rho);

  /* check version */
  {
      int version = GETOP();
      if (version < R_bcMinVersion || version > R_bcVersion) {
	  if (version >= 2) {
	      static Rboolean warned = FALSE;
	      if (! warned) {
		  warned = TRUE;
		  warning(_("bytecode version mismatch; using eval"));
	      }
	      return eval(bytecodeExpr(body), rho);
	  }
	  else if (version < R_bcMinVersion)
	      error(_("bytecode version is too old"));
	  else error(_("bytecode version is too new"));
      }
  }

  R_binding_cache_t vcache = NULL;
  Rboolean smallcache = TRUE;
#ifdef USE_BINDING_CACHE
  if (useCache) {
      R_len_t n = LENGTH(constants);
# ifdef CACHE_MAX
      if (n > CACHE_MAX) {
	  n = CACHE_MAX;
	  smallcache = FALSE;
      }
# endif
# ifdef CACHE_ON_STACK
      /* initialize binding cache on the stack */
      vcache = R_BCNodeStackTop;
      if (R_BCNodeStackTop + n > R_BCNodeStackEnd)
	  nodeStackOverflow();
      while (n > 0) {
	  *R_BCNodeStackTop = R_NilValue;
	  R_BCNodeStackTop++;
	  n--;
      }
# else
      /* allocate binding cache and protect on stack */
      vcache = allocVector(VECSXP, n);
      BCNPUSH(vcache);
# endif
  }
#endif

  BEGIN_MACHINE {
    OP(BCMISMATCH, 0): error(_("byte code version mismatch"));
    OP(RETURN, 0): value = GETSTACK(-1); goto done;
    OP(GOTO, 1):
      {
	int label = GETOP();
	BC_CHECK_SIGINT();
	pc = codebase + label;
	NEXT();
      }
    OP(BRIFNOT, 2):
      {
	int callidx = GETOP();
	int label = GETOP();
	int cond;
	SEXP call = VECTOR_ELT(constants, callidx);
	value = BCNPOP();
	cond = asLogicalNoNA(value, call);
	if (! cond) {
	    BC_CHECK_SIGINT(); /**** only on back branch?*/
	    pc = codebase + label;
	}
	NEXT();
      }
    OP(POP, 0): BCNPOP_IGNORE_VALUE(); NEXT();
    OP(DUP, 0): BCNDUP(); NEXT();
    OP(PRINTVALUE, 0): PrintValue(BCNPOP()); NEXT();
    OP(STARTLOOPCNTXT, 1):
	{
	    SEXP code = VECTOR_ELT(constants, GETOP());
	    loopWithContext(code, rho);
	    NEXT();
	}
    OP(ENDLOOPCNTXT, 0): value = R_NilValue; goto done;
    OP(DOLOOPNEXT, 0): findcontext(CTXT_NEXT, rho, R_NilValue);
    OP(DOLOOPBREAK, 0): findcontext(CTXT_BREAK, rho, R_NilValue);
    OP(STARTFOR, 3):
      {
	SEXP seq = GETSTACK(-1);
	int callidx = GETOP();
	SEXP symbol = VECTOR_ELT(constants, GETOP());
	int label = GETOP();

	/* if we are iterating over a factor, coerce to character first */
	if (inherits(seq, "factor")) {
	    seq = asCharacterFactor(seq);
	    SETSTACK(-1, seq);
	}

	defineVar(symbol, R_NilValue, rho);
	BCNPUSH(GET_BINDING_CELL(symbol, rho));

	value = allocVector(INTSXP, 2);
	INTEGER(value)[0] = -1;
	if (isVector(seq))
	  INTEGER(value)[1] = LENGTH(seq);
	else if (isList(seq) || isNull(seq))
	  INTEGER(value)[1] = length(seq);
	else errorcall(VECTOR_ELT(constants, callidx),
		       _("invalid for() loop sequence"));
	BCNPUSH(value);

	/* bump up NAMED count of seq to avoid modification by loop code */
	INC_NAMEDCNT(seq);

	/* place initial loop variable value object on stack */
	switch(TYPEOF(seq)) {
	case LGLSXP:
	case INTSXP:
	case REALSXP:
	case CPLXSXP:
	case STRSXP:
	case RAWSXP:
	    value = allocVector(TYPEOF(seq), 1);
	    BCNPUSH(value);
	    break;
	default: BCNPUSH(R_NilValue);
	}

	BC_CHECK_SIGINT();
	pc = codebase + label;
	NEXT();
      }
    OP(STEPFOR, 1):
      {
	int label = GETOP();
	int i = ++(INTEGER(GETSTACK(-2))[0]);
	int n = INTEGER(GETSTACK(-2))[1];
	if (i < n) {
	  SEXP seq = GETSTACK(-4);
	  SEXP cell = GETSTACK(-3);
	  switch (TYPEOF(seq)) {
	  case LGLSXP:
	    GET_VEC_LOOP_VALUE(value, -1);
	    LOGICAL(value)[0] = LOGICAL(seq)[i];
	    break;
	  case INTSXP:
	    GET_VEC_LOOP_VALUE(value, -1);
	    INTEGER(value)[0] = INTEGER(seq)[i];
	    break;
	  case REALSXP:
	    GET_VEC_LOOP_VALUE(value, -1);
	    REAL(value)[0] = REAL(seq)[i];
	    break;
	  case CPLXSXP:
	    GET_VEC_LOOP_VALUE(value, -1);
	    COMPLEX(value)[0] = COMPLEX(seq)[i];
	    break;
	  case STRSXP:
	    GET_VEC_LOOP_VALUE(value, -1);
	    SET_STRING_ELT(value, 0, STRING_ELT(seq, i));
	    break;
	  case RAWSXP:
	    GET_VEC_LOOP_VALUE(value, -1);
	    RAW(value)[0] = RAW(seq)[i];
	    break;
	  case EXPRSXP:
	  case VECSXP:
	    value = VECTOR_ELT(seq, i);
	    SET_NAMEDCNT_MAX(value);
	    break;
	  case LISTSXP:
	    value = CAR(seq);
	    SETSTACK(-4, CDR(seq));
	    SET_NAMEDCNT_MAX(value);
	    break;
	  default:
	    error(_("invalid sequence argument in for loop"));
	  }
	  if (! SET_BINDING_VALUE(cell, value))
	      defineVar(BINDING_SYMBOL(cell), value, rho);
	  BC_CHECK_SIGINT();
	  pc = codebase + label;
	}
	NEXT();
      }
    OP(ENDFOR, 0):
      {
	R_BCNodeStackTop -= 3;
	SETSTACK(-1, R_NilValue);
	NEXT();
      }
    OP(SETLOOPVAL, 0):
      BCNPOP_IGNORE_VALUE(); SETSTACK(-1, R_NilValue); NEXT();
    OP(INVISIBLE,0): R_Visible = FALSE; NEXT();
    /**** for now LDCONST, LDTRUE, and LDFALSE duplicate/allocate to
	  be defensive against bad package C code */
    OP(LDCONST, 1):
      R_Visible = TRUE;
      value = VECTOR_ELT(constants, GETOP());
      /* make sure NAMED = 2 -- lower values might be safe in some cases but
	 not in general, especially if the constant pool was created by
	 unserializing a compiled expression. */
      /*if (NAMED(value) < 2) SET_NAMED(value, 2);*/
      BCNPUSH(duplicate(value));
      NEXT();
    OP(LDNULL, 0): R_Visible = TRUE; BCNPUSH(R_NilValue); NEXT();
    OP(LDTRUE, 0): R_Visible = TRUE; BCNPUSH(mkTrue()); NEXT();
    OP(LDFALSE, 0): R_Visible = TRUE; BCNPUSH(mkFalse()); NEXT();
    OP(GETVAR, 1): DO_GETVAR(FALSE, FALSE);
    OP(DDVAL, 1): DO_GETVAR(TRUE, FALSE);
    OP(SETVAR, 1):
      {
	int sidx = GETOP();
	SEXP loc;
	if (smallcache)
	    loc = GET_SMALLCACHE_BINDING_CELL(vcache, sidx);
	else {
	    SEXP symbol = VECTOR_ELT(constants, sidx);
	    loc = GET_BINDING_CELL_CACHE(symbol, rho, vcache, sidx);
	}
	value = GETSTACK(-1);
        INC_NAMEDCNT(value);
	if (! SET_BINDING_VALUE(loc, value)) {
	    SEXP symbol = VECTOR_ELT(constants, sidx);
	    PROTECT(value);
	    defineVar(symbol, value, rho);
	    UNPROTECT(1);
	}
	NEXT();
      }
    OP(GETFUN, 1):
      {
	/* get the function */
	SEXP symbol = VECTOR_ELT(constants, GETOP());
	value = findFun(symbol, rho);
	if(RTRACE(value)) {
            Rprintf("trace: ");
            PrintValue(symbol);
	}

	/* initialize the function type register, push the function, and
	   push space for creating the argument list. */
	ftype = TYPEOF(value);
	BCNSTACKCHECK(3);
	SETSTACK(0, value);
	SETSTACK(1, R_NilValue);
	SETSTACK(2, R_NilValue);
	R_BCNodeStackTop += 3;
	NEXT();
      }
    OP(GETGLOBFUN, 1):
      {
	/* get the function */
	SEXP symbol = VECTOR_ELT(constants, GETOP());
	value = findFun(symbol, R_GlobalEnv);
	if(RTRACE(value)) {
            Rprintf("trace: ");
            PrintValue(symbol);
	}

	/* initialize the function type register, push the function, and
	   push space for creating the argument list. */
	ftype = TYPEOF(value);
	BCNSTACKCHECK(3);
	SETSTACK(0, value);
	SETSTACK(1, R_NilValue);
	SETSTACK(2, R_NilValue);
	R_BCNodeStackTop += 3;
	NEXT();
      }
    OP(GETSYMFUN, 1):
      {
	/* get the function */
	SEXP symbol = VECTOR_ELT(constants, GETOP());
	value = SYMVALUE(symbol);
	if (TYPEOF(value) == PROMSXP) {
	    value = forcePromise(value);
	    SET_NAMEDCNT_MAX(value);
	}
	if(RTRACE(value)) {
            Rprintf("trace: ");
            PrintValue(symbol);
	}

	/* initialize the function type register, push the function, and
	   push space for creating the argument list. */
	ftype = TYPEOF(value);
	BCNSTACKCHECK(3);
	SETSTACK(0, value);
	SETSTACK(1, R_NilValue);
	SETSTACK(2, R_NilValue);
	R_BCNodeStackTop += 3;
	NEXT();
      }
    OP(GETBUILTIN, 1):
      {
	/* get the function */
	SEXP symbol = VECTOR_ELT(constants, GETOP());
	value = getPrimitive(symbol, BUILTINSXP);
	if (RTRACE(value)) {
            Rprintf("trace: ");
            PrintValue(symbol);
	}

	/* push the function and push space for creating the argument list. */
	ftype = TYPEOF(value);
	BCNSTACKCHECK(3);
	SETSTACK(0, value);
	SETSTACK(1, R_NilValue);
	SETSTACK(2, R_NilValue);
	R_BCNodeStackTop += 3;
	NEXT();
      }
    OP(GETINTLBUILTIN, 1):
      {
	/* get the function */
	SEXP symbol = VECTOR_ELT(constants, GETOP());
	value = INTERNAL(symbol);
	if (TYPEOF(value) != BUILTINSXP)
	  error(_("there is no .Internal function '%s'"), 
		CHAR(PRINTNAME(symbol)));

	/* push the function and push space for creating the argument list. */
	ftype = TYPEOF(value);
	BCNSTACKCHECK(3);
	SETSTACK(0, value);
	SETSTACK(1, R_NilValue);
	SETSTACK(2, R_NilValue);
	R_BCNodeStackTop += 3;
	NEXT();
      }
    OP(CHECKFUN, 0):
      {
	/* check then the value on the stack is a function */
	value = GETSTACK(-1);
	if (TYPEOF(value) != CLOSXP && TYPEOF(value) != BUILTINSXP &&
	    TYPEOF(value) != SPECIALSXP)
	  apply_non_function_error();

	/* initialize the function type register, and push space for
	   creating the argument list. */
	ftype = TYPEOF(value);
	BCNSTACKCHECK(2);
	SETSTACK(0, R_NilValue);
	SETSTACK(1, R_NilValue);
	R_BCNodeStackTop += 2;
	NEXT();
      }
    OP(MAKEPROM, 1):
      {
	SEXP code = VECTOR_ELT(constants, GETOP());
	if (ftype != SPECIALSXP) {
	  if (ftype == BUILTINSXP)
	      value = bcEval(code, rho, TRUE);
	  else
	    value = mkPROMISE(code, rho);
	  PUSHCALLARG(value);
	}
	NEXT();
      }
    OP(DOMISSING, 0):
      {
	if (ftype != SPECIALSXP)
	  PUSHCALLARG(R_MissingArg);
	NEXT();
      }
    OP(SETTAG, 1):
      {
	SEXP tag = VECTOR_ELT(constants, GETOP());
	SEXP cell = GETSTACK(-1);
	if (ftype != SPECIALSXP && cell != R_NilValue)
	  SET_TAG(cell, CreateTag(tag));
	NEXT();
      }
    OP(DODOTS, 0):
      {
	if (ftype != SPECIALSXP) {
	  SEXP h = findVar(R_DotsSymbol, rho);
	  if (TYPEOF(h) == DOTSXP || h == R_NilValue) {
	    for (; h != R_NilValue; h = CDR(h)) {
	      SEXP val, cell;
	      if (ftype == BUILTINSXP) val = eval(CAR(h), rho);
	      else val = mkPROMISE(CAR(h), rho);
	      cell = CONS(val, R_NilValue);
	      PUSHCALLARG_CELL(cell);
	      if (TAG(h) != R_NilValue) SET_TAG(cell, CreateTag(TAG(h)));
	    }
	  }
	  else if (h != R_MissingArg)
	    dotdotdot_error();
	}
	NEXT();
      }
    OP(PUSHARG, 0): PUSHCALLARG(BCNPOP()); NEXT();
    /**** for now PUSHCONST, PUSHTRUE, and PUSHFALSE duplicate/allocate to
	  be defensive against bad package C code */
    OP(PUSHCONSTARG, 1):
      value = VECTOR_ELT(constants, GETOP());
      PUSHCALLARG(duplicate(value));
      NEXT();
    OP(PUSHNULLARG, 0): PUSHCALLARG(R_NilValue); NEXT();
    OP(PUSHTRUEARG, 0): PUSHCALLARG(mkTrue()); NEXT();
    OP(PUSHFALSEARG, 0): PUSHCALLARG(mkFalse()); NEXT();
    OP(CALL, 1):
      {
	SEXP fun = GETSTACK(-3);
	SEXP call = VECTOR_ELT(constants, GETOP());
	SEXP args = GETSTACK(-2);
	int flag;
	switch (ftype) {
	case BUILTINSXP:
	  checkForMissings(args, call);
	  flag = PRIMPRINT(fun);
	  R_Visible = flag != 1;
          value = CALL_PRIMFUN(call, fun, args, rho, 0);
	  if (flag < 2) R_Visible = flag != 1;
	  break;
	case SPECIALSXP:
	  flag = PRIMPRINT(fun);
	  R_Visible = flag != 1;
          value = CALL_PRIMFUN(call, fun, CDR(call), rho, 0);
	  if (flag < 2) R_Visible = flag != 1;
	  break;
	case CLOSXP:
	  value = applyClosure_v(call, fun, args, rho, NULL, 0);
	  break;
	default: bad_function_error();
	}
	R_BCNodeStackTop -= 2;
	SETSTACK(-1, value);
	ftype = 0;
	NEXT();
      }
    OP(CALLBUILTIN, 1):
      {
	SEXP fun = GETSTACK(-3);
	SEXP call = VECTOR_ELT(constants, GETOP());
	SEXP args = GETSTACK(-2);
	int flag;
	const void *vmax = VMAXGET();
	if (TYPEOF(fun) != BUILTINSXP)
          error(_("not a BUILTIN function"));
	flag = PRIMPRINT(fun);
	R_Visible = flag != 1;
        value = CALL_PRIMFUN(call, fun, args, rho, 0);
	if (flag < 2) R_Visible = flag != 1;
	VMAXSET(vmax);
	R_BCNodeStackTop -= 2;
	SETSTACK(-1, value);
	NEXT();
      }
    OP(CALLSPECIAL, 1):
      {
	SEXP call = VECTOR_ELT(constants, GETOP());
	SEXP symbol = CAR(call);
	SEXP fun = getPrimitive(symbol, SPECIALSXP);
	int flag;
	const void *vmax = VMAXGET();
	if (RTRACE(fun)) {
            Rprintf("trace: ");
            PrintValue(symbol);
	}
	BCNPUSH(fun);  /* for GC protection */
	flag = PRIMPRINT(fun);
	R_Visible = flag != 1;
        value = CALL_PRIMFUN(call, fun, CDR(call), rho, 0);
	if (flag < 2) R_Visible = flag != 1;
	VMAXSET(vmax);
	SETSTACK(-1, value); /* replaces fun on stack */
	NEXT();
      }
    OP(MAKECLOSURE, 1):
      {
	SEXP fb = VECTOR_ELT(constants, GETOP());
	SEXP forms = VECTOR_ELT(fb, 0);
	SEXP body = VECTOR_ELT(fb, 1);
	value = mkCLOSXP(forms, body, rho);
	BCNPUSH(value);
	NEXT();
      }
    OP(UMINUS, 1): Arith1(R_SubSymbol);
    OP(UPLUS, 1): Arith1(R_AddSymbol);
    OP(ADD, 1): FastBinary(+, PLUSOP, R_AddSymbol);
    OP(SUB, 1): FastBinary(-, MINUSOP, R_SubSymbol);
    OP(MUL, 1): FastBinary(*, TIMESOP, R_MulSymbol);
    OP(DIV, 1): FastBinary(/, DIVOP, R_DivSymbol);
    OP(EXPT, 1): Arith2(POWOP, R_ExptSymbol);
    OP(SQRT, 1): Math1(R_SqrtSymbol);
    OP(EXP, 1): Math1(R_ExpSymbol);
    OP(EQ, 1): FastRelop2(==, EQOP, R_EqSymbol);
    OP(NE, 1): FastRelop2(!=, NEOP, R_NeSymbol);
    OP(LT, 1): FastRelop2(<, LTOP, R_LtSymbol);
    OP(LE, 1): FastRelop2(<=, LEOP, R_LeSymbol);
    OP(GE, 1): FastRelop2(>=, GEOP, R_GeSymbol);
    OP(GT, 1): FastRelop2(>, GTOP, R_GtSymbol);
    OP(AND, 1): Special2(do_andor, R_AndSymbol, rho);
    OP(OR, 1): Special2(do_andor, R_OrSymbol, rho);
    OP(NOT, 1): Builtin1(do_not, R_NotSymbol, rho);
    OP(DOTSERR, 0): dotdotdot_error();
    OP(STARTASSIGN, 1):
      {
	int sidx = GETOP();
	SEXP symbol = VECTOR_ELT(constants, sidx);
	SEXP cell = GET_BINDING_CELL_CACHE(symbol, rho, vcache, sidx);
	value = BINDING_VALUE(cell);
        if (TYPEOF(value) == PROMSXP)
            value = forcePromise(value);
	if (value == R_UnboundValue || NAMEDCNT(value) != 1) {
            /* Used to call EnsureLocal, now changed, so old code is here. */
            value = findVarInFrame3 (rho, symbol, TRUE);
            if (value != R_UnboundValue) {
                if (TYPEOF(value) == PROMSXP)
                    value = forcePromise(value);
        	if (!NAMEDCNT_GT_1(value)) 
                    goto in_frame;
            }
            else {
                if (rho != R_EmptyEnv) {
                    value = findVar (symbol, ENCLOS(rho));
                    if (TYPEOF(value) == PROMSXP)
                        value = forcePromise(value);
                }
                if (value == R_UnboundValue)
                    unbound_var_error(symbol);
            }
            value = dup_top_level(value);
            set_var_in_frame (symbol, value, rho, TRUE, 3);
          in_frame: ;
        }
	BCNPUSH(value);
	BCNDUP2ND();
	/* top three stack entries are now RHS value, LHS value, RHS value */
	NEXT();
      }
    OP(ENDASSIGN, 1):
      {
	int sidx = GETOP();
	SEXP symbol = VECTOR_ELT(constants, sidx);
	SEXP cell = GET_BINDING_CELL_CACHE(symbol, rho, vcache, sidx);
	value = GETSTACK(-1); /* leave on stack for GC protection */
        INC_NAMEDCNT(value);
	if (! SET_BINDING_VALUE(cell, value))
	    defineVar(symbol, value, rho);
	R_BCNodeStackTop--; /* now pop LHS value off the stack */
	/* original right-hand side value is now on top of stack again */
	/* we do not duplicate the right-hand side value, so to be
	   conservative mark the value as NAMED = 2 */
	SET_NAMEDCNT_MAX(GETSTACK(-1));
	NEXT();
      }
    OP(STARTSUBSET, 2): DO_STARTDISPATCH("[");
    OP(DFLTSUBSET, 0): DO_DFLTDISPATCH(do_subset_dflt, R_BracketSymbol);
    OP(STARTSUBASSIGN, 2): DO_START_ASSIGN_DISPATCH("[<-");
    OP(DFLTSUBASSIGN, 0):
      DO_DFLT_ASSIGN_DISPATCH(do_subassign_dflt, R_SubAssignSymbol);
    OP(STARTC, 2): DO_STARTDISPATCH("c");
    OP(DFLTC, 0): DO_DFLTDISPATCH(do_c_dflt, R_CSymbol);
    OP(STARTSUBSET2, 2): DO_STARTDISPATCH("[[");
    OP(DFLTSUBSET2, 0): DO_DFLTDISPATCH0(do_subset2_dflt, R_Bracket2Symbol);
    OP(STARTSUBASSIGN2, 2): DO_START_ASSIGN_DISPATCH("[[<-");
    OP(DFLTSUBASSIGN2, 0):
      DO_DFLT_ASSIGN_DISPATCH(do_subassign2_dflt, R_SubSubAssignSymbol);
    OP(DOLLAR, 2):
      {
	int dispatched = FALSE;
	SEXP call = VECTOR_ELT(constants, GETOP());
	SEXP symbol = VECTOR_ELT(constants, GETOP());
	SEXP x = GETSTACK(-1);
	if (isObject(x)) {
	    SEXP ncall;
	    PROTECT(ncall = duplicate(call));
	    /**** hack to avoid evaluating the symbol */
	    SETCAR(CDDR(ncall), ScalarString(PRINTNAME(symbol)));
	    dispatched = tryDispatch("$", ncall, x, rho, &value);
	    UNPROTECT(1);
	}
	if (dispatched)
	    SETSTACK(-1, value);
	else
	    SETSTACK(-1, R_subset3_dflt(x, R_NilValue, symbol, R_NilValue, 0));
	NEXT();
      }
    OP(DOLLARGETS, 2):
      {
	int dispatched = FALSE;
	SEXP call = VECTOR_ELT(constants, GETOP());
	SEXP symbol = VECTOR_ELT(constants, GETOP());
	SEXP x = GETSTACK(-2);
	SEXP rhs = GETSTACK(-1);
	if (NAMEDCNT_GT_1(x) && x != R_NilValue) {
	    x = duplicate(x);
	    SETSTACK(-2, x);
	    SET_NAMEDCNT_1(x);
	}
	if (isObject(x)) {
	    SEXP ncall, prom;
	    PROTECT(ncall = duplicate(call));
	    /**** hack to avoid evaluating the symbol */
	    SETCAR(CDDR(ncall), ScalarString(PRINTNAME(symbol)));
	    prom = mkPROMISE(CADDDR(ncall), rho);
	    SET_PRVALUE(prom, rhs);
            INC_NAMEDCNT(rhs);
	    SETCAR(CDR(CDDR(ncall)), prom);
	    dispatched = tryDispatch("$<-", ncall, x, rho, &value);
	    UNPROTECT(1);
	}
	if (! dispatched)
	    value = R_subassign3_dflt(call, x, symbol, rhs);
	R_BCNodeStackTop--;
	SETSTACK(-1, value);
	NEXT();
      }
    OP(ISNULL, 0): DO_ISTEST(isNull);
    OP(ISLOGICAL, 0): DO_ISTYPE(LGLSXP);
    OP(ISINTEGER, 0): {
	SEXP arg = GETSTACK(-1);
	Rboolean test = (TYPEOF(arg) == INTSXP) && ! inherits(arg, "factor");
	SETSTACK(-1, test ? mkTrue() : mkFalse());
	NEXT();
      }
    OP(ISDOUBLE, 0): DO_ISTYPE(REALSXP);
    OP(ISCOMPLEX, 0): DO_ISTYPE(CPLXSXP);
    OP(ISCHARACTER, 0): DO_ISTYPE(STRSXP);
    OP(ISSYMBOL, 0): DO_ISTYPE(SYMSXP); /**** S4 thingy allowed now???*/
    OP(ISOBJECT, 0): DO_ISTEST(OBJECT);
    OP(ISNUMERIC, 0): DO_ISTEST(isNumericOnly);
    OP(VECSUBSET, 0): DO_VECSUBSET(rho); NEXT();
    OP(MATSUBSET, 0): DO_MATSUBSET(rho); NEXT();
    OP(SETVECSUBSET, 0): DO_SETVECSUBSET(rho); NEXT();
    OP(SETMATSUBSET, 0): DO_SETMATSUBSET(rho); NEXT();
    OP(AND1ST, 2): {
	int callidx = GETOP();
	int label = GETOP();
        FIXUP_SCALAR_LOGICAL(callidx, "'x'", "&&");
        value = GETSTACK(-1);
	if (LOGICAL(value)[0] == FALSE)
	    pc = codebase + label;
	NEXT();
    }
    OP(AND2ND, 1): {
	int callidx = GETOP();
	FIXUP_SCALAR_LOGICAL(callidx, "'y'", "&&");
        value = GETSTACK(-1);
	/* The first argument is TRUE or NA. If the second argument is
	   not TRUE then its value is the result. If the second
	   argument is TRUE, then the first argument's value is the
	   result. */
	if (LOGICAL(value)[0] != TRUE)
	    SETSTACK(-2, value);
	R_BCNodeStackTop -= 1;
	NEXT();
    }
    OP(OR1ST, 2):  {
	int callidx = GETOP();
	int label = GETOP();
        FIXUP_SCALAR_LOGICAL(callidx, "'x'", "||");
        value = GETSTACK(-1);
	if (LOGICAL(value)[0] != NA_LOGICAL && LOGICAL(value)[0]) /* is true */
	    pc = codebase + label;
	NEXT();
    }
    OP(OR2ND, 1):  {
	int callidx = GETOP();
	FIXUP_SCALAR_LOGICAL(callidx, "'y'", "||");
        value = GETSTACK(-1);
	/* The first argument is FALSE or NA. If the second argument is
	   not FALSE then its value is the result. If the second
	   argument is FALSE, then the first argument's value is the
	   result. */
	if (LOGICAL(value)[0] != FALSE)
	    SETSTACK(-2, value);
	R_BCNodeStackTop -= 1;
	NEXT();
    }
    OP(GETVAR_MISSOK, 1): DO_GETVAR(FALSE, TRUE);
    OP(DDVAL_MISSOK, 1): DO_GETVAR(TRUE, TRUE);
    OP(VISIBLE, 0): R_Visible = TRUE; NEXT();
    OP(SETVAR2, 1):
      {
	SEXP symbol = VECTOR_ELT(constants, GETOP());
	value = GETSTACK(-1);
	if (NAMEDCNT_GT_0(value)) {
	    value = duplicate(value);
	    SETSTACK(-1, value);
	}
	set_var_nonlocal (symbol, value, ENCLOS(rho), 3);
	NEXT();
      }
    OP(STARTASSIGN2, 1):
      {
	SEXP symbol = VECTOR_ELT(constants, GETOP());
	value = GETSTACK(-1);
	BCNPUSH(getvar(symbol, ENCLOS(rho), FALSE, FALSE, NULL, 0));
	BCNPUSH(value);
	/* top three stack entries are now RHS value, LHS value, RHS value */
	NEXT();
      }
    OP(ENDASSIGN2, 1):
      {
	SEXP symbol = VECTOR_ELT(constants, GETOP());
	value = BCNPOP();
	set_var_nonlocal (symbol, value, ENCLOS(rho), 3);
	/* original right-hand side value is now on top of stack again */
	/* we do not duplicate the right-hand side value, so to be
	   conservative mark the value as NAMED = 2 */
	SET_NAMEDCNT_MAX(GETSTACK(-1));
	NEXT();
      }
    OP(SETTER_CALL, 2):
      {
        SEXP lhs = GETSTACK(-5);
        SEXP rhs = GETSTACK(-4);
	SEXP fun = GETSTACK(-3);
	SEXP call = VECTOR_ELT(constants, GETOP());
	SEXP vexpr = VECTOR_ELT(constants, GETOP());
	SEXP args, prom, last;
	if (NAMEDCNT_GT_1(lhs) && lhs != R_NilValue) {
	  lhs = duplicate(lhs);
	  SETSTACK(-5, lhs);
	  SET_NAMEDCNT_1(lhs);
	}
	switch (ftype) {
	case BUILTINSXP:
	  /* push RHS value onto arguments with 'value' tag */
	  PUSHCALLARG(rhs);
	  SET_TAG(GETSTACK(-1), R_ValueSymbol);
	  /* replace first argument with LHS value */
	  args = GETSTACK(-2);
	  SETCAR(args, lhs);
	  /* make the call */
	  checkForMissings(args, call);
          value = CALL_PRIMFUN(call, fun, args, rho, 0);
	  break;
	case SPECIALSXP:
	  /* duplicate arguments and put into stack for GC protection */
	  args = duplicate(CDR(call));
	  SETSTACK(-2, args);
	  /* insert evaluated promise for LHS as first argument */
          prom = mkPROMISE(R_TmpvalSymbol, rho);
	  SET_PRVALUE(prom, lhs);
          INC_NAMEDCNT(lhs);
	  SETCAR(args, prom);
	  /* insert evaluated promise for RHS as last argument */
	  last = args;
	  while (CDR(last) != R_NilValue)
	      last = CDR(last);
	  prom = mkPROMISE(vexpr, rho);
	  SET_PRVALUE(prom, rhs);
          INC_NAMEDCNT(rhs);
	  SETCAR(last, prom);
	  /* make the call */
          value = CALL_PRIMFUN(call, fun, args, rho, 0);
	  break;
	case CLOSXP:
	  /* push evaluated promise for RHS onto arguments with 'value' tag */
	  prom = mkPROMISE(vexpr, rho);
	  SET_PRVALUE(prom, rhs);
          INC_NAMEDCNT(rhs);
	  PUSHCALLARG(prom);
	  SET_TAG(GETSTACK(-1), R_ValueSymbol);
	  /* replace first argument with evaluated promise for LHS */
          prom = mkPROMISE(R_TmpvalSymbol, rho);
	  SET_PRVALUE(prom, lhs);
          INC_NAMEDCNT(lhs);
	  args = GETSTACK(-2);
	  SETCAR(args, prom);
	  /* make the call */
	  value = applyClosure_v(call, fun, args, rho, NULL, 0);
	  break;
	default: bad_function_error();
	}
	R_BCNodeStackTop -= 4;
	SETSTACK(-1, value);
	ftype = 0;
	NEXT();
      }
    OP(GETTER_CALL, 1):
      {
	SEXP lhs = GETSTACK(-5);
	SEXP fun = GETSTACK(-3);
	SEXP call = VECTOR_ELT(constants, GETOP());
	SEXP args, prom;
	switch (ftype) {
	case BUILTINSXP:
	  /* replace first argument with LHS value */
	  args = GETSTACK(-2);
	  SETCAR(args, lhs);
	  /* make the call */
	  checkForMissings(args, call);
          value = CALL_PRIMFUN(call, fun, args, rho, 0);
	  break;
	case SPECIALSXP:
	  /* duplicate arguments and put into stack for GC protection */
	  args = duplicate(CDR(call));
	  SETSTACK(-2, args);
	  /* insert evaluated promise for LHS as first argument */
          prom = mkPROMISE(R_TmpvalSymbol, rho);
	  SET_PRVALUE(prom, lhs);
          INC_NAMEDCNT(lhs);
	  SETCAR(args, prom);
	  /* make the call */
          value = CALL_PRIMFUN(call, fun, args, rho, 0);
	  break;
	case CLOSXP:
	  /* replace first argument with evaluated promise for LHS */
          prom = mkPROMISE(R_TmpvalSymbol, rho);
	  SET_PRVALUE(prom, lhs);
          INC_NAMEDCNT(lhs);
	  args = GETSTACK(-2);
	  SETCAR(args, prom);
	  /* make the call */
	  value = applyClosure_v(call, fun, args, rho, NULL, 0);
	  break;
	default: bad_function_error();
	}
	R_BCNodeStackTop -= 2;
	SETSTACK(-1, value);
	ftype = 0;
	NEXT();
      }
    OP(SWAP, 0): {
	R_bcstack_t tmp = R_BCNodeStackTop[-1];
	R_BCNodeStackTop[-1] = R_BCNodeStackTop[-2];
	R_BCNodeStackTop[-2] = tmp;
	NEXT();
    }
    OP(DUP2ND, 0): BCNDUP2ND(); NEXT();
    OP(SWITCH, 4): {
       SEXP call = VECTOR_ELT(constants, GETOP());
       SEXP names = VECTOR_ELT(constants, GETOP());
       SEXP coffsets = VECTOR_ELT(constants, GETOP());
       SEXP ioffsets = VECTOR_ELT(constants, GETOP());
       value = BCNPOP();
       if (!isVector(value) || length(value) != 1)
	   errorcall(call, _("EXPR must be a length 1 vector"));
       if (TYPEOF(value) == STRSXP) {
	   int i, n, which;
	   if (names == R_NilValue)
	       errorcall(call, _("numeric EXPR required for switch() "
				 "without named alternatives"));
	   if (TYPEOF(coffsets) != INTSXP)
	       errorcall(call, _("bad character switch offsets"));
	   if (TYPEOF(names) != STRSXP || LENGTH(names) != LENGTH(coffsets))
	       errorcall(call, _("bad switch names"));
	   n = LENGTH(names);
	   which = n - 1;
	   for (i = 0; i < n - 1; i++)
	       if (ep_match_exprs(STRING_ELT(value, 0),
			          STRING_ELT(names, i))==1 /* exact */) {
		   which = i;
		   break;
	       }
	   pc = codebase + INTEGER(coffsets)[which];
       }
       else {
	   int which = asInteger(value) - 1;
	   if (TYPEOF(ioffsets) != INTSXP)
	       errorcall(call, _("bad numeric switch offsets"));
	   if (which < 0 || which >= LENGTH(ioffsets))
	       which = LENGTH(ioffsets) - 1;
	   pc = codebase + INTEGER(ioffsets)[which];
       }
       NEXT();
    }
    OP(RETURNJMP, 0): {
      value = BCNPOP();
      findcontext(CTXT_BROWSER | CTXT_FUNCTION, rho, value);
    }
    OP(STARTVECSUBSET, 2): DO_STARTDISPATCH_N("[");
    OP(STARTMATSUBSET, 2): DO_STARTDISPATCH_N("[");
    OP(STARTSETVECSUBSET, 2): DO_START_ASSIGN_DISPATCH_N("[<-");
    OP(STARTSETMATSUBSET, 2): DO_START_ASSIGN_DISPATCH_N("[<-");
    LASTOP;
  }

 done:
  R_BCNodeStackTop = oldntop;
#ifdef BC_INT_STACK
  R_BCIntStackTop = olditop;
#endif
#ifdef BC_PROFILING
  current_opcode = old_current_opcode;
#endif
  return value;
}

#ifdef THREADED_CODE
SEXP R_bcEncode(SEXP bytes)
{
    SEXP code;
    BCODE *pc;
    int *ipc, i, n, m, v;

    m = (sizeof(BCODE) + sizeof(int) - 1) / sizeof(int);

    n = LENGTH(bytes);
    ipc = INTEGER(bytes);

    v = ipc[0];
    if (v < R_bcMinVersion || v > R_bcVersion) {
	code = allocVector(INTSXP, m * 2);
	pc = (BCODE *) INTEGER(code);
	pc[0].i = v;
	pc[1].v = opinfo[BCMISMATCH_OP].addr;
	return code;
    }
    else {
	code = allocVector(INTSXP, m * n);
	pc = (BCODE *) INTEGER(code);

	for (i = 0; i < n; i++) pc[i].i = ipc[i];

	/* install the current version number */
	pc[0].i = R_bcVersion;

	for (i = 1; i < n;) {
	    int op = pc[i].i;
	    if (op < 0 || op >= OPCOUNT)
		error("unknown instruction code");
	    pc[i].v = opinfo[op].addr;
	    i += opinfo[op].argc + 1;
	}

	return code;
    }
}

static int findOp(void *addr)
{
    int i;

    for (i = 0; i < OPCOUNT; i++)
	if (opinfo[i].addr == addr)
	    return i;
    error(_("cannot find index for threaded code address"));
}

SEXP R_bcDecode(SEXP code) {
    int n, i, j, *ipc;
    BCODE *pc;
    SEXP bytes;

    int m = (sizeof(BCODE) + sizeof(int) - 1) / sizeof(int);

    n = LENGTH(code) / m;
    pc = (BCODE *) INTEGER(code);

    bytes = allocVector(INTSXP, n);
    ipc = INTEGER(bytes);

    /* copy the version number */
    ipc[0] = pc[0].i;

    for (i = 1; i < n;) {
	int op = findOp(pc[i].v);
	int argc = opinfo[op].argc;
	ipc[i] = op;
	i++;
	for (j = 0; j < argc; j++, i++)
	    ipc[i] = pc[i].i;
    }

    return bytes;
}
#else
SEXP R_bcEncode(SEXP x) { return x; }
SEXP R_bcDecode(SEXP x) { return duplicate(x); }
#endif

static SEXP do_mkcode(SEXP call, SEXP op, SEXP args, SEXP rho)
{
    SEXP bytes, consts, ans;

    checkArity(op, args);
    bytes = CAR(args);
    consts = CADR(args);
    ans = CONS(R_bcEncode(bytes), consts);
    SET_TYPEOF(ans, BCODESXP);
    return ans;
}

static SEXP do_bcclose(SEXP call, SEXP op, SEXP args, SEXP rho)
{
    SEXP forms, body, env;

    checkArity(op, args);
    forms = CAR(args);
    body = CADR(args);
    env = CADDR(args);

    CheckFormals(forms);

    if (! isByteCode(body))
	errorcall(call, _("invalid body"));

    if (isNull(env)) {
	error(_("use of NULL environment is defunct"));
	env = R_BaseEnv;
    } else
    if (!isEnvironment(env))
	errorcall(call, _("invalid environment"));

    return mkCLOSXP(forms, body, env);
}

static SEXP do_is_builtin_internal(SEXP call, SEXP op, SEXP args, SEXP rho)
{
    SEXP symbol, i;

    checkArity(op, args);
    symbol = CAR(args);

    if (!isSymbol(symbol))
	errorcall(call, _("invalid symbol"));

    if ((i = INTERNAL(symbol)) != R_NilValue && TYPEOF(i) == BUILTINSXP)
	return R_TrueValue;
    else
	return R_FalseValue;
}

static SEXP disassemble(SEXP bc)
{
  SEXP ans, dconsts;
  int i;
  SEXP code = BCODE_CODE(bc);
  SEXP consts = BCODE_CONSTS(bc);
  SEXP expr = BCODE_EXPR(bc);
  int nc = LENGTH(consts);

  PROTECT(ans = allocVector(VECSXP, expr != R_NilValue ? 4 : 3));
  SET_VECTOR_ELT(ans, 0, install(".Code"));
  SET_VECTOR_ELT(ans, 1, R_bcDecode(code));
  SET_VECTOR_ELT(ans, 2, allocVector(VECSXP, nc));
  if (expr != R_NilValue)
      SET_VECTOR_ELT(ans, 3, duplicate(expr));

  dconsts = VECTOR_ELT(ans, 2);
  for (i = 0; i < nc; i++) {
    SEXP c = VECTOR_ELT(consts, i);
    if (isByteCode(c))
      SET_VECTOR_ELT(dconsts, i, disassemble(c));
    else
      SET_VECTOR_ELT(dconsts, i, duplicate(c));
  }

  UNPROTECT(1);
  return ans;
}

static SEXP do_disassemble(SEXP call, SEXP op, SEXP args, SEXP rho)
{
  SEXP code;

  checkArity(op, args);
  code = CAR(args);
  if (! isByteCode(code))
    errorcall(call, _("argument is not a byte code object"));
  return disassemble(code);
}

static SEXP do_bcversion(SEXP call, SEXP op, SEXP args, SEXP rho)
{
  SEXP ans = allocVector1INT();
  INTEGER(ans)[0] = R_bcVersion;
  return ans;
}

static SEXP do_loadfile(SEXP call, SEXP op, SEXP args, SEXP env)
{
    SEXP file, s;
    FILE *fp;

    checkArity(op, args);

    PROTECT(file = coerceVector(CAR(args), STRSXP));

    if (! isValidStringF(file))
	errorcall(call, _("bad file name"));

    fp = RC_fopen(STRING_ELT(file, 0), "rb", TRUE);
    if (!fp)
	errorcall(call, _("unable to open 'file'"));
    s = R_LoadFromFile(fp, 0);
    fclose(fp);

    UNPROTECT(1);
    return s;
}

static SEXP do_savefile(SEXP call, SEXP op, SEXP args, SEXP env)
{
    FILE *fp;

    checkArity(op, args);

    if (!isValidStringF(CADR(args)))
	errorcall(call, _("'file' must be non-empty string"));
    if (TYPEOF(CADDR(args)) != LGLSXP)
	errorcall(call, _("'ascii' must be logical"));

    fp = RC_fopen(STRING_ELT(CADR(args), 0), "wb", TRUE);
    if (!fp)
	errorcall(call, _("unable to open 'file'"));

    R_SaveToFileV(CAR(args), fp, INTEGER(CADDR(args))[0], 0);

    fclose(fp);
    return R_NilValue;
}

#define R_COMPILED_EXTENSION ".Rc"

/* neither of these functions call R_ExpandFileName -- the caller
   should do that if it wants to */
char *R_CompiledFileName(char *fname, char *buf, size_t bsize)
{
    char *basename, *ext;

    /* find the base name and the extension */
    basename = Rf_strrchr(fname, FILESEP[0]);
    if (basename == NULL) basename = fname;
    ext = Rf_strrchr(basename, '.');

    if (ext != NULL && strcmp(ext, R_COMPILED_EXTENSION) == 0) {
	/* the supplied file name has the compiled file extension, so
	   just copy it to the buffer and return the buffer pointer */
	if (snprintf(buf, bsize, "%s", fname) < 0)
	    error(_("R_CompiledFileName: buffer too small"));
	return buf;
    }
    else if (ext == NULL) {
	/* if the requested file has no extention, make a name that
	   has the extenrion added on to the expanded name */
	if (snprintf(buf, bsize, "%s%s", fname, R_COMPILED_EXTENSION) < 0)
	    error(_("R_CompiledFileName: buffer too small"));
	return buf;
    }
    else {
	/* the supplied file already has an extention, so there is no
	   corresponding compiled file name */
	return NULL;
    }
}

FILE *R_OpenCompiledFile(char *fname, char *buf, size_t bsize)
{
    char *cname = R_CompiledFileName(fname, buf, bsize);

    if (cname != NULL && R_FileExists(cname) &&
	(strcmp(fname, cname) == 0 ||
	 ! R_FileExists(fname) ||
	 R_FileMtime(cname) > R_FileMtime(fname)))
	/* the compiled file cname exists, and either fname does not
	   exist, or it is the same as cname, or both exist and cname
	   is newer */
	return R_fopen(buf, "rb");
    else return NULL;
}

static SEXP do_growconst(SEXP call, SEXP op, SEXP args, SEXP env)
{
    SEXP constBuf, ans;
    int i, n;

    checkArity(op, args);
    constBuf = CAR(args);
    if (TYPEOF(constBuf) != VECSXP)
	error(_("constant buffer must be a generic vector"));

    n = LENGTH(constBuf);
    ans = allocVector(VECSXP, 2 * n);
    for (i = 0; i < n; i++)
	SET_VECTOR_ELT(ans, i, VECTOR_ELT(constBuf, i));

    return ans;
}

static SEXP do_putconst(SEXP call, SEXP op, SEXP args, SEXP env)
{
    SEXP constBuf, x;
    int i, constCount;

    checkArity(op, args);

    constBuf = CAR(args);
    if (TYPEOF(constBuf) != VECSXP)
	error(_("constBuf must be a generic vector"));

    constCount = asInteger(CADR(args));
    if (constCount < 0 || constCount >= LENGTH(constBuf))
	error(_("bad constCount value"));

    x = CADDR(args);

    /* check for a match and return index if one is found */
    for (i = 0; i < constCount; i++) {
	SEXP y = VECTOR_ELT(constBuf, i);
	if (x == y || R_compute_identical(x, y, 0))
	    return ScalarInteger(i);
    }

    /* otherwise insert the constant and return index */
    SET_VECTOR_ELT(constBuf, constCount, x);
    return ScalarInteger(constCount);
}

static SEXP do_getconst(SEXP call, SEXP op, SEXP args, SEXP env)
{
    SEXP constBuf, ans;
    int i, n;

    checkArity(op, args);
    constBuf = CAR(args);
    n = asInteger(CADR(args));

    if (TYPEOF(constBuf) != VECSXP)
	error(_("constant buffer must be a generic vector"));
    if (n < 0 || n > LENGTH(constBuf))
	error(_("bad constant count"));

    ans = allocVector(VECSXP, n);
    for (i = 0; i < n; i++)
	SET_VECTOR_ELT(ans, i, VECTOR_ELT(constBuf, i));

    return ans;
}

#ifdef BC_PROFILING
SEXP R_getbcprofcounts()
{
    SEXP val;
    int i;

    val = allocVector(INTSXP, OPCOUNT);
    for (i = 0; i < OPCOUNT; i++)
	INTEGER(val)[i] = opcode_counts[i];
    return val;
}

static void dobcprof(int sig)
{
    if (current_opcode >= 0 && current_opcode < OPCOUNT)
	opcode_counts[current_opcode]++;
    signal(SIGPROF, dobcprof);
}

SEXP R_startbcprof()
{
    struct itimerval itv;
    int interval;
    double dinterval = 0.02;
    int i;

    if (R_Profiling)
	error(_("profile timer in use"));
    if (bc_profiling)
	error(_("already byte code profiling"));

    /* according to man setitimer, it waits until the next clock
       tick, usually 10ms, so avoid too small intervals here */
    interval = 1e6 * dinterval + 0.5;

    /* initialize the profile data */
    current_opcode = NO_CURRENT_OPCODE;
    for (i = 0; i < OPCOUNT; i++)
	opcode_counts[i] = 0;

    signal(SIGPROF, dobcprof);

    itv.it_interval.tv_sec = 0;
    itv.it_interval.tv_usec = interval;
    itv.it_value.tv_sec = 0;
    itv.it_value.tv_usec = interval;
    if (setitimer(ITIMER_PROF, &itv, NULL) == -1)
	error(_("setting profile timer failed"));

    bc_profiling = TRUE;

    return R_NilValue;
}

static void dobcprof_null(int sig)
{
    signal(SIGPROF, dobcprof_null);
}

SEXP R_stopbcprof()
{
    struct itimerval itv;

    if (! bc_profiling)
	error(_("not byte code profiling"));

    itv.it_interval.tv_sec = 0;
    itv.it_interval.tv_usec = 0;
    itv.it_value.tv_sec = 0;
    itv.it_value.tv_usec = 0;
    setitimer(ITIMER_PROF, &itv, NULL);
    signal(SIGPROF, dobcprof_null);

    bc_profiling = FALSE;

    return R_NilValue;
}
#else
SEXP R_getbcprofcounts() { return R_NilValue; }
SEXP R_startbcprof() { return R_NilValue; }
SEXP R_stopbcprof() { return R_NilValue; }
#endif

/* end of byte code section */

static SEXP do_setnumthreads(SEXP call, SEXP op, SEXP args, SEXP rho)
{
    int old = R_num_math_threads, new;
    checkArity(op, args);
    new = asInteger(CAR(args));
    if (new >= 0 && new <= R_max_num_math_threads)
	R_num_math_threads = new;
    return ScalarIntegerMaybeConst(old);
}

static SEXP do_setmaxnumthreads(SEXP call, SEXP op, SEXP args, SEXP rho)
{
    int old = R_max_num_math_threads, new;
    checkArity(op, args);
    new = asInteger(CAR(args));
    if (new >= 0) {
	R_max_num_math_threads = new;
	if (R_num_math_threads > R_max_num_math_threads)
	    R_num_math_threads = R_max_num_math_threads;
    }
    return ScalarIntegerMaybeConst(old);
}

/* FUNTAB entries defined in this source file. See names.c for documentation. */

attribute_hidden FUNTAB R_FunTab_eval[] =
{
/* printname	c-entry		offset	eval	arity	pp-kind	     precedence	rightassoc */

{"if",		do_if,		0,	1200,	-1,	{PP_IF,	     PREC_FN,	  1}},
{"for",		do_for,		0,	100,	-1,	{PP_FOR,     PREC_FN,	  0}},
{"while",	do_while,	0,	100,	-1,	{PP_WHILE,   PREC_FN,	  0}},
{"repeat",	do_repeat,	0,	100,	-1,	{PP_REPEAT,  PREC_FN,	  0}},
{"break",	do_break, CTXT_BREAK,	0,	-1,	{PP_BREAK,   PREC_FN,	  0}},
{"next",	do_break, CTXT_NEXT,	0,	-1,	{PP_NEXT,    PREC_FN,	  0}},
{"(",		do_paren,	0,	1000,	1,	{PP_PAREN,   PREC_FN,	  0}},
{"{",		do_begin,	0,	1200,	-1,	{PP_CURLY,   PREC_FN,	  0}},
{"return",	do_return,	0,	1200,	-1,	{PP_RETURN,  PREC_FN,	  0}},
{"function",	do_function,	0,	0,	-1,	{PP_FUNCTION,PREC_FN,	  0}},
{"<-",		do_set,		1,	1100,	2,	{PP_ASSIGN,  PREC_LEFT,	  1}},
{"=",		do_set,		3,	1100,	2,	{PP_ASSIGN,  PREC_EQ,	  1}},
{"<<-",		do_set,		2,	1100,	2,	{PP_ASSIGN2, PREC_LEFT,	  1}},
{"->",		do_set,		11,	1100,	2,	{PP_ASSIGN,  PREC_RIGHT,	  1}},
{"->>",		do_set,		12,	1100,	2,	{PP_ASSIGN2, PREC_RIGHT,	  1}},
{"eval",	do_eval,	0,	1211,	3,	{PP_FUNCALL, PREC_FN,	0}},
{"eval.with.vis",do_eval,	1,	1211,	3,	{PP_FUNCALL, PREC_FN,	0}},
{"Recall",	do_recall,	0,	210,	-1,	{PP_FUNCALL, PREC_FN,	  0}},

{"Rprof",	do_Rprof,	0,	11,	4,	{PP_FUNCALL, PREC_FN,	0}},
{"enableJIT",    do_enablejit,  0,      11,     1,      {PP_FUNCALL, PREC_FN, 0}},
{"compilePKGS", do_compilepkgs, 0,      11,     1,      {PP_FUNCALL, PREC_FN, 0}},
{"withVisible", do_withVisible,	1,	10,	1,	{PP_FUNCALL, PREC_FN,	0}},

{"mkCode",     do_mkcode,       0,      11,     2,      {PP_FUNCALL, PREC_FN, 0}},
{"bcClose",    do_bcclose,      0,      11,     3,      {PP_FUNCALL, PREC_FN, 0}},
{"is.builtin.internal", do_is_builtin_internal, 0, 11, 1, {PP_FUNCALL, PREC_FN, 0}},
{"disassemble", do_disassemble, 0,      11,     1,      {PP_FUNCALL, PREC_FN, 0}},
{"bcVersion", do_bcversion,     0,      11,     0,      {PP_FUNCALL, PREC_FN, 0}},
{"load.from.file", do_loadfile, 0,      11,     1,      {PP_FUNCALL, PREC_FN, 0}},
{"save.to.file", do_savefile,   0,      11,     3,      {PP_FUNCALL, PREC_FN, 0}},
{"growconst", do_growconst,     0,      11,     1,      {PP_FUNCALL, PREC_FN, 0}},
{"putconst", do_putconst,       0,      11,     3,      {PP_FUNCALL, PREC_FN, 0}},
{"getconst", do_getconst,       0,      11,     2,      {PP_FUNCALL, PREC_FN, 0}},

{"setNumMathThreads", do_setnumthreads,      0, 11, 1,  {PP_FUNCALL, PREC_FN, 0}},
{"setMaxNumMathThreads", do_setmaxnumthreads,0, 11, 1,  {PP_FUNCALL, PREC_FN, 0}},

{NULL,		NULL,		0,	0,	0,	{PP_INVALID, PREC_FN,	0}},
};<|MERGE_RESOLUTION|>--- conflicted
+++ resolved
@@ -737,7 +737,6 @@
    separate from Rf_builtin_op saves on stack space for the local context 
    variable.  Since the somewhat time-consuming context creation is not done,
    there is no advantage to evaluating a single argument with pending OK. */
-<<<<<<< HEAD
 
 static SEXP Rf_builtin_op_no_cntxt (SEXP op, SEXP e, SEXP rho, int variant)
 {
@@ -745,15 +744,6 @@
     SEXP arg1;
     SEXP res;
 
-=======
-
-static SEXP Rf_builtin_op_no_cntxt (SEXP op, SEXP e, SEXP rho, int variant)
-{
-    SEXP args = CDR(e);
-    SEXP arg1;
-    SEXP res;
-
->>>>>>> 4da95c6b
     /* See if this may be a fast primitive.  All fast primitives
        should be BUILTIN.  We do a fast call only if there is exactly
        one argument, with no tag, not missing or a ... argument.  
@@ -2786,7 +2776,6 @@
         res = evalv (e, rho, variant);
     }
     else {
-<<<<<<< HEAD
 
         res = findVarPendingOK (e, rho);
 
@@ -2881,101 +2870,6 @@
     RETURN_SEXP_INSIDE_PROTECT (head);
     END_PROTECT;
 
-=======
-
-        res = findVarPendingOK (e, rho);
-
-        if (res == R_UnboundValue)
-            unbound_var_error(e);
-        else if (res == R_MissingArg) {
-            if ( ! (variant & VARIANT_MISSING_OK))
-                if (!DDVAL(e))  /* revert bug fix for the moment */
-                    arg_missing_error(e);
-        }
-        else if (TYPEOF(res) == PROMSXP) {
-            if (PRVALUE_PENDING_OK(res) == R_UnboundValue)
-                res = forcePromiseUnbound(res);
-            else
-                res = PRVALUE_PENDING_OK(res);
-        }
-        else {
-            if (NAMEDCNT_GT_1(res) && R_binding_cell != R_NilValue
-                 && isVectorAtomic(res) && LENGTH(res) == 1
-                 && ATTRIB(res) == R_NilValue) {
-                if (0) { /* Enable for debugging */
-                    if (installed_already("UNSHARED.DEBUG"))
-                        Rprintf("Making %s unshared\n",CHAR(PRINTNAME(e)));
-                }
-                res = duplicate(res);
-                SETCAR (R_binding_cell, res);
-            }
-            if (NAMEDCNT_EQ_0(res))
-                SET_NAMEDCNT_1(res);
-        }
-    }
-
-    return res;
-}
-
-SEXP attribute_hidden evalListUnshared(SEXP el, SEXP rho)
-{
-    BEGIN_PROTECT4 (head, tail, ev, h);
-
-    int variant = VARIANT_PENDING_OK;
-
-    head = R_NilValue;
-
-    while (el != R_NilValue) {
-
-        if (CDR(el) == R_NilValue)
-            variant = 0;  /* would need to wait for last immediately anyway */
-
-	if (CAR(el) == R_DotsSymbol) {
-            /* If we have a ... symbol, we look to see what it is bound to.
-               If its binding is Null (i.e. zero length) or missing we just
-               ignore it and return the cdr with all its expressions evaluated.
-               If it is bound to a ... list of promises, we force all the 
-               promises and then splice the list of resulting values into
-               the return value. Anything else bound to a ... symbol is an 
-               error. */
-	    h = findVar(CAR(el), rho);
-	    if (TYPEOF(h) == DOTSXP) {
-		while (h != R_NilValue) {
-                    ev = cons_with_tag (eval_unshared (CAR(h), rho, variant),
-                                        R_NilValue, TAG(h));
-                    if (head==R_NilValue)
-                        head = ev;
-                    else
-                        SETCDR(tail, ev);
-                    tail = ev;
-                    if (CAR(ev) == R_MissingArg && isSymbol(CAR(h)))
-                        SET_MISSING (ev, R_isMissing(CAR(h),rho));
-		    h = CDR(h);
-		}
-	    }
-	    else if (h != R_NilValue && h != R_MissingArg)
-		dotdotdot_error();
-
-	} else {
-            ev = cons_with_tag (eval_unshared (CAR(el), rho, variant), 
-                                R_NilValue, TAG(el));
-            if (head==R_NilValue)
-                head = ev;
-            else
-                SETCDR(tail, ev);
-            tail = ev;
-            if (CAR(ev) == R_MissingArg && isSymbol(CAR(el)))
-                SET_MISSING (ev, R_isMissing(CAR(el),rho));
-	}
-
-	el = CDR(el);
-    }
-
-    WAIT_UNTIL_ARGUMENTS_COMPUTED (head);
-    RETURN_SEXP_INSIDE_PROTECT (head);
-    END_PROTECT;
-
->>>>>>> 4da95c6b
 } /* evalListUnshared() */
 
 /* Evaluate argument list, waiting for any pending computations of arguments. */
