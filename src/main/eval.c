--- conflicted
+++ resolved
@@ -2510,24 +2510,13 @@
     if (depth == 1) {
 
         SEXP assgnfcn = installAssignFcnName(CAR(lhs));
-<<<<<<< HEAD
-        SEXP fn, args;
-=======
         SEXP fn;
->>>>>>> 12e9187c
 
         if ((assgnfcn == R_SubAssignSymbol || assgnfcn == R_DollarAssignSymbol
                                            || assgnfcn == R_SubSubAssignSymbol)
               && !isObject(varval) && CADDR(lhs) != R_DotsSymbol
               && (fn = FINDFUN(assgnfcn,rho), 
                   TYPEOF(fn) == SPECIALSXP && PRIMFASTSUB(fn) && !RTRACE(fn))) {
-<<<<<<< HEAD
-            PROTECT (args = CONS (rhs, CONS (varval, CDDR(lhs))));
-            WAIT_UNTIL_COMPUTED_2(rhs,varval);
-            newval = CALL_PRIMFUN (call, fn, args, rho, 
-                                   VARIANT_FAST_SUBASSIGN);
-            UNPROTECT(4);
-=======
             /* Use the fast interface. */
             R_fast_sub_into = varval;
             R_fast_sub_value = rhs;
@@ -2535,7 +2524,6 @@
             newval = CALL_PRIMFUN (call, fn, CDDR(lhs), rho, 
                                    VARIANT_FAST_SUBASSIGN);
             UNPROTECT(3);
->>>>>>> 12e9187c
         }
         else {
             PROTECT(rhsprom = mkPROMISE(rhs_uneval, rho));
