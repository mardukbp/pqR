--- conflicted
+++ resolved
@@ -2589,37 +2589,8 @@
 
     *obj = ob;
 
-<<<<<<< HEAD
     return argsevald;
 }
-=======
-	    /* create a promise to pass down to applyClosure  */
-	    if (argsevald < 0)
-                argValue = promiseArgsWith1Value(CDR(call), rho, x);
-            else if (argsevald == 0)
-		argValue = promiseArgsWith1Value(args, rho, x);
-	    else 
-                argValue = args;
-	    /* This means S4 dispatch */
-	    value = R_possible_dispatch (call, op, argValue, rho, argsevald<=0);
-	    if (value != R_NoObject) {
-		*ans = value;
-		RETURN_OUTSIDE_PROTECT (1);
-	    }
-	    else {
-		if (dots) {
-                    /* re-evaluates first argument, but this should be OK since
-                       it's in a forced promise, so not really re-evaluated. */
-		    argValue = evalArgs(argValue, rho, dropmissing);
-                }
-		else if (argsevald <= 0) {
-		    argValue = CONS(x, evalArgs(CDR(argValue),rho,dropmissing));
-		    SET_TAG(argValue, CreateTag(TAG(args)));
-		}
-		args = argValue; 
-		argsevald = 1;
-	    }
->>>>>>> 148fab2a
 
 
 /* -------------------------------------------------------------------------- */
@@ -5023,16 +4994,12 @@
 		RETURN_OUTSIDE_PROTECT (1);
 	    }
 	    else {
-		/* go on, with the evaluated args.  Not guaranteed to have
-		   the same semantics as if the arguments were not
-		   evaluated, in special cases (e.g., arg values that are
-		   LANGSXP).
-		   The use of the promiseArgs is supposed to prevent
-		   multiple evaluation after the call to possible_dispatch.
-		*/
-		if (dots)
+		if (dots) {
+                    /* re-evaluates first argument, but this should be OK since
+                       it's in a forced promise, so not really re-evaluated. */
 		    argValue = evalArgs(argValue, rho, dropmissing);
-		else {
+                }
+		else if (argsevald <= 0) {
 		    argValue = CONS(x, evalArgs(CDR(argValue),rho,dropmissing));
 		    SET_TAG(argValue, CreateTag(TAG(args)));
 		}
