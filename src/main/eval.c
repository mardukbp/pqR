--- conflicted
+++ resolved
@@ -1440,7 +1440,6 @@
 
         if ( inherits(val, "factor") )
             REPROTECT(val = asCharacterFactor(val), valpi);
-<<<<<<< HEAD
 
         /* increment NAMEDCNT for sequence to avoid modification by loop code */
         INC_NAMEDCNT(val);
@@ -1452,19 +1451,6 @@
         else
 	    n = LENGTH(val);
 
-=======
-
-        /* increment NAMEDCNT for sequence to avoid modification by loop code */
-        INC_NAMEDCNT(val);
-
-        if (isList(val) || isNull(val)) {
-	    n = length(val);
-            nval = val;
-        }
-        else
-	    n = LENGTH(val);
-
->>>>>>> bac363bc
         val_type = TYPEOF(val);
     }
 
@@ -2009,7 +1995,6 @@
     switch (TYPEOF(lhs)) {
 
     /* Assignment to simple variable. */
-<<<<<<< HEAD
 
     case STRSXP:
         lhs = install(translateChar(STRING_ELT(lhs, 0)));
@@ -2023,21 +2008,6 @@
 
     /* Assignment to complex target. */
 
-=======
-
-    case STRSXP:
-        lhs = install(translateChar(STRING_ELT(lhs, 0)));
-        /* fall through... */
-    case SYMSXP:
-        if (PRIMVAL(op) == 2) /* <<- */
-            set_var_nonlocal (lhs, rhs, ENCLOS(rho), 3);
-        else
-            set_var_in_frame (lhs, rhs, rho, TRUE, 3);
-        break;
-
-    /* Assignment to complex target. */
-
->>>>>>> bac363bc
     case LANGSXP:
 
         /* Increment NAMEDCNT temporarily if rhs will be needed as the value,
