--- conflicted
+++ resolved
@@ -2024,30 +2024,6 @@
     }
 
     findcontext(CTXT_BROWSER | CTXT_FUNCTION, rho, v);
-<<<<<<< HEAD
-}
-
-/* Declared with a variable number of args in names.c */
-static SEXP do_function(SEXP call, SEXP op, SEXP args, SEXP rho)
-{
-    SEXP rval, srcref;
-
-    /* The following is as in 2.15.0, but it's not clear how it can happen. */
-    if (TYPEOF(op) == PROMSXP) {
-	op = forcePromise(op);
-	SET_NAMEDCNT_MAX(op);
-    }
-
-    CheckFormals(CAR(args));
-    rval = mkCLOSXP(CAR(args), CADR(args), rho);
-    srcref = CADDR(args);
-    if (srcref != R_NilValue) 
-        setAttrib(rval, R_SrcrefSymbol, srcref);
-
-    R_Visible = TRUE;
-    return rval;
-=======
->>>>>>> 6112b754
 }
 
 
