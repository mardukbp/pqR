--- conflicted
+++ resolved
@@ -1032,18 +1032,10 @@
     else
 	revisecontext (newrho, rho);
 
-<<<<<<< HEAD
     /* Get the srcref record from the closure object */
     
     R_Srcref = getAttrib(op, R_SrcrefSymbol);
-    
-    /* The default return value is NULL.  FIXME: Is this really needed
-       or do we always get a sensible value returned?  */
-
-    tmp = R_NilValue;
-
-=======
->>>>>>> 92e92543
+
     /* Debugging */
 
     SET_RDEBUG(newrho, RDEBUG(op) || RSTEP(op));
