/*
 *  pqR : A pretty quick version of R
 *  Copyright (C) 2013, 2014 by Radford M. Neal
 *
 *  Based on R : A Computer Language for Statistical Data Analysis
 *  Copyright (C) 1995, 1996	Robert Gentleman and Ross Ihaka
 *  Copyright (C) 1998--2011	The R Development Core Team.
 *
 *  The changes in pqR from R-2.15.0 distributed by the R Core Team are
 *  documented in the NEWS and MODS files in the top-level source directory.
 *
 *  This program is free software; you can redistribute it and/or modify
 *  it under the terms of the GNU General Public License as published by
 *  the Free Software Foundation; either version 2 of the License, or
 *  (at your option) any later version.
 *
 *  This program is distributed in the hope that it will be useful,
 *  but WITHOUT ANY WARRANTY; without even the implied warranty of
 *  MERCHANTABILITY or FITNESS FOR A PARTICULAR PURPOSE.  See the
 *  GNU General Public License for more details.
 *
 *  You should have received a copy of the GNU General Public License
 *  along with this program; if not, a copy is available at
 *  http://www.r-project.org/Licenses/
 */


#undef HASHING

#ifdef HAVE_CONFIG_H
# include <config.h>
#endif

#ifdef HAVE_ALLOCA_H
# include <alloca.h>
#endif

#define USE_FAST_PROTECT_MACROS
#define R_USE_SIGNALS 1
#include <Defn.h>
#include <Rinterface.h>
#include <Fileio.h>

#include <helpers/helpers-app.h>


/* Bit flags that say whether each SEXP type evaluates to itself.  Used via
   SELF_EVAL(t), which says whether something of type t evaluates to itself. 
   Relies on the type field being 5 bits, so that the shifts below will not
   exceed the capacity of a 32-bit word.  (Also assumes, of course, that these
   shifts and adds will be done at compile time.) */

#define SELF_EVAL_TYPES ( \
  (1<<NILSXP) + \
  (1<<LISTSXP) + \
  (1<<LGLSXP) + \
  (1<<INTSXP) + \
  (1<<REALSXP) + \
  (1<<STRSXP) + \
  (1<<CPLXSXP) + \
  (1<<RAWSXP) + \
  (1<<S4SXP) + \
  (1<<SPECIALSXP) + \
  (1<<BUILTINSXP) + \
  (1<<ENVSXP) + \
  (1<<CLOSXP) + \
  (1<<VECSXP) + \
  (1<<EXTPTRSXP) + \
  (1<<WEAKREFSXP) + \
  (1<<EXPRSXP) )

#define SELF_EVAL(t) ((SELF_EVAL_TYPES>>(t))&1)


#define ARGUSED(x) LEVELS(x)

static SEXP bcEval(SEXP, SEXP, Rboolean);

/*#define BC_PROFILING*/
#ifdef BC_PROFILING
static Rboolean bc_profiling = FALSE;
#endif

static int R_Profiling = 0;

#ifdef R_PROFILING

/* BDR 2000-07-15
   Profiling is now controlled by the R function Rprof(), and should
   have negligible cost when not enabled.
*/

/* A simple mechanism for profiling R code.  When R_PROFILING is
   enabled, eval will write out the call stack every PROFSAMPLE
   microseconds using the SIGPROF handler triggered by timer signals
   from the ITIMER_PROF timer.  Since this is the same timer used by C
   profiling, the two cannot be used together.  Output is written to
   the file PROFOUTNAME.  This is a plain text file.  The first line
   of the file contains the value of PROFSAMPLE.  The remaining lines
   each give the call stack found at a sampling point with the inner
   most function first.

   To enable profiling, recompile eval.c with R_PROFILING defined.  It
   would be possible to selectively turn profiling on and off from R
   and to specify the file name from R as well, but for now I won't
   bother.

   The stack is traced by walking back along the context stack, just
   like the traceback creation in jump_to_toplevel.  One drawback of
   this approach is that it does not show BUILTIN's since they don't
   get a context.  With recent changes to pos.to.env it seems possible
   to insert a context around BUILTIN calls to that they show up in
   the trace.  Since there is a cost in establishing these contexts,
   they are only inserted when profiling is enabled. [BDR: we have since
   also added contexts for the BUILTIN calls to foreign code.]

   One possible advantage of not tracing BUILTIN's is that then
   profiling adds no cost when the timer is turned off.  This would be
   useful if we want to allow profiling to be turned on and off from
   within R.

   One thing that makes interpreting profiling output tricky is lazy
   evaluation.  When an expression f(g(x)) is profiled, lazy
   evaluation will cause g to be called inside the call to f, so it
   will appear as if g is called by f.

   L. T.  */

#ifdef Win32
# define WIN32_LEAN_AND_MEAN 1
# include <windows.h>		/* for CreateEvent, SetEvent */
# include <process.h>		/* for _beginthread, _endthread */
#else
# ifdef HAVE_SYS_TIME_H
#  include <sys/time.h>
# endif
# include <signal.h>
#endif /* not Win32 */

static FILE *R_ProfileOutfile = NULL;
static int R_Mem_Profiling=0;
extern void get_current_mem(unsigned long *,unsigned long *,unsigned long *); /* in memory.c */
extern unsigned long get_duplicate_counter(void);  /* in duplicate.c */
extern void reset_duplicate_counter(void);         /* in duplicate.c */

#ifdef Win32
HANDLE MainThread;
HANDLE ProfileEvent;

static void doprof(void)
{
    RCNTXT *cptr;
    char buf[1100];
    unsigned long bigv, smallv, nodes;
    int len;

    buf[0] = '\0';
    SuspendThread(MainThread);
    if (R_Mem_Profiling){
	    get_current_mem(&smallv, &bigv, &nodes);
	    if((len = strlen(buf)) < 1000) {
		sprintf(buf+len, ":%ld:%ld:%ld:%ld:", smallv, bigv,
		     nodes, get_duplicate_counter());
	    }
	    reset_duplicate_counter();
    }
    for (cptr = R_GlobalContext; cptr; cptr = cptr->nextcontext) {
	if ((cptr->callflag & (CTXT_FUNCTION | CTXT_BUILTIN))
	    && TYPEOF(cptr->call) == LANGSXP) {
	    SEXP fun = CAR(cptr->call);
	    if(strlen(buf) < 1000) {
		strcat(buf, TYPEOF(fun) == SYMSXP ? CHAR(PRINTNAME(fun)) :
		       "<Anonymous>");
		strcat(buf, " ");
	    }
	}
    }
    ResumeThread(MainThread);
    if(strlen(buf))
	fprintf(R_ProfileOutfile, "%s\n", buf);
}

/* Profiling thread main function */
static void __cdecl ProfileThread(void *pwait)
{
    int wait = *((int *)pwait);

    SetThreadPriority(GetCurrentThread(), THREAD_PRIORITY_HIGHEST);
    while(WaitForSingleObject(ProfileEvent, wait) != WAIT_OBJECT_0) {
	doprof();
    }
}
#else /* not Win32 */
static void doprof(int sig)
{
    RCNTXT *cptr;
    int newline = 0;
    unsigned long bigv, smallv, nodes;
    if (R_Mem_Profiling){
	    get_current_mem(&smallv, &bigv, &nodes);
	    if (!newline) newline = 1;
	    fprintf(R_ProfileOutfile, ":%ld:%ld:%ld:%ld:", smallv, bigv,
		     nodes, get_duplicate_counter());
	    reset_duplicate_counter();
    }
    for (cptr = R_GlobalContext; cptr; cptr = cptr->nextcontext) {
	if ((cptr->callflag & (CTXT_FUNCTION | CTXT_BUILTIN))
	    && TYPEOF(cptr->call) == LANGSXP) {
	    SEXP fun = CAR(cptr->call);
	    if (!newline) newline = 1;
	    fprintf(R_ProfileOutfile, "\"%s\" ",
		    TYPEOF(fun) == SYMSXP ? CHAR(PRINTNAME(fun)) :
		    "<Anonymous>");
	}
    }
    if (newline) fprintf(R_ProfileOutfile, "\n");
    signal(SIGPROF, doprof);
}

static void doprof_null(int sig)
{
    signal(SIGPROF, doprof_null);
}
#endif /* not Win32 */


static void R_EndProfiling(void)
{
#ifdef Win32
    SetEvent(ProfileEvent);
    CloseHandle(MainThread);
#else /* not Win32 */
    struct itimerval itv;

    itv.it_interval.tv_sec = 0;
    itv.it_interval.tv_usec = 0;
    itv.it_value.tv_sec = 0;
    itv.it_value.tv_usec = 0;
    setitimer(ITIMER_PROF, &itv, NULL);
    signal(SIGPROF, doprof_null);
#endif /* not Win32 */
    if(R_ProfileOutfile) fclose(R_ProfileOutfile);
    R_ProfileOutfile = NULL;
    R_Profiling = 0;
}

static void R_InitProfiling(SEXP filename, int append, double dinterval, int mem_profiling)
{
#ifndef Win32
    struct itimerval itv;
#else
    int wait;
    HANDLE Proc = GetCurrentProcess();
#endif
    int interval;

    interval = 1e6 * dinterval + 0.5;
    if(R_ProfileOutfile != NULL) R_EndProfiling();
    R_ProfileOutfile = RC_fopen(filename, append ? "a" : "w", TRUE);
    if (R_ProfileOutfile == NULL)
	error(_("Rprof: cannot open profile file '%s'"),
	      translateChar(filename));
    if(mem_profiling)
	fprintf(R_ProfileOutfile, "memory profiling: sample.interval=%d\n", interval);
    else
	fprintf(R_ProfileOutfile, "sample.interval=%d\n", interval);

    R_Mem_Profiling=mem_profiling;
    if (mem_profiling)
	reset_duplicate_counter();

#ifdef Win32
    /* need to duplicate to make a real handle */
    DuplicateHandle(Proc, GetCurrentThread(), Proc, &MainThread,
		    0, FALSE, DUPLICATE_SAME_ACCESS);
    wait = interval/1000;
    if(!(ProfileEvent = CreateEvent(NULL, FALSE, FALSE, NULL)) ||
       (_beginthread(ProfileThread, 0, &wait) == -1))
	R_Suicide("unable to create profiling thread");
    Sleep(wait/2); /* suspend this thread to ensure that the other one starts */
#else /* not Win32 */
    signal(SIGPROF, doprof);

    itv.it_interval.tv_sec = 0;
    itv.it_interval.tv_usec = interval;
    itv.it_value.tv_sec = 0;
    itv.it_value.tv_usec = interval;
    if (setitimer(ITIMER_PROF, &itv, NULL) == -1)
	R_Suicide("setting profile timer failed");
#endif /* not Win32 */
    R_Profiling = 1;
}

static SEXP do_Rprof(SEXP call, SEXP op, SEXP args, SEXP rho)
{
    SEXP filename;
    int append_mode, mem_profiling;
    double dinterval;

#ifdef BC_PROFILING
    if (bc_profiling) {
	warning(_("can't use R profiling while byte code profiling"));
	return R_NilValue;
    }
#endif
    checkArity(op, args);
    if (!isString(CAR(args)) || (LENGTH(CAR(args))) != 1)
	error(_("invalid '%s' argument"), "filename");
    append_mode = asLogical(CADR(args));
    dinterval = asReal(CADDR(args));
    mem_profiling = asLogical(CADDDR(args));
    filename = STRING_ELT(CAR(args), 0);
    if (LENGTH(filename))
	R_InitProfiling(filename, append_mode, dinterval, mem_profiling);
    else
	R_EndProfiling();
    return R_NilValue;
}
#else /* not R_PROFILING */
static SEXP do_Rprof(SEXP call, SEXP op, SEXP args, SEXP rho)
{
    error(_("R profiling is not available on this system"));
    return R_NilValue;		/* -Wall */
}
#endif /* not R_PROFILING */

/* NEEDED: A fixup is needed in browser, because it can trap errors,
 *	and currently does not reset the limit to the right value. */

#define CHECK_STACK_BALANCE(o,s) do { \
  if (s != R_PPStackTop) check_stack_balance(o,s); \
} while (0)

void attribute_hidden check_stack_balance(SEXP op, int save)
{
    if(save == R_PPStackTop) return;
    REprintf("Warning: stack imbalance in '%s', %d then %d\n",
	     PRIMNAME(op), save, R_PPStackTop);
}


/* Wait until no value in an argument list is still being computed by a task.
   Macro version does preliminary check in-line for speed. */

#define WAIT_UNTIL_ARGUMENTS_COMPUTED(_args_) \
    do { \
        if (helpers_tasks > 0) { \
            SEXP _a_ = (_args_); \
            while (_a_ != R_NilValue) { \
                if (helpers_is_being_computed(CAR(_a_))) { \
                    wait_until_arguments_computed (_a_); \
                    break; \
                } \
                _a_ = CDR(_a_); \
            } \
        } \
    } while (0)

void attribute_hidden wait_until_arguments_computed (SEXP args)
{
    SEXP wait_for, a;

    if (helpers_tasks == 0) return;

    wait_for = NULL;

    for (a = args; a != R_NilValue; a = CDR(a)) {
        SEXP this_arg = CAR(a);
        if (helpers_is_being_computed(this_arg)) {
            if (wait_for == NULL)
                wait_for = this_arg;
            else {
                helpers_wait_until_not_being_computed2 (wait_for, this_arg);
                wait_for = NULL;
            }
        }
    }

    if (wait_for != NULL)
        helpers_wait_until_not_being_computed (wait_for);
}

SEXP attribute_hidden forcePromise(SEXP e) /* e protected here if necessary */
{
    if (PRVALUE(e) == R_UnboundValue) {
	RPRSTACK prstack;
	SEXP val;
        PROTECT(e);
	if(PRSEEN(e)) {
	    if (PRSEEN(e) == 1)
		errorcall(R_GlobalContext->call,
			  _("promise already under evaluation: recursive default argument reference or earlier problems?"));
	    else warningcall(R_GlobalContext->call,
			     _("restarting interrupted promise evaluation"));
	}
	/* Mark the promise as under evaluation and push it on a stack
	   that can be used to unmark pending promises if a jump out
	   of the evaluation occurs. */
	SET_PRSEEN(e, 1);
	prstack.promise = e;
	prstack.next = R_PendingPromises;
	R_PendingPromises = &prstack;

	val = eval(PRCODE(e), PRENV(e));

	/* Pop the stack, unmark the promise and set its value field.
	   Also set the environment to R_NilValue to allow GC to
	   reclaim the promise environment; this is also useful for
	   fancy games with delayedAssign() */
	R_PendingPromises = prstack.next;
	SET_PRSEEN(e, 0);
	SET_PRVALUE(e, val);
        INC_NAMEDCNT(val);
	SET_PRENV(e, R_NilValue);
        UNPROTECT(1);
    }
    return PRVALUE(e);
}


SEXP attribute_hidden forcePromisePendingOK(SEXP e)/* e protected here if rqd */
{
    if (PRVALUE(e) == R_UnboundValue) {
	RPRSTACK prstack;
	SEXP val;
        PROTECT(e);
	if(PRSEEN(e)) {
	    if (PRSEEN(e) == 1)
		errorcall(R_GlobalContext->call,
			  _("promise already under evaluation: recursive default argument reference or earlier problems?"));
	    else warningcall(R_GlobalContext->call,
			     _("restarting interrupted promise evaluation"));
	}
	/* Mark the promise as under evaluation and push it on a stack
	   that can be used to unmark pending promises if a jump out
	   of the evaluation occurs. */
	SET_PRSEEN(e, 1);
	prstack.promise = e;
	prstack.next = R_PendingPromises;
	R_PendingPromises = &prstack;

	val = evalv (PRCODE(e), PRENV(e), VARIANT_PENDING_OK);

	/* Pop the stack, unmark the promise and set its value field.
	   Also set the environment to R_NilValue to allow GC to
	   reclaim the promise environment; this is also useful for
	   fancy games with delayedAssign() */
	R_PendingPromises = prstack.next;
	SET_PRSEEN(e, 0);
	SET_PRVALUE(e, val);
        INC_NAMEDCNT(val);
	SET_PRENV(e, R_NilValue);
        UNPROTECT(1);
    }
    return PRVALUE_PENDING_OK(e);
}

/* The "eval" function returns the value of "e" evaluated in "rho".  It
   just calls "evalv", which also takes an argument for specifying a 
   variant return.  This was once bypassed by a macro definition for "eval" 
   in the interpreter itself, calling evalv with last argument 0, but 
   compilers may be smart enough that leaving it as a procedure is faster.
   The "evalv2" function is the main part of "evalv", split off so that
   constants may be evaluated with less overhead within "evalv" itself.
   This split may not be necessary with a sufficiently clever compiler,
   but seems to help with gcc 4.6.3. */

SEXP eval(SEXP e, SEXP rho)
{
    return evalv(e,rho,0);
}

static int evalcount = 0; /* counts down to when to check for user interrupt */
static SEXP evalv2(SEXP,SEXP,int);

SEXP evalv(SEXP e, SEXP rho, int variant)
{
<<<<<<< HEAD
=======
    SEXP op, res;
    int typeof_e = TYPEOF(e);
    int pending_OK = variant & VARIANT_PENDING_OK;
    static int evalcount = 0;

>>>>>>> dfbea589
    if (0) { 
        /* THE "IF" CONDITION ABOVE IS NORMALLY 0; CAN SET TO 1 FOR DEBUGGING.
           Enabling this zeroing of variant will test that callers who normally
           get a variant result can actually handle an ordinary result. */
        variant = 0;
    }

    R_variant_result = 0;
    R_Visible = TRUE;
    evalcount -= 1;

    /* Evaluate constants quickly, without the overhead that's necessary when
       the computation might be complex.  This code is repeated in evalv2
       for when evalcount < 0.  That way we avoid calling any procedure 
       other than evalv2 in this procedure, possibly reducing overhead
       for constant evaluation. */

    if (evalcount >= 0 && SELF_EVAL(TYPEOF(e))) {
	/* Make sure constants in expressions have maximum NAMEDCNT when
	   used as values, so they won't be modified. */
        SET_NAMEDCNT_MAX(e);
        return e;
    }

    return evalv2(e,rho,variant);
}

static SEXP evalv2(SEXP e, SEXP rho, int variant)
{
    SEXP op, res;
    int pending_OK = variant & VARIANT_PENDING_OK;

    /* Handle check for user interrupt.  Count was decremented in evalv. */

    if (evalcount < 0) {
        R_CheckUserInterrupt();
        evalcount = 1000;
        /* Evaluate constants quickly. */
        if (SELF_EVAL(TYPEOF(e))) {
            /* Make sure constants in expressions have maximum NAMEDCNT when
	       used as values, so they won't be modified. */
            SET_NAMEDCNT_MAX(e);
            return e;
        }
    }
    
    /* Save the current srcref context. */
    
    SEXP srcrefsave = R_Srcref;

    /* The use of depthsave below is necessary because of the
       possibility of non-local returns from evaluation.  Without this
       an "expression too complex error" is quite likely. */

    int depthsave = R_EvalDepth++;

    /* We need to explicit set a NULL call here to circumvent attempts
       to deparse the call in the error-handler */
    if (R_EvalDepth > R_Expressions) {
	R_Expressions = R_Expressions_keep + 500;
	errorcall(R_NilValue,
		  _("evaluation nested too deeply: infinite recursion / options(expressions=)?"));
    }

    R_CHECKSTACK();

#ifdef Win32
    /* This is an inlined version of Rwin_fpreset (src/gnuwin/extra.c)
       and resets the precision, rounding and exception modes of a ix86
       fpu.
     */
    __asm__ ( "fninit" );
#endif

    switch (TYPEOF(e)) {
    case BCODESXP:
	res = bcEval(e, rho, TRUE);
	break;
    case SYMSXP:
	if (e == R_DotsSymbol)
	    dotdotdot_error();

	if (DDVAL(e))
	    res = ddfindVar(e,rho);
	else
	    res = pending_OK ? findVarPendingOK (e, rho) : findVar (e, rho);
	if (res == R_UnboundValue)
<<<<<<< HEAD
            unbound_var_error(e);

	/* if ..d is missing then ddfindVar will signal */
	if (res == R_MissingArg && !DDVAL(e))
            arg_missing_error(e);
=======
	    error(_("object '%s' not found"), CHAR(PRINTNAME(e)));

	/* if ..d is missing then ddfindVar will signal */
	if (res == R_MissingArg && !DDVAL(e) ) {
	    if (*CHAR(PRINTNAME(e)))
                error(_("argument \"%s\" is missing, with no default"),
		      CHAR(PRINTNAME(e)));
	    else 
                error(_("argument is missing, with no default"));
	}
>>>>>>> dfbea589

        if (TYPEOF(res) == PROMSXP) {
            if (PRVALUE_PENDING_OK(res) == R_UnboundValue)
                res = pending_OK ? forcePromisePendingOK(res) 
                                 : forcePromise(res);
            else 
                res = pending_OK ? PRVALUE_PENDING_OK(res) : PRVALUE(res);
        }

        /* A NAMEDCNT of 0 might arise from an inadverently missing increment
           somewhere, or from a save/load sequence (since loaded values in
           promises have NAMEDCNT of 0), so fix up here... */

        if (NAMEDCNT_EQ_0(res))
            SET_NAMEDCNT_1(res);

        break;
    case PROMSXP:
        /* We could just unconditionally use the return value from
           forcePromise; the test below avoids the function call if the
           promise is already evaluated.  We don't change NAMEDCNT, 
           since for use in applydefine, that would be undesirable. */
	if (PRVALUE_PENDING_OK(e) == R_UnboundValue)
            res = pending_OK ? forcePromisePendingOK(e) : forcePromise(e);
        else
            res = pending_OK ? PRVALUE_PENDING_OK(e) : PRVALUE(e);
	break;
    case LANGSXP:
	if (TYPEOF(CAR(e)) == SYMSXP)
	    /* This will throw an error if the function is not found */
	    PROTECT(op = findFun(CAR(e), rho));
	else
	    PROTECT(op = eval(CAR(e), rho));

	if (RTRACE(op) && R_current_trace_state()) {
	    Rprintf("trace: ");
	    PrintValue(e);
	}

	if (TYPEOF(op) == SPECIALSXP || TYPEOF(op) == BUILTINSXP) {

            SEXP args = CDR(e);
	    int save = R_PPStackTop;
	    const void *vmax = VMAXGET();

            if (TYPEOF(op) == SPECIALSXP)

                res = CALL_PRIMFUN(e, op, args, rho, variant);

            else { /* BUILTINSXP */

                int use_cntxt = R_Profiling;
                SEXP arg1, arg2;

                /* If we have an "alloca" function available, we use it to
                   allocate space for a context only when one is needed,
                   which saves stack space.  Otherwise, we just use a
                   local variable declared here. */

                RCNTXT *cntxt;
#               ifndef HAVE_ALLOCA_H
                    RCNTXT lcntxt;
                    cntxt = &lcntxt;
#               endif

                /* See if this may be a fast primitive.  All fast primitives
                   should be BUILTIN.  We will not do a fast call if there 
                   is a tag for any argument, or a missing argument, or a
                   ... argument.  Otherwise, if PRIMARITY == 2, a fast call
                   may be done if there are two arguments, or one argument if
                   the uni_too flag is set. These arguments are stored in
                   arg1 and in arg2 (which may be NULL if uni_too is set).  
                   For any PRIMARITY other than 2, a fast call may be done 
                   if there is exactly one argument, which is stored in arg1,
                   with arg2 set to NULL.*/

                arg2 = NULL;
                if (PRIMFUN_FAST(op) && args!=R_NilValue 
                                     && TAG(args)==R_NilValue) {
                    arg1 = CAR(args);
                    if (arg1!=R_DotsSymbol && arg1!=R_MissingArg) {
                        SEXP cdr_args = CDR(args);
                        if (PRIMARITY(op) != 2) {
                            if (cdr_args==R_NilValue)
                                goto fast1;
                        }
                        else {
                            if (cdr_args==R_NilValue) {
                                if (PRIMFUN_UNI_TOO(op))
                                    goto fast2;
                            }
                            else if (TAG(cdr_args)==R_NilValue
                                      && CDR(cdr_args)==R_NilValue) {
                                arg2 = CAR(cdr_args);
                                if (arg2!=R_DotsSymbol && arg2!=R_MissingArg)
                                    goto fast2;
                                arg2 = NULL;
                            }
                        }
                    }
                }
                arg1 = NULL;

                /* Handle a non-fast op.  We may get here after starting
                   to handle a fast op, in which case we may have already
                   evaluated arg1 or arg2 (which will be protected). */
              not_fast: 
                if (args != R_NilValue) {
                    args = evalListPendingOK (args, rho, e);
                }
                if (arg2 != NULL) {
                    args = CONS(arg2,args);
                    UNPROTECT(1);  /* arg2 */
                }
                if (arg1 != NULL) {
                    args = CONS(arg1,args);
                    UNPROTECT(1);  /* arg1 */
                }
                PROTECT(args);
                if (use_cntxt || PRIMFOREIGN(op)) {
#                   ifdef HAVE_ALLOCA_H
                        cntxt = alloca (sizeof *cntxt);
#                   endif
                    beginbuiltincontext (cntxt, e);
                    use_cntxt = TRUE;
<<<<<<< HEAD
                }
                if (!PRIMFUN_PENDING_OK(op)) {
                    WAIT_UNTIL_ARGUMENTS_COMPUTED(args);
                }
                res = CALL_PRIMFUN(e, op, args, rho, variant);
                goto done_builtin;

                /* Handle a fast op with one argument.  If arg is an object,
                   may turn out to not be fast after all. */
              fast1:
                PROTECT(arg1 = evalv (arg1, rho, 
                          PRIMFUN_ARG1VAR(op) | VARIANT_PENDING_OK));
                if (isObject(arg1) && PRIMFUN_DSPTCH1(op)) {
                    args = CDR(args);
                    goto not_fast;
                }
                if (use_cntxt) { /* assume fast ops are not foreign */
#                   ifdef HAVE_ALLOCA_H
                        cntxt = alloca (sizeof *cntxt);
#                   endif
                    beginbuiltincontext (cntxt, e);
                }
                if (!PRIMFUN_PENDING_OK(op)) {
=======
                }
                if (!PRIMFUN_PENDING_OK(op)) {
                    WAIT_UNTIL_ARGUMENTS_COMPUTED(args);
                }
                res = CALL_PRIMFUN(e, op, args, rho, variant);
                goto done_builtin;

                /* Handle a fast op with one argument.  If arg is an object,
                   may turn out to not be fast after all. */
              fast1:
                PROTECT(arg1 = evalv (arg1, rho, 
                          PRIMFUN_ARG1VAR(op) | VARIANT_PENDING_OK));
                if (isObject(arg1) && PRIMFUN_DSPTCH1(op)) {
                    args = CDR(args);
                    goto not_fast;
                }
                if (use_cntxt) { /* assume fast ops are not foreign */
#                   ifdef HAVE_ALLOCA_H
                        cntxt = alloca (sizeof *cntxt);
#                   endif
                    beginbuiltincontext (cntxt, e);
                }
                if (!PRIMFUN_PENDING_OK(op)) {
>>>>>>> dfbea589
                    WAIT_UNTIL_COMPUTED(arg1);
                }
                res = ((SEXP(*)(SEXP,SEXP,SEXP,SEXP,int)) PRIMFUN_FAST(op)) 
                         (e, op, arg1, rho, variant);
                goto done_builtin;

                /* Handle a fast op with two arguments (though the second 
                   argument may possibly be NULL).  If either arg is an object,
                   may turn out to not be fast after all. */
              fast2:
                PROTECT(arg1 = evalv (arg1, rho, 
                          PRIMFUN_ARG1VAR(op) | VARIANT_PENDING_OK));
                if (isObject(arg1) && PRIMFUN_DSPTCH1(op)) {
                    args = CDR(args);
                    arg2 = NULL;
                    goto not_fast;
                }
                if (arg2 != NULL) {
                    PROTECT(arg2 = evalv(arg2, rho, 
                              PRIMFUN_ARG2VAR(op) | VARIANT_PENDING_OK));
                    if (isObject(arg2) && PRIMFUN_DSPTCH2(op)) {
                        args = R_NilValue;  /* == CDDR(args) */
                        goto not_fast;
                    }
                }
                if (use_cntxt) { /* assume fast ops are not foreign */
#                   ifdef HAVE_ALLOCA_H
                        cntxt = alloca (sizeof *cntxt);
#                   endif
                    beginbuiltincontext (cntxt, e);
                }
                if (!PRIMFUN_PENDING_OK(op)) {
                    if (arg2==NULL) WAIT_UNTIL_COMPUTED(arg1);
                    else            WAIT_UNTIL_COMPUTED_2(arg1,arg2);
                }
                res = ((SEXP(*)(SEXP,SEXP,SEXP,SEXP,SEXP,int)) PRIMFUN_FAST(op))
                         (e, op, arg1, arg2, rho, variant);
                if (arg2!=NULL) UNPROTECT(1); /* arg2 */

              done_builtin:
                UNPROTECT(1); /* either args or arg1 */
                if (use_cntxt) endcontext(cntxt);
	    }

            int flag = PRIMPRINT(op);
            if (flag == 0) R_Visible = TRUE;
            else if (flag == 1) R_Visible = FALSE;

	    CHECK_STACK_BALANCE(op, save);
	    VMAXSET(vmax);
	    UNPROTECT(1); /* op */
	}

	else if (TYPEOF(op) == CLOSXP) {
	    PROTECT(res = promiseArgs(CDR(e), rho));
<<<<<<< HEAD
	    res = applyClosure_v (e, op, res, rho, NULL, variant);
=======
	    res = applyClosure_v (e, op, res, rho, R_BaseEnv, variant);
>>>>>>> dfbea589
	    UNPROTECT(2); /* op & res */
	}

	else
	    error(_("attempt to apply non-function"));
	break;
    default: 
        /* put any type that is an error here, to reduce number in switch */
<<<<<<< HEAD
        if (TYPEOF(e) == DOTSXP)
            dotdotdot_error();
=======
        if (typeof_e == DOTSXP)
            error(_("'...' used in an incorrect context"));
>>>>>>> dfbea589
        else
            UNIMPLEMENTED_TYPE("eval", e);
    }

    R_EvalDepth = depthsave;
    R_Srcref = srcrefsave;
    return res;
}

attribute_hidden
void SrcrefPrompt(const char * prefix, SEXP srcref)
{
    /* If we have a valid srcref, use it */
    if (srcref && srcref != R_NilValue) {
        if (TYPEOF(srcref) == VECSXP) srcref = VECTOR_ELT(srcref, 0);
	SEXP srcfile = getAttrib00(srcref, R_SrcfileSymbol);
	if (TYPEOF(srcfile) == ENVSXP) {
	    SEXP filename = findVar(install("filename"), srcfile);
	    if (isString(filename) && length(filename)) {
	    	Rprintf(_("%s at %s#%d: "), prefix, CHAR(STRING_ELT(filename, 0)), 
	                                    asInteger(srcref));
	        return;
	    }
	}
    }
    /* default: */
    Rprintf("%s: ", prefix);
}

/* Apply SEXP op of type CLOSXP to actuals */

static void loadCompilerNamespace(void)
{
    SEXP fun, arg, expr;

    PROTECT(fun = install("getNamespace"));
    PROTECT(arg = mkString("compiler"));
    PROTECT(expr = lang2(fun, arg));
    eval(expr, R_GlobalEnv);
    UNPROTECT(3);
}

static int R_disable_bytecode = 0;

void attribute_hidden R_init_jit_enabled(void)
{
    if (R_jit_enabled <= 0) {
	char *enable = getenv("R_ENABLE_JIT");
	if (enable != NULL) {
	    int val = atoi(enable);
	    if (val > 0)
		loadCompilerNamespace();
	    R_jit_enabled = val;
	}
    }

    if (R_compile_pkgs <= 0) {
	char *compile = getenv("R_COMPILE_PKGS");
	if (compile != NULL) {
	    int val = atoi(compile);
	    if (val > 0)
		R_compile_pkgs = TRUE;
	    else
		R_compile_pkgs = FALSE;
	}
    }

    if (R_disable_bytecode <= 0) {
	char *disable = getenv("R_DISABLE_BYTECODE");
	if (disable != NULL) {
	    int val = atoi(disable);
	    if (val > 0)
		R_disable_bytecode = TRUE;
	    else
		R_disable_bytecode = FALSE;
	}
    }
}
    
SEXP attribute_hidden R_cmpfun(SEXP fun)
{
    SEXP packsym, funsym, call, fcall, val;

    packsym = install("compiler");
    funsym = install("tryCmpfun");

    PROTECT(fcall = lang3(R_TripleColonSymbol, packsym, funsym));
    PROTECT(call = lang2(fcall, fun));
    val = eval(call, R_GlobalEnv);
    UNPROTECT(2);
    return val;
}

static SEXP R_compileExpr(SEXP expr, SEXP rho)
{
    SEXP packsym, funsym, quotesym;
    SEXP qexpr, call, fcall, val;

    packsym = install("compiler");
    funsym = install("compile");
    quotesym = install("quote");

    PROTECT(fcall = lang3(R_DoubleColonSymbol, packsym, funsym));
    PROTECT(qexpr = lang2(quotesym, expr));
    PROTECT(call = lang3(fcall, qexpr, rho));
    val = eval(call, R_GlobalEnv);
    UNPROTECT(3);
    return val;
}

static SEXP R_compileAndExecute(SEXP call, SEXP rho)
{
    int old_enabled = R_jit_enabled;
    SEXP code, val;

    R_jit_enabled = 0;
    PROTECT(call);
    PROTECT(rho);
    PROTECT(code = R_compileExpr(call, rho));
    R_jit_enabled = old_enabled;

    val = bcEval(code, rho, TRUE);
    UNPROTECT(3);
    return val;
}

static SEXP do_enablejit(SEXP call, SEXP op, SEXP args, SEXP rho)
{
    int old = R_jit_enabled, new;
    checkArity(op, args);
    new = asInteger(CAR(args));
    if (new > 0)
	loadCompilerNamespace();
    R_jit_enabled = new;
    return ScalarIntegerMaybeConst(old);
}

static SEXP do_compilepkgs(SEXP call, SEXP op, SEXP args, SEXP rho)
{
    int old = R_compile_pkgs, new;
    checkArity(op, args);
    new = asLogical(CAR(args));
    if (new != NA_LOGICAL && new)
	loadCompilerNamespace();
    R_compile_pkgs = new;
    return ScalarLogicalMaybeConst(old);
}

/* forward declaration */
static SEXP bytecodeExpr(SEXP);

/* this function gets the srcref attribute from a statement block, 
   and confirms it's in the expected format */
   
static R_INLINE SEXP getBlockSrcrefs(SEXP call)
{
    SEXP srcrefs = getAttrib00(call, R_SrcrefSymbol);
    if (TYPEOF(srcrefs) == VECSXP) return srcrefs;
    return R_NilValue;
}

/* this function extracts one srcref, and confirms the format */
/* It assumes srcrefs has already been validated to be a VECSXP or NULL */

static R_INLINE SEXP getSrcref(SEXP srcrefs, int ind)
{
    SEXP result;
    if (!isNull(srcrefs)
        && LENGTH(srcrefs) > ind
        && TYPEOF(result = VECTOR_ELT(srcrefs, ind)) == INTSXP
	&& LENGTH(result) >= 6)
	return result;
    else
	return R_NilValue;
}

SEXP attribute_hidden applyClosure_v(SEXP call, SEXP op, SEXP arglist, SEXP rho,
                                     SEXP suppliedenv, int variant)
{
    int vrnt = VARIANT_PENDING_OK | VARIANT_DIRECT_RETURN | variant;
    SEXP formals, actuals, savedrho;
    volatile SEXP body, newrho;
    SEXP f, a, res;
    RCNTXT cntxt;

    /* formals = list of formal parameters */
    /* actuals = values to be bound to formals */
    /* arglist = the tagged list of arguments */

    formals = FORMALS(op);
    body = BODY(op);
    savedrho = CLOENV(op);

    if (R_jit_enabled > 0 && TYPEOF(body) != BCODESXP) {
	int old_enabled = R_jit_enabled;
	SEXP newop;
	R_jit_enabled = 0;
	newop = R_cmpfun(op);
	body = BODY(newop);
	SET_BODY(op, body);
	R_jit_enabled = old_enabled;
    }

    /*  Set up a context with the call in it for use if an error occurs below
        in matchArgs or from running out of memory (eg, in NewEnvironment). */

    begincontext(&cntxt, CTXT_RETURN, call, savedrho, rho, arglist, op);

    /*  Build a list which matches the actual (unevaluated) arguments
	to the formal paramters.  Build a new environment which
	contains the matched pairs.  Note that actuals is protected via
        newrho. */

    actuals = matchArgs(formals, NULL, 0, arglist, call);
    PROTECT(newrho = NewEnvironment(R_NilValue, actuals, savedrho));
        /* no longer passes formals, since matchArg now puts tags in actuals */

    /* This piece of code is destructively modifying the actuals list,
       which is now also the list of bindings in the frame of newrho.
       This is one place where internal structure of environment
       bindings leaks out of envir.c.  It should be rewritten
       eventually so as not to break encapsulation of the internal
       environment layout.  We can live with it for now since it only
       happens immediately after the environment creation.  LT */

    f = formals;
    a = actuals;
    while (f != R_NilValue) {
	if (CAR(a) == R_MissingArg && CAR(f) != R_MissingArg) {
	    SETCAR(a, mkPROMISE(CAR(f), newrho));
	    SET_MISSING(a, 2);
	}
	f = CDR(f);
	a = CDR(a);
    }

    setNoSpecSymFlag (newrho);

    /*  Fix up any extras that were supplied by usemethod. */

<<<<<<< HEAD
    if (suppliedenv) {
=======
    if (suppliedenv != R_NilValue) {
>>>>>>> dfbea589
	for (SEXP t = FRAME(suppliedenv); t != R_NilValue; t = CDR(t)) {
	    for (a = actuals; a != R_NilValue; a = CDR(a))
		if (TAG(a) == TAG(t))
		    break;
	    if (a == R_NilValue)
		set_var_in_frame (TAG(t), CAR(t), newrho, TRUE, 3);
	}
    }

    UNPROTECT(1); /* newrho, which will be protected below via revised context*/

    /*  Change the previously-set-up context to have the correct environment.

        If we have a generic function we need to use the sysparent of
	the generic as the sysparent of the method because the method
	is a straight substitution of the generic. */

    if (R_GlobalContext->nextcontext->callflag == CTXT_GENERIC)
	revisecontext (newrho, R_GlobalContext->nextcontext->sysparent);
    else
	revisecontext (newrho, rho);

    /* Get the srcref record from the closure object */
    
<<<<<<< HEAD
    R_Srcref = getAttrib(op, R_SrcrefSymbol);
=======
    R_Srcref = getAttrib00(op, R_SrcrefSymbol);
>>>>>>> dfbea589

    /* Debugging */

    SET_RDEBUG(newrho, RDEBUG(op) || RSTEP(op));
    if( RSTEP(op) ) SET_RSTEP(op, 0);
    if (RDEBUG(newrho)) {
	int old_bl = R_BrowseLines,
	    blines = asInteger(GetOption1(install("deparse.max.lines")));
	SEXP savesrcref;
	/* switch to interpreted version when debugging compiled code */
	if (TYPEOF(body) == BCODESXP)
	    body = bytecodeExpr(body);
	Rprintf("debugging in: ");
	if(blines != NA_INTEGER && blines > 0)
	    R_BrowseLines = blines;
	PrintValueRec(call, rho);
	R_BrowseLines = old_bl;

	/* Is the body a bare symbol (PR#6804) */
	if (!isSymbol(body) & !isVectorAtomic(body)){
		/* Find out if the body is function with only one statement. */
		if (isSymbol(CAR(body)))
			res = findFun(CAR(body), rho);
		else
			res = eval(CAR(body), rho);
	}
	savesrcref = R_Srcref;
	PROTECT(R_Srcref = getSrcref(getBlockSrcrefs(body), 0));
	SrcrefPrompt("debug", R_Srcref);
	PrintValue(body);
	do_browser(call, op, R_NilValue, newrho);
	R_Srcref = savesrcref;
	UNPROTECT(1);
    }

    /*  It isn't completely clear that this is the right place to do
	this, but maybe (if the matchArgs above reverses the
	arguments) it might just be perfect.

	This will not currently work as the entry points in envir.c
	are static.
    */

#ifdef  HASHING
    {
	SEXP R_NewHashTable(int);
	SEXP R_HashFrame(SEXP);
	int nargs = length(arglist);
	HASHTAB(newrho) = R_NewHashTable(nargs);
	newrho = R_HashFrame(newrho);
    }
#endif
#undef  HASHING

    /*  Set a longjmp target which will catch any explicit returns
	from the function body.  */

    if ((SETJMP(cntxt.cjmpbuf))) {
	if (R_ReturnedValue == R_RestartToken) {
	    cntxt.callflag = CTXT_RETURN;  /* turn restart off */
	    R_ReturnedValue = R_NilValue;  /* remove restart token */
<<<<<<< HEAD
	    PROTECT(res = evalv (body, newrho, vrnt));
	}
	else {
	    PROTECT(res = R_ReturnedValue);
        }
    }
    else {
	PROTECT(res = evalv (body, newrho, vrnt));
=======
	    PROTECT(res = evalv (body, newrho, variant));
	}
	else {
	    PROTECT(res = R_ReturnedValue);
            if ( ! (variant & VARIANT_PENDING_OK))
                WAIT_UNTIL_COMPUTED(res);
        }
    }
    else {
	PROTECT(res = evalv (body, newrho, variant));
>>>>>>> dfbea589
    }

    R_variant_result &= ~VARIANT_RTN_FLAG;

    endcontext(&cntxt);

    if ( ! (variant & VARIANT_PENDING_OK))
        WAIT_UNTIL_COMPUTED(res);

    if (RDEBUG(op)) {
	Rprintf("exiting from: ");
	PrintValueRec(call, rho);
    }

    UNPROTECT(1); /* res */
    return res;
}

SEXP applyClosure (SEXP call, SEXP op, SEXP arglist, SEXP rho, 
                   SEXP suppliedenv)
{
  return applyClosure_v (call, op, arglist, rho, suppliedenv, 0);
}

/* **** FIXME: This code is factored out of applyClosure.  If we keep
   **** it we should change applyClosure to run through this routine
   **** to avoid code drift. */
static SEXP R_execClosure(SEXP call, SEXP op, SEXP arglist, SEXP rho,
			  SEXP newrho)
{
    volatile SEXP body;
    SEXP res;
    RCNTXT cntxt;

    body = BODY(op);

    if (R_jit_enabled > 0 && TYPEOF(body) != BCODESXP) {
	int old_enabled = R_jit_enabled;
	SEXP newop;
	R_jit_enabled = 0;
	newop = R_cmpfun(op);
	body = BODY(newop);
	SET_BODY(op, body);
	R_jit_enabled = old_enabled;
    }

    begincontext(&cntxt, CTXT_RETURN, call, newrho, rho, arglist, op);

    /* Debugging */

    SET_RDEBUG(newrho, RDEBUG(op) || RSTEP(op));
    if( RSTEP(op) ) SET_RSTEP(op, 0);
    if (RDEBUG(op)) {
        SEXP savesrcref;
	/* switch to interpreted version when debugging compiled code */
	if (TYPEOF(body) == BCODESXP)
	    body = bytecodeExpr(body);
	Rprintf("debugging in: ");
	PrintValueRec(call,rho);
	/* Find out if the body is function with only one statement. */
	if (isSymbol(CAR(body)))
	    res = findFun(CAR(body), rho);
	else
	    res = eval(CAR(body), rho);
	savesrcref = R_Srcref;
	PROTECT(R_Srcref = getSrcref(getBlockSrcrefs(body), 0));
	SrcrefPrompt("debug", R_Srcref);
	PrintValue(body);
	do_browser(call, op, R_NilValue, newrho);
	R_Srcref = savesrcref;
	UNPROTECT(1);
    }

    /*  It isn't completely clear that this is the right place to do
	this, but maybe (if the matchArgs above reverses the
	arguments) it might just be perfect.  */

#ifdef  HASHING
#define HASHTABLEGROWTHRATE  1.2
    {
	SEXP R_NewHashTable(int, double);
	SEXP R_HashFrame(SEXP);
	int nargs = length(arglist);
	HASHTAB(newrho) = R_NewHashTable(nargs, HASHTABLEGROWTHRATE);
	newrho = R_HashFrame(newrho);
    }
#endif
#undef  HASHING

    /*  Set a longjmp target which will catch any explicit returns
	from the function body.  */

    if ((SETJMP(cntxt.cjmpbuf))) {
	if (R_ReturnedValue == R_RestartToken) {
	    cntxt.callflag = CTXT_RETURN;  /* turn restart off */
	    R_ReturnedValue = R_NilValue;  /* remove restart token */
	    PROTECT(res = eval(body, newrho));
	}
	else {
	    PROTECT(res = R_ReturnedValue);
            WAIT_UNTIL_COMPUTED(res);
        }
    }
    else {
	PROTECT(res = eval(body, newrho));
    }

    endcontext(&cntxt);

    if (RDEBUG(op)) {
	Rprintf("exiting from: ");
	PrintValueRec(call, rho);
    }

    UNPROTECT(1);
    return res;
}

/* **** FIXME: Temporary code to execute S4 methods in a way that
   **** preserves lexical scope. */

/* called from methods_list_dispatch.c */
SEXP R_execMethod(SEXP op, SEXP rho)
{
    SEXP call, arglist, callerenv, newrho, next, val;
    RCNTXT *cptr;

    /* create a new environment frame enclosed by the lexical
       environment of the method */
    PROTECT(newrho = Rf_NewEnvironment(R_NilValue, R_NilValue, CLOENV(op)));

    /* copy the bindings for the formal environment from the top frame
       of the internal environment of the generic call to the new
       frame.  need to make sure missingness information is preserved
       and the environments for any default expression promises are
       set to the new environment.  should move this to envir.c where
       it can be done more efficiently. */
    for (next = FORMALS(op); next != R_NilValue; next = CDR(next)) {
	SEXP symbol =  TAG(next);
	R_varloc_t loc;
	int missing;
	loc = R_findVarLocInFrame(rho,symbol);
	if(loc == NULL)
	    error(_("could not find symbol \"%s\" in environment of the generic function"),
		  CHAR(PRINTNAME(symbol)));
	missing = R_GetVarLocMISSING(loc);
	val = R_GetVarLocValue(loc);
	SET_FRAME(newrho, CONS(val, FRAME(newrho)));
	SET_TAG(FRAME(newrho), symbol);
	if (missing) {
	    SET_MISSING(FRAME(newrho), missing);
	    if (TYPEOF(val) == PROMSXP && PRENV(val) == rho) {
		SEXP deflt;
		SET_PRENV(val, newrho);
		/* find the symbol in the method, copy its expression
		 * to the promise */
		for(deflt = CAR(op); deflt != R_NilValue; deflt = CDR(deflt)) {
		    if(TAG(deflt) == symbol)
			break;
		}
		if(deflt == R_NilValue)
		    error(_("symbol \"%s\" not in environment of method"),
			  CHAR(PRINTNAME(symbol)));
		SET_PRCODE(val, CAR(deflt));
	    }
	}
    }

    /* copy the bindings of the spacial dispatch variables in the top
       frame of the generic call to the new frame */
    defineVar(R_dot_defined, findVarInFrame(rho, R_dot_defined), newrho);
    defineVar(R_dot_Method, findVarInFrame(rho, R_dot_Method), newrho);
    defineVar(R_dot_target, findVarInFrame(rho, R_dot_target), newrho);

    /* copy the bindings for .Generic and .Methods.  We know (I think)
       that they are in the second frame, so we could use that. */
    defineVar(R_dot_Generic, findVar(R_dot_Generic, rho), newrho);
    defineVar(R_dot_Methods, findVar(R_dot_Methods, rho), newrho);

    /* Find the calling context.  Should be R_GlobalContext unless
       profiling has inserted a CTXT_BUILTIN frame. */
    cptr = R_GlobalContext;
    if (cptr->callflag & CTXT_BUILTIN)
	cptr = cptr->nextcontext;

    /* The calling environment should either be the environment of the
       generic, rho, or the environment of the caller of the generic,
       the current sysparent. */
    callerenv = cptr->sysparent; /* or rho? */

    /* get the rest of the stuff we need from the current context,
       execute the method, and return the result */
    call = cptr->call;
    arglist = cptr->promargs;
    val = R_execClosure(call, op, arglist, callerenv, newrho);
    UNPROTECT(1);
    return val;
}

static SEXP EnsureLocal(SEXP symbol, SEXP rho)
{
    SEXP vl;

    vl = findVarInFrame3 (rho, symbol, TRUE);
    if (vl != R_UnboundValue) {
        if (TYPEOF(vl) == PROMSXP)
            vl = forcePromise(vl);
        return vl;
    }

    if (rho != R_EmptyEnv) {
        vl = findVar (symbol, ENCLOS(rho));
        if (TYPEOF(vl) == PROMSXP)
            vl = forcePromise(vl);
    }

    if (vl == R_UnboundValue)
        unbound_var_error(symbol);

    set_var_in_frame (symbol, vl, rho, TRUE, 3);
    return vl;
}

static void asLogicalNoNA_error (SEXP s, SEXP call)
{
    errorcall (call, 
      length(s) == 0 ? _("argument is of length zero") :
      isLogical(s) ?   _("missing value where TRUE/FALSE needed") :
                       _("argument is not interpretable as logical"));
}

static void asLogicalNoNA_warning (SEXP s, SEXP call)
{
    PROTECT(s);
    warningcall (call,
     _("the condition has length > 1 and only the first element will be used"));
    UNPROTECT(1);
}
                                  /* Caller needn't protect the s arg below */
static R_INLINE Rboolean asLogicalNoNA(SEXP s, SEXP call)
{
    Rboolean cond;
    int len;

    switch(TYPEOF(s)) { /* common cases done here for efficiency */
    case INTSXP:  /* assume logical and integer are the same */
    case LGLSXP:
        len = LENGTH(s);
        if (len == 0 || LOGICAL(s)[0] == NA_LOGICAL) goto error;
        cond = LOGICAL(s)[0];
        break;
    default:
        len = length(s);
        if (len == 0) goto error;
        cond = asLogical(s);
        break;
    }

    if (cond == NA_LOGICAL) goto error;

    if (len > 1) asLogicalNoNA_warning (s, call);

    return cond;

  error:
    asLogicalNoNA_error (s, call);
}


#define BodyHasBraces(body) \
    (isLanguage(body) && CAR(body) == R_BraceSymbol)


static SEXP do_if (SEXP call, SEXP op, SEXP args, SEXP rho, int variant)
{
    SEXP Cond, Stmt;
    int absent_else = 0;

    Cond = CAR(args); args = CDR(args);
    Stmt = CAR(args); args = CDR(args);

    if (!asLogicalNoNA (eval(Cond,rho), call)) {  /* go to else part */
        if (args != R_NilValue)
            Stmt = CAR(args);
        else {
            absent_else = 1;
            Stmt = R_NilValue;
        }
    }

    if (RDEBUG(rho) && Stmt!=R_NilValue && !BodyHasBraces(Stmt)) {
	SrcrefPrompt("debug", R_Srcref);
        PrintValue(Stmt);
        do_browser(call, op, R_NilValue, rho);
    } 

    if (absent_else) {
        R_Visible = FALSE; /* case of no 'else' so return invisible NULL */
        return R_NilValue;
    }

    return evalv (Stmt, rho, variant);
}


/* For statement.  Evaluates body with VARIANT_NULL | VARIANT_PENDING_OK. */

#define DO_LOOP_RDEBUG(call, op, body, rho, bgn) do { \
    if (!bgn && RDEBUG(rho)) { \
	SrcrefPrompt("debug", R_Srcref); \
	PrintValue(body); \
	do_browser(call, op, R_NilValue, rho); \
    } } while (0)

static SEXP do_for(SEXP call, SEXP op, SEXP args, SEXP rho)
{
    /* Need to declare volatile variables whose values are relied on
       after for_next or for_break longjmps and might change between
       the setjmp and longjmp calls. Theoretically this does not
       include n and bgn, but gcc -O2 -Wclobbered warns about these so
       to be safe we declare them volatile as well. */
    volatile int i, n, bgn;
    volatile SEXP v, val, nval;
    int dbg, val_type;
    SEXP sym, body;
    RCNTXT cntxt;
    PROTECT_INDEX valpi, vpi;
    int variant;

    sym = CAR(args);
    val = CADR(args);
    body = CADDR(args);

    if ( !isSymbol(sym) ) errorcall(call, _("non-symbol loop variable"));

    if (R_jit_enabled > 2 && ! R_PendingPromises) {
	R_compileAndExecute(call, rho); 
	return R_NilValue;
    }

    PROTECT(args);
    PROTECT(rho);

    PROTECT_WITH_INDEX(val = evalv (val, rho, VARIANT_SEQ), &valpi);
    variant = R_variant_result;

    if (variant) {
        R_variant_result = 0;
        if (TYPEOF(val)!=INTSXP || LENGTH(val)!=2) /* shouldn't happen*/
            errorcall(call, "internal inconsistency with variant op in for!");
        n = INTEGER(val)[1] - INTEGER(val)[0] + 1;
        val_type = INTSXP;
    }
    else { /* non-variant return value */

        /* deal with the case where we are iterating over a factor
           we need to coerce to character - then iterate */

        if ( inherits(val, "factor") )
            REPROTECT(val = asCharacterFactor(val), valpi);

        /* increment NAMEDCNT for sequence to avoid modification by loop code */
        INC_NAMEDCNT(val);

        if (isList(val) || isNull(val)) {
	    n = length(val);
            nval = val;
        }
        else
	    n = LENGTH(val);

        val_type = TYPEOF(val);
    }

    dbg = RDEBUG(rho);
    bgn = BodyHasBraces(body);

    PROTECT_WITH_INDEX(v = R_NilValue, &vpi);

    begincontext(&cntxt, CTXT_LOOP, R_NilValue, rho, R_BaseEnv, R_NilValue,
		 R_NilValue);

    switch (SETJMP(cntxt.cjmpbuf)) {
    case CTXT_BREAK: goto for_break;
    case CTXT_NEXT: goto for_next;
    }

    if (n == 0) 
        defineVar (sym, R_NilValue, rho);  /* mimic previous behaviour */

    for (i = 0; i < n; i++) {

	switch (val_type) {

	case EXPRSXP:
	case VECSXP:
	    v = VECTOR_ELT(val, i);
	    SET_NAMEDCNT_MAX(v); /* maybe unnecessary? */
	    break;

	case LISTSXP:
	    v = CAR(nval);
	    nval = CDR(nval);
	    SET_NAMEDCNT_MAX(v);
	    break;

	default:

            /* Allocate space for the loop variable value the first time through
               (when v == R_NilValue), when the value has been assigned to
               another variable (NAMEDCNT(v) > 1), and when an attribute
               has been attached to it. */

            if (v == R_NilValue || NAMEDCNT_GT_1(v) || ATTRIB(v) != R_NilValue)
                REPROTECT(v = allocVector(val_type, 1), vpi);

            switch (val_type) {
            case LGLSXP:
                LOGICAL(v)[0] = LOGICAL(val)[i];
                break;
            case INTSXP:
                INTEGER(v)[0] = variant ? INTEGER(val)[0] + i 
                                        : INTEGER(val)[i];
                break;
            case REALSXP:
                REAL(v)[0] = REAL(val)[i];
                break;
            case CPLXSXP:
                COMPLEX(v)[0] = COMPLEX(val)[i];
                break;
            case STRSXP:
                SET_STRING_ELT(v, 0, STRING_ELT(val, i));
                break;
            case RAWSXP:
                RAW(v)[0] = RAW(val)[i];
                break;
            default:
                errorcall(call, _("invalid for() loop sequence"));
            }

            break;
        }

        set_var_in_frame (sym, v, rho, TRUE, 3);

        DO_LOOP_RDEBUG(call, op, body, rho, bgn);

        evalv (body, rho, VARIANT_NULL | VARIANT_PENDING_OK);

    for_next: ;  /* semi-colon needed for attaching label */
    }

 for_break:
    endcontext(&cntxt);
    if (!variant) 
        DEC_NAMEDCNT(val);
    UNPROTECT(4);
    SET_RDEBUG(rho, dbg);
    return R_NilValue;
}


/* While statement.  Evaluates body with VARIANT_NULL | VARIANT_PENDING_OK. */

static SEXP do_while(SEXP call, SEXP op, SEXP args, SEXP rho)
{
    int dbg;
    volatile int bgn;
    volatile SEXP body;
    RCNTXT cntxt;

    if (R_jit_enabled > 2 && ! R_PendingPromises) {
	R_compileAndExecute(call, rho);
	return R_NilValue;
    }

    dbg = RDEBUG(rho);
    body = CADR(args);
    bgn = BodyHasBraces(body);

    begincontext(&cntxt, CTXT_LOOP, R_NilValue, rho, R_BaseEnv, R_NilValue,
		 R_NilValue);
    if (SETJMP(cntxt.cjmpbuf) != CTXT_BREAK) {

	while (asLogicalNoNA(eval(CAR(args), rho), call)) {
	    DO_LOOP_RDEBUG(call, op, body, rho, bgn);
	    evalv (body, rho, VARIANT_NULL | VARIANT_PENDING_OK);
	}
    }
    endcontext(&cntxt);
    SET_RDEBUG(rho, dbg);
    return R_NilValue;
}


/* Repeat statement.  Evaluates body with VARIANT_NULL | VARIANT_PENDING_OK. */

static SEXP do_repeat(SEXP call, SEXP op, SEXP args, SEXP rho)
{
    int dbg;
    volatile int bgn;
    volatile SEXP body;
    RCNTXT cntxt;

    if (R_jit_enabled > 2 && ! R_PendingPromises) {
	R_compileAndExecute(call, rho);
	return R_NilValue;
    }

    dbg = RDEBUG(rho);
    body = CAR(args);
    bgn = BodyHasBraces(body);

    begincontext(&cntxt, CTXT_LOOP, R_NilValue, rho, R_BaseEnv, R_NilValue,
		 R_NilValue);
    if (SETJMP(cntxt.cjmpbuf) != CTXT_BREAK) {

	for (;;) {
	    DO_LOOP_RDEBUG(call, op, body, rho, bgn);
	    evalv (body, rho, VARIANT_NULL | VARIANT_PENDING_OK);
	}
    }
    endcontext(&cntxt);
    SET_RDEBUG(rho, dbg);
    return R_NilValue;
}


static SEXP do_break(SEXP call, SEXP op, SEXP args, SEXP rho)
{
    findcontext(PRIMVAL(op), rho, R_NilValue);
    return R_NilValue;
}

/* Parens are now a SPECIAL, to avoid overhead of creating an arg list. 
   Also avoids overhead of calling checkArity when there is no error.  
   Care is taken to allow (...) when ... is bound to exactly one argument, 
   though it is debatable whether this should be considered valid. 

   The eval variant requested is passed on to the inner expression. */

static SEXP do_paren (SEXP call, SEXP op, SEXP args, SEXP rho, int variant)
{
    if (args!=R_NilValue && CAR(args)==R_DotsSymbol && CDR(args)==R_NilValue) {
        args = findVar(R_DotsSymbol, rho);
        if (TYPEOF(args) != DOTSXP)
            args = R_NilValue;
    }

    if (args == R_NilValue || CDR(args) != R_NilValue)
        checkArity(op, args);

    return evalv (CAR(args), rho, variant);
}

/* Curly brackets.  Passes on the eval variant to the last expression.  For
   earlier expressions, passes either VARIANT_NULL | VARIANT_PENDING_OK or
   the variant passed OR'd with those, if the variant passed includes
   VARIANT_DIRECT_RETURN. */

static SEXP do_begin (SEXP call, SEXP op, SEXP args, SEXP rho, int variant)
{
    if (args == R_NilValue)
        return R_NilValue;

    SEXP arg, s, srcrefs = getBlockSrcrefs(call);

    int vrnt = VARIANT_NULL | VARIANT_PENDING_OK;
    if (variant & VARIANT_DIRECT_RETURN) 
        vrnt |= variant;

    for (int i = 1; ; i++) {
        arg = CAR(args);
        args = CDR(args);
        PROTECT(R_Srcref = getSrcref(srcrefs, i));
        if (RDEBUG(rho)) {
            SrcrefPrompt("debug", R_Srcref);
            PrintValue(arg);
            do_browser(call, op, R_NilValue, rho);
        }
        if (args == R_NilValue)
            break;
        s = evalv (arg, rho, vrnt);
        R_Srcref = R_NilValue;
        UNPROTECT(1);
        if (R_variant_result & VARIANT_RTN_FLAG)
            return s;
    }

    s = evalv (arg, rho, variant);
    R_Srcref = R_NilValue;
    UNPROTECT(1);
    return s;
}


static SEXP do_return(SEXP call, SEXP op, SEXP args, SEXP rho, int variant)
{
    SEXP v;

    if (args == R_NilValue) /* zero arguments provided */
	v = R_NilValue;
    else if (CDR(args) == R_NilValue) /* one argument */
	v = evalv (CAR(args), rho, ! (variant & VARIANT_DIRECT_RETURN) ? 0
                                                 : variant & ~ VARIANT_NULL);
    else
	errorcall(call, _("multi-argument returns are not permitted"));

    if (variant & VARIANT_DIRECT_RETURN) {
        R_variant_result |= VARIANT_RTN_FLAG;
        return v;
    }

    findcontext(CTXT_BROWSER | CTXT_FUNCTION, rho, v);

    return R_NilValue; /*NOTREACHED*/
}

/* Declared with a variable number of args in names.c */
static SEXP do_function(SEXP call, SEXP op, SEXP args, SEXP rho)
{
    SEXP rval, srcref;

    if (TYPEOF(op) == PROMSXP) {
	op = forcePromise(op);
	SET_NAMEDCNT_MAX(op);
    }

    CheckFormals(CAR(args));
    rval = mkCLOSXP(CAR(args), CADR(args), rho);
    srcref = CADDR(args);
    if (srcref != R_NilValue) 
        setAttrib(rval, R_SrcrefSymbol, srcref);
    return rval;
}


/*  -------------------------------------------------------------------
 *  Assignments for complex LVAL specifications. This is the stuff that
 *  nightmares are made of ...	
 *
 *  For complex superassignment  x[y==z]<<-w  we want x required to be 
 *  nonlocal, y,z, and w permitted to be local or nonlocal.
 *
 *  If val is a language object, we must prevent evaluation.  As an
 *  example consider  e <- quote(f(x=1,y=2)); names(e) <- c("","a","b") 
 */

/* arguments of replaceCall must be protected by the caller. */

static SEXP replaceCall(SEXP fun, SEXP val, SEXP args, SEXP rhs)
{
    SEXP first, p;

    first = cons_with_tag (rhs, R_NilValue, R_ValueSymbol);

    /* For speed, handle zero arguments or one argument specially. */

    if (args == R_NilValue)
        /* nothing */;

    else if (CDR(args) == R_NilValue)
        first = cons_with_tag (CAR(args), first, TAG(args));

    else { /* the general case with any number of arguments */

        for (p = args; p != R_NilValue; p = CDR(p))
            first = CONS (R_NilValue, first);

        p = first;
        while (args != R_NilValue) {
            SETCAR (p, CAR(args));
            SET_TAG (p, TAG(args));
            args = CDR(args);
            p = CDR(p);
        }
    }

    first = CONS (fun, CONS(val, first));
    SET_TYPEOF (first, LANGSXP);

    return first;
}

/* arguments of assignCall must be protected by the caller. */

static SEXP assignCall(SEXP op, SEXP symbol, SEXP fun,
		       SEXP val, SEXP args, SEXP rhs)
{
    SEXP c;

    c = CONS (op, CONS (symbol, 
          CONS (replaceCall(fun, val, args, rhs), R_NilValue)));

    SET_TYPEOF (c, LANGSXP);

    return c;
}

/*  "evalseq" preprocesses the LHS of an assignment.  Given an expression, 
 *  it builds a list of partial values for the expression.  For example, 
 *  the assignment 
 *
 *       x$a[[3]][2] <- 10
 *
 *  yields the (improper) list:
 *
 *       (eval(x$a[[3]])  eval(x$a)  eval(x) . x)
 *
 *  Note that the full LHS expression is not included (and not passed to
 *  evalseq).  Note also the terminating symbol in the improper list.  
 *  The partial evaluations are carried out efficiently using previously 
 *  computed components.
 *
 *  Each CONS cell in the list returned will have its LEVELS field set to 1
 *  if NAMEDCNT for its CAR or the CAR of any later element in the list is
 *  greater than 1 (and otherwise to 0).  This determines whether duplication 
 *  of the corresponding part of the object is neccessary.
 *
 *  The expr and rho arguments must be protected by the caller of evalseq.
 */

static SEXP evalseq(SEXP expr, SEXP rho, int forcelocal,  R_varloc_t tmploc)
{
    SEXP val, nval, nexpr, r;

    if (isNull(expr))
	error(_("invalid (NULL) left side of assignment"));

    if (isSymbol(expr)) {

        nval = forcelocal ? EnsureLocal(expr, rho) : eval(expr, ENCLOS(rho));

        /* This duplication should be unnecessary, but some packages
           (eg, Matrix 1.0-6) assume (in C code) that the object in a
           replacement function is not shared. */
        if (NAMEDCNT_GT_1(nval)) 
            nval = dup_top_level(nval);

	r = CONS(nval, expr);

        /* Statement below is now unnecessary (can always leave LEVELS at 0),
           given the duplication above. */
        /* SETLEVELS (r, NAMEDCNT_GT_1(nval)); */
    }

    else if (isLanguage(expr)) {

	PROTECT(val = evalseq(CADR(expr), rho, forcelocal, tmploc));
	R_SetVarLocValue(tmploc, CAR(val));
	PROTECT(nexpr = LCONS (CAR(expr), 
                               LCONS(R_GetVarLocSymbol(tmploc), CDDR(expr))));
	nval = eval(nexpr, rho);
	UNPROTECT(2);

	r = CONS(nval, val);

        if (LEVELS(val) || NAMEDCNT_GT_1(nval))
            SETLEVELS (r, 1);
    }

    else 
        error(_("target of assignment expands to non-language object"));

    return r;
}

static void tmp_cleanup(void *data)
{
    (void) RemoveVariable (R_TmpvalSymbol, (SEXP) data);
}

#define ASSIGNBUFSIZ 32
static R_INLINE SEXP installAssignFcnName(SEXP fun)
{
    /* Handle "[", "[[", and "$" specially for speed. */

    if (fun == R_BracketSymbol)
        return R_SubAssignSymbol;

    if (fun == R_Bracket2Symbol)
        return R_SubSubAssignSymbol;

    if (fun == R_DollarSymbol)
        return R_DollarAssignSymbol;

    /* The general case... */

    char buf[ASSIGNBUFSIZ];
    const char *fname = CHAR(PRINTNAME(fun));

    if (!copy_2_strings (buf, sizeof buf, fname, "<-"))
        error(_("overlong name in '%s'"), fname);

    return install(buf);
}

/* Main entry point for complex assignments; rhs has already been evaluated. */

static void applydefine (SEXP call, SEXP op, SEXP expr, SEXP rhs, SEXP rho)
{
    SEXP lhs, tmp, afun, rhsprom, v;
    R_varloc_t tmploc;
    RCNTXT cntxt;
    int nprot;

    if (rho == R_BaseNamespace)
	errorcall(call, _("cannot do complex assignments in base namespace"));
    if (rho == R_BaseEnv)
	errorcall(call, _("cannot do complex assignments in base environment"));

    /*  We need a temporary variable to hold the intermediate values
	in the computation.  For efficiency reasons we record the
	location where this variable is stored.  We need to protect
	the location in case the biding is removed from its
	environment by user code or an assignment within the
	assignment arguments */

    /*  There are two issues with the approach here:

	    A complex assignment within a complex assignment, like
	    f(x, y[] <- 1) <- 3, can cause the value temporary
	    variable for the outer assignment to be overwritten and
	    then removed by the inner one.  This could be addressed by
	    using multiple temporaries or using a promise for this
	    variable as is done for the RHS.  Printing of the
	    replacement function call in error messages might then need
	    to be adjusted.

	    With assignments of the form f(g(x, z), y) <- w the value
	    of 'z' will be computed twice, once for a call to g(x, z)
	    and once for the call to the replacement function g<-.  It
	    might be possible to address this by using promises.
	    Using more temporaries would not work as it would mess up
	    replacement functions that use substitute and/or
	    nonstandard evaluation (and there are packages that do
	    that -- igraph is one).

	    LT */

    defineVar(R_TmpvalSymbol, R_NilValue, rho);
    PROTECT((SEXP) (tmploc = R_findVarLocInFrame(rho, R_TmpvalSymbol)));

    /* Now set up a context to remove it when we are done, even in the
     * case of an error.  This all helps error() provide a better call.
     */
    begincontext(&cntxt, CTXT_CCODE, call, R_BaseEnv, R_BaseEnv,
		 R_NilValue, R_NilValue);
    cntxt.cend = &tmp_cleanup;
    cntxt.cenddata = rho;

    /*  Do a partial evaluation down through the LHS. */
    lhs = evalseq(CADR(expr), rho,
		  PRIMVAL(op)==1 || PRIMVAL(op)==3, tmploc);

    PROTECT(lhs);
    PROTECT(rhsprom = mkPROMISE(CADDR(call), rho));
    SET_PRVALUE(rhsprom, rhs);
    WAIT_UNTIL_COMPUTED(rhs);

    while (isLanguage(CADR(expr))) {
	nprot = 1; /* the PROTECT of rhs below from this iteration */
	if (TYPEOF(CAR(expr)) == SYMSXP)
	    tmp = installAssignFcnName(CAR(expr));
	else {
	    /* check for and handle assignments of the form
	       foo::bar(x) <- y or foo:::bar(x) <- y */
	    tmp = R_NilValue; /* avoid uninitialized variable warnings */
	    if (TYPEOF(CAR(expr)) == LANGSXP &&
		(CAR(CAR(expr)) == R_DoubleColonSymbol ||
		 CAR(CAR(expr)) == R_TripleColonSymbol) &&
		length(CAR(expr)) == 3 && TYPEOF(CADDR(CAR(expr))) == SYMSXP) {
		tmp = installAssignFcnName(CADDR(CAR(expr)));
		PROTECT(tmp = lang3(CAAR(expr), CADR(CAR(expr)), tmp));
		nprot++;
	    }
	    else
		error(_("invalid function in complex assignment"));
	}
        v = CAR(lhs);
        if (LEVELS(lhs) && v != R_NilValue) {
            v = duplicate(v);
            SET_NAMEDCNT_1(v);
            SETCAR(lhs,v);
        }
        R_SetVarLocValue(tmploc, v);
	PROTECT(rhs = replaceCall(tmp, R_TmpvalSymbol, CDDR(expr), rhsprom));
	rhs = eval (rhs, rho);
	SET_PRVALUE(rhsprom, rhs);
	SET_PRCODE(rhsprom, rhs); /* not good but is what we have been doing */
	UNPROTECT(nprot);
	lhs = CDR(lhs);
	expr = CADR(expr);
    }

    nprot = 3; /* the common case */
    if (TYPEOF(CAR(expr)) == SYMSXP)
	afun = installAssignFcnName(CAR(expr));
    else {
	/* check for and handle assignments of the form
	   foo::bar(x) <- y or foo:::bar(x) <- y */
	afun = R_NilValue; /* avoid uninitialized variable warnings */
	if (TYPEOF(CAR(expr)) == LANGSXP &&
	    (CAR(CAR(expr)) == R_DoubleColonSymbol ||
	     CAR(CAR(expr)) == R_TripleColonSymbol) &&
	    length(CAR(expr)) == 3 && TYPEOF(CADDR(CAR(expr))) == SYMSXP) {
	    afun = installAssignFcnName(CADDR(CAR(expr)));
	    PROTECT(afun = lang3(CAAR(expr), CADR(CAR(expr)), afun));
	    nprot++;
	}
	else
	    error(_("invalid function in complex assignment"));
    }
    R_SetVarLocValue(tmploc, CAR(lhs));
    expr = assignCall(R_AssignSymbols[PRIMVAL(op)], CDR(lhs),
		      afun, R_TmpvalSymbol, CDDR(expr), rhsprom);
    UNPROTECT(nprot);
    PROTECT(expr);
    (void) eval(expr, rho);
    UNPROTECT(1);
    endcontext(&cntxt); /* which does not run the remove */
    (void) RemoveVariable (R_TmpvalSymbol, rho);
}


/*  Assignment in its various forms  */

static SEXP do_set (SEXP call, SEXP op, SEXP args, SEXP rho, int variant)
{
    SEXP a, lhs, rhs;

    if (args == R_NilValue 
     || (a = CDR(args)) == R_NilValue 
     || CDR(a) != R_NilValue)
        checkArity(op,args);

    rhs = evalv (CAR(a), rho, VARIANT_PENDING_OK);
    lhs = CAR(args);

    switch (TYPEOF(lhs)) {

    /* Assignment to simple variable. */

    case STRSXP:
        lhs = install(translateChar(STRING_ELT(lhs, 0)));
        /* fall through... */
    case SYMSXP:
        if (PRIMVAL(op) == 2) /* <<- */
            set_var_nonlocal (lhs, rhs, ENCLOS(rho), 3);
        else
            set_var_in_frame (lhs, rhs, rho, TRUE, 3);
        break;

    /* Assignment to complex target. */

    case LANGSXP:

        /* Increment NAMEDCNT temporarily if rhs will be needed as the value,
           to protect it from being modified by the assignment, or otherwise. */

        if ( ! (variant & VARIANT_NULL))
            INC_NAMEDCNT(rhs);
        PROTECT(rhs);

        applydefine (call, op, lhs, rhs, rho);

        UNPROTECT(1);
        if ( ! (variant & VARIANT_NULL))
            DEC_NAMEDCNT(rhs);
  
        break;

    /* Assignment to invalid target. */

    default:
        errorcall (call, _("invalid assignment left-hand side"));
    }

    if (variant & VARIANT_NULL)
        return R_NilValue;

    if ( ! (variant & VARIANT_PENDING_OK)) 
        WAIT_UNTIL_COMPUTED(rhs);
    
    return rhs;
}


/* Evaluate each expression in "el" in the environment "rho", with the
   result allowed to have arguments whose computation is pending (see
   below for the version that waits for these computations).

   Used in eval and applyMethod (object.c) for builtin primitives,
   do_internal (names.c) for builtin .Internals and in evalArgs.

   The 'call' argument is used only for error reporting when an argument is
   missing.  It is assumed that 'el' is a tail of the arguments in 'call', 
   so the position of a missing argument can be found by searching 'call'.  
   (Previously, an argument was passed saying how many arguments were dropped 
   in 'el'.)

   If the 'call' argument is NULL, missing arguments are retained.
 */

SEXP attribute_hidden evalListPendingOK(SEXP el, SEXP rho, SEXP call)
{
    SEXP head, tail, ev, h;

    head = R_NilValue;
    tail = R_NilValue; /* to prevent uninitialized variable warnings */

    while (el != R_NilValue) {

	if (CAR(el) == R_DotsSymbol) {
	    /* If we have a ... symbol, we look to see what it is bound to.
	     * If its binding is Null (i.e. zero length)
	     *	we just ignore it and return the cdr with all its expressions evaluated;
	     * if it is bound to a ... list of promises,
	     *	we force all the promises and then splice
	     *	the list of resulting values into the return value.
	     * Anything else bound to a ... symbol is an error
	     */
	    h = findVar(CAR(el), rho);
	    if (TYPEOF(h) == DOTSXP || h == R_NilValue) {
		while (h != R_NilValue) {
                    ev = call == NULL && CAR(h) == R_MissingArg ? 
                         cons_with_tag (R_MissingArg, R_NilValue, TAG(h))
                       : cons_with_tag (
                           evalv (CAR(h), rho, VARIANT_PENDING_OK),
                           R_NilValue,
                           TAG(h));
                    if (head==R_NilValue)
                        PROTECT(head = ev);
                    else
                        SETCDR(tail, ev);
                    tail = ev;
		    h = CDR(h);
		}
	    }
	    else if (h != R_MissingArg)
		dotdotdot_error();

	} else if (CAR(el) == R_MissingArg && call != NULL) {
            /* Report the missing argument as an error. */
            int n = 1;
            SEXP a;
            for (a = CDR(call); a!=R_NilValue && CAR(a)!=CAR(el); a = CDR(a))
                n += 1;
            /* If for some reason we never found the missing argument, n will
               indicate an argument past the end, which is fairly harmless. */
	    errorcall(call, _("argument %d is empty"), n);

	} else {
            if (call == NULL && (CAR(el) == R_MissingArg ||
                                 isSymbol(CAR(el)) && R_isMissing(CAR(el),rho)))
                ev = cons_with_tag (R_MissingArg, R_NilValue, TAG(el));
            else
                ev = cons_with_tag (
                       evalv (CAR(el), rho, VARIANT_PENDING_OK), 
                       R_NilValue, 
                       TAG(el));
            if (head==R_NilValue)
                PROTECT(head = ev);
            else
                SETCDR(tail, ev);
            tail = ev;
	}

	el = CDR(el);
    }

    if (head!=R_NilValue)
        UNPROTECT(1);

    return head;

} /* evalList() */

/* Evaluate argument list, waiting for any pending computations of arguments. */

SEXP attribute_hidden evalList(SEXP el, SEXP rho, SEXP call)
{
    SEXP args;

    args = evalListPendingOK (el, rho, call);
    WAIT_UNTIL_ARGUMENTS_COMPUTED (args);

    return args;
}

/* Evaluate argument list, with no error for missing arguments. */

SEXP attribute_hidden evalListKeepMissing(SEXP el, SEXP rho)
{ 
    return evalList (el, rho, NULL);
}


/* Create a promise to evaluate each argument.	Although this is most */
/* naturally attacked with a recursive algorithm, we use the iterative */
/* form below because it is does not cause growth of the pointer */
/* protection stack, and because it is a little more efficient. */

SEXP attribute_hidden promiseArgs(SEXP el, SEXP rho)
{
    SEXP head, tail, ev, h;

    head = R_NilValue;
    tail = R_NilValue; /* to prevent uninitialized variable warnings */

    while(el != R_NilValue) {

	/* If we have a ... symbol, we look to see what it is bound to.
	 * If its binding is Null (i.e. zero length)
	 * we just ignore it and return the cdr with all its
	 * expressions promised; if it is bound to a ... list
	 * of promises, we repromise all the promises and then splice
	 * the list of resulting values into the return value.
	 * Anything else bound to a ... symbol is an error
	 */

	/* Is this double promise mechanism really needed? */

	if (CAR(el) == R_DotsSymbol) {
	    h = findVar(CAR(el), rho);
	    if (TYPEOF(h) == DOTSXP || h == R_NilValue) {
		while (h != R_NilValue) {
                    ev = 
                      cons_with_tag (mkPROMISE(CAR(h),rho), R_NilValue, TAG(h));
                    if (head==R_NilValue)
                        PROTECT(head=ev);
                    else
                        SETCDR(tail,ev);
                    tail = ev;
		    h = CDR(h);
		}
	    }
	    else if (h != R_MissingArg)
		dotdotdot_error();
	}
        else {
            ev = CAR(el) == R_MissingArg ?
                   cons_with_tag (R_MissingArg, R_NilValue, TAG(el))
                 : cons_with_tag (mkPROMISE(CAR(el), rho), R_NilValue, TAG(el));
            if (head==R_NilValue)
                PROTECT(head = ev);
            else
                SETCDR(tail, ev);
            tail = ev;
        }
	el = CDR(el);
    }

    if (head!=R_NilValue)
        UNPROTECT(1);

    return head;
}
 
/* Create promises for arguments, with values for promises filled in.  
   Values for arguments that don't become promises are silently ignored.  
   This is used in method dispatch, hence the text of the error message 
   (which should never occur). */
 
SEXP attribute_hidden promiseArgsWithValues(SEXP el, SEXP rho, SEXP values)
{
    SEXP s, a, b;
    PROTECT(s = promiseArgs(el, rho));
    if (length(s) != length(values)) error(_("dispatch error"));
    for (a = values, b = s; a != R_NilValue; a = CDR(a), b = CDR(b))
        if (TYPEOF(CAR(b)) == PROMSXP) {
            SET_PRVALUE(CAR(b), CAR(a));
            INC_NAMEDCNT(CAR(a));
        }
    UNPROTECT(1);
    return s;
}

/* Like promiseArgsWithValues except it sets only the first value. */

SEXP attribute_hidden promiseArgsWith1Value(SEXP el, SEXP rho, SEXP value)
{
    SEXP s;
    PROTECT(s = promiseArgs(el, rho));
    if (s == R_NilValue) error(_("dispatch error"));
    if (TYPEOF(CAR(s)) == PROMSXP) {
        SET_PRVALUE(CAR(s), value);
        INC_NAMEDCNT(value);
    }
    UNPROTECT(1);
    return s;
}


/* Check that each formal is a symbol */

/* used in coerce.c */
void attribute_hidden CheckFormals(SEXP ls)
{
    if (isList(ls)) {
	for (; ls != R_NilValue; ls = CDR(ls))
	    if (TYPEOF(TAG(ls)) != SYMSXP)
		goto err;
	return;
    }
 err:
    error(_("invalid formal argument list for \"function\""));
}


static SEXP VectorToPairListNamed(SEXP x)
{
    SEXP xptr, xnew, xnames;
    int i, len, len_x = length(x);

    PROTECT(x);
    PROTECT(xnames = getAttrib(x, R_NamesSymbol)); 
                       /* isn't this protected via x?  Or could be concocted? */

    len = 0;
    if (xnames != R_NilValue) {
	for (i = 0; i < len_x; i++)
	    if (CHAR(STRING_ELT(xnames,i))[0] != 0) len += 1;
    }

    PROTECT(xnew = allocList(len));

    if (len > 0) {
	xptr = xnew;
	for (i = 0; i < len_x; i++) {
	    if (CHAR(STRING_ELT(xnames,i))[0] != 0) {
		SETCAR (xptr, VECTOR_ELT(x,i));
		SET_TAG (xptr, install (translateChar (STRING_ELT(xnames,i))));
		xptr = CDR(xptr);
	    }
	}
    } 

    UNPROTECT(3);
    return xnew;
}

#define simple_as_environment(arg) (IS_S4_OBJECT(arg) && (TYPEOF(arg) == S4SXP) ? R_getS4DataSlot(arg, ENVSXP) : R_NilValue)

/* "eval" and "eval.with.vis" : Evaluate the first argument */
/* in the environment specified by the second argument. */

static SEXP do_eval (SEXP call, SEXP op, SEXP args, SEXP rho, int variant)
{
    SEXP encl, x, xptr;
    volatile SEXP expr, env, tmp;

    int frame;
    RCNTXT cntxt;

    checkArity(op, args);
    expr = CAR(args);
    env = CADR(args);
    encl = CADDR(args);
    if (isNull(encl)) {
	/* This is supposed to be defunct, but has been kept here
	   (and documented as such) */
	encl = R_BaseEnv;
    } else if ( !isEnvironment(encl) &&
		!isEnvironment((encl = simple_as_environment(encl))) )
	error(_("invalid '%s' argument"), "enclos");
    if(IS_S4_OBJECT(env) && (TYPEOF(env) == S4SXP))
	env = R_getS4DataSlot(env, ANYSXP); /* usually an ENVSXP */
    switch(TYPEOF(env)) {
    case NILSXP:
	env = encl;     /* so eval(expr, NULL, encl) works */
        break;
    case ENVSXP:
	break;
    case LISTSXP:
	/* This usage requires all the pairlist to be named */
	env = NewEnvironment(R_NilValue, duplicate(CADR(args)), encl);
	break;
    case VECSXP:
	/* PR#14035 */
	x = VectorToPairListNamed(CADR(args));
	for (xptr = x ; xptr != R_NilValue ; xptr = CDR(xptr))
	    SET_NAMEDCNT_MAX(CAR(xptr));
	env = NewEnvironment(R_NilValue, x, encl);
	break;
    case INTSXP:
    case REALSXP:
	if (length(env) != 1)
	    error(_("numeric 'envir' arg not of length one"));
	frame = asInteger(env);
	if (frame == NA_INTEGER)
	    error(_("invalid '%s' argument"), "envir");
	env = R_sysframe(frame, R_GlobalContext);
	break;
    default:
	error(_("invalid '%s' argument"), "envir");
    }

    PROTECT(env); /* may no longer be what was passed in arg */

    /* isLanguage includes NILSXP, and that does not need to be evaluated,
       so don't use isLanguage(expr) || isSymbol(expr) || isByteCode(expr) */
    if (TYPEOF(expr) == LANGSXP || TYPEOF(expr) == SYMSXP || isByteCode(expr)) {
	begincontext(&cntxt, CTXT_RETURN, call, env, rho, args, op);
	if (!SETJMP(cntxt.cjmpbuf))
	    expr = evalv (expr, env, variant);
	else {
	    expr = R_ReturnedValue;
	    if (expr == R_RestartToken) {
		cntxt.callflag = CTXT_RETURN;  /* turn restart off */
		error(_("restarts not supported in 'eval'"));
	    }
            if ( ! (variant & VARIANT_PENDING_OK))
                WAIT_UNTIL_COMPUTED(R_ReturnedValue);
	}
	endcontext(&cntxt);
    }
    else if (TYPEOF(expr) == EXPRSXP) {
	int i, n;
        SEXP srcrefs = getBlockSrcrefs(expr);
	n = LENGTH(expr);
	tmp = R_NilValue;
	begincontext(&cntxt, CTXT_RETURN, call, env, rho, args, op);
	if (!SETJMP(cntxt.cjmpbuf)) {
	    for (i = 0 ; i < n ; i++) {
                R_Srcref = getSrcref(srcrefs, i); 
		tmp = evalv (VECTOR_ELT(expr, i), env, 
                        i==n-1 ? variant : VARIANT_NULL | VARIANT_PENDING_OK);
            }
        }
	else {
	    tmp = R_ReturnedValue;
	    if (tmp == R_RestartToken) {
		cntxt.callflag = CTXT_RETURN;  /* turn restart off */
		error(_("restarts not supported in 'eval'"));
	    }
            if ( ! (variant & VARIANT_PENDING_OK))
                WAIT_UNTIL_COMPUTED(R_ReturnedValue);
	}
	endcontext(&cntxt);
	expr = tmp;
    }
    else if( TYPEOF(expr) == PROMSXP ) {
	expr = evalv (expr, rho, variant);
    } 
    else 
        ; /* expr is returned unchanged */

    if (PRIMVAL(op)) { /* eval.with.vis(*) : */
	PROTECT(expr);
	PROTECT(env = allocVector(VECSXP, 2));
	PROTECT(encl = allocVector(STRSXP, 2));
	SET_STRING_ELT(encl, 0, mkChar("value"));
	SET_STRING_ELT(encl, 1, mkChar("visible"));
	SET_VECTOR_ELT(env, 0, expr);
	SET_VECTOR_ELT(env, 1, ScalarLogicalMaybeConst(R_Visible));
	setAttrib(env, R_NamesSymbol, encl);
	expr = env;
	UNPROTECT(3);
    }

    UNPROTECT(1);
    return expr;
}

/* This is a special .Internal */
static SEXP do_withVisible(SEXP call, SEXP op, SEXP args, SEXP rho)
{
    SEXP x, nm, ret;

    checkArity(op, args);
    x = CAR(args);
    x = eval(x, rho);
    PROTECT(x);
    PROTECT(ret = allocVector(VECSXP, 2));
    PROTECT(nm = allocVector(STRSXP, 2));
    SET_STRING_ELT(nm, 0, mkChar("value"));
    SET_STRING_ELT(nm, 1, mkChar("visible"));
    SET_VECTOR_ELT(ret, 0, x);
    SET_VECTOR_ELT(ret, 1, ScalarLogicalMaybeConst(R_Visible));
    setAttrib(ret, R_NamesSymbol, nm);
    UNPROTECT(3);
    return ret;
}

/* This is a special .Internal */
static SEXP do_recall(SEXP call, SEXP op, SEXP args, SEXP rho)
{
    RCNTXT *cptr;
    SEXP s, ans ;
    cptr = R_GlobalContext;
    /* get the args supplied */
    while (cptr != NULL) {
	if (cptr->callflag == CTXT_RETURN && cptr->cloenv == rho)
	    break;
	cptr = cptr->nextcontext;
    }
    if (cptr != NULL) {
	args = cptr->promargs;
    }
    /* get the env recall was called from */
    s = R_GlobalContext->sysparent;
    while (cptr != NULL) {
	if (cptr->callflag == CTXT_RETURN && cptr->cloenv == s)
	    break;
	cptr = cptr->nextcontext;
    }
    if (cptr == NULL)
	error(_("'Recall' called from outside a closure"));

    /* If the function has been recorded in the context, use it
       otherwise search for it by name or evaluate the expression
       originally used to get it.
    */
    if (cptr->callfun != R_NilValue)
	PROTECT(s = cptr->callfun);
    else if( TYPEOF(CAR(cptr->call)) == SYMSXP)
	PROTECT(s = findFun(CAR(cptr->call), cptr->sysparent));
    else
	PROTECT(s = eval(CAR(cptr->call), cptr->sysparent));
    if (TYPEOF(s) != CLOSXP) 
    	error(_("'Recall' called from outside a closure"));
    ans = applyClosure_v(cptr->call, s, args, cptr->sysparent, NULL, 0);
    UNPROTECT(1);
    return ans;
}


static SEXP evalArgs(SEXP el, SEXP rho, int dropmissing, SEXP call)
{
    return evalList (el, rho, dropmissing ? call : NULL);
}


/* A version of DispatchOrEval that checks for possible S4 methods for
 * any argument, not just the first.  Used in the code for `[` in
 * do_subset.  Differs in that all arguments are evaluated
 * immediately, rather than after the call to R_possible_dispatch.
 * NOT ACTUALLY USED AT PRESENT.
 */
attribute_hidden
int DispatchAnyOrEval(SEXP call, SEXP op, const char *generic, SEXP args,
		      SEXP rho, SEXP *ans, int dropmissing, int argsevald)
{
    if(R_has_methods(op)) {
        SEXP argValue, el,  value; 
	/* Rboolean hasS4 = FALSE; */ 
	int nprotect = 0, dispatch;
	if(!argsevald) {
            PROTECT(argValue = evalArgs(args, rho, dropmissing, call));
	    nprotect++;
	    argsevald = TRUE;
	}
	else argValue = args;
	for(el = argValue; el != R_NilValue; el = CDR(el)) {
	    if(IS_S4_OBJECT(CAR(el))) {
	        value = R_possible_dispatch(call, op, argValue, rho, TRUE);
	        if(value) {
		    *ans = value;
		    UNPROTECT(nprotect);
		    return 1;
	        }
		else break;
	    }
	}
	 /* else, use the regular DispatchOrEval, but now with evaluated args */
	dispatch = DispatchOrEval(call, op, generic, argValue, rho, ans, dropmissing, argsevald);
	UNPROTECT(nprotect);
	return dispatch;
    }
    return DispatchOrEval(call, op, generic, args, rho, ans, dropmissing, argsevald);
}


/* DispatchOrEval is used in internal functions which dispatch to
 * object methods (e.g. "[" or "[[").  The code either builds promises
 * and dispatches to the appropriate method, or it evaluates the
 * arguments it comes in with (if argsevald is 0) and returns them so that
 * the generic built-in C code can continue.  Note that CDR(call) is
 * used to obtain the unevaluated arguments when creating promises, even
 * when argsevald is 1 (so args is the evaluated arguments).  If argsevald 
 * is -1, only the first argument will have been evaluated.
 *
 * The caller must ensure the argument list is protected if arsevald is 0,
 * but not if argsevald is 1 or -1.
 */
attribute_hidden
int DispatchOrEval(SEXP call, SEXP op, const char *generic, SEXP args,
		   SEXP rho, SEXP *ans, int dropmissing, int argsevald)
{
/* DispatchOrEval is called very frequently, most often in cases where
   no dispatching is needed and the isObject or the string-based
   pre-test fail.  To avoid degrading performance it is therefore
   necessary to avoid creating promises in these cases.  The pre-test
   does require that we look at the first argument, so that needs to
   be evaluated.  The complicating factor is that the first argument
   might come in with a "..." and that there might be other arguments
   in the "..." as well.  LT */

    SEXP x = R_NilValue;
    int dots = FALSE, nprotect = 0;;

    if (argsevald != 0) {
        PROTECT(args); nprotect++;
	x = CAR(args);
    }
    else {
	/* Find the object to dispatch on, dropping any leading
	   ... arguments with missing or empty values.  If there are no
	   arguments, R_NilValue is used. */
	for (; args != R_NilValue; args = CDR(args)) {
	    if (CAR(args) == R_DotsSymbol) {
		SEXP h = findVar(R_DotsSymbol, rho);
		if (TYPEOF(h) == DOTSXP) {
#ifdef DODO
		    /**** any self-evaluating value should be OK; this
			  is used in byte compiled code. LT */
		    /* just a consistency check */
		    if (TYPEOF(CAR(h)) != PROMSXP)
			error(_("value in '...' is not a promise"));
#endif
		    dots = TRUE;
		    x = eval(CAR(h), rho);
                    break;
		}
		else if (h != R_NilValue && h != R_MissingArg)
		    dotdotdot_error();
	    }
	    else {
                dots = FALSE;
                x = eval(CAR(args), rho);
                break;
	    }
	}
	PROTECT(x); nprotect++;
    }
	/* try to dispatch on the object */
    if( isObject(x) ) {
	char *pt;
	/* Try for formal method. */
	if(IS_S4_OBJECT(x) && R_has_methods(op)) {
	    SEXP value, argValue;
	    /* create a promise to pass down to applyClosure  */
	    if (argsevald < 0)
                argValue = promiseArgsWith1Value(CDR(call), rho, x);
            else if (argsevald == 0)
		argValue = promiseArgsWith1Value(args, rho, x);
	    else 
                argValue = args;
	    PROTECT(argValue); nprotect++;
	    /* This means S4 dispatch */
	    value = R_possible_dispatch (call, op, argValue, rho, argsevald<=0);
	    if(value) {
		*ans = value;
		UNPROTECT(nprotect);
		return 1;
	    }
	    else {
		/* go on, with the evaluated args.  Not guaranteed to have
		   the same semantics as if the arguments were not
		   evaluated, in special cases (e.g., arg values that are
		   LANGSXP).
		   The use of the promiseArgs is supposed to prevent
		   multiple evaluation after the call to possible_dispatch.
		*/
		if (dots)
		    PROTECT(argValue = evalArgs(argValue, rho, dropmissing,
						call));
		else {
		    PROTECT(argValue = CONS(x, evalArgs(CDR(argValue), rho,
							dropmissing, call)));
		    SET_TAG(argValue, CreateTag(TAG(args)));
		}
		nprotect++;
		args = argValue; 
		argsevald = 1;
	    }
	}
	if (TYPEOF(CAR(call)) == SYMSXP)
	    pt = Rf_strrchr(CHAR(PRINTNAME(CAR(call))), '.');
	else
	    pt = NULL;

	if (pt == NULL || strcmp(pt,".default")) {
	    RCNTXT cntxt;
	    SEXP pargs, rho1;

            if (argsevald > 0) {  /* handle as in R_possible_dispatch */
                PROTECT(args); nprotect++;
                pargs = promiseArgsWithValues(CDR(call), rho, args);
            }
            else
                pargs = promiseArgsWith1Value(args, rho, x); 
            PROTECT(pargs); nprotect++;

	    /* The context set up here is needed because of the way
	       usemethod() is written.  DispatchGroup() repeats some
	       internal usemethod() code and avoids the need for a
	       context; perhaps the usemethod() code should be
	       refactored so the contexts around the usemethod() calls
	       in this file can be removed.

	       Using rho for current and calling environment can be
	       confusing for things like sys.parent() calls captured
	       in promises (Gabor G had an example of this).  Also,
	       since the context is established without a SETJMP using
	       an R-accessible environment allows a segfault to be
	       triggered (by something very obscure, but still).
	       Hence here and in the other usemethod() uses below a
	       new environment rho1 is created and used.  LT */
	    PROTECT(rho1 = NewEnvironment(R_NilValue, R_NilValue, rho)); nprotect++;
	    begincontext(&cntxt, CTXT_RETURN, call, rho1, rho, pargs, op);
	    if(usemethod(generic, x, call, pargs, rho1, rho, R_BaseEnv, 0, ans))
	    {
		endcontext(&cntxt);
		UNPROTECT(nprotect);
		return 1;
	    }
	    endcontext(&cntxt);
	}
    }
    if (argsevald <= 0) {
	if (dots)
	    /* The first call argument was ... and may contain more than the
	       object, so it needs to be evaluated here.  The object should be
	       in a promise, so evaluating it again should be no problem. */
	    *ans = evalArgs(args, rho, dropmissing, call);
	else {
	    PROTECT(*ans = CONS(x, evalArgs(CDR(args), rho, dropmissing, call)));
	    SET_TAG(*ans, CreateTag(TAG(args)));
	    UNPROTECT(1);
	}
    }
    else *ans = args;
    UNPROTECT(nprotect);
    return 0;
}


/* gr needs to be protected on return from this function.  buf must be 
   512 characters long. */
static void findmethod(SEXP Class, const char *group, const char *generic,
		       SEXP *sxp,  SEXP *gr, SEXP *meth, int *which,
		       char *buf, SEXP rho)
{
    int len, whichclass;

    len = length(Class);

    /* Need to interleave looking for group and generic methods
       e.g. if class(x) is c("foo", "bar)" then x > 3 should invoke
       "Ops.foo" rather than ">.bar"
    */
    for (whichclass = 0 ; whichclass < len ; whichclass++) {
	const char *ss = translateChar(STRING_ELT(Class, whichclass));
	if (!copy_3_strings (buf, 512, generic, ".", ss))
	    error(_("class name too long in '%s'"), generic);
	*meth = install(buf);
	*sxp = R_LookupMethod(*meth, rho, rho, R_BaseEnv);
	if (isFunction(*sxp)) {
	    *gr = mkString("");
	    break;
	}
        if (!copy_3_strings (buf, 512, group, ".", ss))
	    error(_("class name too long in '%s'"), group);
	*meth = install(buf);
	*sxp = R_LookupMethod(*meth, rho, rho, R_BaseEnv);
	if (isFunction(*sxp)) {
	    *gr = mkString(group);
	    break;
	}
    }
    *which = whichclass;
}

attribute_hidden
int DispatchGroup(const char* group, SEXP call, SEXP op, SEXP args, SEXP rho,
		  SEXP *ans)
{
    int i, j, nargs, lwhich, rwhich, set;
    SEXP lclass, s, t, m, lmeth, lsxp, lgr, newrho;
    SEXP rclass, rmeth, rgr, rsxp, value;
    char lbuf[512], rbuf[512], generic[128];
    Rboolean useS4 = TRUE, isOps = FALSE;

    /* pre-test to avoid string computations when there is nothing to
       dispatch on because either there is only one argument and it
       isn't an object or there are two or more arguments but neither
       of the first two is an object -- both of these cases would be
       rejected by the code following the string examination code
       below */
    if (args != R_NilValue && ! isObject(CAR(args)) &&
	(CDR(args) == R_NilValue || ! isObject(CADR(args))))
	return 0;

    isOps = strcmp(group, "Ops") == 0;

    /* try for formal method */
    if(length(args) == 1 && !IS_S4_OBJECT(CAR(args))) useS4 = FALSE;
    if(length(args) == 2 &&
       !IS_S4_OBJECT(CAR(args)) && !IS_S4_OBJECT(CADR(args))) useS4 = FALSE;
    if(useS4) {
	/* Remove argument names to ensure positional matching */
	if(isOps)
	    for(s = args; s != R_NilValue; s = CDR(s)) SET_TAG(s, R_NilValue);
	if(R_has_methods(op) &&
	   (value = R_possible_dispatch(call, op, args, rho, FALSE))) {
	       *ans = value;
	       return 1;
	}
	/* else go on to look for S3 methods */
    }

    /* check whether we are processing the default method */
    if ( isSymbol(CAR(call)) ) {
        const char *pt;
        pt = CHAR(PRINTNAME(CAR(call)));
        while (*pt == '.') pt += 1;   /* duplicate previous behaviour exactly */
        while (*pt != 0 && *pt != '.') pt += 1;
        if (*pt != 0) {
            while (*pt == '.') pt += 1;
            if (strcmp(pt,"default") == 0)
                return 0;
        }
    }

    if(isOps)
	nargs = length(args);
    else
	nargs = 1;

    if( nargs == 1 && !isObject(CAR(args)) )
	return 0;

    if(!isObject(CAR(args)) && !isObject(CADR(args)))
	return 0;

    if (!copy_1_string (generic, sizeof generic, PRIMNAME(op)))
	error(_("generic name too long in '%s'"), PRIMNAME(op));

    lclass = IS_S4_OBJECT(CAR(args)) ? R_data_class2(CAR(args))
      : getAttrib00(CAR(args), R_ClassSymbol);

    if( nargs == 2 )
	rclass = IS_S4_OBJECT(CADR(args)) ? R_data_class2(CADR(args))
      : getAttrib00(CADR(args), R_ClassSymbol);
    else
	rclass = R_NilValue;

    lsxp = R_NilValue; lgr = R_NilValue; lmeth = R_NilValue;
    rsxp = R_NilValue; rgr = R_NilValue; rmeth = R_NilValue;

    findmethod(lclass, group, generic, &lsxp, &lgr, &lmeth, &lwhich,
	       lbuf, rho);
    PROTECT(lgr);
    if(isFunction(lsxp) && IS_S4_OBJECT(CAR(args)) && lwhich > 0
       && isBasicClass(translateChar(STRING_ELT(lclass, lwhich)))) {
	/* This and the similar test below implement the strategy
	 for S3 methods selected for S4 objects.  See ?Methods */
        value = CAR(args);
	if (NAMEDCNT_GT_0(value)) SET_NAMEDCNT_MAX(value);
	value = R_getS4DataSlot(value, S4SXP); /* the .S3Class obj. or NULL*/
	if(value != R_NilValue) /* use the S3Part as the inherited object */
	    SETCAR(args, value);
    }

    if( nargs == 2 )
	findmethod(rclass, group, generic, &rsxp, &rgr, &rmeth,
		   &rwhich, rbuf, rho);
    else
	rwhich = 0;

    if(isFunction(rsxp) && IS_S4_OBJECT(CADR(args)) && rwhich > 0
       && isBasicClass(translateChar(STRING_ELT(rclass, rwhich)))) {
        value = CADR(args);
	if (NAMEDCNT_GT_0(value)) SET_NAMEDCNT_MAX(value);
	value = R_getS4DataSlot(value, S4SXP);
	if(value != R_NilValue) SETCADR(args, value);
    }

    PROTECT(rgr);

    if( !isFunction(lsxp) && !isFunction(rsxp) ) {
	UNPROTECT(2);
	return 0; /* no generic or group method so use default*/
    }

    if( lsxp != rsxp ) {
	if ( isFunction(lsxp) && isFunction(rsxp) ) {
	    /* special-case some methods involving difftime */
	    const char *lname = CHAR(PRINTNAME(lmeth)),
		*rname = CHAR(PRINTNAME(rmeth));
	    if( streql(rname, "Ops.difftime") && 
		(streql(lname, "+.POSIXt") || streql(lname, "-.POSIXt") ||
		 streql(lname, "+.Date") || streql(lname, "-.Date")) )
		rsxp = R_NilValue;
	    else if (streql(lname, "Ops.difftime") && 
		     (streql(rname, "+.POSIXt") || streql(rname, "+.Date")) )
		lsxp = R_NilValue;
	    else {
		warning(_("Incompatible methods (\"%s\", \"%s\") for \"%s\""),
			lname, rname, generic);
		UNPROTECT(2);
		return 0;
	    }
	}
	/* if the right hand side is the one */
	if( !isFunction(lsxp) ) { /* copy over the righthand stuff */
	    lsxp = rsxp;
	    lmeth = rmeth;
	    lgr = rgr;
	    lclass = rclass;
	    lwhich = rwhich;
	    strcpy(lbuf, rbuf);
	}
    }

    /* we either have a group method or a class method */

    PROTECT(newrho = allocSExp(ENVSXP));
    PROTECT(m = allocVector(STRSXP,nargs));
    s = args;
    for (i = 0 ; i < nargs ; i++) {
	t = IS_S4_OBJECT(CAR(s)) ? R_data_class2(CAR(s))
	  : getAttrib00(CAR(s), R_ClassSymbol);
	set = 0;
	if (isString(t)) {
	    for (j = 0 ; j < LENGTH(t) ; j++) {
		if (!strcmp(translateChar(STRING_ELT(t, j)),
			    translateChar(STRING_ELT(lclass, lwhich)))) {
		    SET_STRING_ELT(m, i, mkChar(lbuf));
		    set = 1;
		    break;
		}
	    }
	}
	if( !set )
	    SET_STRING_ELT(m, i, R_BlankString);
	s = CDR(s);
    }

    defineVar(R_dot_Method, m, newrho);
    UNPROTECT(1);
    PROTECT(t = mkString(generic));
    defineVar(R_dot_Generic, t, newrho);
    UNPROTECT(1);
    defineVar(R_dot_Group, lgr, newrho);
    set = length(lclass) - lwhich;
    PROTECT(t = allocVector(STRSXP, set));
    for(j = 0 ; j < set ; j++ )
	SET_STRING_ELT(t, j, duplicate(STRING_ELT(lclass, lwhich++)));
    defineVar(R_dot_Class, t, newrho);
    UNPROTECT(1);
    defineVar(R_dot_GenericCallEnv, rho, newrho);
    defineVar(R_dot_GenericDefEnv, R_BaseEnv, newrho);

    PROTECT(t = LCONS(lmeth, CDR(call)));

    /* the arguments have been evaluated; since we are passing them */
    /* out to a closure we need to wrap them in promises so that */
    /* they get duplicated and things like missing/substitute work. */

    PROTECT(s = promiseArgsWithValues(CDR(call), rho, args));
    if (isOps) {
        /* ensure positional matching for operators */
        for (m = s; m != R_NilValue; m = CDR(m))
            SET_TAG(m, R_NilValue);
    }

    *ans = applyClosure_v(t, lsxp, s, rho, newrho, 0);
    UNPROTECT(5);
    return 1;
}


/* START OF BYTECODE SECTION. */

static int R_bcVersion = 7;
static int R_bcMinVersion = 6;

static SEXP R_AddSym = NULL;
static SEXP R_SubSym = NULL;
static SEXP R_MulSym = NULL;
static SEXP R_DivSym = NULL;
static SEXP R_ExptSym = NULL;
static SEXP R_SqrtSym = NULL;
static SEXP R_ExpSym = NULL;
static SEXP R_EqSym = NULL;
static SEXP R_NeSym = NULL;
static SEXP R_LtSym = NULL;
static SEXP R_LeSym = NULL;
static SEXP R_GeSym = NULL;
static SEXP R_GtSym = NULL;
static SEXP R_AndSym = NULL;
static SEXP R_OrSym = NULL;
static SEXP R_NotSym = NULL;
static SEXP R_SubsetSym = NULL;
static SEXP R_SubassignSym = NULL;
static SEXP R_CSym = NULL;
static SEXP R_Subset2Sym = NULL;
static SEXP R_Subassign2Sym = NULL;
static SEXP R_valueSym = NULL;
static SEXP R_TrueValue = NULL;
static SEXP R_FalseValue = NULL;

#if defined(__GNUC__) && ! defined(BC_PROFILING) && (! defined(NO_THREADED_CODE))
# define THREADED_CODE
#endif

attribute_hidden
void R_initialize_bcode(void)
{
  R_AddSym = install("+");
  R_SubSym = install("-");
  R_MulSym = install("*");
  R_DivSym = install("/");
  R_ExptSym = install("^");
  R_SqrtSym = install("sqrt");
  R_ExpSym = install("exp");
  R_EqSym = install("==");
  R_NeSym = install("!=");
  R_LtSym = install("<");
  R_LeSym = install("<=");
  R_GeSym = install(">=");
  R_GtSym = install(">");
  R_AndSym = install("&");
  R_OrSym = install("|");
  R_NotSym = install("!");
  R_SubsetSym = R_BracketSymbol; /* "[" */
  R_SubassignSym = install("[<-");
  R_CSym = install("c");
  R_Subset2Sym = R_Bracket2Symbol; /* "[[" */
  R_Subassign2Sym = install("[[<-");
  R_valueSym = install("value");

  R_TrueValue = mkTrue();
  SET_NAMEDCNT_MAX(R_TrueValue);
  R_PreserveObject(R_TrueValue);
  R_FalseValue = mkFalse();
  SET_NAMEDCNT_MAX(R_FalseValue);
  R_PreserveObject(R_FalseValue);
#ifdef THREADED_CODE
  bcEval(NULL, NULL, FALSE);
#endif
}

enum {
  BCMISMATCH_OP,
  RETURN_OP,
  GOTO_OP,
  BRIFNOT_OP,
  POP_OP,
  DUP_OP,
  PRINTVALUE_OP,
  STARTLOOPCNTXT_OP,
  ENDLOOPCNTXT_OP,
  DOLOOPNEXT_OP,
  DOLOOPBREAK_OP,
  STARTFOR_OP,
  STEPFOR_OP,
  ENDFOR_OP,
  SETLOOPVAL_OP,
  INVISIBLE_OP,
  LDCONST_OP,
  LDNULL_OP,
  LDTRUE_OP,
  LDFALSE_OP,
  GETVAR_OP,
  DDVAL_OP,
  SETVAR_OP,
  GETFUN_OP,
  GETGLOBFUN_OP,
  GETSYMFUN_OP,
  GETBUILTIN_OP,
  GETINTLBUILTIN_OP,
  CHECKFUN_OP,
  MAKEPROM_OP,
  DOMISSING_OP,
  SETTAG_OP,
  DODOTS_OP,
  PUSHARG_OP,
  PUSHCONSTARG_OP,
  PUSHNULLARG_OP,
  PUSHTRUEARG_OP,
  PUSHFALSEARG_OP,
  CALL_OP,
  CALLBUILTIN_OP,
  CALLSPECIAL_OP,
  MAKECLOSURE_OP,
  UMINUS_OP,
  UPLUS_OP,
  ADD_OP,
  SUB_OP,
  MUL_OP,
  DIV_OP,
  EXPT_OP,
  SQRT_OP,
  EXP_OP,
  EQ_OP,
  NE_OP,
  LT_OP,
  LE_OP,
  GE_OP,
  GT_OP,
  AND_OP,
  OR_OP,
  NOT_OP,
  DOTSERR_OP,
  STARTASSIGN_OP,
  ENDASSIGN_OP,
  STARTSUBSET_OP,
  DFLTSUBSET_OP,
  STARTSUBASSIGN_OP,
  DFLTSUBASSIGN_OP,
  STARTC_OP,
  DFLTC_OP,
  STARTSUBSET2_OP,
  DFLTSUBSET2_OP,
  STARTSUBASSIGN2_OP,
  DFLTSUBASSIGN2_OP,
  DOLLAR_OP,
  DOLLARGETS_OP,
  ISNULL_OP,
  ISLOGICAL_OP,
  ISINTEGER_OP,
  ISDOUBLE_OP,
  ISCOMPLEX_OP,
  ISCHARACTER_OP,
  ISSYMBOL_OP,
  ISOBJECT_OP,
  ISNUMERIC_OP,
  VECSUBSET_OP,
  MATSUBSET_OP,
  SETVECSUBSET_OP,
  SETMATSUBSET_OP,
  AND1ST_OP,
  AND2ND_OP,
  OR1ST_OP,
  OR2ND_OP,
  GETVAR_MISSOK_OP,
  DDVAL_MISSOK_OP,
  VISIBLE_OP,
  SETVAR2_OP,
  STARTASSIGN2_OP,
  ENDASSIGN2_OP,
  SETTER_CALL_OP,
  GETTER_CALL_OP,
  SWAP_OP,
  DUP2ND_OP,
  SWITCH_OP,
  RETURNJMP_OP,
  STARTVECSUBSET_OP,
  STARTMATSUBSET_OP,
  STARTSETVECSUBSET_OP,
  STARTSETMATSUBSET_OP,
  OPCOUNT
};


SEXP do_math1(SEXP, SEXP, SEXP, SEXP, int);
SEXP do_andor(SEXP, SEXP, SEXP, SEXP, int);
SEXP do_not(SEXP, SEXP, SEXP, SEXP, int);
SEXP do_subset_dflt(SEXP, SEXP, SEXP, SEXP);
SEXP do_subassign_dflt(SEXP, SEXP, SEXP, SEXP, int);
SEXP do_c_dflt(SEXP, SEXP, SEXP, SEXP);
SEXP do_subset2_dflt(SEXP, SEXP, SEXP, SEXP);
SEXP do_subassign2_dflt(SEXP, SEXP, SEXP, SEXP, int);

#define GETSTACK_PTR(s) (*(s))
#define GETSTACK(i) GETSTACK_PTR(R_BCNodeStackTop + (i))

#define SETSTACK_PTR(s, v) do { \
    SEXP __v__ = (v); \
    *(s) = __v__; \
} while (0)

#define SETSTACK(i, v) SETSTACK_PTR(R_BCNodeStackTop + (i), v)

#define SETSTACK_REAL_PTR(s, v) SETSTACK_PTR(s, ScalarReal(v))

#define SETSTACK_REAL(i, v) SETSTACK_REAL_PTR(R_BCNodeStackTop + (i), v)

#define SETSTACK_INTEGER_PTR(s, v) SETSTACK_PTR(s, ScalarInteger(v))

#define SETSTACK_INTEGER(i, v) SETSTACK_INTEGER_PTR(R_BCNodeStackTop + (i), v)

#define SETSTACK_LOGICAL_PTR(s, v) do { \
    int __ssl_v__ = (v); \
    if (__ssl_v__ == NA_LOGICAL) \
	SETSTACK_PTR(s, ScalarLogical(NA_LOGICAL)); \
    else \
	SETSTACK_PTR(s, __ssl_v__ ? R_TrueValue : R_FalseValue); \
} while(0)

#define SETSTACK_LOGICAL(i, v) SETSTACK_LOGICAL_PTR(R_BCNodeStackTop + (i), v)

typedef union { double dval; int ival; } scalar_value_t;

/* bcStackScalar() checks whether the object in the specified stack
   location is a simple real, integer, or logical scalar (i.e. length
   one and no attributes.  If so, the type is returned as the function
   value and the value is returned in the structure pointed to by the
   second argument; if not, then zero is returned as the function
   value. */
static R_INLINE int bcStackScalar(R_bcstack_t *s, scalar_value_t *v)
{
    SEXP x = *s;
    if (ATTRIB(x) == R_NilValue) {
	switch(TYPEOF(x)) {
	case REALSXP:
	    if (LENGTH(x) == 1) {
		v->dval = REAL(x)[0];
		return REALSXP;
	    }
	    else return 0;
	case INTSXP:
	    if (LENGTH(x) == 1) {
		v->ival = INTEGER(x)[0];
		return INTSXP;
	    }
	    else return 0;
	case LGLSXP:
	    if (LENGTH(x) == 1) {
		v->ival = LOGICAL(x)[0];
		return LGLSXP;
	    }
	    else return 0;
	default: return 0;
	}
    }
    else return 0;
}

#define DO_FAST_RELOP2(op,a,b) do { \
    SKIP_OP(); \
    SETSTACK_LOGICAL(-2, ((a) op (b)) ? TRUE : FALSE);	\
    R_BCNodeStackTop--; \
    NEXT(); \
} while (0)

# define FastRelop2(op,opval,opsym) do { \
    scalar_value_t vx; \
    scalar_value_t vy; \
    int typex = bcStackScalar(R_BCNodeStackTop - 2, &vx); \
    int typey = bcStackScalar(R_BCNodeStackTop - 1, &vy); \
    if (typex == REALSXP && ! ISNAN(vx.dval)) { \
	if (typey == REALSXP && ! ISNAN(vy.dval)) \
	    DO_FAST_RELOP2(op, vx.dval, vy.dval); \
	else if (typey == INTSXP && vy.ival != NA_INTEGER) \
	    DO_FAST_RELOP2(op, vx.dval, vy.ival); \
    } \
    else if (typex == INTSXP && vx.ival != NA_INTEGER) { \
	if (typey == REALSXP && ! ISNAN(vy.dval)) \
	    DO_FAST_RELOP2(op, vx.ival, vy.dval); \
	else if (typey == INTSXP && vy.ival != NA_INTEGER) { \
	    DO_FAST_RELOP2(op, vx.ival, vy.ival); \
	} \
    } \
    Relop2(opval, opsym); \
} while (0)

static R_INLINE SEXP getPrimitive(SEXP symbol, SEXPTYPE type)
{
    SEXP value = SYMVALUE(symbol);
    if (TYPEOF(value) == PROMSXP) {
	value = forcePromise(value);
	SET_NAMEDCNT_MAX(value);
    }
    if (TYPEOF(value) != type) {
	/* probably means a package redefined the base function so
	   try to get the real thing from the internal table of
	   primitives */
	value = R_Primitive(CHAR(PRINTNAME(symbol)));
	if (TYPEOF(value) != type)
	    /* if that doesn't work we signal an error */
	    error(_("\"%s\" is not a %s function"),
		  CHAR(PRINTNAME(symbol)),
		  type == BUILTINSXP ? "BUILTIN" : "SPECIAL");
    }
    return value;
}

static SEXP cmp_relop(SEXP call, int opval, SEXP opsym, SEXP x, SEXP y,
		      SEXP rho)
{
    SEXP op = getPrimitive(opsym, BUILTINSXP);
    if (isObject(x) || isObject(y)) {
	SEXP args, ans;
	args = CONS(x, CONS(y, R_NilValue));
	PROTECT(args);
	if (DispatchGroup("Ops", call, op, args, rho, &ans)) {
	    UNPROTECT(1);
	    return ans;
	}
	UNPROTECT(1);
    }
    return do_fast_relop (call, op, x, y, rho, 0);
}

static SEXP cmp_arith1(SEXP call, SEXP opsym, SEXP x, SEXP rho)
{
    SEXP op = getPrimitive(opsym, BUILTINSXP);
    if (isObject(x)) {
	SEXP args, ans;
	args = CONS(x, R_NilValue);
	PROTECT(args);
	if (DispatchGroup("Ops", call, op, args, rho, &ans)) {
	    UNPROTECT(1);
	    return ans;
	}
	UNPROTECT(1);
    }
    return R_unary(call, op, x, 0);
}

static SEXP cmp_arith2(SEXP call, int opval, SEXP opsym, SEXP x, SEXP y,
		       SEXP rho)
{
    SEXP op = getPrimitive(opsym, BUILTINSXP);
    if (TYPEOF(op) == PROMSXP) {
	op = forcePromise(op);
	SET_NAMEDCNT_MAX(op);
    }
    if (isObject(x) || isObject(y)) {
	SEXP args, ans;
	args = CONS(x, CONS(y, R_NilValue));
	PROTECT(args);
	if (DispatchGroup("Ops", call, op, args, rho, &ans)) {
	    UNPROTECT(1);
	    return ans;
	}
	UNPROTECT(1);
    }
    return R_binary(call, op, x, y, 0);
}

#define Builtin1(do_fun,which,rho) do { \
  SEXP call = VECTOR_ELT(constants, GETOP()); \
  SETSTACK(-1, CONS(GETSTACK(-1), R_NilValue));		     \
  SETSTACK(-1, do_fun(call, getPrimitive(which, BUILTINSXP), \
		      GETSTACK(-1), rho, 0));		     \
  NEXT(); \
} while(0)

#define Builtin2(do_fun,which,rho) do {		     \
  SEXP call = VECTOR_ELT(constants, GETOP()); \
  SEXP tmp = CONS(GETSTACK(-1), R_NilValue); \
  SETSTACK(-2, CONS(GETSTACK(-2), tmp));     \
  R_BCNodeStackTop--; \
  SETSTACK(-1, do_fun(call, getPrimitive(which, BUILTINSXP),	\
		      GETSTACK(-1), rho, 0));			\
  NEXT(); \
} while(0)

#define NewBuiltin2(do_fun,opval,opsym,rho) do {	\
  SEXP call = VECTOR_ELT(constants, GETOP()); \
  SEXP x = GETSTACK(-2); \
  SEXP y = GETSTACK(-1); \
  SETSTACK(-2, do_fun(call, opval, opsym, x, y,rho));	\
  R_BCNodeStackTop--; \
  NEXT(); \
} while(0)

#define Arith1(opsym) do {		\
  SEXP call = VECTOR_ELT(constants, GETOP()); \
  SEXP x = GETSTACK(-1); \
  SETSTACK(-1, cmp_arith1(call, opsym, x, rho)); \
  NEXT(); \
} while(0)


#define Arith2(opval,opsym) NewBuiltin2(cmp_arith2,opval,opsym,rho)
#define Math1(which) Builtin1(do_math1,which,rho)
#define Relop2(opval,opsym) NewBuiltin2(cmp_relop,opval,opsym,rho)

# define DO_FAST_BINOP(op,a,b) do { \
    SKIP_OP(); \
    SETSTACK_REAL(-2, (a) op (b)); \
    R_BCNodeStackTop--; \
    NEXT(); \
} while (0)

# define DO_FAST_BINOP_INT(op, a, b) do { \
    double dval = ((double) (a)) op ((double) (b)); \
    if (dval <= INT_MAX && dval >= INT_MIN + 1) { \
        SKIP_OP(); \
	SETSTACK_INTEGER(-2, (int) dval); \
	R_BCNodeStackTop--; \
	NEXT(); \
    } \
} while(0)

# define FastBinary(op,opval,opsym) do { \
    scalar_value_t vx; \
    scalar_value_t vy; \
    int typex = bcStackScalar(R_BCNodeStackTop - 2, &vx); \
    int typey = bcStackScalar(R_BCNodeStackTop - 1, &vy); \
    if (typex == REALSXP) { \
        if (typey == REALSXP) \
	    DO_FAST_BINOP(op, vx.dval, vy.dval); \
	else if (typey == INTSXP && vy.ival != NA_INTEGER) \
	    DO_FAST_BINOP(op, vx.dval, vy.ival); \
    } \
    else if (typex == INTSXP && vx.ival != NA_INTEGER) { \
	if (typey == REALSXP) \
	    DO_FAST_BINOP(op, vx.ival, vy.dval); \
	else if (typey == INTSXP && vy.ival != NA_INTEGER) { \
	    if (opval == DIVOP) \
		DO_FAST_BINOP(op, (double) vx.ival, (double) vy.ival); \
            else \
		DO_FAST_BINOP_INT(op, vx.ival, vy.ival); \
	} \
    } \
    Arith2(opval, opsym); \
} while (0)

#define BCNPUSH(v) do { \
  SEXP __value__ = (v); \
  R_bcstack_t *__ntop__ = R_BCNodeStackTop + 1; \
  if (__ntop__ > R_BCNodeStackEnd) nodeStackOverflow(); \
  __ntop__[-1] = __value__; \
  R_BCNodeStackTop = __ntop__; \
} while (0)

#define BCNDUP() do { \
    R_bcstack_t *__ntop__ = R_BCNodeStackTop + 1; \
    if (__ntop__ > R_BCNodeStackEnd) nodeStackOverflow(); \
    __ntop__[-1] = __ntop__[-2]; \
    R_BCNodeStackTop = __ntop__; \
} while(0)

#define BCNDUP2ND() do { \
    R_bcstack_t *__ntop__ = R_BCNodeStackTop + 1; \
    if (__ntop__ > R_BCNodeStackEnd) nodeStackOverflow(); \
    __ntop__[-1] = __ntop__[-3]; \
    R_BCNodeStackTop = __ntop__; \
} while(0)

#define BCNPOP() (R_BCNodeStackTop--, GETSTACK(0))
#define BCNPOP_IGNORE_VALUE() R_BCNodeStackTop--

#define BCNSTACKCHECK(n)  do { \
  if (R_BCNodeStackTop + 1 > R_BCNodeStackEnd) nodeStackOverflow(); \
} while (0)

#define BCIPUSHPTR(v)  do { \
  void *__value__ = (v); \
  IStackval *__ntop__ = R_BCIntStackTop + 1; \
  if (__ntop__ > R_BCIntStackEnd) intStackOverflow(); \
  *__ntop__[-1].p = __value__; \
  R_BCIntStackTop = __ntop__; \
} while (0)

#define BCIPUSHINT(v)  do { \
  int __value__ = (v); \
  IStackval *__ntop__ = R_BCIntStackTop + 1; \
  if (__ntop__ > R_BCIntStackEnd) intStackOverflow(); \
  __ntop__[-1].i = __value__; \
  R_BCIntStackTop = __ntop__; \
} while (0)

#define BCIPOPPTR() ((--R_BCIntStackTop)->p)
#define BCIPOPINT() ((--R_BCIntStackTop)->i)

#define BCCONSTS(e) BCODE_CONSTS(e)

static void nodeStackOverflow()
{
    error(_("node stack overflow"));
}

#ifdef BC_INT_STACK
static void intStackOverflow()
{
    error(_("integer stack overflow"));
}
#endif

static SEXP bytecodeExpr(SEXP e)
{
    if (isByteCode(e)) {
	if (LENGTH(BCCONSTS(e)) > 0)
	    return VECTOR_ELT(BCCONSTS(e), 0);
	else return R_NilValue;
    }
    else return e;
}

SEXP R_PromiseExpr(SEXP p)
{
    return bytecodeExpr(PRCODE(p));
}

SEXP R_ClosureExpr(SEXP p)
{
    return bytecodeExpr(BODY(p));
}

#ifdef THREADED_CODE
typedef union { void *v; int i; } BCODE;

static struct { void *addr; int argc; } opinfo[OPCOUNT];

#define OP(name,n) \
  case name##_OP: opinfo[name##_OP].addr = (__extension__ &&op_##name); \
    opinfo[name##_OP].argc = (n); \
    goto loop; \
    op_##name

#define BEGIN_MACHINE  NEXT(); init: { loop: switch(which++)
#define LASTOP } value = R_NilValue; goto done
#define INITIALIZE_MACHINE() if (body == NULL) goto init

#define NEXT() (__extension__ ({goto *(*pc++).v;}))
#define GETOP() (*pc++).i
#define SKIP_OP() (pc++)

#define BCCODE(e) (BCODE *) INTEGER(BCODE_CODE(e))
#else
typedef int BCODE;

#define OP(name,argc) case name##_OP

#ifdef BC_PROFILING
#define BEGIN_MACHINE  loop: current_opcode = *pc; switch(*pc++)
#else
#define BEGIN_MACHINE  loop: switch(*pc++)
#endif
#define LASTOP  default: error(_("Bad opcode"))
#define INITIALIZE_MACHINE()

#define NEXT() goto loop
#define GETOP() *pc++
#define SKIP_OP() (pc++)

#define BCCODE(e) INTEGER(BCODE_CODE(e))
#endif

static R_INLINE SEXP GET_BINDING_CELL(SEXP symbol, SEXP rho)
{
    if (rho == R_BaseEnv || rho == R_BaseNamespace)
	return R_NilValue;
    else {
	SEXP loc = (SEXP) R_findVarLocInFrame(rho, symbol);
	return (loc != NULL) ? loc : R_NilValue;
    }
}

static R_INLINE Rboolean SET_BINDING_VALUE(SEXP loc, SEXP value) {
    /* This depends on the current implementation of bindings */
    if (loc != R_NilValue &&
	! BINDING_IS_LOCKED(loc) && ! IS_ACTIVE_BINDING(loc)) {
	if (CAR(loc) != value) {
	    SETCAR(loc, value);
	    if (MISSING(loc))
		SET_MISSING(loc, 0);
	}
	return TRUE;
    }
    else
	return FALSE;
}

static R_INLINE SEXP BINDING_VALUE(SEXP loc)
{
    if (loc != R_NilValue && ! IS_ACTIVE_BINDING(loc))
	return CAR(loc);
    else
	return R_UnboundValue;
}

#define BINDING_SYMBOL(loc) TAG(loc)

/* Defining USE_BINDING_CACHE enables a cache for GETVAR, SETVAR, and
   others to more efficiently locate bindings in the top frame of the
   current environment.  The index into of the symbol in the constant
   table is used as the cache index.  Two options can be used to chose
   among implementation strategies:

       If CACHE_ON_STACK is defined the the cache is allocated on the
       byte code stack. Otherwise it is allocated on the heap as a
       VECSXP.  The stack-based approach is more efficient, but runs
       the risk of running out of stack space.

       If CACHE_MAX is defined, then a cache of at most that size is
       used. The value must be a power of 2 so a modulus computation x
       % CACHE_MAX can be done as x & (CACHE_MAX - 1). More than 90%
       of the closures in base have constant pools with fewer than 128
       entries when compiled, to that is a good value to use.

   On average about 1/3 of constant pool entries are symbols, so this
   approach wastes some space.  This could be avoided by grouping the
   symbols at the beginning of the constant pool and recording the
   number.

   Bindings recorded may become invalid if user code removes a
   variable.  The code in envir.c has been modified to insert
   R_unboundValue as the value of a binding when it is removed, and
   code using cached bindings checks for this.

   It would be nice if we could also cache bindings for variables
   found in enclosing environments. These would become invalid if a
   new variable is defined in an intervening frame. Some mechanism for
   invalidating the cache would be needed. This is certainly possible,
   but finding an efficient mechanism does not seem to be easy.   LT */

/* Both mechanisms implemented here make use of the stack to hold
   cache information.  This is not a problem except for "safe" for()
   loops using the STARTLOOPCNTXT instruction to run the body in a
   separate bcEval call.  Since this approach expects loop setup
   information to be passed on the stack from the outer bcEval call to
   an inner one the inner one cannot put things on the stack. For now,
   bcEval takes an additional argument that disables the cache in
   calls via STARTLOOPCNTXT for all "safe" loops. It would be better
   to deal with this in some other way, for example by having a
   specific STARTFORLOOPCNTXT instruction that deals with transferring
   the information in some other way. For now disabling the cache is
   an expedient solution. LT */

#define USE_BINDING_CACHE
# ifdef USE_BINDING_CACHE
/* CACHE_MAX must be a power of 2 for modulus using & CACHE_MASK to work*/
# define CACHE_MAX 128
# ifdef CACHE_MAX
#  define CACHE_MASK (CACHE_MAX - 1)
#  define CACHEIDX(i) ((i) & CACHE_MASK)
# else
#  define CACHEIDX(i) (i)
# endif

# define CACHE_ON_STACK
# ifdef CACHE_ON_STACK
typedef R_bcstack_t * R_binding_cache_t;
#  define GET_CACHED_BINDING_CELL(vcache, sidx) \
    (vcache ? vcache[CACHEIDX(sidx)] : R_NilValue)
#  define GET_SMALLCACHE_BINDING_CELL(vcache, sidx) \
    (vcache ? vcache[sidx] : R_NilValue)

#  define SET_CACHED_BINDING(cvache, sidx, cell) \
    do { if (vcache) vcache[CACHEIDX(sidx)] = (cell); } while (0)
# else
typedef SEXP R_binding_cache_t;
#  define GET_CACHED_BINDING_CELL(vcache, sidx) \
    (vcache ? VECTOR_ELT(vcache, CACHEIDX(sidx)) : R_NilValue)
#  define GET_SMALLCACHE_BINDING_CELL(vcache, sidx) \
    (vcache ? VECTOR_ELT(vcache, sidx) : R_NilValue)

#  define SET_CACHED_BINDING(vcache, sidx, cell) \
    do { if (vcache) SET_VECTOR_ELT(vcache, CACHEIDX(sidx), cell); } while (0)
# endif
#else
typedef void *R_binding_cache_t;
# define GET_CACHED_BINDING_CELL(vcache, sidx) R_NilValue
# define GET_SMALLCACHE_BINDING_CELL(vcache, sidx) R_NilValue

# define SET_CACHED_BINDING(vcache, sidx, cell)
#endif

static R_INLINE SEXP GET_BINDING_CELL_CACHE(SEXP symbol, SEXP rho,
					    R_binding_cache_t vcache, int idx)
{
    SEXP cell = GET_CACHED_BINDING_CELL(vcache, idx);
    /* The value returned by GET_CACHED_BINDING_CELL is either a
       binding cell or R_NilValue.  TAG(R_NilValue) is R_NilVelue, and
       that will no equal symbol. So a separate test for cell !=
       R_NilValue is not needed. */
    if (TAG(cell) == symbol && CAR(cell) != R_UnboundValue)
	return cell;
    else {
	SEXP ncell = GET_BINDING_CELL(symbol, rho);
	if (ncell != R_NilValue)
	    SET_CACHED_BINDING(vcache, idx, ncell);
	else if (cell != R_NilValue && CAR(cell) == R_UnboundValue)
	    SET_CACHED_BINDING(vcache, idx, R_NilValue);
	return ncell;
    }
}

static R_INLINE SEXP FORCE_PROMISE(SEXP value, SEXP symbol, SEXP rho,
				   Rboolean keepmiss)
{
    if (PRVALUE(value) == R_UnboundValue) {
	/**** R_isMissing is inefficient */
	if (keepmiss && R_isMissing(symbol, rho))
	    value = R_MissingArg;
	else 
            value = forcePromise(value);
    }
    else 
        value = PRVALUE(value);
    return value;
}

static R_INLINE SEXP FIND_VAR_NO_CACHE(SEXP symbol, SEXP rho, SEXP cell)
{
    SEXP value;
    /* only need to search the current frame again if
       binding was special or frame is a base frame */
    if (cell != R_NilValue ||
	rho == R_BaseEnv || rho == R_BaseNamespace)
	value =  findVar(symbol, rho);
    else
	value =  findVar(symbol, ENCLOS(rho));
    return value;
}

static R_INLINE SEXP getvar(SEXP symbol, SEXP rho,
			    Rboolean dd, Rboolean keepmiss,
			    R_binding_cache_t vcache, int sidx)
{
    SEXP value;
    if (dd)
	value = ddfindVar(symbol, rho);
    else if (vcache != NULL) {
	SEXP cell = GET_BINDING_CELL_CACHE(symbol, rho, vcache, sidx);
	value = BINDING_VALUE(cell);
	if (value == R_UnboundValue)
	    value = FIND_VAR_NO_CACHE(symbol, rho, cell);
    }
    else
	value = findVar(symbol, rho);

    if (value == R_UnboundValue)
	unbound_var_error(symbol);
    else if (value == R_MissingArg) {
	if (! keepmiss) arg_missing_error(symbol);
    }
    else if (TYPEOF(value) == PROMSXP)
	value = FORCE_PROMISE(value, symbol, rho, keepmiss);
    else if (NAMEDCNT_EQ_0(value))
	SET_NAMEDCNT_1(value);
    return value;
}

#define INLINE_GETVAR
#ifdef INLINE_GETVAR
/* Try to handle the most common case as efficiently as possible.  If
   smallcache is true then a modulus operation on the index is not
   needed, nor is a check that a non-null value corresponds to the
   requested symbol. The symbol from the constant pool is also usually
   not needed. The test TYPOF(value) != SYMBOL rules out R_MissingArg
   and R_UnboundValue as these are implemented s symbols.  It also
   rules other symbols, but as those are rare they are handled by the
   getvar() call. */
#define DO_GETVAR(dd,keepmiss) do { \
    int sidx = GETOP(); \
    if (!dd && smallcache) { \
	SEXP cell = GET_SMALLCACHE_BINDING_CELL(vcache, sidx); \
	/* try fast handling of REALSXP, INTSXP, LGLSXP */ \
	/* (cell won't be R_NilValue or an active binding) */ \
	value = CAR(cell); \
	int type = TYPEOF(value); \
	switch(type) { \
	case REALSXP: \
	case INTSXP: \
	case LGLSXP: \
	    /* may be ok to skip this test: */ \
	    if (NAMEDCNT_EQ_0(value)) \
		SET_NAMEDCNT_1(value); \
	    R_Visible = TRUE; \
	    BCNPUSH(value); \
	    NEXT(); \
	} \
	if (cell != R_NilValue && ! IS_ACTIVE_BINDING(cell)) { \
	    value = CAR(cell); \
	    if (TYPEOF(value) != SYMSXP) {	\
		if (TYPEOF(value) == PROMSXP) {		\
		    SEXP pv = PRVALUE(value);		\
		    if (pv == R_UnboundValue) {		\
			SEXP symbol = VECTOR_ELT(constants, sidx);	\
			value = FORCE_PROMISE(value, symbol, rho, keepmiss); \
		    }							\
		    else value = pv;					\
		}							\
		else if (NAMEDCNT_EQ_0(value))				\
		    SET_NAMEDCNT_1(value);				\
		R_Visible = TRUE;					\
		BCNPUSH(value);						\
		NEXT();							\
	    }								\
	}								\
    }									\
    SEXP symbol = VECTOR_ELT(constants, sidx);				\
    R_Visible = TRUE;							\
    BCNPUSH(getvar(symbol, rho, dd, keepmiss, vcache, sidx));		\
    NEXT();								\
} while (0)
#else
#define DO_GETVAR(dd,keepmiss) do { \
  int sidx = GETOP(); \
  SEXP symbol = VECTOR_ELT(constants, sidx); \
  R_Visible = TRUE; \
  BCNPUSH(getvar(symbol, rho, dd, keepmiss, vcache, sidx));	\
  NEXT(); \
} while (0)
#endif

#define PUSHCALLARG(v) PUSHCALLARG_CELL(CONS(v, R_NilValue))

#define PUSHCALLARG_CELL(c) do { \
  SEXP __cell__ = (c); \
  if (GETSTACK(-2) == R_NilValue) SETSTACK(-2, __cell__); \
  else SETCDR(GETSTACK(-1), __cell__); \
  SETSTACK(-1, __cell__);	       \
} while (0)

static int tryDispatch(char *generic, SEXP call, SEXP x, SEXP rho, SEXP *pv)
{
  RCNTXT cntxt;
  SEXP pargs, rho1;
  int dispatched = FALSE;
  SEXP op = SYMVALUE(install(generic)); /**** avoid this */

  PROTECT(pargs = promiseArgsWith1Value(CDR(call), rho, x));

  /**** Minimal hack to try to handle the S4 case.  If we do the check
	and do not dispatch then some arguments beyond the first might
	have been evaluated; these will then be evaluated again by the
	compiled argument code. */
  if (IS_S4_OBJECT(x) && R_has_methods(op)) {
    SEXP val = R_possible_dispatch(call, op, pargs, rho, TRUE);
    if (val) {
      *pv = val;
      UNPROTECT(1);
      return TRUE;
    }
  }

  /* See comment at first usemethod() call in this file. LT */
  PROTECT(rho1 = NewEnvironment(R_NilValue, R_NilValue, rho));
  begincontext(&cntxt, CTXT_RETURN, call, rho1, rho, pargs, op);
  if (usemethod(generic, x, call, pargs, rho1, rho, R_BaseEnv, 0, pv))
    dispatched = TRUE;
  endcontext(&cntxt);
  UNPROTECT(2);
  return dispatched;
}

static int tryAssignDispatch(char *generic, SEXP call, SEXP lhs, SEXP rhs,
			     SEXP rho, SEXP *pv)
{
    int result;
    SEXP ncall, last, prom;

    PROTECT(ncall = duplicate(call));
    last = ncall;
    while (CDR(last) != R_NilValue)
	last = CDR(last);
    prom = mkPROMISE(CAR(last), rho);
    SET_PRVALUE(prom, rhs);
    INC_NAMEDCNT(rhs);
    SETCAR(last, prom);
    result = tryDispatch(generic, ncall, lhs, rho, pv);
    UNPROTECT(1);
    return result;
}

#define DO_STARTDISPATCH(generic) do { \
  SEXP call = VECTOR_ELT(constants, GETOP()); \
  int label = GETOP(); \
  value = GETSTACK(-1); \
  if (isObject(value) && tryDispatch(generic, call, value, rho, &value)) {\
    SETSTACK(-1, value);						\
    BC_CHECK_SIGINT(); \
    pc = codebase + label; \
  } \
  else { \
    SEXP tag = TAG(CDR(call)); \
    SEXP cell = CONS(value, R_NilValue); \
    BCNSTACKCHECK(3); \
    SETSTACK(0, call); \
    SETSTACK(1, cell); \
    SETSTACK(2, cell); \
    R_BCNodeStackTop += 3; \
    if (tag != R_NilValue) \
      SET_TAG(cell, CreateTag(tag)); \
  } \
  NEXT(); \
} while (0)

#define DO_DFLTDISPATCH(fun, symbol) do { \
  SEXP call = GETSTACK(-3); \
  SEXP args = GETSTACK(-2); \
  value = fun(call, symbol, args, rho); \
  R_BCNodeStackTop -= 3; \
  SETSTACK(-1, value); \
  NEXT(); \
} while (0)

#define DO_START_ASSIGN_DISPATCH(generic) do { \
  SEXP call = VECTOR_ELT(constants, GETOP()); \
  int label = GETOP(); \
  SEXP lhs = GETSTACK(-2); \
  SEXP rhs = GETSTACK(-1); \
  if (NAMEDCNT_GT_1(lhs) && lhs != R_NilValue) { \
    lhs = duplicate(lhs); \
    SETSTACK(-2, lhs); \
    SET_NAMEDCNT_1(lhs); \
  } \
  if (isObject(lhs) && \
      tryAssignDispatch(generic, call, lhs, rhs, rho, &value)) { \
    R_BCNodeStackTop--;	\
    SETSTACK(-1, value); \
    BC_CHECK_SIGINT(); \
    pc = codebase + label; \
  } \
  else { \
    SEXP tag = TAG(CDR(call)); \
    SEXP cell = CONS(lhs, R_NilValue); \
    BCNSTACKCHECK(3); \
    SETSTACK(0, call); \
    SETSTACK(1, cell); \
    SETSTACK(2, cell); \
    R_BCNodeStackTop += 3; \
    if (tag != R_NilValue) \
      SET_TAG(cell, CreateTag(tag)); \
  } \
  NEXT(); \
} while (0)

#define DO_DFLT_ASSIGN_DISPATCH(fun, symbol) do { \
  SEXP rhs = GETSTACK(-4); \
  SEXP call = GETSTACK(-3); \
  SEXP args = GETSTACK(-2); \
  PUSHCALLARG(rhs); \
  value = fun(call, symbol, args, rho, 0); \
  R_BCNodeStackTop -= 4; \
  SETSTACK(-1, value);	 \
  NEXT(); \
} while (0)

#define DO_STARTDISPATCH_N(generic) do { \
    int callidx = GETOP(); \
    int label = GETOP(); \
    value = GETSTACK(-1); \
    if (isObject(value)) { \
	SEXP call = VECTOR_ELT(constants, callidx); \
	if (tryDispatch(generic, call, value, rho, &value)) { \
	    SETSTACK(-1, value); \
	    BC_CHECK_SIGINT(); \
	    pc = codebase + label; \
	} \
    } \
    NEXT(); \
} while (0)

#define DO_START_ASSIGN_DISPATCH_N(generic) do { \
    int callidx = GETOP(); \
    int label = GETOP(); \
    SEXP lhs = GETSTACK(-2); \
    if (isObject(lhs)) { \
	SEXP call = VECTOR_ELT(constants, callidx); \
	SEXP rhs = GETSTACK(-1); \
	if (NAMEDCNT_GT_1(lhs) & lhs != R_NilValue) { \
	    lhs = duplicate(lhs); \
	    SETSTACK(-2, lhs); \
	    SET_NAMEDCNT_1(lhs); \
	} \
	if (tryAssignDispatch(generic, call, lhs, rhs, rho, &value)) { \
	    R_BCNodeStackTop--; \
	    SETSTACK(-1, value); \
	    BC_CHECK_SIGINT(); \
	    pc = codebase + label; \
	} \
    } \
    NEXT(); \
} while (0)

#define DO_ISTEST(fun) do { \
  SETSTACK(-1, fun(GETSTACK(-1)) ? R_TrueValue : R_FalseValue);	\
  NEXT(); \
} while(0)
#define DO_ISTYPE(type) do { \
  SETSTACK(-1, TYPEOF(GETSTACK(-1)) == type ? mkTrue() : mkFalse()); \
  NEXT(); \
} while (0)
#define isNumericOnly(x) (isNumeric(x) && ! isLogical(x))

#ifdef BC_PROFILING
#define NO_CURRENT_OPCODE -1
static int current_opcode = NO_CURRENT_OPCODE;
static int opcode_counts[OPCOUNT];
#endif

#define BC_COUNT_DELTA 1000

#define BC_CHECK_SIGINT() do { \
  if (++evalcount > BC_COUNT_DELTA) { \
      R_CheckUserInterrupt(); \
      evalcount = 0; \
  } \
} while (0)

static void loopWithContext(volatile SEXP code, volatile SEXP rho)
{
    RCNTXT cntxt;
    begincontext(&cntxt, CTXT_LOOP, R_NilValue, rho, R_BaseEnv, R_NilValue,
		 R_NilValue);
    if (SETJMP(cntxt.cjmpbuf) != CTXT_BREAK)
	bcEval(code, rho, FALSE);
    endcontext(&cntxt);
}

static R_INLINE int bcStackIndex(R_bcstack_t *s)
{
    SEXP idx = *s;
    switch(TYPEOF(idx)) {
    case INTSXP:
	if (LENGTH(idx) == 1 && INTEGER(idx)[0] != NA_INTEGER)
	    return INTEGER(idx)[0];
	else return -1;
    case REALSXP:
	if (LENGTH(idx) == 1) {
	    double val = REAL(idx)[0];
	    if (! ISNAN(val) && val <= INT_MAX && val > INT_MIN)
		return val;
	    else return -1;
	}
	else return -1;
    default: return -1;
    }
}

static R_INLINE void VECSUBSET_PTR(R_bcstack_t *sx, R_bcstack_t *si,
				   R_bcstack_t *sv, SEXP rho)
{
    SEXP idx, args, value;
    SEXP vec = GETSTACK_PTR(sx);
    int i = bcStackIndex(si) - 1;

    if (ATTRIB(vec) == R_NilValue && i >= 0) {
	switch (TYPEOF(vec)) {
	case REALSXP:
	    if (LENGTH(vec) <= i) break;
	    SETSTACK_REAL_PTR(sv, REAL(vec)[i]);
	    return;
	case INTSXP:
	    if (LENGTH(vec) <= i) break;
	    SETSTACK_INTEGER_PTR(sv, INTEGER(vec)[i]);
	    return;
	case LGLSXP:
	    if (LENGTH(vec) <= i) break;
	    SETSTACK_LOGICAL_PTR(sv, LOGICAL(vec)[i]);
	    return;
	case CPLXSXP:
	    if (LENGTH(vec) <= i) break;
	    SETSTACK_PTR(sv, ScalarComplex(COMPLEX(vec)[i]));
	    return;
	case RAWSXP:
	    if (LENGTH(vec) <= i) break;
	    SETSTACK_PTR(sv, ScalarRaw(RAW(vec)[i]));
	    return;
	}
    }

    /* fall through to the standard default handler */
    idx = GETSTACK_PTR(si);
    args = CONS(idx, R_NilValue);
    args = CONS(vec, args);
    PROTECT(args);
    value = do_subset_dflt(R_NilValue, R_SubsetSym, args, rho);
    UNPROTECT(1);
    SETSTACK_PTR(sv, value);
}

#define DO_VECSUBSET(rho) do { \
    VECSUBSET_PTR(R_BCNodeStackTop - 2, R_BCNodeStackTop - 1, \
		  R_BCNodeStackTop - 2, rho); \
    R_BCNodeStackTop--; \
} while(0)

static R_INLINE SEXP getMatrixDim(SEXP mat)
{
    if (! OBJECT(mat) &&
	TAG(ATTRIB(mat)) == R_DimSymbol &&
	CDR(ATTRIB(mat)) == R_NilValue) {
	SEXP dim = CAR(ATTRIB(mat));
	if (TYPEOF(dim) == INTSXP && LENGTH(dim) == 2)
	    return dim;
	else return R_NilValue;
    }
    else return R_NilValue;
}

static R_INLINE void DO_MATSUBSET(SEXP rho)
{
    SEXP idx, jdx, args, value;
    SEXP mat = GETSTACK(-3);
    SEXP dim = getMatrixDim(mat);

    if (dim != R_NilValue) {
	int i = bcStackIndex(R_BCNodeStackTop - 2);
	int j = bcStackIndex(R_BCNodeStackTop - 1);
	int nrow = INTEGER(dim)[0];
	int ncol = INTEGER(dim)[1];
	if (i > 0 && j > 0 && i <= nrow && j <= ncol) {
	    int k = i - 1 + nrow * (j - 1);
	    switch (TYPEOF(mat)) {
	    case REALSXP:
		if (LENGTH(mat) <= k) break;
		R_BCNodeStackTop -= 2;
		SETSTACK_REAL(-1, REAL(mat)[k]);
		return;
	    case INTSXP:
		if (LENGTH(mat) <= k) break;
		R_BCNodeStackTop -= 2;
		SETSTACK_INTEGER(-1, INTEGER(mat)[k]);
		return;
	    case LGLSXP:
		if (LENGTH(mat) <= k) break;
		R_BCNodeStackTop -= 2;
		SETSTACK_LOGICAL(-1, LOGICAL(mat)[k]);
		return;
	    case CPLXSXP:
		if (LENGTH(mat) <= k) break;
		R_BCNodeStackTop -= 2;
		SETSTACK(-1, ScalarComplex(COMPLEX(mat)[k]));
		return;
	    }
	}
    }

    /* fall through to the standard default handler */
    idx = GETSTACK(-2);
    jdx = GETSTACK(-1);
    args = CONS(jdx, R_NilValue);
    args = CONS(idx, args);
    args = CONS(mat, args);
    SETSTACK(-1, args); /* for GC protection */
    value = do_subset_dflt(R_NilValue, R_SubsetSym, args, rho);
    R_BCNodeStackTop -= 2;
    SETSTACK(-1, value);
}

#define INTEGER_TO_REAL(x) ((x) == NA_INTEGER ? NA_REAL : (x))
#define LOGICAL_TO_REAL(x) ((x) == NA_LOGICAL ? NA_REAL : (x))

static R_INLINE Rboolean setElementFromScalar(SEXP vec, int i, int typev,
					      scalar_value_t *v)
{
    if (i < 0) return FALSE;

    if (TYPEOF(vec) == REALSXP) {
	if (LENGTH(vec) <= i) return FALSE;
	switch(typev) {
	case REALSXP: REAL(vec)[i] = v->dval; return TRUE;
	case INTSXP: REAL(vec)[i] = INTEGER_TO_REAL(v->ival); return TRUE;
	case LGLSXP: REAL(vec)[i] = LOGICAL_TO_REAL(v->ival); return TRUE;
	}
    }
    else if (typev == TYPEOF(vec)) {
	if (LENGTH(vec) <= i) return FALSE;
	switch (typev) {
	case INTSXP: INTEGER(vec)[i] = v->ival; return TRUE;
	case LGLSXP: LOGICAL(vec)[i] = v->ival; return TRUE;
	}
    }
    return FALSE;
}

static R_INLINE void SETVECSUBSET_PTR(R_bcstack_t *sx, R_bcstack_t *srhs,
				      R_bcstack_t *si, R_bcstack_t *sv,
				      SEXP rho)
{
    SEXP idx, args, value;
    SEXP vec = GETSTACK_PTR(sx);

    if (NAMEDCNT_GT_1(vec)) {
	vec = duplicate(vec);
	SETSTACK_PTR(sx, vec);
    }
    else
	SET_NAMEDCNT_0(vec);

    if (ATTRIB(vec) == R_NilValue) {
	int i = bcStackIndex(si);
	if (i > 0) {
	    scalar_value_t v;
	    int typev = bcStackScalar(srhs, &v);
	    if (setElementFromScalar(vec, i - 1, typev, &v)) {
		SETSTACK_PTR(sv, vec);
		return;
	    }
	}
    }

    /* fall through to the standard default handler */
    value = GETSTACK_PTR(srhs);
    idx = GETSTACK_PTR(si);
    args = CONS(value, R_NilValue);
    SET_TAG(args, R_valueSym);
    args = CONS(idx, args);
    args = CONS(vec, args);
    PROTECT(args);
    vec = do_subassign_dflt(R_NilValue, R_SubassignSym, args, rho, 0);
    UNPROTECT(1);
    SETSTACK_PTR(sv, vec);
}

static R_INLINE void DO_SETVECSUBSET(SEXP rho)
{
    SETVECSUBSET_PTR(R_BCNodeStackTop - 3, R_BCNodeStackTop - 2,
		     R_BCNodeStackTop - 1, R_BCNodeStackTop - 3, rho);
    R_BCNodeStackTop -= 2;
}

static R_INLINE void DO_SETMATSUBSET(SEXP rho)
{
    SEXP dim, idx, jdx, args, value;
    SEXP mat = GETSTACK(-4);

    if (NAMEDCNT_GT_1(mat)) {
	mat = duplicate(mat);
	SETSTACK(-4, mat);
    }
    else
	SET_NAMEDCNT_0(mat);

    dim = getMatrixDim(mat);

    if (dim != R_NilValue) {
	int i = bcStackIndex(R_BCNodeStackTop - 2);
	int j = bcStackIndex(R_BCNodeStackTop - 1);
	int nrow = INTEGER(dim)[0];
	int ncol = INTEGER(dim)[1];
	if (i > 0 && j > 0 && i <= nrow && j <= ncol) {
	    scalar_value_t v;
	    int typev = bcStackScalar(R_BCNodeStackTop - 3, &v);
	    int k = i - 1 + nrow * (j - 1);
	    if (setElementFromScalar(mat, k, typev, &v)) {
		R_BCNodeStackTop -= 3;
		SETSTACK(-1, mat);
		return;
	    }
	}
    }

    /* fall through to the standard default handler */
    value = GETSTACK(-3);
    idx = GETSTACK(-2);
    jdx = GETSTACK(-1);
    args = CONS(value, R_NilValue);
    SET_TAG(args, R_valueSym);
    args = CONS(jdx, args);
    args = CONS(idx, args);
    args = CONS(mat, args);
    SETSTACK(-1, args); /* for GC protection */
    mat = do_subassign_dflt(R_NilValue, R_SubassignSym, args, rho, 0);
    R_BCNodeStackTop -= 3;
    SETSTACK(-1, mat);
}

#define FIXUP_SCALAR_LOGICAL(callidx, arg, op) do { \
	SEXP val = GETSTACK(-1); \
	if (TYPEOF(val) != LGLSXP || LENGTH(val) != 1) { \
	    if (!isNumber(val))	\
		errorcall(VECTOR_ELT(constants, callidx), \
			  _("invalid %s type in 'x %s y'"), arg, op);	\
	    SETSTACK(-1, ScalarLogical(asLogical(val))); \
	} \
    } while(0)

static R_INLINE void checkForMissings(SEXP args, SEXP call)
{
    SEXP a, c;
    int n, k;
    for (a = args, n = 1; a != R_NilValue; a = CDR(a), n++)
	if (CAR(a) == R_MissingArg) {
	    /* check for an empty argument in the call -- start from
	       the beginning in case of ... arguments */
	    if (call != R_NilValue) {
		for (k = 1, c = CDR(call); c != R_NilValue; c = CDR(c), k++)
		    if (CAR(c) == R_MissingArg)
			errorcall(call, "argument %d is empty", k);
	    }
	    /* An error from evaluating a symbol will already have
	       been signaled.  The interpreter, in evalList, does
	       _not_ signal an error for a call expression that
	       produces an R_MissingArg value; for example
	       
	           c(alist(a=)$a)

	       does not signal an error. If we decide we do want an
	       error in this case we can modify evalList for the
	       interpreter and here use the code below. */
#ifdef NO_COMPUTED_MISSINGS
	    /* otherwise signal a 'missing argument' error */
	    errorcall(call, "argument %d is missing", n);
#endif
	}
}

#define GET_VEC_LOOP_VALUE(var, pos) do {		\
    (var) = GETSTACK(pos);				\
    if (NAMEDCNT_GT_1(var)) {				\
	(var) = allocVector(TYPEOF(seq), 1);		\
	SETSTACK(pos, var);				\
	SET_NAMEDCNT_1(var);				\
    }							\
} while (0)

static SEXP bcEval(SEXP body, SEXP rho, Rboolean useCache)
{
  SEXP value, constants;
  BCODE *pc, *codebase;
  int ftype = 0;
  R_bcstack_t *oldntop = R_BCNodeStackTop;
  static int evalcount = 0;
#ifdef BC_INT_STACK
  IStackval *olditop = R_BCIntStackTop;
#endif
#ifdef BC_PROFILING
  int old_current_opcode = current_opcode;
#endif
#ifdef THREADED_CODE
  int which = 0;
#endif

  BC_CHECK_SIGINT();

  INITIALIZE_MACHINE();
  codebase = pc = BCCODE(body);
  constants = BCCONSTS(body);

  /* allow bytecode to be disabled for testing */
  if (R_disable_bytecode)
      return eval(bytecodeExpr(body), rho);

  /* check version */
  {
      int version = GETOP();
      if (version < R_bcMinVersion || version > R_bcVersion) {
	  if (version >= 2) {
	      static Rboolean warned = FALSE;
	      if (! warned) {
		  warned = TRUE;
		  warning(_("bytecode version mismatch; using eval"));
	      }
	      return eval(bytecodeExpr(body), rho);
	  }
	  else if (version < R_bcMinVersion)
	      error(_("bytecode version is too old"));
	  else error(_("bytecode version is too new"));
      }
  }

  R_binding_cache_t vcache = NULL;
  Rboolean smallcache = TRUE;
#ifdef USE_BINDING_CACHE
  if (useCache) {
      R_len_t n = LENGTH(constants);
# ifdef CACHE_MAX
      if (n > CACHE_MAX) {
	  n = CACHE_MAX;
	  smallcache = FALSE;
      }
# endif
# ifdef CACHE_ON_STACK
      /* initialize binding cache on the stack */
      vcache = R_BCNodeStackTop;
      if (R_BCNodeStackTop + n > R_BCNodeStackEnd)
	  nodeStackOverflow();
      while (n > 0) {
	  *R_BCNodeStackTop = R_NilValue;
	  R_BCNodeStackTop++;
	  n--;
      }
# else
      /* allocate binding cache and protect on stack */
      vcache = allocVector(VECSXP, n);
      BCNPUSH(vcache);
# endif
  }
#endif

  BEGIN_MACHINE {
    OP(BCMISMATCH, 0): error(_("byte code version mismatch"));
    OP(RETURN, 0): value = GETSTACK(-1); goto done;
    OP(GOTO, 1):
      {
	int label = GETOP();
	BC_CHECK_SIGINT();
	pc = codebase + label;
	NEXT();
      }
    OP(BRIFNOT, 2):
      {
	int callidx = GETOP();
	int label = GETOP();
	int cond;
	SEXP call = VECTOR_ELT(constants, callidx);
	value = BCNPOP();
	cond = asLogicalNoNA(value, call);
	if (! cond) {
	    BC_CHECK_SIGINT(); /**** only on back branch?*/
	    pc = codebase + label;
	}
	NEXT();
      }
    OP(POP, 0): BCNPOP_IGNORE_VALUE(); NEXT();
    OP(DUP, 0): BCNDUP(); NEXT();
    OP(PRINTVALUE, 0): PrintValue(BCNPOP()); NEXT();
    OP(STARTLOOPCNTXT, 1):
	{
	    SEXP code = VECTOR_ELT(constants, GETOP());
	    loopWithContext(code, rho);
	    NEXT();
	}
    OP(ENDLOOPCNTXT, 0): value = R_NilValue; goto done;
    OP(DOLOOPNEXT, 0): findcontext(CTXT_NEXT, rho, R_NilValue);
    OP(DOLOOPBREAK, 0): findcontext(CTXT_BREAK, rho, R_NilValue);
    OP(STARTFOR, 3):
      {
	SEXP seq = GETSTACK(-1);
	int callidx = GETOP();
	SEXP symbol = VECTOR_ELT(constants, GETOP());
	int label = GETOP();

	/* if we are iterating over a factor, coerce to character first */
	if (inherits(seq, "factor")) {
	    seq = asCharacterFactor(seq);
	    SETSTACK(-1, seq);
	}

	defineVar(symbol, R_NilValue, rho);
	BCNPUSH(GET_BINDING_CELL(symbol, rho));

	value = allocVector(INTSXP, 2);
	INTEGER(value)[0] = -1;
	if (isVector(seq))
	  INTEGER(value)[1] = LENGTH(seq);
	else if (isList(seq) || isNull(seq))
	  INTEGER(value)[1] = length(seq);
	else errorcall(VECTOR_ELT(constants, callidx),
		       _("invalid for() loop sequence"));
	BCNPUSH(value);

	/* bump up NAMED count of seq to avoid modification by loop code */
	INC_NAMEDCNT(seq);

	/* place initial loop variable value object on stack */
	switch(TYPEOF(seq)) {
	case LGLSXP:
	case INTSXP:
	case REALSXP:
	case CPLXSXP:
	case STRSXP:
	case RAWSXP:
	    value = allocVector(TYPEOF(seq), 1);
	    BCNPUSH(value);
	    break;
	default: BCNPUSH(R_NilValue);
	}

	BC_CHECK_SIGINT();
	pc = codebase + label;
	NEXT();
      }
    OP(STEPFOR, 1):
      {
	int label = GETOP();
	int i = ++(INTEGER(GETSTACK(-2))[0]);
	int n = INTEGER(GETSTACK(-2))[1];
	if (i < n) {
	  SEXP seq = GETSTACK(-4);
	  SEXP cell = GETSTACK(-3);
	  switch (TYPEOF(seq)) {
	  case LGLSXP:
	    GET_VEC_LOOP_VALUE(value, -1);
	    LOGICAL(value)[0] = LOGICAL(seq)[i];
	    break;
	  case INTSXP:
	    GET_VEC_LOOP_VALUE(value, -1);
	    INTEGER(value)[0] = INTEGER(seq)[i];
	    break;
	  case REALSXP:
	    GET_VEC_LOOP_VALUE(value, -1);
	    REAL(value)[0] = REAL(seq)[i];
	    break;
	  case CPLXSXP:
	    GET_VEC_LOOP_VALUE(value, -1);
	    COMPLEX(value)[0] = COMPLEX(seq)[i];
	    break;
	  case STRSXP:
	    GET_VEC_LOOP_VALUE(value, -1);
	    SET_STRING_ELT(value, 0, STRING_ELT(seq, i));
	    break;
	  case RAWSXP:
	    GET_VEC_LOOP_VALUE(value, -1);
	    RAW(value)[0] = RAW(seq)[i];
	    break;
	  case EXPRSXP:
	  case VECSXP:
	    value = VECTOR_ELT(seq, i);
	    SET_NAMEDCNT_MAX(value);
	    break;
	  case LISTSXP:
	    value = CAR(seq);
	    SETSTACK(-4, CDR(seq));
	    SET_NAMEDCNT_MAX(value);
	    break;
	  default:
	    error(_("invalid sequence argument in for loop"));
	  }
	  if (! SET_BINDING_VALUE(cell, value))
	      defineVar(BINDING_SYMBOL(cell), value, rho);
	  BC_CHECK_SIGINT();
	  pc = codebase + label;
	}
	NEXT();
      }
    OP(ENDFOR, 0):
      {
	R_BCNodeStackTop -= 3;
	SETSTACK(-1, R_NilValue);
	NEXT();
      }
    OP(SETLOOPVAL, 0):
      BCNPOP_IGNORE_VALUE(); SETSTACK(-1, R_NilValue); NEXT();
    OP(INVISIBLE,0): R_Visible = FALSE; NEXT();
    /**** for now LDCONST, LDTRUE, and LDFALSE duplicate/allocate to
	  be defensive against bad package C code */
    OP(LDCONST, 1):
      R_Visible = TRUE;
      value = VECTOR_ELT(constants, GETOP());
      /* make sure NAMED = 2 -- lower values might be safe in some cases but
	 not in general, especially if the constant pool was created by
	 unserializing a compiled expression. */
      /*if (NAMED(value) < 2) SET_NAMED(value, 2);*/
      BCNPUSH(duplicate(value));
      NEXT();
    OP(LDNULL, 0): R_Visible = TRUE; BCNPUSH(R_NilValue); NEXT();
    OP(LDTRUE, 0): R_Visible = TRUE; BCNPUSH(mkTrue()); NEXT();
    OP(LDFALSE, 0): R_Visible = TRUE; BCNPUSH(mkFalse()); NEXT();
    OP(GETVAR, 1): DO_GETVAR(FALSE, FALSE);
    OP(DDVAL, 1): DO_GETVAR(TRUE, FALSE);
    OP(SETVAR, 1):
      {
	int sidx = GETOP();
	SEXP loc;
	if (smallcache)
	    loc = GET_SMALLCACHE_BINDING_CELL(vcache, sidx);
	else {
	    SEXP symbol = VECTOR_ELT(constants, sidx);
	    loc = GET_BINDING_CELL_CACHE(symbol, rho, vcache, sidx);
	}
	value = GETSTACK(-1);
        INC_NAMEDCNT(value);
	if (! SET_BINDING_VALUE(loc, value)) {
	    SEXP symbol = VECTOR_ELT(constants, sidx);
	    PROTECT(value);
	    defineVar(symbol, value, rho);
	    UNPROTECT(1);
	}
	NEXT();
      }
    OP(GETFUN, 1):
      {
	/* get the function */
	SEXP symbol = VECTOR_ELT(constants, GETOP());
	value = findFun(symbol, rho);
	if(RTRACE(value)) {
            Rprintf("trace: ");
            PrintValue(symbol);
	}

	/* initialize the function type register, push the function, and
	   push space for creating the argument list. */
	ftype = TYPEOF(value);
	BCNSTACKCHECK(3);
	SETSTACK(0, value);
	SETSTACK(1, R_NilValue);
	SETSTACK(2, R_NilValue);
	R_BCNodeStackTop += 3;
	NEXT();
      }
    OP(GETGLOBFUN, 1):
      {
	/* get the function */
	SEXP symbol = VECTOR_ELT(constants, GETOP());
	value = findFun(symbol, R_GlobalEnv);
	if(RTRACE(value)) {
            Rprintf("trace: ");
            PrintValue(symbol);
	}

	/* initialize the function type register, push the function, and
	   push space for creating the argument list. */
	ftype = TYPEOF(value);
	BCNSTACKCHECK(3);
	SETSTACK(0, value);
	SETSTACK(1, R_NilValue);
	SETSTACK(2, R_NilValue);
	R_BCNodeStackTop += 3;
	NEXT();
      }
    OP(GETSYMFUN, 1):
      {
	/* get the function */
	SEXP symbol = VECTOR_ELT(constants, GETOP());
	value = SYMVALUE(symbol);
	if (TYPEOF(value) == PROMSXP) {
	    value = forcePromise(value);
	    SET_NAMEDCNT_MAX(value);
	}
	if(RTRACE(value)) {
            Rprintf("trace: ");
            PrintValue(symbol);
	}

	/* initialize the function type register, push the function, and
	   push space for creating the argument list. */
	ftype = TYPEOF(value);
	BCNSTACKCHECK(3);
	SETSTACK(0, value);
	SETSTACK(1, R_NilValue);
	SETSTACK(2, R_NilValue);
	R_BCNodeStackTop += 3;
	NEXT();
      }
    OP(GETBUILTIN, 1):
      {
	/* get the function */
	SEXP symbol = VECTOR_ELT(constants, GETOP());
	value = getPrimitive(symbol, BUILTINSXP);
	if (RTRACE(value)) {
            Rprintf("trace: ");
            PrintValue(symbol);
	}

	/* push the function and push space for creating the argument list. */
	ftype = TYPEOF(value);
	BCNSTACKCHECK(3);
	SETSTACK(0, value);
	SETSTACK(1, R_NilValue);
	SETSTACK(2, R_NilValue);
	R_BCNodeStackTop += 3;
	NEXT();
      }
    OP(GETINTLBUILTIN, 1):
      {
	/* get the function */
	SEXP symbol = VECTOR_ELT(constants, GETOP());
	value = INTERNAL(symbol);
	if (TYPEOF(value) != BUILTINSXP)
            error(_("no internal function \"%s\""), CHAR(PRINTNAME(symbol)));

	/* push the function and push space for creating the argument list. */
	ftype = TYPEOF(value);
	BCNSTACKCHECK(3);
	SETSTACK(0, value);
	SETSTACK(1, R_NilValue);
	SETSTACK(2, R_NilValue);
	R_BCNodeStackTop += 3;
	NEXT();
      }
    OP(CHECKFUN, 0):
      {
	/* check then the value on the stack is a function */
	value = GETSTACK(-1);
	if (TYPEOF(value) != CLOSXP && TYPEOF(value) != BUILTINSXP &&
	    TYPEOF(value) != SPECIALSXP)
	  error(_("attempt to apply non-function"));

	/* initialize the function type register, and push space for
	   creating the argument list. */
	ftype = TYPEOF(value);
	BCNSTACKCHECK(2);
	SETSTACK(0, R_NilValue);
	SETSTACK(1, R_NilValue);
	R_BCNodeStackTop += 2;
	NEXT();
      }
    OP(MAKEPROM, 1):
      {
	SEXP code = VECTOR_ELT(constants, GETOP());
	if (ftype != SPECIALSXP) {
	  if (ftype == BUILTINSXP)
	      value = bcEval(code, rho, TRUE);
	  else
	    value = mkPROMISE(code, rho);
	  PUSHCALLARG(value);
	}
	NEXT();
      }
    OP(DOMISSING, 0):
      {
	if (ftype != SPECIALSXP)
	  PUSHCALLARG(R_MissingArg);
	NEXT();
      }
    OP(SETTAG, 1):
      {
	SEXP tag = VECTOR_ELT(constants, GETOP());
	SEXP cell = GETSTACK(-1);
	if (ftype != SPECIALSXP && cell != R_NilValue)
	  SET_TAG(cell, CreateTag(tag));
	NEXT();
      }
    OP(DODOTS, 0):
      {
	if (ftype != SPECIALSXP) {
	  SEXP h = findVar(R_DotsSymbol, rho);
	  if (TYPEOF(h) == DOTSXP || h == R_NilValue) {
	    for (; h != R_NilValue; h = CDR(h)) {
	      SEXP val, cell;
	      if (ftype == BUILTINSXP) val = eval(CAR(h), rho);
	      else val = mkPROMISE(CAR(h), rho);
	      cell = CONS(val, R_NilValue);
	      PUSHCALLARG_CELL(cell);
	      if (TAG(h) != R_NilValue) SET_TAG(cell, CreateTag(TAG(h)));
	    }
	  }
	  else if (h != R_MissingArg)
	    dotdotdot_error();
	}
	NEXT();
      }
    OP(PUSHARG, 0): PUSHCALLARG(BCNPOP()); NEXT();
    /**** for now PUSHCONST, PUSHTRUE, and PUSHFALSE duplicate/allocate to
	  be defensive against bad package C code */
    OP(PUSHCONSTARG, 1):
      value = VECTOR_ELT(constants, GETOP());
      PUSHCALLARG(duplicate(value));
      NEXT();
    OP(PUSHNULLARG, 0): PUSHCALLARG(R_NilValue); NEXT();
    OP(PUSHTRUEARG, 0): PUSHCALLARG(mkTrue()); NEXT();
    OP(PUSHFALSEARG, 0): PUSHCALLARG(mkFalse()); NEXT();
    OP(CALL, 1):
      {
	SEXP fun = GETSTACK(-3);
	SEXP call = VECTOR_ELT(constants, GETOP());
	SEXP args = GETSTACK(-2);
	int flag;
	switch (ftype) {
	case BUILTINSXP:
	  checkForMissings(args, call);
	  flag = PRIMPRINT(fun);
	  R_Visible = flag != 1;
          value = CALL_PRIMFUN(call, fun, args, rho, 0);
	  if (flag < 2) R_Visible = flag != 1;
	  break;
	case SPECIALSXP:
	  flag = PRIMPRINT(fun);
	  R_Visible = flag != 1;
          value = CALL_PRIMFUN(call, fun, CDR(call), rho, 0);
	  if (flag < 2) R_Visible = flag != 1;
	  break;
	case CLOSXP:
	  value = applyClosure_v(call, fun, args, rho, NULL, 0);
	  break;
	default: error(_("bad function"));
	}
	R_BCNodeStackTop -= 2;
	SETSTACK(-1, value);
	ftype = 0;
	NEXT();
      }
    OP(CALLBUILTIN, 1):
      {
	SEXP fun = GETSTACK(-3);
	SEXP call = VECTOR_ELT(constants, GETOP());
	SEXP args = GETSTACK(-2);
	int flag;
	const void *vmax = VMAXGET();
	if (TYPEOF(fun) != BUILTINSXP)
	  error(_("not a BUILTIN function"));
	flag = PRIMPRINT(fun);
	R_Visible = flag != 1;
        value = CALL_PRIMFUN(call, fun, args, rho, 0);
	if (flag < 2) R_Visible = flag != 1;
	VMAXSET(vmax);
	R_BCNodeStackTop -= 2;
	SETSTACK(-1, value);
	NEXT();
      }
    OP(CALLSPECIAL, 1):
      {
	SEXP call = VECTOR_ELT(constants, GETOP());
	SEXP symbol = CAR(call);
	SEXP fun = getPrimitive(symbol, SPECIALSXP);
	int flag;
	const void *vmax = VMAXGET();
	if (RTRACE(fun)) {
            Rprintf("trace: ");
            PrintValue(symbol);
	}
	BCNPUSH(fun);  /* for GC protection */
	flag = PRIMPRINT(fun);
	R_Visible = flag != 1;
        value = CALL_PRIMFUN(call, fun, CDR(call), rho, 0);
	if (flag < 2) R_Visible = flag != 1;
	VMAXSET(vmax);
	SETSTACK(-1, value); /* replaces fun on stack */
	NEXT();
      }
    OP(MAKECLOSURE, 1):
      {
	SEXP fb = VECTOR_ELT(constants, GETOP());
	SEXP forms = VECTOR_ELT(fb, 0);
	SEXP body = VECTOR_ELT(fb, 1);
	value = mkCLOSXP(forms, body, rho);
	BCNPUSH(value);
	NEXT();
      }
    OP(UMINUS, 1): Arith1(R_SubSym);
    OP(UPLUS, 1): Arith1(R_AddSym);
    OP(ADD, 1): FastBinary(+, PLUSOP, R_AddSym);
    OP(SUB, 1): FastBinary(-, MINUSOP, R_SubSym);
    OP(MUL, 1): FastBinary(*, TIMESOP, R_MulSym);
    OP(DIV, 1): FastBinary(/, DIVOP, R_DivSym);
    OP(EXPT, 1): Arith2(POWOP, R_ExptSym);
    OP(SQRT, 1): Math1(R_SqrtSym);
    OP(EXP, 1): Math1(R_ExpSym);
    OP(EQ, 1): FastRelop2(==, EQOP, R_EqSym);
    OP(NE, 1): FastRelop2(!=, NEOP, R_NeSym);
    OP(LT, 1): FastRelop2(<, LTOP, R_LtSym);
    OP(LE, 1): FastRelop2(<=, LEOP, R_LeSym);
    OP(GE, 1): FastRelop2(>=, GEOP, R_GeSym);
    OP(GT, 1): FastRelop2(>, GTOP, R_GtSym);
    OP(AND, 1): Builtin2(do_andor, R_AndSym, rho);
    OP(OR, 1): Builtin2(do_andor, R_OrSym, rho);
    OP(NOT, 1): Builtin1(do_not, R_NotSym, rho);
    OP(DOTSERR, 0): dotdotdot_error();
    OP(STARTASSIGN, 1):
      {
	int sidx = GETOP();
	SEXP symbol = VECTOR_ELT(constants, sidx);
	SEXP cell = GET_BINDING_CELL_CACHE(symbol, rho, vcache, sidx);
	value = BINDING_VALUE(cell);
	if (value == R_UnboundValue || NAMEDCNT(value) != 1) {
            /* Used to call EnsureLocal, now changed, so old code is here. */
            value = findVarInFrame3 (rho, symbol, TRUE);
            if (value != R_UnboundValue) {
                if (TYPEOF(value) == PROMSXP)
                    value = forcePromise(value);
        	if (!NAMEDCNT_GT_1(value)) 
                    goto in_frame;
            }
            else {
                if (rho != R_EmptyEnv) {
                    value = findVar (symbol, ENCLOS(rho));
                    if (TYPEOF(value) == PROMSXP)
                        value = forcePromise(value);
                }
                if (value == R_UnboundValue)
                    unbound_var_error(symbol);
            }
            value = dup_top_level(value);
            set_var_in_frame (symbol, value, rho, TRUE, 3);
          in_frame: ;
        }
	BCNPUSH(value);
	BCNDUP2ND();
	/* top three stack entries are now RHS value, LHS value, RHS value */
	NEXT();
      }
    OP(ENDASSIGN, 1):
      {
	int sidx = GETOP();
	SEXP symbol = VECTOR_ELT(constants, sidx);
	SEXP cell = GET_BINDING_CELL_CACHE(symbol, rho, vcache, sidx);
	value = GETSTACK(-1); /* leave on stack for GC protection */
        INC_NAMEDCNT(value);
	if (! SET_BINDING_VALUE(cell, value))
	    defineVar(symbol, value, rho);
	R_BCNodeStackTop--; /* now pop LHS value off the stack */
	/* original right-hand side value is now on top of stack again */
	/* we do not duplicate the right-hand side value, so to be
	   conservative mark the value as NAMED = 2 */
	SET_NAMEDCNT_MAX(GETSTACK(-1));
	NEXT();
      }
    OP(STARTSUBSET, 2): DO_STARTDISPATCH("[");
    OP(DFLTSUBSET, 0): DO_DFLTDISPATCH(do_subset_dflt, R_SubsetSym);
    OP(STARTSUBASSIGN, 2): DO_START_ASSIGN_DISPATCH("[<-");
    OP(DFLTSUBASSIGN, 0):
      DO_DFLT_ASSIGN_DISPATCH(do_subassign_dflt, R_SubassignSym);
    OP(STARTC, 2): DO_STARTDISPATCH("c");
    OP(DFLTC, 0): DO_DFLTDISPATCH(do_c_dflt, R_CSym);
    OP(STARTSUBSET2, 2): DO_STARTDISPATCH("[[");
    OP(DFLTSUBSET2, 0): DO_DFLTDISPATCH(do_subset2_dflt, R_Subset2Sym);
    OP(STARTSUBASSIGN2, 2): DO_START_ASSIGN_DISPATCH("[[<-");
    OP(DFLTSUBASSIGN2, 0):
      DO_DFLT_ASSIGN_DISPATCH(do_subassign2_dflt, R_Subassign2Sym);
    OP(DOLLAR, 2):
      {
	int dispatched = FALSE;
	SEXP call = VECTOR_ELT(constants, GETOP());
	SEXP symbol = VECTOR_ELT(constants, GETOP());
	SEXP x = GETSTACK(-1);
	if (isObject(x)) {
	    SEXP ncall;
	    PROTECT(ncall = duplicate(call));
	    /**** hack to avoid evaluating the symbol */
	    SETCAR(CDDR(ncall), ScalarString(PRINTNAME(symbol)));
	    dispatched = tryDispatch("$", ncall, x, rho, &value);
	    UNPROTECT(1);
	}
	if (dispatched)
	    SETSTACK(-1, value);
	else
	    SETSTACK(-1, R_subset3_dflt(x, R_NilValue, symbol, R_NilValue));
	NEXT();
      }
    OP(DOLLARGETS, 2):
      {
	int dispatched = FALSE;
	SEXP call = VECTOR_ELT(constants, GETOP());
	SEXP symbol = VECTOR_ELT(constants, GETOP());
	SEXP x = GETSTACK(-2);
	SEXP rhs = GETSTACK(-1);
	if (NAMEDCNT_GT_1(x) && x != R_NilValue) {
	    x = duplicate(x);
	    SETSTACK(-2, x);
	    SET_NAMEDCNT_1(x);
	}
	if (isObject(x)) {
	    SEXP ncall, prom;
	    PROTECT(ncall = duplicate(call));
	    /**** hack to avoid evaluating the symbol */
	    SETCAR(CDDR(ncall), ScalarString(PRINTNAME(symbol)));
	    prom = mkPROMISE(CADDDR(ncall), rho);
	    SET_PRVALUE(prom, rhs);
            INC_NAMEDCNT(rhs);
	    SETCAR(CDR(CDDR(ncall)), prom);
	    dispatched = tryDispatch("$<-", ncall, x, rho, &value);
	    UNPROTECT(1);
	}
	if (! dispatched)
	  value = R_subassign3_dflt(call, x, symbol, rhs, 0);
	R_BCNodeStackTop--;
	SETSTACK(-1, value);
	NEXT();
      }
    OP(ISNULL, 0): DO_ISTEST(isNull);
    OP(ISLOGICAL, 0): DO_ISTYPE(LGLSXP);
    OP(ISINTEGER, 0): {
	SEXP arg = GETSTACK(-1);
	Rboolean test = (TYPEOF(arg) == INTSXP) && ! inherits(arg, "factor");
	SETSTACK(-1, test ? mkTrue() : mkFalse());
	NEXT();
      }
    OP(ISDOUBLE, 0): DO_ISTYPE(REALSXP);
    OP(ISCOMPLEX, 0): DO_ISTYPE(CPLXSXP);
    OP(ISCHARACTER, 0): DO_ISTYPE(STRSXP);
    OP(ISSYMBOL, 0): DO_ISTYPE(SYMSXP); /**** S4 thingy allowed now???*/
    OP(ISOBJECT, 0): DO_ISTEST(OBJECT);
    OP(ISNUMERIC, 0): DO_ISTEST(isNumericOnly);
    OP(VECSUBSET, 0): DO_VECSUBSET(rho); NEXT();
    OP(MATSUBSET, 0): DO_MATSUBSET(rho); NEXT();
    OP(SETVECSUBSET, 0): DO_SETVECSUBSET(rho); NEXT();
    OP(SETMATSUBSET, 0): DO_SETMATSUBSET(rho); NEXT();
    OP(AND1ST, 2): {
	int callidx = GETOP();
	int label = GETOP();
        FIXUP_SCALAR_LOGICAL(callidx, "'x'", "&&");
        value = GETSTACK(-1);
	if (LOGICAL(value)[0] == FALSE)
	    pc = codebase + label;
	NEXT();
    }
    OP(AND2ND, 1): {
	int callidx = GETOP();
	FIXUP_SCALAR_LOGICAL(callidx, "'y'", "&&");
        value = GETSTACK(-1);
	/* The first argument is TRUE or NA. If the second argument is
	   not TRUE then its value is the result. If the second
	   argument is TRUE, then the first argument's value is the
	   result. */
	if (LOGICAL(value)[0] != TRUE)
	    SETSTACK(-2, value);
	R_BCNodeStackTop -= 1;
	NEXT();
    }
    OP(OR1ST, 2):  {
	int callidx = GETOP();
	int label = GETOP();
        FIXUP_SCALAR_LOGICAL(callidx, "'x'", "||");
        value = GETSTACK(-1);
	if (LOGICAL(value)[0] != NA_LOGICAL && LOGICAL(value)[0]) /* is true */
	    pc = codebase + label;
	NEXT();
    }
    OP(OR2ND, 1):  {
	int callidx = GETOP();
	FIXUP_SCALAR_LOGICAL(callidx, "'y'", "||");
        value = GETSTACK(-1);
	/* The first argument is FALSE or NA. If the second argument is
	   not FALSE then its value is the result. If the second
	   argument is FALSE, then the first argument's value is the
	   result. */
	if (LOGICAL(value)[0] != FALSE)
	    SETSTACK(-2, value);
	R_BCNodeStackTop -= 1;
	NEXT();
    }
    OP(GETVAR_MISSOK, 1): DO_GETVAR(FALSE, TRUE);
    OP(DDVAL_MISSOK, 1): DO_GETVAR(TRUE, TRUE);
    OP(VISIBLE, 0): R_Visible = TRUE; NEXT();
    OP(SETVAR2, 1):
      {
	SEXP symbol = VECTOR_ELT(constants, GETOP());
	value = GETSTACK(-1);
	if (NAMEDCNT_GT_0(value)) {
	    value = duplicate(value);
	    SETSTACK(-1, value);
	}
	set_var_nonlocal (symbol, value, ENCLOS(rho), 3);
	NEXT();
      }
    OP(STARTASSIGN2, 1):
      {
	SEXP symbol = VECTOR_ELT(constants, GETOP());
	value = GETSTACK(-1);
	BCNPUSH(getvar(symbol, ENCLOS(rho), FALSE, FALSE, NULL, 0));
	BCNPUSH(value);
	/* top three stack entries are now RHS value, LHS value, RHS value */
	NEXT();
      }
    OP(ENDASSIGN2, 1):
      {
	SEXP symbol = VECTOR_ELT(constants, GETOP());
	value = BCNPOP();
	set_var_nonlocal (symbol, value, ENCLOS(rho), 3);
	/* original right-hand side value is now on top of stack again */
	/* we do not duplicate the right-hand side value, so to be
	   conservative mark the value as NAMED = 2 */
	SET_NAMEDCNT_MAX(GETSTACK(-1));
	NEXT();
      }
    OP(SETTER_CALL, 2):
      {
        SEXP lhs = GETSTACK(-5);
        SEXP rhs = GETSTACK(-4);
	SEXP fun = GETSTACK(-3);
	SEXP call = VECTOR_ELT(constants, GETOP());
	SEXP vexpr = VECTOR_ELT(constants, GETOP());
	SEXP args, prom, last;
	if (NAMEDCNT_GT_1(lhs) && lhs != R_NilValue) {
	  lhs = duplicate(lhs);
	  SETSTACK(-5, lhs);
	  SET_NAMEDCNT_1(lhs);
	}
	switch (ftype) {
	case BUILTINSXP:
	  /* push RHS value onto arguments with 'value' tag */
	  PUSHCALLARG(rhs);
	  SET_TAG(GETSTACK(-1), R_valueSym);
	  /* replace first argument with LHS value */
	  args = GETSTACK(-2);
	  SETCAR(args, lhs);
	  /* make the call */
	  checkForMissings(args, call);
          value = CALL_PRIMFUN(call, fun, args, rho, 0);
	  break;
	case SPECIALSXP:
	  /* duplicate arguments and put into stack for GC protection */
	  args = duplicate(CDR(call));
	  SETSTACK(-2, args);
	  /* insert evaluated promise for LHS as first argument */
          prom = mkPROMISE(R_TmpvalSymbol, rho);
	  SET_PRVALUE(prom, lhs);
          INC_NAMEDCNT(lhs);
	  SETCAR(args, prom);
	  /* insert evaluated promise for RHS as last argument */
	  last = args;
	  while (CDR(last) != R_NilValue)
	      last = CDR(last);
	  prom = mkPROMISE(vexpr, rho);
	  SET_PRVALUE(prom, rhs);
          INC_NAMEDCNT(rhs);
	  SETCAR(last, prom);
	  /* make the call */
          value = CALL_PRIMFUN(call, fun, args, rho, 0);
	  break;
	case CLOSXP:
	  /* push evaluated promise for RHS onto arguments with 'value' tag */
	  prom = mkPROMISE(vexpr, rho);
	  SET_PRVALUE(prom, rhs);
          INC_NAMEDCNT(rhs);
	  PUSHCALLARG(prom);
	  SET_TAG(GETSTACK(-1), R_valueSym);
	  /* replace first argument with evaluated promise for LHS */
          prom = mkPROMISE(R_TmpvalSymbol, rho);
	  SET_PRVALUE(prom, lhs);
          INC_NAMEDCNT(lhs);
	  args = GETSTACK(-2);
	  SETCAR(args, prom);
	  /* make the call */
	  value = applyClosure_v(call, fun, args, rho, NULL, 0);
	  break;
	default: error(_("bad function"));
	}
	R_BCNodeStackTop -= 4;
	SETSTACK(-1, value);
	ftype = 0;
	NEXT();
      }
    OP(GETTER_CALL, 1):
      {
	SEXP lhs = GETSTACK(-5);
	SEXP fun = GETSTACK(-3);
	SEXP call = VECTOR_ELT(constants, GETOP());
	SEXP args, prom;
	switch (ftype) {
	case BUILTINSXP:
	  /* replace first argument with LHS value */
	  args = GETSTACK(-2);
	  SETCAR(args, lhs);
	  /* make the call */
	  checkForMissings(args, call);
          value = CALL_PRIMFUN(call, fun, args, rho, 0);
	  break;
	case SPECIALSXP:
	  /* duplicate arguments and put into stack for GC protection */
	  args = duplicate(CDR(call));
	  SETSTACK(-2, args);
	  /* insert evaluated promise for LHS as first argument */
          prom = mkPROMISE(R_TmpvalSymbol, rho);
	  SET_PRVALUE(prom, lhs);
          INC_NAMEDCNT(lhs);
	  SETCAR(args, prom);
	  /* make the call */
          value = CALL_PRIMFUN(call, fun, args, rho, 0);
	  break;
	case CLOSXP:
	  /* replace first argument with evaluated promise for LHS */
          prom = mkPROMISE(R_TmpvalSymbol, rho);
	  SET_PRVALUE(prom, lhs);
          INC_NAMEDCNT(lhs);
	  args = GETSTACK(-2);
	  SETCAR(args, prom);
	  /* make the call */
	  value = applyClosure_v(call, fun, args, rho, NULL, 0);
	  break;
	default: error(_("bad function"));
	}
	R_BCNodeStackTop -= 2;
	SETSTACK(-1, value);
	ftype = 0;
	NEXT();
      }
    OP(SWAP, 0): {
	R_bcstack_t tmp = R_BCNodeStackTop[-1];
	R_BCNodeStackTop[-1] = R_BCNodeStackTop[-2];
	R_BCNodeStackTop[-2] = tmp;
	NEXT();
    }
    OP(DUP2ND, 0): BCNDUP2ND(); NEXT();
    OP(SWITCH, 4): {
       SEXP call = VECTOR_ELT(constants, GETOP());
       SEXP names = VECTOR_ELT(constants, GETOP());
       SEXP coffsets = VECTOR_ELT(constants, GETOP());
       SEXP ioffsets = VECTOR_ELT(constants, GETOP());
       value = BCNPOP();
       if (!isVector(value) || length(value) != 1)
	   errorcall(call, _("EXPR must be a length 1 vector"));
       if (TYPEOF(value) == STRSXP) {
	   int i, n, which;
	   if (names == R_NilValue)
	       errorcall(call, _("numeric EXPR required for switch() "
				 "without named alternatives"));
	   if (TYPEOF(coffsets) != INTSXP)
	       errorcall(call, _("bad character switch offsets"));
	   if (TYPEOF(names) != STRSXP || LENGTH(names) != LENGTH(coffsets))
	       errorcall(call, _("bad switch names"));
	   n = LENGTH(names);
	   which = n - 1;
	   for (i = 0; i < n - 1; i++)
	       if (ep_match_exprs(STRING_ELT(value, 0),
			          STRING_ELT(names, i))==1 /* exact */) {
		   which = i;
		   break;
	       }
	   pc = codebase + INTEGER(coffsets)[which];
       }
       else {
	   int which = asInteger(value) - 1;
	   if (TYPEOF(ioffsets) != INTSXP)
	       errorcall(call, _("bad numeric switch offsets"));
	   if (which < 0 || which >= LENGTH(ioffsets))
	       which = LENGTH(ioffsets) - 1;
	   pc = codebase + INTEGER(ioffsets)[which];
       }
       NEXT();
    }
    OP(RETURNJMP, 0): {
      value = BCNPOP();
      findcontext(CTXT_BROWSER | CTXT_FUNCTION, rho, value);
    }
    OP(STARTVECSUBSET, 2): DO_STARTDISPATCH_N("[");
    OP(STARTMATSUBSET, 2): DO_STARTDISPATCH_N("[");
    OP(STARTSETVECSUBSET, 2): DO_START_ASSIGN_DISPATCH_N("[<-");
    OP(STARTSETMATSUBSET, 2): DO_START_ASSIGN_DISPATCH_N("[<-");
    LASTOP;
  }

 done:
  R_BCNodeStackTop = oldntop;
#ifdef BC_INT_STACK
  R_BCIntStackTop = olditop;
#endif
#ifdef BC_PROFILING
  current_opcode = old_current_opcode;
#endif
  return value;
}

#ifdef THREADED_CODE
SEXP R_bcEncode(SEXP bytes)
{
    SEXP code;
    BCODE *pc;
    int *ipc, i, n, m, v;

    m = (sizeof(BCODE) + sizeof(int) - 1) / sizeof(int);

    n = LENGTH(bytes);
    ipc = INTEGER(bytes);

    v = ipc[0];
    if (v < R_bcMinVersion || v > R_bcVersion) {
	code = allocVector(INTSXP, m * 2);
	pc = (BCODE *) INTEGER(code);
	pc[0].i = v;
	pc[1].v = opinfo[BCMISMATCH_OP].addr;
	return code;
    }
    else {
	code = allocVector(INTSXP, m * n);
	pc = (BCODE *) INTEGER(code);

	for (i = 0; i < n; i++) pc[i].i = ipc[i];

	/* install the current version number */
	pc[0].i = R_bcVersion;

	for (i = 1; i < n;) {
	    int op = pc[i].i;
	    if (op < 0 || op >= OPCOUNT)
		error("unknown instruction code");
	    pc[i].v = opinfo[op].addr;
	    i += opinfo[op].argc + 1;
	}

	return code;
    }
}

static int findOp(void *addr)
{
    int i;

    for (i = 0; i < OPCOUNT; i++)
	if (opinfo[i].addr == addr)
	    return i;
    error(_("cannot find index for threaded code address"));
    return 0; /* not reached */
}

SEXP R_bcDecode(SEXP code) {
    int n, i, j, *ipc;
    BCODE *pc;
    SEXP bytes;

    int m = (sizeof(BCODE) + sizeof(int) - 1) / sizeof(int);

    n = LENGTH(code) / m;
    pc = (BCODE *) INTEGER(code);

    bytes = allocVector(INTSXP, n);
    ipc = INTEGER(bytes);

    /* copy the version number */
    ipc[0] = pc[0].i;

    for (i = 1; i < n;) {
	int op = findOp(pc[i].v);
	int argc = opinfo[op].argc;
	ipc[i] = op;
	i++;
	for (j = 0; j < argc; j++, i++)
	    ipc[i] = pc[i].i;
    }

    return bytes;
}
#else
SEXP R_bcEncode(SEXP x) { return x; }
SEXP R_bcDecode(SEXP x) { return duplicate(x); }
#endif

static SEXP do_mkcode(SEXP call, SEXP op, SEXP args, SEXP rho)
{
    SEXP bytes, consts, ans;

    checkArity(op, args);
    bytes = CAR(args);
    consts = CADR(args);
    ans = CONS(R_bcEncode(bytes), consts);
    SET_TYPEOF(ans, BCODESXP);
    return ans;
}

static SEXP do_bcclose(SEXP call, SEXP op, SEXP args, SEXP rho)
{
    SEXP forms, body, env;

    checkArity(op, args);
    forms = CAR(args);
    body = CADR(args);
    env = CADDR(args);

    CheckFormals(forms);

    if (! isByteCode(body))
	errorcall(call, _("invalid body"));

    if (isNull(env)) {
	error(_("use of NULL environment is defunct"));
	env = R_BaseEnv;
    } else
    if (!isEnvironment(env))
	errorcall(call, _("invalid environment"));

    return mkCLOSXP(forms, body, env);
}

static SEXP do_is_builtin_internal(SEXP call, SEXP op, SEXP args, SEXP rho)
{
    SEXP symbol, i;

    checkArity(op, args);
    symbol = CAR(args);

    if (!isSymbol(symbol))
	errorcall(call, _("invalid symbol"));

    if ((i = INTERNAL(symbol)) != R_NilValue && TYPEOF(i) == BUILTINSXP)
	return R_TrueValue;
    else
	return R_FalseValue;
}

static SEXP disassemble(SEXP bc)
{
  SEXP ans, dconsts;
  int i;
  SEXP code = BCODE_CODE(bc);
  SEXP consts = BCODE_CONSTS(bc);
  SEXP expr = BCODE_EXPR(bc);
  int nc = LENGTH(consts);

  PROTECT(ans = allocVector(VECSXP, expr != R_NilValue ? 4 : 3));
  SET_VECTOR_ELT(ans, 0, install(".Code"));
  SET_VECTOR_ELT(ans, 1, R_bcDecode(code));
  SET_VECTOR_ELT(ans, 2, allocVector(VECSXP, nc));
  if (expr != R_NilValue)
      SET_VECTOR_ELT(ans, 3, duplicate(expr));

  dconsts = VECTOR_ELT(ans, 2);
  for (i = 0; i < nc; i++) {
    SEXP c = VECTOR_ELT(consts, i);
    if (isByteCode(c))
      SET_VECTOR_ELT(dconsts, i, disassemble(c));
    else
      SET_VECTOR_ELT(dconsts, i, duplicate(c));
  }

  UNPROTECT(1);
  return ans;
}

static SEXP do_disassemble(SEXP call, SEXP op, SEXP args, SEXP rho)
{
  SEXP code;

  checkArity(op, args);
  code = CAR(args);
  if (! isByteCode(code))
    errorcall(call, _("argument is not a byte code object"));
  return disassemble(code);
}

static SEXP do_bcversion(SEXP call, SEXP op, SEXP args, SEXP rho)
{
  SEXP ans = allocVector(INTSXP, 1);
  INTEGER(ans)[0] = R_bcVersion;
  return ans;
}

static SEXP do_loadfile(SEXP call, SEXP op, SEXP args, SEXP env)
{
    SEXP file, s;
    FILE *fp;

    checkArity(op, args);

    PROTECT(file = coerceVector(CAR(args), STRSXP));

    if (! isValidStringF(file))
	errorcall(call, _("bad file name"));

    fp = RC_fopen(STRING_ELT(file, 0), "rb", TRUE);
    if (!fp)
	errorcall(call, _("unable to open 'file'"));
    s = R_LoadFromFile(fp, 0);
    fclose(fp);

    UNPROTECT(1);
    return s;
}

static SEXP do_savefile(SEXP call, SEXP op, SEXP args, SEXP env)
{
    FILE *fp;

    checkArity(op, args);

    if (!isValidStringF(CADR(args)))
	errorcall(call, _("'file' must be non-empty string"));
    if (TYPEOF(CADDR(args)) != LGLSXP)
	errorcall(call, _("'ascii' must be logical"));

    fp = RC_fopen(STRING_ELT(CADR(args), 0), "wb", TRUE);
    if (!fp)
	errorcall(call, _("unable to open 'file'"));

    R_SaveToFileV(CAR(args), fp, INTEGER(CADDR(args))[0], 0);

    fclose(fp);
    return R_NilValue;
}

#define R_COMPILED_EXTENSION ".Rc"

/* neither of these functions call R_ExpandFileName -- the caller
   should do that if it wants to */
char *R_CompiledFileName(char *fname, char *buf, size_t bsize)
{
    char *basename, *ext;

    /* find the base name and the extension */
    basename = Rf_strrchr(fname, FILESEP[0]);
    if (basename == NULL) basename = fname;
    ext = Rf_strrchr(basename, '.');

    if (ext != NULL && strcmp(ext, R_COMPILED_EXTENSION) == 0) {
	/* the supplied file name has the compiled file extension, so
	   just copy it to the buffer and return the buffer pointer */
	if (snprintf(buf, bsize, "%s", fname) < 0)
	    error(_("R_CompiledFileName: buffer too small"));
	return buf;
    }
    else if (ext == NULL) {
	/* if the requested file has no extention, make a name that
	   has the extenrion added on to the expanded name */
	if (snprintf(buf, bsize, "%s%s", fname, R_COMPILED_EXTENSION) < 0)
	    error(_("R_CompiledFileName: buffer too small"));
	return buf;
    }
    else {
	/* the supplied file already has an extention, so there is no
	   corresponding compiled file name */
	return NULL;
    }
}

FILE *R_OpenCompiledFile(char *fname, char *buf, size_t bsize)
{
    char *cname = R_CompiledFileName(fname, buf, bsize);

    if (cname != NULL && R_FileExists(cname) &&
	(strcmp(fname, cname) == 0 ||
	 ! R_FileExists(fname) ||
	 R_FileMtime(cname) > R_FileMtime(fname)))
	/* the compiled file cname exists, and either fname does not
	   exist, or it is the same as cname, or both exist and cname
	   is newer */
	return R_fopen(buf, "rb");
    else return NULL;
}

static SEXP do_growconst(SEXP call, SEXP op, SEXP args, SEXP env)
{
    SEXP constBuf, ans;
    int i, n;

    checkArity(op, args);
    constBuf = CAR(args);
    if (TYPEOF(constBuf) != VECSXP)
	error(_("constant buffer must be a generic vector"));

    n = LENGTH(constBuf);
    ans = allocVector(VECSXP, 2 * n);
    for (i = 0; i < n; i++)
	SET_VECTOR_ELT(ans, i, VECTOR_ELT(constBuf, i));

    return ans;
}

static SEXP do_putconst(SEXP call, SEXP op, SEXP args, SEXP env)
{
    SEXP constBuf, x;
    int i, constCount;

    checkArity(op, args);

    constBuf = CAR(args);
    if (TYPEOF(constBuf) != VECSXP)
	error(_("constBuf must be a generic vector"));

    constCount = asInteger(CADR(args));
    if (constCount < 0 || constCount >= LENGTH(constBuf))
	error(_("bad constCount value"));

    x = CADDR(args);

    /* check for a match and return index if one is found */
    for (i = 0; i < constCount; i++) {
	SEXP y = VECTOR_ELT(constBuf, i);
	if (x == y || R_compute_identical(x, y, 0))
	    return ScalarInteger(i);
    }

    /* otherwise insert the constant and return index */
    SET_VECTOR_ELT(constBuf, constCount, x);
    return ScalarInteger(constCount);
}

static SEXP do_getconst(SEXP call, SEXP op, SEXP args, SEXP env)
{
    SEXP constBuf, ans;
    int i, n;

    checkArity(op, args);
    constBuf = CAR(args);
    n = asInteger(CADR(args));

    if (TYPEOF(constBuf) != VECSXP)
	error(_("constant buffer must be a generic vector"));
    if (n < 0 || n > LENGTH(constBuf))
	error(_("bad constant count"));

    ans = allocVector(VECSXP, n);
    for (i = 0; i < n; i++)
	SET_VECTOR_ELT(ans, i, VECTOR_ELT(constBuf, i));

    return ans;
}

#ifdef BC_PROFILING
SEXP R_getbcprofcounts()
{
    SEXP val;
    int i;

    val = allocVector(INTSXP, OPCOUNT);
    for (i = 0; i < OPCOUNT; i++)
	INTEGER(val)[i] = opcode_counts[i];
    return val;
}

static void dobcprof(int sig)
{
    if (current_opcode >= 0 && current_opcode < OPCOUNT)
	opcode_counts[current_opcode]++;
    signal(SIGPROF, dobcprof);
}

SEXP R_startbcprof()
{
    struct itimerval itv;
    int interval;
    double dinterval = 0.02;
    int i;

    if (R_Profiling)
	error(_("profile timer in use"));
    if (bc_profiling)
	error(_("already byte code profiling"));

    /* according to man setitimer, it waits until the next clock
       tick, usually 10ms, so avoid too small intervals here */
    interval = 1e6 * dinterval + 0.5;

    /* initialize the profile data */
    current_opcode = NO_CURRENT_OPCODE;
    for (i = 0; i < OPCOUNT; i++)
	opcode_counts[i] = 0;

    signal(SIGPROF, dobcprof);

    itv.it_interval.tv_sec = 0;
    itv.it_interval.tv_usec = interval;
    itv.it_value.tv_sec = 0;
    itv.it_value.tv_usec = interval;
    if (setitimer(ITIMER_PROF, &itv, NULL) == -1)
	error(_("setting profile timer failed"));

    bc_profiling = TRUE;

    return R_NilValue;
}

static void dobcprof_null(int sig)
{
    signal(SIGPROF, dobcprof_null);
}

SEXP R_stopbcprof()
{
    struct itimerval itv;

    if (! bc_profiling)
	error(_("not byte code profiling"));

    itv.it_interval.tv_sec = 0;
    itv.it_interval.tv_usec = 0;
    itv.it_value.tv_sec = 0;
    itv.it_value.tv_usec = 0;
    setitimer(ITIMER_PROF, &itv, NULL);
    signal(SIGPROF, dobcprof_null);

    bc_profiling = FALSE;

    return R_NilValue;
}
#else
SEXP R_getbcprofcounts() { return R_NilValue; }
SEXP R_startbcprof() { return R_NilValue; }
SEXP R_stopbcprof() { return R_NilValue; }
#endif

/* end of byte code section */

static SEXP do_setnumthreads(SEXP call, SEXP op, SEXP args, SEXP rho)
{
    int old = R_num_math_threads, new;
    checkArity(op, args);
    new = asInteger(CAR(args));
    if (new >= 0 && new <= R_max_num_math_threads)
	R_num_math_threads = new;
    return ScalarIntegerMaybeConst(old);
}

static SEXP do_setmaxnumthreads(SEXP call, SEXP op, SEXP args, SEXP rho)
{
    int old = R_max_num_math_threads, new;
    checkArity(op, args);
    new = asInteger(CAR(args));
    if (new >= 0) {
	R_max_num_math_threads = new;
	if (R_num_math_threads > R_max_num_math_threads)
	    R_num_math_threads = R_max_num_math_threads;
    }
    return ScalarIntegerMaybeConst(old);
}

/* FUNTAB entries defined in this source file. See names.c for documentation. */

attribute_hidden FUNTAB R_FunTab_eval[] =
{
/* printname	c-entry		offset	eval	arity	pp-kind	     precedence	rightassoc */

{"if",		do_if,		0,	1200,	-1,	{PP_IF,	     PREC_FN,	  1}},
{"for",		do_for,		0,	100,	-1,	{PP_FOR,     PREC_FN,	  0}},
{"while",	do_while,	0,	100,	-1,	{PP_WHILE,   PREC_FN,	  0}},
{"repeat",	do_repeat,	0,	100,	-1,	{PP_REPEAT,  PREC_FN,	  0}},
{"break",	do_break, CTXT_BREAK,	0,	-1,	{PP_BREAK,   PREC_FN,	  0}},
{"next",	do_break, CTXT_NEXT,	0,	-1,	{PP_NEXT,    PREC_FN,	  0}},
{"(",		do_paren,	0,	1000,	1,	{PP_PAREN,   PREC_FN,	  0}},
{"{",		do_begin,	0,	1200,	-1,	{PP_CURLY,   PREC_FN,	  0}},
{"return",	do_return,	0,	1200,	-1,	{PP_RETURN,  PREC_FN,	  0}},
{"function",	do_function,	0,	0,	-1,	{PP_FUNCTION,PREC_FN,	  0}},
{"<-",		do_set,		1,	1100,	2,	{PP_ASSIGN,  PREC_LEFT,	  1}},
{"=",		do_set,		3,	1100,	2,	{PP_ASSIGN,  PREC_EQ,	  1}},
{"<<-",		do_set,		2,	1100,	2,	{PP_ASSIGN2, PREC_LEFT,	  1}},
{"eval",	do_eval,	0,	1211,	3,	{PP_FUNCALL, PREC_FN,	0}},
{"eval.with.vis",do_eval,	1,	1211,	3,	{PP_FUNCALL, PREC_FN,	0}},
{"Recall",	do_recall,	0,	210,	-1,	{PP_FUNCALL, PREC_FN,	  0}},

{"Rprof",	do_Rprof,	0,	11,	4,	{PP_FUNCALL, PREC_FN,	0}},
{"enableJIT",    do_enablejit,  0,      11,     1,      {PP_FUNCALL, PREC_FN, 0}},
{"compilePKGS", do_compilepkgs, 0,      11,     1,      {PP_FUNCALL, PREC_FN, 0}},
{"withVisible", do_withVisible,	1,	10,	1,	{PP_FUNCALL, PREC_FN,	0}},

{"mkCode",     do_mkcode,       0,      11,     2,      {PP_FUNCALL, PREC_FN, 0}},
{"bcClose",    do_bcclose,      0,      11,     3,      {PP_FUNCALL, PREC_FN, 0}},
{"is.builtin.internal", do_is_builtin_internal, 0, 11, 1, {PP_FUNCALL, PREC_FN, 0}},
{"disassemble", do_disassemble, 0,      11,     1,      {PP_FUNCALL, PREC_FN, 0}},
{"bcVersion", do_bcversion,     0,      11,     0,      {PP_FUNCALL, PREC_FN, 0}},
{"load.from.file", do_loadfile, 0,      11,     1,      {PP_FUNCALL, PREC_FN, 0}},
{"save.to.file", do_savefile,   0,      11,     3,      {PP_FUNCALL, PREC_FN, 0}},
{"growconst", do_growconst,     0,      11,     1,      {PP_FUNCALL, PREC_FN, 0}},
{"putconst", do_putconst,       0,      11,     3,      {PP_FUNCALL, PREC_FN, 0}},
{"getconst", do_getconst,       0,      11,     2,      {PP_FUNCALL, PREC_FN, 0}},

{"setNumMathThreads", do_setnumthreads,      0, 11, 1,  {PP_FUNCALL, PREC_FN, 0}},
{"setMaxNumMathThreads", do_setmaxnumthreads,0, 11, 1,  {PP_FUNCALL, PREC_FN, 0}},

{NULL,		NULL,		0,	0,	0,	{PP_INVALID, PREC_FN,	0}},
};<|MERGE_RESOLUTION|>--- conflicted
+++ resolved
@@ -475,14 +475,6 @@
 
 SEXP evalv(SEXP e, SEXP rho, int variant)
 {
-<<<<<<< HEAD
-=======
-    SEXP op, res;
-    int typeof_e = TYPEOF(e);
-    int pending_OK = variant & VARIANT_PENDING_OK;
-    static int evalcount = 0;
-
->>>>>>> dfbea589
     if (0) { 
         /* THE "IF" CONDITION ABOVE IS NORMALLY 0; CAN SET TO 1 FOR DEBUGGING.
            Enabling this zeroing of variant will test that callers who normally
@@ -570,24 +562,11 @@
 	else
 	    res = pending_OK ? findVarPendingOK (e, rho) : findVar (e, rho);
 	if (res == R_UnboundValue)
-<<<<<<< HEAD
             unbound_var_error(e);
 
 	/* if ..d is missing then ddfindVar will signal */
 	if (res == R_MissingArg && !DDVAL(e))
             arg_missing_error(e);
-=======
-	    error(_("object '%s' not found"), CHAR(PRINTNAME(e)));
-
-	/* if ..d is missing then ddfindVar will signal */
-	if (res == R_MissingArg && !DDVAL(e) ) {
-	    if (*CHAR(PRINTNAME(e)))
-                error(_("argument \"%s\" is missing, with no default"),
-		      CHAR(PRINTNAME(e)));
-	    else 
-                error(_("argument is missing, with no default"));
-	}
->>>>>>> dfbea589
 
         if (TYPEOF(res) == PROMSXP) {
             if (PRVALUE_PENDING_OK(res) == R_UnboundValue)
@@ -713,7 +692,6 @@
 #                   endif
                     beginbuiltincontext (cntxt, e);
                     use_cntxt = TRUE;
-<<<<<<< HEAD
                 }
                 if (!PRIMFUN_PENDING_OK(op)) {
                     WAIT_UNTIL_ARGUMENTS_COMPUTED(args);
@@ -737,31 +715,6 @@
                     beginbuiltincontext (cntxt, e);
                 }
                 if (!PRIMFUN_PENDING_OK(op)) {
-=======
-                }
-                if (!PRIMFUN_PENDING_OK(op)) {
-                    WAIT_UNTIL_ARGUMENTS_COMPUTED(args);
-                }
-                res = CALL_PRIMFUN(e, op, args, rho, variant);
-                goto done_builtin;
-
-                /* Handle a fast op with one argument.  If arg is an object,
-                   may turn out to not be fast after all. */
-              fast1:
-                PROTECT(arg1 = evalv (arg1, rho, 
-                          PRIMFUN_ARG1VAR(op) | VARIANT_PENDING_OK));
-                if (isObject(arg1) && PRIMFUN_DSPTCH1(op)) {
-                    args = CDR(args);
-                    goto not_fast;
-                }
-                if (use_cntxt) { /* assume fast ops are not foreign */
-#                   ifdef HAVE_ALLOCA_H
-                        cntxt = alloca (sizeof *cntxt);
-#                   endif
-                    beginbuiltincontext (cntxt, e);
-                }
-                if (!PRIMFUN_PENDING_OK(op)) {
->>>>>>> dfbea589
                     WAIT_UNTIL_COMPUTED(arg1);
                 }
                 res = ((SEXP(*)(SEXP,SEXP,SEXP,SEXP,int)) PRIMFUN_FAST(op)) 
@@ -817,11 +770,7 @@
 
 	else if (TYPEOF(op) == CLOSXP) {
 	    PROTECT(res = promiseArgs(CDR(e), rho));
-<<<<<<< HEAD
 	    res = applyClosure_v (e, op, res, rho, NULL, variant);
-=======
-	    res = applyClosure_v (e, op, res, rho, R_BaseEnv, variant);
->>>>>>> dfbea589
 	    UNPROTECT(2); /* op & res */
 	}
 
@@ -830,13 +779,8 @@
 	break;
     default: 
         /* put any type that is an error here, to reduce number in switch */
-<<<<<<< HEAD
         if (TYPEOF(e) == DOTSXP)
             dotdotdot_error();
-=======
-        if (typeof_e == DOTSXP)
-            error(_("'...' used in an incorrect context"));
->>>>>>> dfbea589
         else
             UNIMPLEMENTED_TYPE("eval", e);
     }
@@ -1077,11 +1021,7 @@
 
     /*  Fix up any extras that were supplied by usemethod. */
 
-<<<<<<< HEAD
     if (suppliedenv) {
-=======
-    if (suppliedenv != R_NilValue) {
->>>>>>> dfbea589
 	for (SEXP t = FRAME(suppliedenv); t != R_NilValue; t = CDR(t)) {
 	    for (a = actuals; a != R_NilValue; a = CDR(a))
 		if (TAG(a) == TAG(t))
@@ -1106,11 +1046,7 @@
 
     /* Get the srcref record from the closure object */
     
-<<<<<<< HEAD
-    R_Srcref = getAttrib(op, R_SrcrefSymbol);
-=======
     R_Srcref = getAttrib00(op, R_SrcrefSymbol);
->>>>>>> dfbea589
 
     /* Debugging */
 
@@ -1172,7 +1108,6 @@
 	if (R_ReturnedValue == R_RestartToken) {
 	    cntxt.callflag = CTXT_RETURN;  /* turn restart off */
 	    R_ReturnedValue = R_NilValue;  /* remove restart token */
-<<<<<<< HEAD
 	    PROTECT(res = evalv (body, newrho, vrnt));
 	}
 	else {
@@ -1181,18 +1116,6 @@
     }
     else {
 	PROTECT(res = evalv (body, newrho, vrnt));
-=======
-	    PROTECT(res = evalv (body, newrho, variant));
-	}
-	else {
-	    PROTECT(res = R_ReturnedValue);
-            if ( ! (variant & VARIANT_PENDING_OK))
-                WAIT_UNTIL_COMPUTED(res);
-        }
-    }
-    else {
-	PROTECT(res = evalv (body, newrho, variant));
->>>>>>> dfbea589
     }
 
     R_variant_result &= ~VARIANT_RTN_FLAG;
