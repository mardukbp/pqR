--- conflicted
+++ resolved
@@ -1420,15 +1420,9 @@
    Also avoids overhead of calling checkArity when there is no error.  
    Care is taken to allow (...) when ... is bound to exactly one argument, 
    though it is debatable whether this should be considered valid. 
-<<<<<<< HEAD
 
    The eval variant requested is passed on to the inner expression. */
 
-=======
-
-   The eval variant requested is passed on to the inner expression. */
-
->>>>>>> 9d500dcd
 SEXP attribute_hidden do_paren (SEXP call, SEXP op, SEXP args, SEXP rho, 
                                 int variant)
 {
