/*
 *  pqR : A pretty quick version of R
 *  Copyright (C) 2013, 2014 by Radford M. Neal
 *
 *  Based on R : A Computer Language for Statistical Data Analysis
 *  Copyright (C) 1995, 1996	Robert Gentleman and Ross Ihaka
 *  Copyright (C) 1998--2011	The R Development Core Team.
 *
 *  The changes in pqR from R-2.15.0 distributed by the R Core Team are
 *  documented in the NEWS and MODS files in the top-level source directory.
 *
 *  This program is free software; you can redistribute it and/or modify
 *  it under the terms of the GNU General Public License as published by
 *  the Free Software Foundation; either version 2 of the License, or
 *  (at your option) any later version.
 *
 *  This program is distributed in the hope that it will be useful,
 *  but WITHOUT ANY WARRANTY; without even the implied warranty of
 *  MERCHANTABILITY or FITNESS FOR A PARTICULAR PURPOSE.  See the
 *  GNU General Public License for more details.
 *
 *  You should have received a copy of the GNU General Public License
 *  along with this program; if not, a copy is available at
 *  http://www.r-project.org/Licenses/
 */


#undef HASHING

#ifdef HAVE_CONFIG_H
# include <config.h>
#endif

#ifdef HAVE_ALLOCA_H
# include <alloca.h>
#endif

#define USE_FAST_PROTECT_MACROS
#define R_USE_SIGNALS 1
#include <Defn.h>
#include <Rinterface.h>
#include <Fileio.h>

#include <helpers/helpers-app.h>


/* Bit flags that say whether each SEXP type evaluates to itself.  Used via
   SELF_EVAL(t), which says whether something of type t evaluates to itself. 
   Relies on the type field being 5 bits, so that the shifts below will not
   exceed the capacity of a 32-bit word.  (Also assumes, of course, that these
   shifts and adds will be done at compile time.) */

#define SELF_EVAL_TYPES ( \
  (1<<NILSXP) + \
  (1<<LISTSXP) + \
  (1<<LGLSXP) + \
  (1<<INTSXP) + \
  (1<<REALSXP) + \
  (1<<STRSXP) + \
  (1<<CPLXSXP) + \
  (1<<RAWSXP) + \
  (1<<S4SXP) + \
  (1<<SPECIALSXP) + \
  (1<<BUILTINSXP) + \
  (1<<ENVSXP) + \
  (1<<CLOSXP) + \
  (1<<VECSXP) + \
  (1<<EXTPTRSXP) + \
  (1<<WEAKREFSXP) + \
  (1<<EXPRSXP) )

#define SELF_EVAL(t) ((SELF_EVAL_TYPES>>(t))&1)


#define ARGUSED(x) LEVELS(x)

static SEXP bcEval(SEXP, SEXP, Rboolean);

/*#define BC_PROFILING*/
#ifdef BC_PROFILING
static Rboolean bc_profiling = FALSE;
#endif

static int R_Profiling = 0;

#ifdef R_PROFILING

/* BDR 2000-07-15
   Profiling is now controlled by the R function Rprof(), and should
   have negligible cost when not enabled.
*/

/* A simple mechanism for profiling R code.  When R_PROFILING is
   enabled, eval will write out the call stack every PROFSAMPLE
   microseconds using the SIGPROF handler triggered by timer signals
   from the ITIMER_PROF timer.  Since this is the same timer used by C
   profiling, the two cannot be used together.  Output is written to
   the file PROFOUTNAME.  This is a plain text file.  The first line
   of the file contains the value of PROFSAMPLE.  The remaining lines
   each give the call stack found at a sampling point with the inner
   most function first.

   To enable profiling, recompile eval.c with R_PROFILING defined.  It
   would be possible to selectively turn profiling on and off from R
   and to specify the file name from R as well, but for now I won't
   bother.

   The stack is traced by walking back along the context stack, just
   like the traceback creation in jump_to_toplevel.  One drawback of
   this approach is that it does not show BUILTIN's since they don't
   get a context.  With recent changes to pos.to.env it seems possible
   to insert a context around BUILTIN calls to that they show up in
   the trace.  Since there is a cost in establishing these contexts,
   they are only inserted when profiling is enabled. [BDR: we have since
   also added contexts for the BUILTIN calls to foreign code.]

   One possible advantage of not tracing BUILTIN's is that then
   profiling adds no cost when the timer is turned off.  This would be
   useful if we want to allow profiling to be turned on and off from
   within R.

   One thing that makes interpreting profiling output tricky is lazy
   evaluation.  When an expression f(g(x)) is profiled, lazy
   evaluation will cause g to be called inside the call to f, so it
   will appear as if g is called by f.

   L. T.  */

#ifdef Win32
# define WIN32_LEAN_AND_MEAN 1
# include <windows.h>		/* for CreateEvent, SetEvent */
# include <process.h>		/* for _beginthread, _endthread */
#else
# ifdef HAVE_SYS_TIME_H
#  include <sys/time.h>
# endif
# include <signal.h>
#endif /* not Win32 */

static FILE *R_ProfileOutfile = NULL;
static int R_Mem_Profiling=0;
extern void get_current_mem(unsigned long *,unsigned long *,unsigned long *); /* in memory.c */
extern unsigned long get_duplicate_counter(void);  /* in duplicate.c */
extern void reset_duplicate_counter(void);         /* in duplicate.c */

#ifdef Win32
HANDLE MainThread;
HANDLE ProfileEvent;

static void doprof(void)
{
    RCNTXT *cptr;
    char buf[1100];
    unsigned long bigv, smallv, nodes;
    int len;

    buf[0] = '\0';
    SuspendThread(MainThread);
    if (R_Mem_Profiling){
	    get_current_mem(&smallv, &bigv, &nodes);
	    if((len = strlen(buf)) < 1000) {
		sprintf(buf+len, ":%ld:%ld:%ld:%ld:", smallv, bigv,
		     nodes, get_duplicate_counter());
	    }
	    reset_duplicate_counter();
    }
    for (cptr = R_GlobalContext; cptr; cptr = cptr->nextcontext) {
	if ((cptr->callflag & (CTXT_FUNCTION | CTXT_BUILTIN))
	    && TYPEOF(cptr->call) == LANGSXP) {
	    SEXP fun = CAR(cptr->call);
	    if(strlen(buf) < 1000) {
		strcat(buf, TYPEOF(fun) == SYMSXP ? CHAR(PRINTNAME(fun)) :
		       "<Anonymous>");
		strcat(buf, " ");
	    }
	}
    }
    ResumeThread(MainThread);
    if(strlen(buf))
	fprintf(R_ProfileOutfile, "%s\n", buf);
}

/* Profiling thread main function */
static void __cdecl ProfileThread(void *pwait)
{
    int wait = *((int *)pwait);

    SetThreadPriority(GetCurrentThread(), THREAD_PRIORITY_HIGHEST);
    while(WaitForSingleObject(ProfileEvent, wait) != WAIT_OBJECT_0) {
	doprof();
    }
}
#else /* not Win32 */
static void doprof(int sig)
{
    RCNTXT *cptr;
    int newline = 0;
    unsigned long bigv, smallv, nodes;
    if (R_Mem_Profiling){
	    get_current_mem(&smallv, &bigv, &nodes);
	    if (!newline) newline = 1;
	    fprintf(R_ProfileOutfile, ":%ld:%ld:%ld:%ld:", smallv, bigv,
		     nodes, get_duplicate_counter());
	    reset_duplicate_counter();
    }
    for (cptr = R_GlobalContext; cptr; cptr = cptr->nextcontext) {
	if ((cptr->callflag & (CTXT_FUNCTION | CTXT_BUILTIN))
	    && TYPEOF(cptr->call) == LANGSXP) {
	    SEXP fun = CAR(cptr->call);
	    if (!newline) newline = 1;
	    fprintf(R_ProfileOutfile, "\"%s\" ",
		    TYPEOF(fun) == SYMSXP ? CHAR(PRINTNAME(fun)) :
		    "<Anonymous>");
	}
    }
    if (newline) fprintf(R_ProfileOutfile, "\n");
    signal(SIGPROF, doprof);
}

static void doprof_null(int sig)
{
    signal(SIGPROF, doprof_null);
}
#endif /* not Win32 */


static void R_EndProfiling(void)
{
#ifdef Win32
    SetEvent(ProfileEvent);
    CloseHandle(MainThread);
#else /* not Win32 */
    struct itimerval itv;

    itv.it_interval.tv_sec = 0;
    itv.it_interval.tv_usec = 0;
    itv.it_value.tv_sec = 0;
    itv.it_value.tv_usec = 0;
    setitimer(ITIMER_PROF, &itv, NULL);
    signal(SIGPROF, doprof_null);
#endif /* not Win32 */
    if(R_ProfileOutfile) fclose(R_ProfileOutfile);
    R_ProfileOutfile = NULL;
    R_Profiling = 0;
}

static void R_InitProfiling(SEXP filename, int append, double dinterval, int mem_profiling)
{
#ifndef Win32
    struct itimerval itv;
#else
    int wait;
    HANDLE Proc = GetCurrentProcess();
#endif
    int interval;

    interval = 1e6 * dinterval + 0.5;
    if(R_ProfileOutfile != NULL) R_EndProfiling();
    R_ProfileOutfile = RC_fopen(filename, append ? "a" : "w", TRUE);
    if (R_ProfileOutfile == NULL)
	error(_("Rprof: cannot open profile file '%s'"),
	      translateChar(filename));
    if(mem_profiling)
	fprintf(R_ProfileOutfile, "memory profiling: sample.interval=%d\n", interval);
    else
	fprintf(R_ProfileOutfile, "sample.interval=%d\n", interval);

    R_Mem_Profiling=mem_profiling;
    if (mem_profiling)
	reset_duplicate_counter();

#ifdef Win32
    /* need to duplicate to make a real handle */
    DuplicateHandle(Proc, GetCurrentThread(), Proc, &MainThread,
		    0, FALSE, DUPLICATE_SAME_ACCESS);
    wait = interval/1000;
    if(!(ProfileEvent = CreateEvent(NULL, FALSE, FALSE, NULL)) ||
       (_beginthread(ProfileThread, 0, &wait) == -1))
	R_Suicide("unable to create profiling thread");
    Sleep(wait/2); /* suspend this thread to ensure that the other one starts */
#else /* not Win32 */
    signal(SIGPROF, doprof);

    itv.it_interval.tv_sec = 0;
    itv.it_interval.tv_usec = interval;
    itv.it_value.tv_sec = 0;
    itv.it_value.tv_usec = interval;
    if (setitimer(ITIMER_PROF, &itv, NULL) == -1)
	R_Suicide("setting profile timer failed");
#endif /* not Win32 */
    R_Profiling = 1;
}

static SEXP do_Rprof(SEXP call, SEXP op, SEXP args, SEXP rho)
{
    SEXP filename;
    int append_mode, mem_profiling;
    double dinterval;

#ifdef BC_PROFILING
    if (bc_profiling) {
	warning(_("can't use R profiling while byte code profiling"));
	return R_NilValue;
    }
#endif
    checkArity(op, args);
    if (!isString(CAR(args)) || (LENGTH(CAR(args))) != 1)
	error(_("invalid '%s' argument"), "filename");
    append_mode = asLogical(CADR(args));
    dinterval = asReal(CADDR(args));
    mem_profiling = asLogical(CADDDR(args));
    filename = STRING_ELT(CAR(args), 0);
    if (LENGTH(filename))
	R_InitProfiling(filename, append_mode, dinterval, mem_profiling);
    else
	R_EndProfiling();
    return R_NilValue;
}
#else /* not R_PROFILING */
static SEXP do_Rprof(SEXP call, SEXP op, SEXP args, SEXP rho)
{
    error(_("R profiling is not available on this system"));
    return R_NilValue;		/* -Wall */
}
#endif /* not R_PROFILING */

/* NEEDED: A fixup is needed in browser, because it can trap errors,
 *	and currently does not reset the limit to the right value. */

#define CHECK_STACK_BALANCE(o,s) do { \
  if (s != R_PPStackTop) check_stack_balance(o,s); \
} while (0)

void attribute_hidden check_stack_balance(SEXP op, int save)
{
    if(save == R_PPStackTop) return;
    REprintf("Warning: stack imbalance in '%s', %d then %d\n",
	     PRIMNAME(op), save, R_PPStackTop);
}


/* Wait until no value in an argument list is still being computed by a task.
   Macro version does preliminary check in-line for speed. */

#define WAIT_UNTIL_ARGUMENTS_COMPUTED(_args_) \
    do { \
        if (helpers_tasks > 0) { \
            SEXP _a_ = (_args_); \
            while (_a_ != R_NilValue) { \
                if (helpers_is_being_computed(CAR(_a_))) { \
                    wait_until_arguments_computed (_a_); \
                    break; \
                } \
                _a_ = CDR(_a_); \
            } \
        } \
    } while (0)

void attribute_hidden wait_until_arguments_computed (SEXP args)
{
    SEXP wait_for, a;

    if (helpers_tasks == 0) return;

    wait_for = NULL;

    for (a = args; a != R_NilValue; a = CDR(a)) {
        SEXP this_arg = CAR(a);
        if (helpers_is_being_computed(this_arg)) {
            if (wait_for == NULL)
                wait_for = this_arg;
            else {
                helpers_wait_until_not_being_computed2 (wait_for, this_arg);
                wait_for = NULL;
            }
        }
    }

    if (wait_for != NULL)
        helpers_wait_until_not_being_computed (wait_for);
}

SEXP attribute_hidden forcePromise(SEXP e) /* e protected here if necessary */
{
    if (PRVALUE(e) == R_UnboundValue) {
	RPRSTACK prstack;
	SEXP val;
        PROTECT(e);
	if(PRSEEN(e)) {
	    if (PRSEEN(e) == 1)
		errorcall(R_GlobalContext->call,
			  _("promise already under evaluation: recursive default argument reference or earlier problems?"));
	    else warningcall(R_GlobalContext->call,
			     _("restarting interrupted promise evaluation"));
	}
	/* Mark the promise as under evaluation and push it on a stack
	   that can be used to unmark pending promises if a jump out
	   of the evaluation occurs. */
	SET_PRSEEN(e, 1);
	prstack.promise = e;
	prstack.next = R_PendingPromises;
	R_PendingPromises = &prstack;

	val = eval(PRCODE(e), PRENV(e));

	/* Pop the stack, unmark the promise and set its value field.
	   Also set the environment to R_NilValue to allow GC to
	   reclaim the promise environment; this is also useful for
	   fancy games with delayedAssign() */
	R_PendingPromises = prstack.next;
	SET_PRSEEN(e, 0);
	SET_PRVALUE(e, val);
        INC_NAMEDCNT(val);
	SET_PRENV(e, R_NilValue);
        UNPROTECT(1);
    }
    return PRVALUE(e);
}


SEXP attribute_hidden forcePromisePendingOK(SEXP e)/* e protected here if rqd */
{
    if (PRVALUE(e) == R_UnboundValue) {
	RPRSTACK prstack;
	SEXP val;
        PROTECT(e);
	if(PRSEEN(e)) {
	    if (PRSEEN(e) == 1)
		errorcall(R_GlobalContext->call,
			  _("promise already under evaluation: recursive default argument reference or earlier problems?"));
	    else warningcall(R_GlobalContext->call,
			     _("restarting interrupted promise evaluation"));
	}
	/* Mark the promise as under evaluation and push it on a stack
	   that can be used to unmark pending promises if a jump out
	   of the evaluation occurs. */
	SET_PRSEEN(e, 1);
	prstack.promise = e;
	prstack.next = R_PendingPromises;
	R_PendingPromises = &prstack;

	val = evalv (PRCODE(e), PRENV(e), VARIANT_PENDING_OK);

	/* Pop the stack, unmark the promise and set its value field.
	   Also set the environment to R_NilValue to allow GC to
	   reclaim the promise environment; this is also useful for
	   fancy games with delayedAssign() */
	R_PendingPromises = prstack.next;
	SET_PRSEEN(e, 0);
	SET_PRVALUE(e, val);
        INC_NAMEDCNT(val);
	SET_PRENV(e, R_NilValue);
        UNPROTECT(1);
    }
    return PRVALUE_PENDING_OK(e);
}

/* Return value of "e" evaluated in "rho".  Once was bypassed by
   a macro definition for "eval" in the interpreter itself, calling
   evalv with last argument 0, but compilers may be smart enough that 
   leaving it as a procedure is faster. */

SEXP eval(SEXP e, SEXP rho)
{
    return evalv(e,rho,0);
}

/* Return value of "e" evalued in "rho", allowing the result to possibly 
   be a variant as described by "variant". */

SEXP evalv(SEXP e, SEXP rho, int variant)
{
    SEXP op, res;
    int typeof_e = TYPEOF(e);
    int pending_OK = variant & VARIANT_PENDING_OK;
    static int evalcount = 0;

    if (0) { 
        /* THE "IF" CONDITION ABOVE IS NORMALLY 0; CAN SET TO 1 FOR DEBUGGING.
           Enabling this section will test that callers who normally
           get a variant result can actually handle an ordinary result. */
        variant = 0;
    }

    R_variant_result = 0;
    R_Visible = TRUE;

    /* Check periodically for a user interrupt. */

    evalcount -= 1;
    if (evalcount <= 0) {
        R_CheckUserInterrupt();
        evalcount = 1000;
    }

    /* Evaluate constants quickly, without the overhead that's necessary when
       the computation might be complex. */

    if (SELF_EVAL(typeof_e)) {
	/* Make sure constants in expressions are NAMED before being
	   used as values.  Setting NAMED to 2 makes sure weird calls
	   to assignment functions won't modify constants in
	   expressions.  */
        SET_NAMEDCNT_MAX(e);
        return e;
    }
    
    /* Save the current srcref context. */
    
    SEXP srcrefsave = R_Srcref;

    /* The use of depthsave below is necessary because of the
       possibility of non-local returns from evaluation.  Without this
       an "expression too complex error" is quite likely. */

    int depthsave = R_EvalDepth++;

    /* We need to explicit set a NULL call here to circumvent attempts
       to deparse the call in the error-handler */
    if (R_EvalDepth > R_Expressions) {
	R_Expressions = R_Expressions_keep + 500;
	errorcall(R_NilValue,
		  _("evaluation nested too deeply: infinite recursion / options(expressions=)?"));
    }

    R_CHECKSTACK();

#ifdef Win32
    /* This is an inlined version of Rwin_fpreset (src/gnuwin/extra.c)
       and resets the precision, rounding and exception modes of a ix86
       fpu.
     */
    __asm__ ( "fninit" );
#endif

    switch (typeof_e) {
    case BCODESXP:
	res = bcEval(e, rho, TRUE);
	break;
    case SYMSXP:
	if (e == R_DotsSymbol)
	    error(_("'...' used in an incorrect context"));

	if (DDVAL(e))
	    res = ddfindVar(e,rho);
	else
	    res = pending_OK ? findVarPendingOK (e, rho) : findVar (e, rho);
	if (res == R_UnboundValue)
	    error(_("object '%s' not found"), CHAR(PRINTNAME(e)));

	/* if ..d is missing then ddfindVar will signal */
	if (res == R_MissingArg && !DDVAL(e) ) {
	    if (*CHAR(PRINTNAME(e)))
                error(_("argument \"%s\" is missing, with no default"),
		      CHAR(PRINTNAME(e)));
	    else 
                error(_("argument is missing, with no default"));
	}

        if (TYPEOF(res) == PROMSXP) {
            if (PRVALUE_PENDING_OK(res) == R_UnboundValue)
                res = pending_OK ? forcePromisePendingOK(res) 
                                 : forcePromise(res);
            else 
                res = pending_OK ? PRVALUE_PENDING_OK(res) : PRVALUE(res);
        }

        /* A NAMEDCNT of 0 might arise from an inadverently missing increment
           somewhere, or from a save/load sequence (since loaded values in
           promises have NAMEDCNT of 0), so fix up here... */

        if (NAMEDCNT_EQ_0(res))
            SET_NAMEDCNT_1(res);

        break;
    case PROMSXP:
        /* We could just unconditionally use the return value from
           forcePromise; the test below avoids the function call if the
           promise is already evaluated.  We don't change NAMEDCNT, 
           since for use in applydefine, that would be undesirable. */
	if (PRVALUE_PENDING_OK(e) == R_UnboundValue)
            res = pending_OK ? forcePromisePendingOK(e) : forcePromise(e);
        else
            res = pending_OK ? PRVALUE_PENDING_OK(e) : PRVALUE(e);
	break;
    case LANGSXP:
	if (TYPEOF(CAR(e)) == SYMSXP)
	    /* This will throw an error if the function is not found */
	    PROTECT(op = findFun(CAR(e), rho));
	else
	    PROTECT(op = eval(CAR(e), rho));

	if (RTRACE(op) && R_current_trace_state()) {
	    Rprintf("trace: ");
	    PrintValue(e);
	}

	if (TYPEOF(op) == SPECIALSXP || TYPEOF(op) == BUILTINSXP) {

            SEXP args = CDR(e);
	    int save = R_PPStackTop;
	    const void *vmax = VMAXGET();

            if (TYPEOF(op) == SPECIALSXP)

                res = CALL_PRIMFUN(e, op, args, rho, variant);

            else { /* BUILTINSXP */

                int use_cntxt = R_Profiling;
                SEXP arg1, arg2;

                /* If we have an "alloca" function available, we use it to
                   allocate space for a context only when one is needed,
                   which saves stack space.  Otherwise, we just use a
                   local variable declared here. */

                RCNTXT *cntxt;
#               ifndef HAVE_ALLOCA_H
                    RCNTXT lcntxt;
                    cntxt = &lcntxt;
#               endif

                /* See if this may be a fast primitive.  All fast primitives
                   should be BUILTIN.  We will not do a fast call if there 
                   is a tag for any argument, or a missing argument, or a
                   ... argument.  Otherwise, if PRIMARITY == 2, a fast call
                   may be done if there are two arguments, or one argument if
                   the uni_too flag is set. These arguments are stored in
                   arg1 and in arg2 (which may be NULL if uni_too is set).  
                   For any PRIMARITY other than 2, a fast call may be done 
                   if there is exactly one argument, which is stored in arg1,
                   with arg2 set to NULL.*/

                arg2 = NULL;
                if (PRIMFUN_FAST(op) && args!=R_NilValue 
                                     && TAG(args)==R_NilValue) {
                    arg1 = CAR(args);
                    if (arg1!=R_DotsSymbol && arg1!=R_MissingArg) {
                        SEXP cdr_args = CDR(args);
                        if (PRIMARITY(op) != 2) {
                            if (cdr_args==R_NilValue)
                                goto fast1;
                        }
                        else {
                            if (cdr_args==R_NilValue) {
                                if (PRIMFUN_UNI_TOO(op))
                                    goto fast2;
                            }
                            else if (TAG(cdr_args)==R_NilValue
                                      && CDR(cdr_args)==R_NilValue) {
                                arg2 = CAR(cdr_args);
                                if (arg2!=R_DotsSymbol && arg2!=R_MissingArg)
                                    goto fast2;
                                arg2 = NULL;
                            }
                        }
                    }
                }
                arg1 = NULL;

                /* Handle a non-fast op.  We may get here after starting
                   to handle a fast op, in which case we may have already
                   evaluated arg1 or arg2 (which will be protected). */
              not_fast: 
                if (args != R_NilValue) {
                    args = evalListPendingOK (args, rho, e);
                }
                if (arg2 != NULL) {
                    args = CONS(arg2,args);
                    UNPROTECT(1);  /* arg2 */
                }
                if (arg1 != NULL) {
                    args = CONS(arg1,args);
                    UNPROTECT(1);  /* arg1 */
                }
                PROTECT(args);
                if (use_cntxt || PRIMFOREIGN(op)) {
#                   ifdef HAVE_ALLOCA_H
                        cntxt = alloca (sizeof *cntxt);
#                   endif
                    beginbuiltincontext (cntxt, e);
                    use_cntxt = TRUE;
                }
                if (!PRIMFUN_PENDING_OK(op)) {
                    WAIT_UNTIL_ARGUMENTS_COMPUTED(args);
<<<<<<< HEAD
                }
                res = CALL_PRIMFUN(e, op, args, rho, variant);
                goto done_builtin;

                /* Handle a fast op with one argument.  If arg is an object,
                   may turn out to not be fast after all. */
              fast1:
                PROTECT(arg1 = evalv (arg1, rho, 
                          PRIMFUN_ARG1VAR(op) | VARIANT_PENDING_OK));
                if (isObject(arg1) && PRIMFUN_DSPTCH1(op)) {
                    args = CDR(args);
                    goto not_fast;
                }
                if (use_cntxt) { /* assume fast ops are not foreign */
#                   ifdef HAVE_ALLOCA_H
                        cntxt = alloca (sizeof *cntxt);
#                   endif
                    beginbuiltincontext (cntxt, e);
                }
=======
                }
                res = CALL_PRIMFUN(e, op, args, rho, variant);
                goto done_builtin;

                /* Handle a fast op with one argument.  If arg is an object,
                   may turn out to not be fast after all. */
              fast1:
                PROTECT(arg1 = evalv (arg1, rho, 
                          PRIMFUN_ARG1VAR(op) | VARIANT_PENDING_OK));
                if (isObject(arg1) && PRIMFUN_DSPTCH1(op)) {
                    args = CDR(args);
                    goto not_fast;
                }
                if (use_cntxt) { /* assume fast ops are not foreign */
#                   ifdef HAVE_ALLOCA_H
                        cntxt = alloca (sizeof *cntxt);
#                   endif
                    beginbuiltincontext (cntxt, e);
                }
>>>>>>> 9a05f4bc
                if (!PRIMFUN_PENDING_OK(op)) {
                    WAIT_UNTIL_COMPUTED(arg1);
                }
                res = ((SEXP(*)(SEXP,SEXP,SEXP,SEXP,int)) PRIMFUN_FAST(op)) 
                         (e, op, arg1, rho, variant);
                goto done_builtin;

                /* Handle a fast op with two arguments (though the second 
                   argument may possibly be NULL).  If either arg is an object,
                   may turn out to not be fast after all. */
              fast2:
                PROTECT(arg1 = evalv (arg1, rho, 
                          PRIMFUN_ARG1VAR(op) | VARIANT_PENDING_OK));
                if (isObject(arg1) && PRIMFUN_DSPTCH1(op)) {
                    args = CDR(args);
                    arg2 = NULL;
                    goto not_fast;
                }
                if (arg2 != NULL) {
                    PROTECT(arg2 = evalv(arg2, rho, 
                              PRIMFUN_ARG2VAR(op) | VARIANT_PENDING_OK));
                    if (isObject(arg2) && PRIMFUN_DSPTCH2(op)) {
                        args = R_NilValue;  /* == CDDR(args) */
                        goto not_fast;
                    }
                }
                if (use_cntxt) { /* assume fast ops are not foreign */
#                   ifdef HAVE_ALLOCA_H
                        cntxt = alloca (sizeof *cntxt);
#                   endif
                    beginbuiltincontext (cntxt, e);
                }
                if (!PRIMFUN_PENDING_OK(op)) {
                    if (arg2==NULL) WAIT_UNTIL_COMPUTED(arg1);
                    else            WAIT_UNTIL_COMPUTED_2(arg1,arg2);
                }
                res = ((SEXP(*)(SEXP,SEXP,SEXP,SEXP,SEXP,int)) PRIMFUN_FAST(op))
                         (e, op, arg1, arg2, rho, variant);
                if (arg2!=NULL) UNPROTECT(1); /* arg2 */

              done_builtin:
                UNPROTECT(1); /* either args or arg1 */
                if (use_cntxt) endcontext(cntxt);
	    }

            int flag = PRIMPRINT(op);
            if (flag == 0) R_Visible = TRUE;
            else if (flag == 1) R_Visible = FALSE;

	    CHECK_STACK_BALANCE(op, save);
	    VMAXSET(vmax);
	    UNPROTECT(1); /* op */
	}

	else if (TYPEOF(op) == CLOSXP) {
	    PROTECT(res = promiseArgs(CDR(e), rho));
	    res = applyClosure_v (e, op, res, rho, R_BaseEnv, variant);
	    UNPROTECT(2); /* op & res */
	}

	else
	    error(_("attempt to apply non-function"));
	break;
    default: 
        /* put any type that is an error here, to reduce number in switch */
        if (typeof_e == DOTSXP)
            error(_("'...' used in an incorrect context"));
        else
            UNIMPLEMENTED_TYPE("eval", e);
    }

    R_EvalDepth = depthsave;
    R_Srcref = srcrefsave;
    return res;
}

attribute_hidden
void SrcrefPrompt(const char * prefix, SEXP srcref)
{
    /* If we have a valid srcref, use it */
    if (srcref && srcref != R_NilValue) {
        if (TYPEOF(srcref) == VECSXP) srcref = VECTOR_ELT(srcref, 0);
	SEXP srcfile = getAttrib00(srcref, R_SrcfileSymbol);
	if (TYPEOF(srcfile) == ENVSXP) {
	    SEXP filename = findVar(install("filename"), srcfile);
	    if (isString(filename) && length(filename)) {
	    	Rprintf(_("%s at %s#%d: "), prefix, CHAR(STRING_ELT(filename, 0)), 
	                                    asInteger(srcref));
	        return;
	    }
	}
    }
    /* default: */
    Rprintf("%s: ", prefix);
}

/* Apply SEXP op of type CLOSXP to actuals */

static void loadCompilerNamespace(void)
{
    SEXP fun, arg, expr;

    PROTECT(fun = install("getNamespace"));
    PROTECT(arg = mkString("compiler"));
    PROTECT(expr = lang2(fun, arg));
    eval(expr, R_GlobalEnv);
    UNPROTECT(3);
}

static int R_disable_bytecode = 0;

void attribute_hidden R_init_jit_enabled(void)
{
    if (R_jit_enabled <= 0) {
	char *enable = getenv("R_ENABLE_JIT");
	if (enable != NULL) {
	    int val = atoi(enable);
	    if (val > 0)
		loadCompilerNamespace();
	    R_jit_enabled = val;
	}
    }

    if (R_compile_pkgs <= 0) {
	char *compile = getenv("R_COMPILE_PKGS");
	if (compile != NULL) {
	    int val = atoi(compile);
	    if (val > 0)
		R_compile_pkgs = TRUE;
	    else
		R_compile_pkgs = FALSE;
	}
    }

    if (R_disable_bytecode <= 0) {
	char *disable = getenv("R_DISABLE_BYTECODE");
	if (disable != NULL) {
	    int val = atoi(disable);
	    if (val > 0)
		R_disable_bytecode = TRUE;
	    else
		R_disable_bytecode = FALSE;
	}
    }
}
    
SEXP attribute_hidden R_cmpfun(SEXP fun)
{
    SEXP packsym, funsym, call, fcall, val;

    packsym = install("compiler");
    funsym = install("tryCmpfun");

    PROTECT(fcall = lang3(R_TripleColonSymbol, packsym, funsym));
    PROTECT(call = lang2(fcall, fun));
    val = eval(call, R_GlobalEnv);
    UNPROTECT(2);
    return val;
}

static SEXP R_compileExpr(SEXP expr, SEXP rho)
{
    SEXP packsym, funsym, quotesym;
    SEXP qexpr, call, fcall, val;

    packsym = install("compiler");
    funsym = install("compile");
    quotesym = install("quote");

    PROTECT(fcall = lang3(R_DoubleColonSymbol, packsym, funsym));
    PROTECT(qexpr = lang2(quotesym, expr));
    PROTECT(call = lang3(fcall, qexpr, rho));
    val = eval(call, R_GlobalEnv);
    UNPROTECT(3);
    return val;
}

static SEXP R_compileAndExecute(SEXP call, SEXP rho)
{
    int old_enabled = R_jit_enabled;
    SEXP code, val;

    R_jit_enabled = 0;
    PROTECT(call);
    PROTECT(rho);
    PROTECT(code = R_compileExpr(call, rho));
    R_jit_enabled = old_enabled;

    val = bcEval(code, rho, TRUE);
    UNPROTECT(3);
    return val;
}

static SEXP do_enablejit(SEXP call, SEXP op, SEXP args, SEXP rho)
{
    int old = R_jit_enabled, new;
    checkArity(op, args);
    new = asInteger(CAR(args));
    if (new > 0)
	loadCompilerNamespace();
    R_jit_enabled = new;
    return ScalarIntegerMaybeConst(old);
}

static SEXP do_compilepkgs(SEXP call, SEXP op, SEXP args, SEXP rho)
{
    int old = R_compile_pkgs, new;
    checkArity(op, args);
    new = asLogical(CAR(args));
    if (new != NA_LOGICAL && new)
	loadCompilerNamespace();
    R_compile_pkgs = new;
    return ScalarLogicalMaybeConst(old);
}

/* forward declaration */
static SEXP bytecodeExpr(SEXP);

/* this function gets the srcref attribute from a statement block, 
   and confirms it's in the expected format */
   
static R_INLINE SEXP getBlockSrcrefs(SEXP call)
{
    SEXP srcrefs = getAttrib00(call, R_SrcrefSymbol);
    if (TYPEOF(srcrefs) == VECSXP) return srcrefs;
    return R_NilValue;
}

/* this function extracts one srcref, and confirms the format */
/* It assumes srcrefs has already been validated to be a VECSXP or NULL */

static R_INLINE SEXP getSrcref(SEXP srcrefs, int ind)
{
    SEXP result;
    if (!isNull(srcrefs)
        && LENGTH(srcrefs) > ind
        && TYPEOF(result = VECTOR_ELT(srcrefs, ind)) == INTSXP
	&& LENGTH(result) >= 6)
	return result;
    else
	return R_NilValue;
}

static SEXP printcall (SEXP call, SEXP rho)
{
    int old_bl = R_BrowseLines;
    int blines = asInteger(GetOption1(install("deparse.max.lines")));
    if (blines != NA_INTEGER && blines > 0) R_BrowseLines = blines;
    PrintValueRec(call,rho);
    R_BrowseLines = old_bl;
}

SEXP attribute_hidden applyClosure_v(SEXP call, SEXP op, SEXP arglist, SEXP rho,
                                     SEXP suppliedenv, int variant)
{
    int vrnt = VARIANT_PENDING_OK | VARIANT_DIRECT_RETURN | variant;
    SEXP formals, actuals, savedrho;
    volatile SEXP body, newrho;
    SEXP f, a, res;
    RCNTXT cntxt;

    /* formals = list of formal parameters */
    /* actuals = values to be bound to formals */
    /* arglist = the tagged list of arguments */

    formals = FORMALS(op);
    body = BODY(op);
    savedrho = CLOENV(op);

    if (R_jit_enabled > 0 && TYPEOF(body) != BCODESXP) {
	int old_enabled = R_jit_enabled;
	SEXP newop;
	R_jit_enabled = 0;
	newop = R_cmpfun(op);
	body = BODY(newop);
	SET_BODY(op, body);
	R_jit_enabled = old_enabled;
    }

    /*  Set up a context with the call in it for use if an error occurs below
        in matchArgs or from running out of memory (eg, in NewEnvironment). */

    begincontext(&cntxt, CTXT_RETURN, call, savedrho, rho, arglist, op);

    /*  Build a list which matches the actual (unevaluated) arguments
	to the formal paramters.  Build a new environment which
	contains the matched pairs.  Note that actuals is protected via
        newrho. */

    actuals = matchArgs(formals, NULL, 0, arglist, call);
    PROTECT(newrho = NewEnvironment(R_NilValue, actuals, savedrho));
        /* no longer passes formals, since matchArg now puts tags in actuals */

    /* This piece of code is destructively modifying the actuals list,
       which is now also the list of bindings in the frame of newrho.
       This is one place where internal structure of environment
       bindings leaks out of envir.c.  It should be rewritten
       eventually so as not to break encapsulation of the internal
       environment layout.  We can live with it for now since it only
       happens immediately after the environment creation.  LT */

    f = formals;
    a = actuals;
    while (f != R_NilValue) {
	if (CAR(a) == R_MissingArg && CAR(f) != R_MissingArg) {
	    SETCAR(a, mkPROMISE(CAR(f), newrho));
	    SET_MISSING(a, 2);
	}
	f = CDR(f);
	a = CDR(a);
    }

    setNoSpecSymFlag (newrho);

    /*  Fix up any extras that were supplied by usemethod. */

    if (suppliedenv != R_NilValue) {
	for (SEXP t = FRAME(suppliedenv); t != R_NilValue; t = CDR(t)) {
	    for (a = actuals; a != R_NilValue; a = CDR(a))
		if (TAG(a) == TAG(t))
		    break;
	    if (a == R_NilValue)
		set_var_in_frame (TAG(t), CAR(t), newrho, TRUE, 3);
	}
    }

    UNPROTECT(1); /* newrho, which will be protected below via revised context*/

    /*  Change the previously-set-up context to have the correct environment.

        If we have a generic function we need to use the sysparent of
	the generic as the sysparent of the method because the method
	is a straight substitution of the generic. */

    if (R_GlobalContext->nextcontext->callflag == CTXT_GENERIC)
	revisecontext (newrho, R_GlobalContext->nextcontext->sysparent);
    else
	revisecontext (newrho, rho);

<<<<<<< HEAD
    /* Get the srcref record from the closure object */
    
    R_Srcref = getAttrib(op, R_SrcrefSymbol);

=======
>>>>>>> 9a05f4bc
    /* Debugging */

    SET_RDEBUG(newrho, RDEBUG(op) || RSTEP(op));
    if( RSTEP(op) ) SET_RSTEP(op, 0);
    if (RDEBUG(newrho)) {
	SEXP savesrcref;
	/* switch to interpreted version when debugging compiled code */
	if (TYPEOF(body) == BCODESXP)
	    body = bytecodeExpr(body);
	Rprintf("debugging in: ");
<<<<<<< HEAD
        printcall(call,rho);
=======
	if(blines != NA_INTEGER && blines > 0)
	    R_BrowseLines = blines;
	PrintValueRec(call, rho);
	R_BrowseLines = old_bl;

	/* Is the body a bare symbol (PR#6804) */
	if (!isSymbol(body) & !isVectorAtomic(body)){
		/* Find out if the body is function with only one statement. */
		if (isSymbol(CAR(body)))
			res = findFun(CAR(body), rho);
		else
			res = eval(CAR(body), rho);
	}
>>>>>>> 9a05f4bc
	savesrcref = R_Srcref;
	PROTECT(R_Srcref = getSrcref(getBlockSrcrefs(body), 0));
	SrcrefPrompt("debug", R_Srcref);
	PrintValue(body);
	do_browser(call, op, R_NilValue, newrho);
	R_Srcref = savesrcref;
	UNPROTECT(1);
    }

    /*  It isn't completely clear that this is the right place to do
	this, but maybe (if the matchArgs above reverses the
	arguments) it might just be perfect.

	This will not currently work as the entry points in envir.c
	are static.
    */

#ifdef  HASHING
    {
	SEXP R_NewHashTable(int);
	SEXP R_HashFrame(SEXP);
	int nargs = length(arglist);
	HASHTAB(newrho) = R_NewHashTable(nargs);
	newrho = R_HashFrame(newrho);
    }
#endif
#undef  HASHING

    /*  Set a longjmp target which will catch any explicit returns
	from the function body.  */

    if ((SETJMP(cntxt.cjmpbuf))) {
	if (R_ReturnedValue == R_RestartToken) {
	    cntxt.callflag = CTXT_RETURN;  /* turn restart off */
	    R_ReturnedValue = R_NilValue;  /* remove restart token */
<<<<<<< HEAD
	    PROTECT(res = evalv (body, newrho, variant));
	}
	else {
	    PROTECT(res = R_ReturnedValue);
            if ( ! (variant & VARIANT_PENDING_OK))
                WAIT_UNTIL_COMPUTED(res);
        }
    }
    else {
	PROTECT(res = evalv (body, newrho, variant));
=======
	    PROTECT(res = evalv (body, newrho, vrnt));
	}
	else {
	    PROTECT(res = R_ReturnedValue);
        }
    }
    else {
	PROTECT(res = evalv (body, newrho, vrnt));
>>>>>>> 9a05f4bc
    }

    R_variant_result &= ~VARIANT_RTN_FLAG;

    endcontext(&cntxt);

    if ( ! (variant & VARIANT_PENDING_OK))
        WAIT_UNTIL_COMPUTED(res);

    if (RDEBUG(op)) {
	Rprintf("exiting from: ");
        printcall(call,rho);
    }

    UNPROTECT(1); /* res */
    return res;
}

SEXP applyClosure (SEXP call, SEXP op, SEXP arglist, SEXP rho, 
                   SEXP suppliedenv)
{
  return applyClosure_v (call, op, arglist, rho, suppliedenv, 0);
}

/* **** FIXME: This code is factored out of applyClosure.  If we keep
   **** it we should change applyClosure to run through this routine
   **** to avoid code drift. */
static SEXP R_execClosure(SEXP call, SEXP op, SEXP arglist, SEXP rho,
			  SEXP newrho)
{
    volatile SEXP body;
    SEXP res;
    RCNTXT cntxt;

    body = BODY(op);

    if (R_jit_enabled > 0 && TYPEOF(body) != BCODESXP) {
	int old_enabled = R_jit_enabled;
	SEXP newop;
	R_jit_enabled = 0;
	newop = R_cmpfun(op);
	body = BODY(newop);
	SET_BODY(op, body);
	R_jit_enabled = old_enabled;
    }

    begincontext(&cntxt, CTXT_RETURN, call, newrho, rho, arglist, op);

<<<<<<< HEAD
    /* Get the srcref record from the closure object.  Disable for now
       at least, since it's not clear that it's needed. */
    
    /* R_Srcref = getAttrib(op, R_SrcrefSymbol); */

=======
>>>>>>> 9a05f4bc
    /* Debugging */

    SET_RDEBUG(newrho, RDEBUG(op) || RSTEP(op));
    if( RSTEP(op) ) SET_RSTEP(op, 0);
    if (RDEBUG(op)) {
        SEXP savesrcref;
	/* switch to interpreted version when debugging compiled code */
	if (TYPEOF(body) == BCODESXP)
	    body = bytecodeExpr(body);
	Rprintf("debugging in: ");
<<<<<<< HEAD
	printcall (call, rho);
=======
	PrintValueRec(call,rho);
	/* Find out if the body is function with only one statement. */
	if (isSymbol(CAR(body)))
	    res = findFun(CAR(body), rho);
	else
	    res = eval(CAR(body), rho);
>>>>>>> 9a05f4bc
	savesrcref = R_Srcref;
	PROTECT(R_Srcref = getSrcref(getBlockSrcrefs(body), 0));
	SrcrefPrompt("debug", R_Srcref);
	PrintValue(body);
	do_browser(call, op, R_NilValue, newrho);
	R_Srcref = savesrcref;
	UNPROTECT(1);
    }

    /*  It isn't completely clear that this is the right place to do
	this, but maybe (if the matchArgs above reverses the
	arguments) it might just be perfect.  */

#ifdef  HASHING
#define HASHTABLEGROWTHRATE  1.2
    {
	SEXP R_NewHashTable(int, double);
	SEXP R_HashFrame(SEXP);
	int nargs = length(arglist);
	HASHTAB(newrho) = R_NewHashTable(nargs, HASHTABLEGROWTHRATE);
	newrho = R_HashFrame(newrho);
    }
#endif
#undef  HASHING

    /*  Set a longjmp target which will catch any explicit returns
	from the function body.  */

    if ((SETJMP(cntxt.cjmpbuf))) {
	if (R_ReturnedValue == R_RestartToken) {
	    cntxt.callflag = CTXT_RETURN;  /* turn restart off */
	    R_ReturnedValue = R_NilValue;  /* remove restart token */
	    PROTECT(res = eval(body, newrho));
	}
	else {
	    PROTECT(res = R_ReturnedValue);
            WAIT_UNTIL_COMPUTED(res);
        }
    }
    else {
	PROTECT(res = eval(body, newrho));
    }

    endcontext(&cntxt);

    if (RDEBUG(op)) {
	Rprintf("exiting from: ");
	printcall (call, rho);
    }

    UNPROTECT(1);
    return res;
}

/* **** FIXME: Temporary code to execute S4 methods in a way that
   **** preserves lexical scope. */

/* called from methods_list_dispatch.c */
SEXP R_execMethod(SEXP op, SEXP rho)
{
    SEXP call, arglist, callerenv, newrho, next, val;
    RCNTXT *cptr;

    /* create a new environment frame enclosed by the lexical
       environment of the method */
    PROTECT(newrho = Rf_NewEnvironment(R_NilValue, R_NilValue, CLOENV(op)));

    /* copy the bindings for the formal environment from the top frame
       of the internal environment of the generic call to the new
       frame.  need to make sure missingness information is preserved
       and the environments for any default expression promises are
       set to the new environment.  should move this to envir.c where
       it can be done more efficiently. */
    for (next = FORMALS(op); next != R_NilValue; next = CDR(next)) {
	SEXP symbol =  TAG(next);
	R_varloc_t loc;
	int missing;
	loc = R_findVarLocInFrame(rho,symbol);
	if(loc == NULL)
	    error(_("could not find symbol \"%s\" in environment of the generic function"),
		  CHAR(PRINTNAME(symbol)));
	missing = R_GetVarLocMISSING(loc);
	val = R_GetVarLocValue(loc);
	SET_FRAME(newrho, CONS(val, FRAME(newrho)));
	SET_TAG(FRAME(newrho), symbol);
	if (missing) {
	    SET_MISSING(FRAME(newrho), missing);
	    if (TYPEOF(val) == PROMSXP && PRENV(val) == rho) {
		SEXP deflt;
		SET_PRENV(val, newrho);
		/* find the symbol in the method, copy its expression
		 * to the promise */
		for(deflt = CAR(op); deflt != R_NilValue; deflt = CDR(deflt)) {
		    if(TAG(deflt) == symbol)
			break;
		}
		if(deflt == R_NilValue)
		    error(_("symbol \"%s\" not in environment of method"),
			  CHAR(PRINTNAME(symbol)));
		SET_PRCODE(val, CAR(deflt));
	    }
	}
    }

    /* copy the bindings of the spacial dispatch variables in the top
       frame of the generic call to the new frame */
    defineVar(R_dot_defined, findVarInFrame(rho, R_dot_defined), newrho);
    defineVar(R_dot_Method, findVarInFrame(rho, R_dot_Method), newrho);
    defineVar(R_dot_target, findVarInFrame(rho, R_dot_target), newrho);

    /* copy the bindings for .Generic and .Methods.  We know (I think)
       that they are in the second frame, so we could use that. */
    defineVar(R_dot_Generic, findVar(R_dot_Generic, rho), newrho);
    defineVar(R_dot_Methods, findVar(R_dot_Methods, rho), newrho);

    /* Find the calling context.  Should be R_GlobalContext unless
       profiling has inserted a CTXT_BUILTIN frame. */
    cptr = R_GlobalContext;
    if (cptr->callflag & CTXT_BUILTIN)
	cptr = cptr->nextcontext;

    /* The calling environment should either be the environment of the
       generic, rho, or the environment of the caller of the generic,
       the current sysparent. */
    callerenv = cptr->sysparent; /* or rho? */

    /* get the rest of the stuff we need from the current context,
       execute the method, and return the result */
    call = cptr->call;
    arglist = cptr->promargs;
    val = R_execClosure(call, op, arglist, callerenv, newrho);
    UNPROTECT(1);
    return val;
}

static SEXP EnsureLocal(SEXP symbol, SEXP rho)
{
    SEXP vl;

    vl = findVarInFrame3 (rho, symbol, TRUE);
    if (vl != R_UnboundValue) {
        if (TYPEOF(vl) == PROMSXP)
            vl = forcePromise(vl);
        return vl;
    }

    if (rho != R_EmptyEnv) {
        vl = findVar (symbol, ENCLOS(rho));
        if (TYPEOF(vl) == PROMSXP)
            vl = forcePromise(vl);
    }

    if (vl == R_UnboundValue)
        error(_("object '%s' not found"), CHAR(PRINTNAME(symbol)));

    set_var_in_frame (symbol, vl, rho, TRUE, 3);
    return vl;
}

static void asLogicalNoNA_error (SEXP s, SEXP call)
{
    errorcall (call, 
      length(s) == 0 ? _("argument is of length zero") :
      isLogical(s) ?   _("missing value where TRUE/FALSE needed") :
                       _("argument is not interpretable as logical"));
}

static void asLogicalNoNA_warning (SEXP s, SEXP call)
{
    PROTECT(s);
    warningcall (call,
     _("the condition has length > 1 and only the first element will be used"));
    UNPROTECT(1);
}
                                  /* Caller needn't protect the s arg below */
static R_INLINE Rboolean asLogicalNoNA(SEXP s, SEXP call)
{
    Rboolean cond;
    int len;

    switch(TYPEOF(s)) { /* common cases done here for efficiency */
    case INTSXP:  /* assume logical and integer are the same */
    case LGLSXP:
        len = LENGTH(s);
        if (len == 0 || LOGICAL(s)[0] == NA_LOGICAL) goto error;
        cond = LOGICAL(s)[0];
        break;
    default:
        len = length(s);
        if (len == 0) goto error;
        cond = asLogical(s);
        break;
    }

    if (cond == NA_LOGICAL) goto error;

    if (len > 1) asLogicalNoNA_warning (s, call);

    return cond;

  error:
    asLogicalNoNA_error (s, call);
}


#define BodyHasBraces(body) \
    (isLanguage(body) && CAR(body) == R_BraceSymbol)


static SEXP do_if (SEXP call, SEXP op, SEXP args, SEXP rho, int variant)
{
    SEXP Cond, Stmt;
    int absent_else = 0;

    Cond = CAR(args); args = CDR(args);
    Stmt = CAR(args); args = CDR(args);

    if (!asLogicalNoNA (eval(Cond,rho), call)) {  /* go to else part */
        if (args != R_NilValue)
            Stmt = CAR(args);
        else {
            absent_else = 1;
            Stmt = R_NilValue;
        }
    }

    if (RDEBUG(rho) && Stmt!=R_NilValue && !BodyHasBraces(Stmt)) {
	SrcrefPrompt("debug", R_Srcref);
        PrintValue(Stmt);
        do_browser(call, op, R_NilValue, rho);
    } 

    if (absent_else) {
        R_Visible = FALSE; /* case of no 'else' so return invisible NULL */
        return R_NilValue;
    }

    return evalv (Stmt, rho, variant);
}


/* For statement.  Evaluates body with VARIANT_NULL | VARIANT_PENDING_OK. */

#define DO_LOOP_RDEBUG(call, op, body, rho, bgn) do { \
    if (!bgn && RDEBUG(rho)) { \
	SrcrefPrompt("debug", R_Srcref); \
	PrintValue(body); \
	do_browser(call, op, R_NilValue, rho); \
    } } while (0)

static SEXP do_for(SEXP call, SEXP op, SEXP args, SEXP rho)
{
    /* Need to declare volatile variables whose values are relied on
       after for_next or for_break longjmps and might change between
       the setjmp and longjmp calls. Theoretically this does not
       include n and bgn, but gcc -O2 -Wclobbered warns about these so
       to be safe we declare them volatile as well. */
    volatile int i, n, bgn;
    volatile SEXP v, val, nval;
    int dbg, val_type;
    SEXP sym, body;
    RCNTXT cntxt;
    PROTECT_INDEX valpi, vpi;
    int variant;

    sym = CAR(args);
    val = CADR(args);
    body = CADDR(args);

    if ( !isSymbol(sym) ) errorcall(call, _("non-symbol loop variable"));

    if (R_jit_enabled > 2 && ! R_PendingPromises) {
	R_compileAndExecute(call, rho); 
	return R_NilValue;
    }

    PROTECT(args);
    PROTECT(rho);

    PROTECT_WITH_INDEX(val = evalv (val, rho, VARIANT_SEQ), &valpi);
    variant = R_variant_result;

    if (variant) {
        R_variant_result = 0;
        if (TYPEOF(val)!=INTSXP || LENGTH(val)!=2) /* shouldn't happen*/
            errorcall(call, "internal inconsistency with variant op in for!");
        n = INTEGER(val)[1] - INTEGER(val)[0] + 1;
        val_type = INTSXP;
    }
    else { /* non-variant return value */

        /* deal with the case where we are iterating over a factor
           we need to coerce to character - then iterate */

        if ( inherits(val, "factor") )
            REPROTECT(val = asCharacterFactor(val), valpi);

        /* increment NAMEDCNT for sequence to avoid modification by loop code */
        INC_NAMEDCNT(val);

        if (isList(val) || isNull(val)) {
	    n = length(val);
            nval = val;
        }
        else
	    n = LENGTH(val);

        val_type = TYPEOF(val);
    }

    dbg = RDEBUG(rho);
    bgn = BodyHasBraces(body);

    PROTECT_WITH_INDEX(v = R_NilValue, &vpi);

    begincontext(&cntxt, CTXT_LOOP, R_NilValue, rho, R_BaseEnv, R_NilValue,
		 R_NilValue);

    switch (SETJMP(cntxt.cjmpbuf)) {
    case CTXT_BREAK: goto for_break;
    case CTXT_NEXT: goto for_next;
    }

    if (n == 0) 
        defineVar (sym, R_NilValue, rho);  /* mimic previous behaviour */

    for (i = 0; i < n; i++) {

	switch (val_type) {

	case EXPRSXP:
	case VECSXP:
	    v = VECTOR_ELT(val, i);
	    SET_NAMEDCNT_MAX(v); /* maybe unnecessary? */
	    break;

	case LISTSXP:
	    v = CAR(nval);
	    nval = CDR(nval);
	    SET_NAMEDCNT_MAX(v);
	    break;

	default:

            /* Allocate space for the loop variable value the first time through
               (when v == R_NilValue), when the value has been assigned to
               another variable (NAMEDCNT(v) > 1), and when an attribute
               has been attached to it. */

            if (v == R_NilValue || NAMEDCNT_GT_1(v) || ATTRIB(v) != R_NilValue)
                REPROTECT(v = allocVector(val_type, 1), vpi);

            switch (val_type) {
            case LGLSXP:
                LOGICAL(v)[0] = LOGICAL(val)[i];
                break;
            case INTSXP:
                INTEGER(v)[0] = variant ? INTEGER(val)[0] + i 
                                        : INTEGER(val)[i];
                break;
            case REALSXP:
                REAL(v)[0] = REAL(val)[i];
                break;
            case CPLXSXP:
                COMPLEX(v)[0] = COMPLEX(val)[i];
                break;
            case STRSXP:
                SET_STRING_ELT(v, 0, STRING_ELT(val, i));
                break;
            case RAWSXP:
                RAW(v)[0] = RAW(val)[i];
                break;
            default:
                errorcall(call, _("invalid for() loop sequence"));
            }

            break;
        }

        set_var_in_frame (sym, v, rho, TRUE, 3);

        DO_LOOP_RDEBUG(call, op, body, rho, bgn);

        evalv (body, rho, VARIANT_NULL | VARIANT_PENDING_OK);

    for_next: ;  /* semi-colon needed for attaching label */
    }

 for_break:
    endcontext(&cntxt);
    if (!variant) 
        DEC_NAMEDCNT(val);
    UNPROTECT(4);
    SET_RDEBUG(rho, dbg);
    return R_NilValue;
}


/* While statement.  Evaluates body with VARIANT_NULL | VARIANT_PENDING_OK. */

static SEXP do_while(SEXP call, SEXP op, SEXP args, SEXP rho)
{
    int dbg;
    volatile int bgn;
    volatile SEXP body;
    RCNTXT cntxt;

    if (R_jit_enabled > 2 && ! R_PendingPromises) {
	R_compileAndExecute(call, rho);
	return R_NilValue;
    }

    dbg = RDEBUG(rho);
    body = CADR(args);
    bgn = BodyHasBraces(body);

    begincontext(&cntxt, CTXT_LOOP, R_NilValue, rho, R_BaseEnv, R_NilValue,
		 R_NilValue);
    if (SETJMP(cntxt.cjmpbuf) != CTXT_BREAK) {

	while (asLogicalNoNA(eval(CAR(args), rho), call)) {
	    DO_LOOP_RDEBUG(call, op, body, rho, bgn);
	    evalv (body, rho, VARIANT_NULL | VARIANT_PENDING_OK);
	}
    }
    endcontext(&cntxt);
    SET_RDEBUG(rho, dbg);
    return R_NilValue;
}


/* Repeat statement.  Evaluates body with VARIANT_NULL | VARIANT_PENDING_OK. */

static SEXP do_repeat(SEXP call, SEXP op, SEXP args, SEXP rho)
{
    int dbg;
    volatile int bgn;
    volatile SEXP body;
    RCNTXT cntxt;

    if (R_jit_enabled > 2 && ! R_PendingPromises) {
	R_compileAndExecute(call, rho);
	return R_NilValue;
    }

    dbg = RDEBUG(rho);
    body = CAR(args);
    bgn = BodyHasBraces(body);

    begincontext(&cntxt, CTXT_LOOP, R_NilValue, rho, R_BaseEnv, R_NilValue,
		 R_NilValue);
    if (SETJMP(cntxt.cjmpbuf) != CTXT_BREAK) {

	for (;;) {
	    DO_LOOP_RDEBUG(call, op, body, rho, bgn);
	    evalv (body, rho, VARIANT_NULL | VARIANT_PENDING_OK);
	}
    }
    endcontext(&cntxt);
    SET_RDEBUG(rho, dbg);
    return R_NilValue;
}


static SEXP do_break(SEXP call, SEXP op, SEXP args, SEXP rho)
{
    findcontext(PRIMVAL(op), rho, R_NilValue);
    return R_NilValue;
}

/* Parens are now a SPECIAL, to avoid overhead of creating an arg list. 
   Also avoids overhead of calling checkArity when there is no error.  
   Care is taken to allow (...) when ... is bound to exactly one argument, 
   though it is debatable whether this should be considered valid. 

   The eval variant requested is passed on to the inner expression. */

static SEXP do_paren (SEXP call, SEXP op, SEXP args, SEXP rho, int variant)
{
    if (args!=R_NilValue && CAR(args)==R_DotsSymbol && CDR(args)==R_NilValue) {
        args = findVar(R_DotsSymbol, rho);
        if (TYPEOF(args) != DOTSXP)
            args = R_NilValue;
    }

    if (args == R_NilValue || CDR(args) != R_NilValue)
        checkArity(op, args);

    return evalv (CAR(args), rho, variant);
}

/* Curly brackets.  Passes on the eval variant to the last expression.  For
   earlier expressions, passes either VARIANT_NULL | VARIANT_PENDING_OK or
   the variant passed OR'd with those, if the variant passed includes
   VARIANT_DIRECT_RETURN. */

static SEXP do_begin (SEXP call, SEXP op, SEXP args, SEXP rho, int variant)
{
    if (args == R_NilValue)
        return R_NilValue;

    SEXP arg, s, srcrefs = getBlockSrcrefs(call);

    int vrnt = VARIANT_NULL | VARIANT_PENDING_OK;
    if (variant & VARIANT_DIRECT_RETURN) 
        vrnt |= variant;

    for (int i = 1; ; i++) {
        arg = CAR(args);
        args = CDR(args);
        PROTECT(R_Srcref = getSrcref(srcrefs, i));
        if (RDEBUG(rho)) {
            SrcrefPrompt("debug", R_Srcref);
            PrintValue(arg);
            do_browser(call, op, R_NilValue, rho);
        }
        if (args == R_NilValue)
            break;
        s = evalv (arg, rho, vrnt);
        R_Srcref = R_NilValue;
        UNPROTECT(1);
        if (R_variant_result & VARIANT_RTN_FLAG)
            return s;
    }

    s = evalv (arg, rho, variant);
    R_Srcref = R_NilValue;
    UNPROTECT(1);
    return s;
}


static SEXP do_return(SEXP call, SEXP op, SEXP args, SEXP rho, int variant)
{
    SEXP v;

    if (args == R_NilValue) /* zero arguments provided */
	v = R_NilValue;
    else if (CDR(args) == R_NilValue) /* one argument */
	v = evalv (CAR(args), rho, ! (variant & VARIANT_DIRECT_RETURN) ? 0
                                                 : variant & ~ VARIANT_NULL);
    else
	errorcall(call, _("multi-argument returns are not permitted"));

    if (variant & VARIANT_DIRECT_RETURN) {
        R_variant_result |= VARIANT_RTN_FLAG;
        return v;
    }

    findcontext(CTXT_BROWSER | CTXT_FUNCTION, rho, v);

    return R_NilValue; /*NOTREACHED*/
}

/* Declared with a variable number of args in names.c */
static SEXP do_function(SEXP call, SEXP op, SEXP args, SEXP rho)
{
    SEXP rval, srcref;

    if (TYPEOF(op) == PROMSXP) {
	op = forcePromise(op);
	SET_NAMEDCNT_MAX(op);
    }

    CheckFormals(CAR(args));
    rval = mkCLOSXP(CAR(args), CADR(args), rho);
    srcref = CADDR(args);
    if (srcref != R_NilValue) 
        setAttrib(rval, R_SrcrefSymbol, srcref);
    return rval;
}


/*  -------------------------------------------------------------------
 *  Assignments for complex LVAL specifications. This is the stuff that
 *  nightmares are made of ...	
 *
 *  For complex superassignment  x[y==z]<<-w  we want x required to be 
 *  nonlocal, y,z, and w permitted to be local or nonlocal.
 *
 *  If val is a language object, we must prevent evaluation.  As an
 *  example consider  e <- quote(f(x=1,y=2)); names(e) <- c("","a","b") 
 */

/* arguments of replaceCall must be protected by the caller. */

static SEXP replaceCall(SEXP fun, SEXP val, SEXP args, SEXP rhs)
{
    SEXP first, p;

    first = cons_with_tag (rhs, R_NilValue, R_ValueSymbol);

    /* For speed, handle zero arguments or one argument specially. */

    if (args == R_NilValue)
        /* nothing */;

    else if (CDR(args) == R_NilValue)
        first = cons_with_tag (CAR(args), first, TAG(args));

    else { /* the general case with any number of arguments */

        for (p = args; p != R_NilValue; p = CDR(p))
            first = CONS (R_NilValue, first);

        p = first;
        while (args != R_NilValue) {
            SETCAR (p, CAR(args));
            SET_TAG (p, TAG(args));
            args = CDR(args);
            p = CDR(p);
        }
    }

    first = CONS (fun, CONS(val, first));
    SET_TYPEOF (first, LANGSXP);

    return first;
}

/* arguments of assignCall must be protected by the caller. */

static SEXP assignCall(SEXP op, SEXP symbol, SEXP fun,
		       SEXP val, SEXP args, SEXP rhs)
{
    SEXP c;

    c = CONS (op, CONS (symbol, 
          CONS (replaceCall(fun, val, args, rhs), R_NilValue)));

    SET_TYPEOF (c, LANGSXP);

    return c;
}

/*  "evalseq" preprocesses the LHS of an assignment.  Given an expression, 
 *  it builds a list of partial values for the expression.  For example, 
 *  the assignment 
 *
 *       x$a[[3]][2] <- 10
 *
 *  yields the (improper) list:
 *
 *       (eval(x$a[[3]])  eval(x$a)  eval(x) . x)
 *
 *  Note that the full LHS expression is not included (and not passed to
 *  evalseq).  Note also the terminating symbol in the improper list.  
 *  The partial evaluations are carried out efficiently using previously 
 *  computed components.
 *
 *  Each CONS cell in the list returned will have its LEVELS field set to 1
 *  if NAMEDCNT for its CAR or the CAR of any later element in the list is
 *  greater than 1 (and otherwise to 0).  This determines whether duplication 
 *  of the corresponding part of the object is neccessary.
 *
 *  The expr and rho arguments must be protected by the caller of evalseq.
 */

static SEXP evalseq(SEXP expr, SEXP rho, int forcelocal,  R_varloc_t tmploc)
{
    SEXP val, nval, nexpr, r;

    if (isNull(expr))
	error(_("invalid (NULL) left side of assignment"));

    if (isSymbol(expr)) {

        nval = forcelocal ? EnsureLocal(expr, rho) : eval(expr, ENCLOS(rho));

        /* This duplication should be unnecessary, but some packages
           (eg, Matrix 1.0-6) assume (in C code) that the object in a
           replacement function is not shared. */
        if (NAMEDCNT_GT_1(nval)) 
            nval = dup_top_level(nval);

	r = CONS(nval, expr);

        /* Statement below is now unnecessary (can always leave LEVELS at 0),
           given the duplication above. */
        /* SETLEVELS (r, NAMEDCNT_GT_1(nval)); */
    }

    else if (isLanguage(expr)) {

	PROTECT(val = evalseq(CADR(expr), rho, forcelocal, tmploc));
	R_SetVarLocValue(tmploc, CAR(val));
	PROTECT(nexpr = LCONS (CAR(expr), 
                               LCONS(R_GetVarLocSymbol(tmploc), CDDR(expr))));
	nval = eval(nexpr, rho);
	UNPROTECT(2);

	r = CONS(nval, val);

        if (LEVELS(val) || NAMEDCNT_GT_1(nval))
            SETLEVELS (r, 1);
    }

    else 
        error(_("target of assignment expands to non-language object"));

    return r;
}

static void tmp_cleanup(void *data)
{
    (void) RemoveVariable (R_TmpvalSymbol, (SEXP) data);
}

#define ASSIGNBUFSIZ 32
static R_INLINE SEXP installAssignFcnName(SEXP fun)
{
    /* Handle "[", "[[", and "$" specially for speed. */

    if (fun == R_BracketSymbol)
        return R_SubAssignSymbol;

    if (fun == R_Bracket2Symbol)
        return R_SubSubAssignSymbol;

    if (fun == R_DollarSymbol)
        return R_DollarAssignSymbol;

    /* The general case... */

    char buf[ASSIGNBUFSIZ];
    const char *fname = CHAR(PRINTNAME(fun));

    if (!copy_2_strings (buf, sizeof buf, fname, "<-"))
        error(_("overlong name in '%s'"), fname);

    return install(buf);
}

/* Main entry point for complex assignments; rhs has already been evaluated. */

static void applydefine (SEXP call, SEXP op, SEXP expr, SEXP rhs, SEXP rho)
{
    SEXP lhs, tmp, afun, rhsprom, v;
    R_varloc_t tmploc;
    RCNTXT cntxt;
    int nprot;

    if (rho == R_BaseNamespace)
	errorcall(call, _("cannot do complex assignments in base namespace"));
    if (rho == R_BaseEnv)
	errorcall(call, _("cannot do complex assignments in base environment"));

    /*  We need a temporary variable to hold the intermediate values
	in the computation.  For efficiency reasons we record the
	location where this variable is stored.  We need to protect
	the location in case the biding is removed from its
	environment by user code or an assignment within the
	assignment arguments */

    /*  There are two issues with the approach here:

	    A complex assignment within a complex assignment, like
	    f(x, y[] <- 1) <- 3, can cause the value temporary
	    variable for the outer assignment to be overwritten and
	    then removed by the inner one.  This could be addressed by
	    using multiple temporaries or using a promise for this
	    variable as is done for the RHS.  Printing of the
	    replacement function call in error messages might then need
	    to be adjusted.

	    With assignments of the form f(g(x, z), y) <- w the value
	    of 'z' will be computed twice, once for a call to g(x, z)
	    and once for the call to the replacement function g<-.  It
	    might be possible to address this by using promises.
	    Using more temporaries would not work as it would mess up
	    replacement functions that use substitute and/or
	    nonstandard evaluation (and there are packages that do
	    that -- igraph is one).

	    LT */

    defineVar(R_TmpvalSymbol, R_NilValue, rho);
    PROTECT((SEXP) (tmploc = R_findVarLocInFrame(rho, R_TmpvalSymbol)));

    /* Now set up a context to remove it when we are done, even in the
     * case of an error.  This all helps error() provide a better call.
     */
    begincontext(&cntxt, CTXT_CCODE, call, R_BaseEnv, R_BaseEnv,
		 R_NilValue, R_NilValue);
    cntxt.cend = &tmp_cleanup;
    cntxt.cenddata = rho;

    /*  Do a partial evaluation down through the LHS. */
    lhs = evalseq(CADR(expr), rho,
		  PRIMVAL(op)==1 || PRIMVAL(op)==3, tmploc);

    PROTECT(lhs);
    PROTECT(rhsprom = mkPROMISE(CADDR(call), rho));
    SET_PRVALUE(rhsprom, rhs);
    WAIT_UNTIL_COMPUTED(rhs);

    while (isLanguage(CADR(expr))) {
	nprot = 1; /* the PROTECT of rhs below from this iteration */
	if (TYPEOF(CAR(expr)) == SYMSXP)
	    tmp = installAssignFcnName(CAR(expr));
	else {
	    /* check for and handle assignments of the form
	       foo::bar(x) <- y or foo:::bar(x) <- y */
	    tmp = R_NilValue; /* avoid uninitialized variable warnings */
	    if (TYPEOF(CAR(expr)) == LANGSXP &&
		(CAR(CAR(expr)) == R_DoubleColonSymbol ||
		 CAR(CAR(expr)) == R_TripleColonSymbol) &&
		length(CAR(expr)) == 3 && TYPEOF(CADDR(CAR(expr))) == SYMSXP) {
		tmp = installAssignFcnName(CADDR(CAR(expr)));
		PROTECT(tmp = lang3(CAAR(expr), CADR(CAR(expr)), tmp));
		nprot++;
	    }
	    else
		error(_("invalid function in complex assignment"));
	}
        v = CAR(lhs);
        if (LEVELS(lhs) && v != R_NilValue) {
            v = duplicate(v);
            SET_NAMEDCNT_1(v);
            SETCAR(lhs,v);
        }
        R_SetVarLocValue(tmploc, v);
	PROTECT(rhs = replaceCall(tmp, R_TmpvalSymbol, CDDR(expr), rhsprom));
	rhs = eval (rhs, rho);
	SET_PRVALUE(rhsprom, rhs);
	SET_PRCODE(rhsprom, rhs); /* not good but is what we have been doing */
	UNPROTECT(nprot);
	lhs = CDR(lhs);
	expr = CADR(expr);
    }

    nprot = 3; /* the common case */
    if (TYPEOF(CAR(expr)) == SYMSXP)
	afun = installAssignFcnName(CAR(expr));
    else {
	/* check for and handle assignments of the form
	   foo::bar(x) <- y or foo:::bar(x) <- y */
	afun = R_NilValue; /* avoid uninitialized variable warnings */
	if (TYPEOF(CAR(expr)) == LANGSXP &&
	    (CAR(CAR(expr)) == R_DoubleColonSymbol ||
	     CAR(CAR(expr)) == R_TripleColonSymbol) &&
	    length(CAR(expr)) == 3 && TYPEOF(CADDR(CAR(expr))) == SYMSXP) {
	    afun = installAssignFcnName(CADDR(CAR(expr)));
	    PROTECT(afun = lang3(CAAR(expr), CADR(CAR(expr)), afun));
	    nprot++;
	}
	else
	    error(_("invalid function in complex assignment"));
    }
    R_SetVarLocValue(tmploc, CAR(lhs));
    expr = assignCall(R_AssignSymbols[PRIMVAL(op)], CDR(lhs),
		      afun, R_TmpvalSymbol, CDDR(expr), rhsprom);
    UNPROTECT(nprot);
    PROTECT(expr);
    (void) eval(expr, rho);
    UNPROTECT(1);
    endcontext(&cntxt); /* which does not run the remove */
    (void) RemoveVariable (R_TmpvalSymbol, rho);
}


/*  Assignment in its various forms  */

static SEXP do_set (SEXP call, SEXP op, SEXP args, SEXP rho, int variant)
{
    SEXP a, lhs, rhs;

    if (args == R_NilValue 
     || (a = CDR(args)) == R_NilValue 
     || CDR(a) != R_NilValue)
        checkArity(op,args);

    rhs = evalv (CAR(a), rho, VARIANT_PENDING_OK);
    lhs = CAR(args);

    switch (TYPEOF(lhs)) {

    /* Assignment to simple variable. */

    case STRSXP:
        lhs = install(translateChar(STRING_ELT(lhs, 0)));
        /* fall through... */
    case SYMSXP:
        if (PRIMVAL(op) == 2) /* <<- */
            set_var_nonlocal (lhs, rhs, ENCLOS(rho), 3);
        else
            set_var_in_frame (lhs, rhs, rho, TRUE, 3);
        break;

    /* Assignment to complex target. */

    case LANGSXP:

        /* Increment NAMEDCNT temporarily if rhs will be needed as the value,
           to protect it from being modified by the assignment, or otherwise. */

        if ( ! (variant & VARIANT_NULL))
            INC_NAMEDCNT(rhs);
        PROTECT(rhs);

        applydefine (call, op, lhs, rhs, rho);

        UNPROTECT(1);
        if ( ! (variant & VARIANT_NULL))
            DEC_NAMEDCNT(rhs);
  
        break;

    /* Assignment to invalid target. */

    default:
        errorcall (call, _("invalid assignment left-hand side"));
    }

    if (variant & VARIANT_NULL)
        return R_NilValue;

    if ( ! (variant & VARIANT_PENDING_OK)) 
        WAIT_UNTIL_COMPUTED(rhs);
    
    return rhs;
}


/* Evaluate each expression in "el" in the environment "rho", with the
   result allowed to have arguments whose computation is pending (see
   below for the version that waits for these computations).

   Used in eval and applyMethod (object.c) for builtin primitives,
   do_internal (names.c) for builtin .Internals and in evalArgs.

   The 'call' argument is used only for error reporting when an argument is
   missing.  It is assumed that 'el' is a tail of the arguments in 'call', 
   so the position of a missing argument can be found by searching 'call'.  
   (Previously, an argument was passed saying how many arguments were dropped 
   in 'el'.)

   If the 'call' argument is NULL, missing arguments are retained.
 */

SEXP attribute_hidden evalListPendingOK(SEXP el, SEXP rho, SEXP call)
{
    SEXP head, tail, ev, h;

    head = R_NilValue;
    tail = R_NilValue; /* to prevent uninitialized variable warnings */

    while (el != R_NilValue) {

	if (CAR(el) == R_DotsSymbol) {
	    /* If we have a ... symbol, we look to see what it is bound to.
	     * If its binding is Null (i.e. zero length)
	     *	we just ignore it and return the cdr with all its expressions evaluated;
	     * if it is bound to a ... list of promises,
	     *	we force all the promises and then splice
	     *	the list of resulting values into the return value.
	     * Anything else bound to a ... symbol is an error
	     */
	    h = findVar(CAR(el), rho);
	    if (TYPEOF(h) == DOTSXP || h == R_NilValue) {
		while (h != R_NilValue) {
                    ev = call == NULL && CAR(h) == R_MissingArg ? 
                         cons_with_tag (R_MissingArg, R_NilValue, TAG(h))
                       : cons_with_tag (
                           evalv (CAR(h), rho, VARIANT_PENDING_OK),
                           R_NilValue,
                           TAG(h));
                    if (head==R_NilValue)
                        PROTECT(head = ev);
                    else
                        SETCDR(tail, ev);
                    tail = ev;
		    h = CDR(h);
		}
	    }
	    else if (h != R_MissingArg)
		error(_("'...' used in an incorrect context"));

	} else if (CAR(el) == R_MissingArg && call != NULL) {
            /* Report the missing argument as an error. */
            int n = 1;
            SEXP a;
            for (a = CDR(call); a!=R_NilValue && CAR(a)!=CAR(el); a = CDR(a))
                n += 1;
            /* If for some reason we never found the missing argument, n will
               indicate an argument past the end, which is fairly harmless. */
	    errorcall(call, _("argument %d is empty"), n);

	} else {
            if (call == NULL && (CAR(el) == R_MissingArg ||
                                 isSymbol(CAR(el)) && R_isMissing(CAR(el),rho)))
                ev = cons_with_tag (R_MissingArg, R_NilValue, TAG(el));
            else
                ev = cons_with_tag (
                       evalv (CAR(el), rho, VARIANT_PENDING_OK), 
                       R_NilValue, 
                       TAG(el));
            if (head==R_NilValue)
                PROTECT(head = ev);
            else
                SETCDR(tail, ev);
            tail = ev;
	}

	el = CDR(el);
    }

    if (head!=R_NilValue)
        UNPROTECT(1);

    return head;

} /* evalList() */

/* Evaluate argument list, waiting for any pending computations of arguments. */

SEXP attribute_hidden evalList(SEXP el, SEXP rho, SEXP call)
{
    SEXP args;

    args = evalListPendingOK (el, rho, call);
    WAIT_UNTIL_ARGUMENTS_COMPUTED (args);

    return args;
}

/* Evaluate argument list, with no error for missing arguments. */

SEXP attribute_hidden evalListKeepMissing(SEXP el, SEXP rho)
{ 
    return evalList (el, rho, NULL);
}


/* Create a promise to evaluate each argument.	Although this is most */
/* naturally attacked with a recursive algorithm, we use the iterative */
/* form below because it is does not cause growth of the pointer */
/* protection stack, and because it is a little more efficient. */

SEXP attribute_hidden promiseArgs(SEXP el, SEXP rho)
{
    SEXP head, tail, ev, h;

    head = R_NilValue;
    tail = R_NilValue; /* to prevent uninitialized variable warnings */

    while(el != R_NilValue) {

	/* If we have a ... symbol, we look to see what it is bound to.
	 * If its binding is Null (i.e. zero length)
	 * we just ignore it and return the cdr with all its
	 * expressions promised; if it is bound to a ... list
	 * of promises, we repromise all the promises and then splice
	 * the list of resulting values into the return value.
	 * Anything else bound to a ... symbol is an error
	 */

	/* Is this double promise mechanism really needed? */

	if (CAR(el) == R_DotsSymbol) {
	    h = findVar(CAR(el), rho);
	    if (TYPEOF(h) == DOTSXP || h == R_NilValue) {
		while (h != R_NilValue) {
                    ev = 
                      cons_with_tag (mkPROMISE(CAR(h),rho), R_NilValue, TAG(h));
                    if (head==R_NilValue)
                        PROTECT(head=ev);
                    else
                        SETCDR(tail,ev);
                    tail = ev;
		    h = CDR(h);
		}
	    }
	    else if (h != R_MissingArg)
		error(_("'...' used in an incorrect context"));
	}
        else {
            ev = CAR(el) == R_MissingArg ?
                   cons_with_tag (R_MissingArg, R_NilValue, TAG(el))
                 : cons_with_tag (mkPROMISE(CAR(el), rho), R_NilValue, TAG(el));
            if (head==R_NilValue)
                PROTECT(head = ev);
            else
                SETCDR(tail, ev);
            tail = ev;
        }
	el = CDR(el);
    }

    if (head!=R_NilValue)
        UNPROTECT(1);

    return head;
}
 
/* Create promises for arguments, with values for promises filled in.  
   Values for arguments that don't become promises are silently ignored.  
   This is used in method dispatch, hence the text of the error message 
   (which should never occur). */
 
SEXP attribute_hidden promiseArgsWithValues(SEXP el, SEXP rho, SEXP values)
{
    SEXP s, a, b;
    PROTECT(s = promiseArgs(el, rho));
    if (length(s) != length(values)) error(_("dispatch error"));
    for (a = values, b = s; a != R_NilValue; a = CDR(a), b = CDR(b))
        if (TYPEOF(CAR(b)) == PROMSXP) {
            SET_PRVALUE(CAR(b), CAR(a));
            INC_NAMEDCNT(CAR(a));
        }
    UNPROTECT(1);
    return s;
}

/* Like promiseArgsWithValues except it sets only the first value. */

SEXP attribute_hidden promiseArgsWith1Value(SEXP el, SEXP rho, SEXP value)
{
    SEXP s;
    PROTECT(s = promiseArgs(el, rho));
    if (s == R_NilValue) error(_("dispatch error"));
    if (TYPEOF(CAR(s)) == PROMSXP) {
        SET_PRVALUE(CAR(s), value);
        INC_NAMEDCNT(value);
    }
    UNPROTECT(1);
    return s;
}


/* Check that each formal is a symbol */

/* used in coerce.c */
void attribute_hidden CheckFormals(SEXP ls)
{
    if (isList(ls)) {
	for (; ls != R_NilValue; ls = CDR(ls))
	    if (TYPEOF(TAG(ls)) != SYMSXP)
		goto err;
	return;
    }
 err:
    error(_("invalid formal argument list for \"function\""));
}


static SEXP VectorToPairListNamed(SEXP x)
{
    SEXP xptr, xnew, xnames;
    int i, len, len_x = length(x);

    PROTECT(x);
    PROTECT(xnames = getAttrib(x, R_NamesSymbol)); 
                       /* isn't this protected via x?  Or could be concocted? */

    len = 0;
    if (xnames != R_NilValue) {
	for (i = 0; i < len_x; i++)
	    if (CHAR(STRING_ELT(xnames,i))[0] != 0) len += 1;
    }

    PROTECT(xnew = allocList(len));

    if (len > 0) {
	xptr = xnew;
	for (i = 0; i < len_x; i++) {
	    if (CHAR(STRING_ELT(xnames,i))[0] != 0) {
		SETCAR (xptr, VECTOR_ELT(x,i));
		SET_TAG (xptr, install (translateChar (STRING_ELT(xnames,i))));
		xptr = CDR(xptr);
	    }
	}
    } 

    UNPROTECT(3);
    return xnew;
}

#define simple_as_environment(arg) (IS_S4_OBJECT(arg) && (TYPEOF(arg) == S4SXP) ? R_getS4DataSlot(arg, ENVSXP) : R_NilValue)

/* "eval" and "eval.with.vis" : Evaluate the first argument */
/* in the environment specified by the second argument. */

static SEXP do_eval (SEXP call, SEXP op, SEXP args, SEXP rho, int variant)
{
    SEXP encl, x, xptr;
    volatile SEXP expr, env, tmp;

    int frame;
    RCNTXT cntxt;

    checkArity(op, args);
    expr = CAR(args);
    env = CADR(args);
    encl = CADDR(args);
    if (isNull(encl)) {
	/* This is supposed to be defunct, but has been kept here
	   (and documented as such) */
	encl = R_BaseEnv;
    } else if ( !isEnvironment(encl) &&
		!isEnvironment((encl = simple_as_environment(encl))) )
	error(_("invalid '%s' argument"), "enclos");
    if(IS_S4_OBJECT(env) && (TYPEOF(env) == S4SXP))
	env = R_getS4DataSlot(env, ANYSXP); /* usually an ENVSXP */
    switch(TYPEOF(env)) {
    case NILSXP:
	env = encl;     /* so eval(expr, NULL, encl) works */
        break;
    case ENVSXP:
	break;
    case LISTSXP:
	/* This usage requires all the pairlist to be named */
	env = NewEnvironment(R_NilValue, duplicate(CADR(args)), encl);
	break;
    case VECSXP:
	/* PR#14035 */
	x = VectorToPairListNamed(CADR(args));
	for (xptr = x ; xptr != R_NilValue ; xptr = CDR(xptr))
	    SET_NAMEDCNT_MAX(CAR(xptr));
	env = NewEnvironment(R_NilValue, x, encl);
	break;
    case INTSXP:
    case REALSXP:
	if (length(env) != 1)
	    error(_("numeric 'envir' arg not of length one"));
	frame = asInteger(env);
	if (frame == NA_INTEGER)
	    error(_("invalid '%s' argument"), "envir");
	env = R_sysframe(frame, R_GlobalContext);
	break;
    default:
	error(_("invalid '%s' argument"), "envir");
    }

    PROTECT(env); /* may no longer be what was passed in arg */

    /* isLanguage includes NILSXP, and that does not need to be evaluated,
       so don't use isLanguage(expr) || isSymbol(expr) || isByteCode(expr) */
    if (TYPEOF(expr) == LANGSXP || TYPEOF(expr) == SYMSXP || isByteCode(expr)) {
	begincontext(&cntxt, CTXT_RETURN, call, env, rho, args, op);
	if (!SETJMP(cntxt.cjmpbuf))
	    expr = evalv (expr, env, variant);
	else {
	    expr = R_ReturnedValue;
	    if (expr == R_RestartToken) {
		cntxt.callflag = CTXT_RETURN;  /* turn restart off */
		error(_("restarts not supported in 'eval'"));
	    }
            if ( ! (variant & VARIANT_PENDING_OK))
                WAIT_UNTIL_COMPUTED(R_ReturnedValue);
	}
	endcontext(&cntxt);
    }
    else if (TYPEOF(expr) == EXPRSXP) {
	int i, n;
        SEXP srcrefs = getBlockSrcrefs(expr);
	n = LENGTH(expr);
	tmp = R_NilValue;
	begincontext(&cntxt, CTXT_RETURN, call, env, rho, args, op);
	if (!SETJMP(cntxt.cjmpbuf)) {
	    for (i = 0 ; i < n ; i++) {
                R_Srcref = getSrcref(srcrefs, i); 
		tmp = evalv (VECTOR_ELT(expr, i), env, 
                        i==n-1 ? variant : VARIANT_NULL | VARIANT_PENDING_OK);
            }
        }
	else {
	    tmp = R_ReturnedValue;
	    if (tmp == R_RestartToken) {
		cntxt.callflag = CTXT_RETURN;  /* turn restart off */
		error(_("restarts not supported in 'eval'"));
	    }
            if ( ! (variant & VARIANT_PENDING_OK))
                WAIT_UNTIL_COMPUTED(R_ReturnedValue);
	}
	endcontext(&cntxt);
	expr = tmp;
    }
    else if( TYPEOF(expr) == PROMSXP ) {
	expr = evalv (expr, rho, variant);
    } 
    else 
        ; /* expr is returned unchanged */

    if (PRIMVAL(op)) { /* eval.with.vis(*) : */
	PROTECT(expr);
	PROTECT(env = allocVector(VECSXP, 2));
	PROTECT(encl = allocVector(STRSXP, 2));
	SET_STRING_ELT(encl, 0, mkChar("value"));
	SET_STRING_ELT(encl, 1, mkChar("visible"));
	SET_VECTOR_ELT(env, 0, expr);
	SET_VECTOR_ELT(env, 1, ScalarLogicalMaybeConst(R_Visible));
	setAttrib(env, R_NamesSymbol, encl);
	expr = env;
	UNPROTECT(3);
    }

    UNPROTECT(1);
    return expr;
}

/* This is a special .Internal */
static SEXP do_withVisible(SEXP call, SEXP op, SEXP args, SEXP rho)
{
    SEXP x, nm, ret;

    checkArity(op, args);
    x = CAR(args);
    x = eval(x, rho);
    PROTECT(x);
    PROTECT(ret = allocVector(VECSXP, 2));
    PROTECT(nm = allocVector(STRSXP, 2));
    SET_STRING_ELT(nm, 0, mkChar("value"));
    SET_STRING_ELT(nm, 1, mkChar("visible"));
    SET_VECTOR_ELT(ret, 0, x);
    SET_VECTOR_ELT(ret, 1, ScalarLogicalMaybeConst(R_Visible));
    setAttrib(ret, R_NamesSymbol, nm);
    UNPROTECT(3);
    return ret;
}

/* This is a special .Internal */
static SEXP do_recall(SEXP call, SEXP op, SEXP args, SEXP rho)
{
    RCNTXT *cptr;
    SEXP s, ans ;
    cptr = R_GlobalContext;
    /* get the args supplied */
    while (cptr != NULL) {
	if (cptr->callflag == CTXT_RETURN && cptr->cloenv == rho)
	    break;
	cptr = cptr->nextcontext;
    }
    if (cptr != NULL) {
	args = cptr->promargs;
    }
    /* get the env recall was called from */
    s = R_GlobalContext->sysparent;
    while (cptr != NULL) {
	if (cptr->callflag == CTXT_RETURN && cptr->cloenv == s)
	    break;
	cptr = cptr->nextcontext;
    }
    if (cptr == NULL)
	error(_("'Recall' called from outside a closure"));

    /* If the function has been recorded in the context, use it
       otherwise search for it by name or evaluate the expression
       originally used to get it.
    */
    if (cptr->callfun != R_NilValue)
	PROTECT(s = cptr->callfun);
    else if( TYPEOF(CAR(cptr->call)) == SYMSXP)
	PROTECT(s = findFun(CAR(cptr->call), cptr->sysparent));
    else
	PROTECT(s = eval(CAR(cptr->call), cptr->sysparent));
    if (TYPEOF(s) != CLOSXP) 
    	error(_("'Recall' called from outside a closure"));
    ans = applyClosure_v(cptr->call, s, args, cptr->sysparent, R_BaseEnv, 0);
    UNPROTECT(1);
    return ans;
}


static SEXP evalArgs(SEXP el, SEXP rho, int dropmissing, SEXP call)
{
    return evalList (el, rho, dropmissing ? call : NULL);
}


/* A version of DispatchOrEval that checks for possible S4 methods for
 * any argument, not just the first.  Used in the code for `[` in
 * do_subset.  Differs in that all arguments are evaluated
 * immediately, rather than after the call to R_possible_dispatch.
 * NOT ACTUALLY USED AT PRESENT.
 */
attribute_hidden
int DispatchAnyOrEval(SEXP call, SEXP op, const char *generic, SEXP args,
		      SEXP rho, SEXP *ans, int dropmissing, int argsevald)
{
    if(R_has_methods(op)) {
        SEXP argValue, el,  value; 
	/* Rboolean hasS4 = FALSE; */ 
	int nprotect = 0, dispatch;
	if(!argsevald) {
            PROTECT(argValue = evalArgs(args, rho, dropmissing, call));
	    nprotect++;
	    argsevald = TRUE;
	}
	else argValue = args;
	for(el = argValue; el != R_NilValue; el = CDR(el)) {
	    if(IS_S4_OBJECT(CAR(el))) {
	        value = R_possible_dispatch(call, op, argValue, rho, TRUE);
	        if(value) {
		    *ans = value;
		    UNPROTECT(nprotect);
		    return 1;
	        }
		else break;
	    }
	}
	 /* else, use the regular DispatchOrEval, but now with evaluated args */
	dispatch = DispatchOrEval(call, op, generic, argValue, rho, ans, dropmissing, argsevald);
	UNPROTECT(nprotect);
	return dispatch;
    }
    return DispatchOrEval(call, op, generic, args, rho, ans, dropmissing, argsevald);
}


/* DispatchOrEval is used in internal functions which dispatch to
 * object methods (e.g. "[" or "[[").  The code either builds promises
 * and dispatches to the appropriate method, or it evaluates the
 * arguments it comes in with (if argsevald is 0) and returns them so that
 * the generic built-in C code can continue.  Note that CDR(call) is
 * used to obtain the unevaluated arguments when creating promises, even
 * when argsevald is 1 (so args is the evaluated arguments).  If argsevald 
 * is -1, only the first argument will have been evaluated.
 *
 * The caller must ensure the argument list is protected if arsevald is 0,
 * but not if argsevald is 1 or -1.
 */
attribute_hidden
int DispatchOrEval(SEXP call, SEXP op, const char *generic, SEXP args,
		   SEXP rho, SEXP *ans, int dropmissing, int argsevald)
{
/* DispatchOrEval is called very frequently, most often in cases where
   no dispatching is needed and the isObject or the string-based
   pre-test fail.  To avoid degrading performance it is therefore
   necessary to avoid creating promises in these cases.  The pre-test
   does require that we look at the first argument, so that needs to
   be evaluated.  The complicating factor is that the first argument
   might come in with a "..." and that there might be other arguments
   in the "..." as well.  LT */

    SEXP x = R_NilValue;
    int dots = FALSE, nprotect = 0;;

    if (argsevald != 0) {
        PROTECT(args); nprotect++;
	x = CAR(args);
    }
    else {
	/* Find the object to dispatch on, dropping any leading
	   ... arguments with missing or empty values.  If there are no
	   arguments, R_NilValue is used. */
	for (; args != R_NilValue; args = CDR(args)) {
	    if (CAR(args) == R_DotsSymbol) {
		SEXP h = findVar(R_DotsSymbol, rho);
		if (TYPEOF(h) == DOTSXP) {
#ifdef DODO
		    /**** any self-evaluating value should be OK; this
			  is used in byte compiled code. LT */
		    /* just a consistency check */
		    if (TYPEOF(CAR(h)) != PROMSXP)
			error(_("value in '...' is not a promise"));
#endif
		    dots = TRUE;
		    x = eval(CAR(h), rho);
                    break;
		}
		else if (h != R_NilValue && h != R_MissingArg)
		    error(_("'...' used in an incorrect context"));
	    }
	    else {
                dots = FALSE;
                x = eval(CAR(args), rho);
                break;
	    }
	}
	PROTECT(x); nprotect++;
    }
	/* try to dispatch on the object */
    if( isObject(x) ) {
	char *pt;
	/* Try for formal method. */
	if(IS_S4_OBJECT(x) && R_has_methods(op)) {
	    SEXP value, argValue;
	    /* create a promise to pass down to applyClosure  */
	    if (argsevald < 0)
                argValue = promiseArgsWith1Value(CDR(call), rho, x);
            else if (argsevald == 0)
		argValue = promiseArgsWith1Value(args, rho, x);
	    else 
                argValue = args;
	    PROTECT(argValue); nprotect++;
	    /* This means S4 dispatch */
	    value = R_possible_dispatch (call, op, argValue, rho, argsevald<=0);
	    if(value) {
		*ans = value;
		UNPROTECT(nprotect);
		return 1;
	    }
	    else {
		/* go on, with the evaluated args.  Not guaranteed to have
		   the same semantics as if the arguments were not
		   evaluated, in special cases (e.g., arg values that are
		   LANGSXP).
		   The use of the promiseArgs is supposed to prevent
		   multiple evaluation after the call to possible_dispatch.
		*/
		if (dots)
		    PROTECT(argValue = evalArgs(argValue, rho, dropmissing,
						call));
		else {
		    PROTECT(argValue = CONS(x, evalArgs(CDR(argValue), rho,
							dropmissing, call)));
		    SET_TAG(argValue, CreateTag(TAG(args)));
		}
		nprotect++;
		args = argValue; 
		argsevald = 1;
	    }
	}
	if (TYPEOF(CAR(call)) == SYMSXP)
	    pt = Rf_strrchr(CHAR(PRINTNAME(CAR(call))), '.');
	else
	    pt = NULL;

	if (pt == NULL || strcmp(pt,".default")) {
	    RCNTXT cntxt;
	    SEXP pargs, rho1;

            if (argsevald > 0) {  /* handle as in R_possible_dispatch */
                PROTECT(args); nprotect++;
                pargs = promiseArgsWithValues(CDR(call), rho, args);
            }
            else
                pargs = promiseArgsWith1Value(args, rho, x); 
            PROTECT(pargs); nprotect++;

	    /* The context set up here is needed because of the way
	       usemethod() is written.  DispatchGroup() repeats some
	       internal usemethod() code and avoids the need for a
	       context; perhaps the usemethod() code should be
	       refactored so the contexts around the usemethod() calls
	       in this file can be removed.

	       Using rho for current and calling environment can be
	       confusing for things like sys.parent() calls captured
	       in promises (Gabor G had an example of this).  Also,
	       since the context is established without a SETJMP using
	       an R-accessible environment allows a segfault to be
	       triggered (by something very obscure, but still).
	       Hence here and in the other usemethod() uses below a
	       new environment rho1 is created and used.  LT */
	    PROTECT(rho1 = NewEnvironment(R_NilValue, R_NilValue, rho)); nprotect++;
	    begincontext(&cntxt, CTXT_RETURN, call, rho1, rho, pargs, op);
	    if(usemethod(generic, x, call, pargs, rho1, rho, R_BaseEnv, 0, ans))
	    {
		endcontext(&cntxt);
		UNPROTECT(nprotect);
		return 1;
	    }
	    endcontext(&cntxt);
	}
    }
    if (argsevald <= 0) {
	if (dots)
	    /* The first call argument was ... and may contain more than the
	       object, so it needs to be evaluated here.  The object should be
	       in a promise, so evaluating it again should be no problem. */
	    *ans = evalArgs(args, rho, dropmissing, call);
	else {
	    PROTECT(*ans = CONS(x, evalArgs(CDR(args), rho, dropmissing, call)));
	    SET_TAG(*ans, CreateTag(TAG(args)));
	    UNPROTECT(1);
	}
    }
    else *ans = args;
    UNPROTECT(nprotect);
    return 0;
}


/* gr needs to be protected on return from this function.  buf must be 
   512 characters long. */
static void findmethod(SEXP Class, const char *group, const char *generic,
		       SEXP *sxp,  SEXP *gr, SEXP *meth, int *which,
		       char *buf, SEXP rho)
{
    int len, whichclass;

    len = length(Class);

    /* Need to interleave looking for group and generic methods
       e.g. if class(x) is c("foo", "bar)" then x > 3 should invoke
       "Ops.foo" rather than ">.bar"
    */
    for (whichclass = 0 ; whichclass < len ; whichclass++) {
	const char *ss = translateChar(STRING_ELT(Class, whichclass));
	if (!copy_3_strings (buf, 512, generic, ".", ss))
	    error(_("class name too long in '%s'"), generic);
	*meth = install(buf);
	*sxp = R_LookupMethod(*meth, rho, rho, R_BaseEnv);
	if (isFunction(*sxp)) {
	    *gr = mkString("");
	    break;
	}
        if (!copy_3_strings (buf, 512, group, ".", ss))
	    error(_("class name too long in '%s'"), group);
	*meth = install(buf);
	*sxp = R_LookupMethod(*meth, rho, rho, R_BaseEnv);
	if (isFunction(*sxp)) {
	    *gr = mkString(group);
	    break;
	}
    }
    *which = whichclass;
}

attribute_hidden
int DispatchGroup(const char* group, SEXP call, SEXP op, SEXP args, SEXP rho,
		  SEXP *ans)
{
    int i, j, nargs, lwhich, rwhich, set;
    SEXP lclass, s, t, m, lmeth, lsxp, lgr, newrho;
    SEXP rclass, rmeth, rgr, rsxp, value;
    char lbuf[512], rbuf[512], generic[128];
    Rboolean useS4 = TRUE, isOps = FALSE;

    /* pre-test to avoid string computations when there is nothing to
       dispatch on because either there is only one argument and it
       isn't an object or there are two or more arguments but neither
       of the first two is an object -- both of these cases would be
       rejected by the code following the string examination code
       below */
    if (args != R_NilValue && ! isObject(CAR(args)) &&
	(CDR(args) == R_NilValue || ! isObject(CADR(args))))
	return 0;

    isOps = strcmp(group, "Ops") == 0;

    /* try for formal method */
    if(length(args) == 1 && !IS_S4_OBJECT(CAR(args))) useS4 = FALSE;
    if(length(args) == 2 &&
       !IS_S4_OBJECT(CAR(args)) && !IS_S4_OBJECT(CADR(args))) useS4 = FALSE;
    if(useS4) {
	/* Remove argument names to ensure positional matching */
	if(isOps)
	    for(s = args; s != R_NilValue; s = CDR(s)) SET_TAG(s, R_NilValue);
	if(R_has_methods(op) &&
	   (value = R_possible_dispatch(call, op, args, rho, FALSE))) {
	       *ans = value;
	       return 1;
	}
	/* else go on to look for S3 methods */
    }

    /* check whether we are processing the default method */
    if ( isSymbol(CAR(call)) ) {
        const char *pt;
        pt = CHAR(PRINTNAME(CAR(call)));
        while (*pt == '.') pt += 1;   /* duplicate previous behaviour exactly */
        while (*pt != 0 && *pt != '.') pt += 1;
        if (*pt != 0) {
            while (*pt == '.') pt += 1;
            if (strcmp(pt,"default") == 0)
                return 0;
        }
    }

    if(isOps)
	nargs = length(args);
    else
	nargs = 1;

    if( nargs == 1 && !isObject(CAR(args)) )
	return 0;

    if(!isObject(CAR(args)) && !isObject(CADR(args)))
	return 0;

    if (!copy_1_string (generic, sizeof generic, PRIMNAME(op)))
	error(_("generic name too long in '%s'"), PRIMNAME(op));

    lclass = IS_S4_OBJECT(CAR(args)) ? R_data_class2(CAR(args))
      : getAttrib00(CAR(args), R_ClassSymbol);

    if( nargs == 2 )
	rclass = IS_S4_OBJECT(CADR(args)) ? R_data_class2(CADR(args))
      : getAttrib00(CADR(args), R_ClassSymbol);
    else
	rclass = R_NilValue;

    lsxp = R_NilValue; lgr = R_NilValue; lmeth = R_NilValue;
    rsxp = R_NilValue; rgr = R_NilValue; rmeth = R_NilValue;

    findmethod(lclass, group, generic, &lsxp, &lgr, &lmeth, &lwhich,
	       lbuf, rho);
    PROTECT(lgr);
    if(isFunction(lsxp) && IS_S4_OBJECT(CAR(args)) && lwhich > 0
       && isBasicClass(translateChar(STRING_ELT(lclass, lwhich)))) {
	/* This and the similar test below implement the strategy
	 for S3 methods selected for S4 objects.  See ?Methods */
        value = CAR(args);
	if (NAMEDCNT_GT_0(value)) SET_NAMEDCNT_MAX(value);
	value = R_getS4DataSlot(value, S4SXP); /* the .S3Class obj. or NULL*/
	if(value != R_NilValue) /* use the S3Part as the inherited object */
	    SETCAR(args, value);
    }

    if( nargs == 2 )
	findmethod(rclass, group, generic, &rsxp, &rgr, &rmeth,
		   &rwhich, rbuf, rho);
    else
	rwhich = 0;

    if(isFunction(rsxp) && IS_S4_OBJECT(CADR(args)) && rwhich > 0
       && isBasicClass(translateChar(STRING_ELT(rclass, rwhich)))) {
        value = CADR(args);
	if (NAMEDCNT_GT_0(value)) SET_NAMEDCNT_MAX(value);
	value = R_getS4DataSlot(value, S4SXP);
	if(value != R_NilValue) SETCADR(args, value);
    }

    PROTECT(rgr);

    if( !isFunction(lsxp) && !isFunction(rsxp) ) {
	UNPROTECT(2);
	return 0; /* no generic or group method so use default*/
    }

    if( lsxp != rsxp ) {
	if ( isFunction(lsxp) && isFunction(rsxp) ) {
	    /* special-case some methods involving difftime */
	    const char *lname = CHAR(PRINTNAME(lmeth)),
		*rname = CHAR(PRINTNAME(rmeth));
	    if( streql(rname, "Ops.difftime") && 
		(streql(lname, "+.POSIXt") || streql(lname, "-.POSIXt") ||
		 streql(lname, "+.Date") || streql(lname, "-.Date")) )
		rsxp = R_NilValue;
	    else if (streql(lname, "Ops.difftime") && 
		     (streql(rname, "+.POSIXt") || streql(rname, "+.Date")) )
		lsxp = R_NilValue;
	    else {
		warning(_("Incompatible methods (\"%s\", \"%s\") for \"%s\""),
			lname, rname, generic);
		UNPROTECT(2);
		return 0;
	    }
	}
	/* if the right hand side is the one */
	if( !isFunction(lsxp) ) { /* copy over the righthand stuff */
	    lsxp = rsxp;
	    lmeth = rmeth;
	    lgr = rgr;
	    lclass = rclass;
	    lwhich = rwhich;
	    strcpy(lbuf, rbuf);
	}
    }

    /* we either have a group method or a class method */

    PROTECT(newrho = allocSExp(ENVSXP));
    PROTECT(m = allocVector(STRSXP,nargs));
    s = args;
    for (i = 0 ; i < nargs ; i++) {
	t = IS_S4_OBJECT(CAR(s)) ? R_data_class2(CAR(s))
	  : getAttrib00(CAR(s), R_ClassSymbol);
	set = 0;
	if (isString(t)) {
	    for (j = 0 ; j < LENGTH(t) ; j++) {
		if (!strcmp(translateChar(STRING_ELT(t, j)),
			    translateChar(STRING_ELT(lclass, lwhich)))) {
		    SET_STRING_ELT(m, i, mkChar(lbuf));
		    set = 1;
		    break;
		}
	    }
	}
	if( !set )
	    SET_STRING_ELT(m, i, R_BlankString);
	s = CDR(s);
    }

    defineVar(R_dot_Method, m, newrho);
    UNPROTECT(1);
    PROTECT(t = mkString(generic));
    defineVar(R_dot_Generic, t, newrho);
    UNPROTECT(1);
    defineVar(R_dot_Group, lgr, newrho);
    set = length(lclass) - lwhich;
    PROTECT(t = allocVector(STRSXP, set));
    for(j = 0 ; j < set ; j++ )
	SET_STRING_ELT(t, j, duplicate(STRING_ELT(lclass, lwhich++)));
    defineVar(R_dot_Class, t, newrho);
    UNPROTECT(1);
    defineVar(R_dot_GenericCallEnv, rho, newrho);
    defineVar(R_dot_GenericDefEnv, R_BaseEnv, newrho);

    PROTECT(t = LCONS(lmeth, CDR(call)));

    /* the arguments have been evaluated; since we are passing them */
    /* out to a closure we need to wrap them in promises so that */
    /* they get duplicated and things like missing/substitute work. */

    PROTECT(s = promiseArgsWithValues(CDR(call), rho, args));
    if (isOps) {
        /* ensure positional matching for operators */
        for (m = s; m != R_NilValue; m = CDR(m))
            SET_TAG(m, R_NilValue);
    }

    *ans = applyClosure_v(t, lsxp, s, rho, newrho, 0);
    UNPROTECT(5);
    return 1;
}


/* START OF BYTECODE SECTION. */

static int R_bcVersion = 7;
static int R_bcMinVersion = 6;

static SEXP R_AddSym = NULL;
static SEXP R_SubSym = NULL;
static SEXP R_MulSym = NULL;
static SEXP R_DivSym = NULL;
static SEXP R_ExptSym = NULL;
static SEXP R_SqrtSym = NULL;
static SEXP R_ExpSym = NULL;
static SEXP R_EqSym = NULL;
static SEXP R_NeSym = NULL;
static SEXP R_LtSym = NULL;
static SEXP R_LeSym = NULL;
static SEXP R_GeSym = NULL;
static SEXP R_GtSym = NULL;
static SEXP R_AndSym = NULL;
static SEXP R_OrSym = NULL;
static SEXP R_NotSym = NULL;
static SEXP R_SubsetSym = NULL;
static SEXP R_SubassignSym = NULL;
static SEXP R_CSym = NULL;
static SEXP R_Subset2Sym = NULL;
static SEXP R_Subassign2Sym = NULL;
static SEXP R_valueSym = NULL;
static SEXP R_TrueValue = NULL;
static SEXP R_FalseValue = NULL;

#if defined(__GNUC__) && ! defined(BC_PROFILING) && (! defined(NO_THREADED_CODE))
# define THREADED_CODE
#endif

attribute_hidden
void R_initialize_bcode(void)
{
  R_AddSym = install("+");
  R_SubSym = install("-");
  R_MulSym = install("*");
  R_DivSym = install("/");
  R_ExptSym = install("^");
  R_SqrtSym = install("sqrt");
  R_ExpSym = install("exp");
  R_EqSym = install("==");
  R_NeSym = install("!=");
  R_LtSym = install("<");
  R_LeSym = install("<=");
  R_GeSym = install(">=");
  R_GtSym = install(">");
  R_AndSym = install("&");
  R_OrSym = install("|");
  R_NotSym = install("!");
  R_SubsetSym = R_BracketSymbol; /* "[" */
  R_SubassignSym = install("[<-");
  R_CSym = install("c");
  R_Subset2Sym = R_Bracket2Symbol; /* "[[" */
  R_Subassign2Sym = install("[[<-");
  R_valueSym = install("value");

  R_TrueValue = mkTrue();
  SET_NAMEDCNT_MAX(R_TrueValue);
  R_PreserveObject(R_TrueValue);
  R_FalseValue = mkFalse();
  SET_NAMEDCNT_MAX(R_FalseValue);
  R_PreserveObject(R_FalseValue);
#ifdef THREADED_CODE
  bcEval(NULL, NULL, FALSE);
#endif
}

enum {
  BCMISMATCH_OP,
  RETURN_OP,
  GOTO_OP,
  BRIFNOT_OP,
  POP_OP,
  DUP_OP,
  PRINTVALUE_OP,
  STARTLOOPCNTXT_OP,
  ENDLOOPCNTXT_OP,
  DOLOOPNEXT_OP,
  DOLOOPBREAK_OP,
  STARTFOR_OP,
  STEPFOR_OP,
  ENDFOR_OP,
  SETLOOPVAL_OP,
  INVISIBLE_OP,
  LDCONST_OP,
  LDNULL_OP,
  LDTRUE_OP,
  LDFALSE_OP,
  GETVAR_OP,
  DDVAL_OP,
  SETVAR_OP,
  GETFUN_OP,
  GETGLOBFUN_OP,
  GETSYMFUN_OP,
  GETBUILTIN_OP,
  GETINTLBUILTIN_OP,
  CHECKFUN_OP,
  MAKEPROM_OP,
  DOMISSING_OP,
  SETTAG_OP,
  DODOTS_OP,
  PUSHARG_OP,
  PUSHCONSTARG_OP,
  PUSHNULLARG_OP,
  PUSHTRUEARG_OP,
  PUSHFALSEARG_OP,
  CALL_OP,
  CALLBUILTIN_OP,
  CALLSPECIAL_OP,
  MAKECLOSURE_OP,
  UMINUS_OP,
  UPLUS_OP,
  ADD_OP,
  SUB_OP,
  MUL_OP,
  DIV_OP,
  EXPT_OP,
  SQRT_OP,
  EXP_OP,
  EQ_OP,
  NE_OP,
  LT_OP,
  LE_OP,
  GE_OP,
  GT_OP,
  AND_OP,
  OR_OP,
  NOT_OP,
  DOTSERR_OP,
  STARTASSIGN_OP,
  ENDASSIGN_OP,
  STARTSUBSET_OP,
  DFLTSUBSET_OP,
  STARTSUBASSIGN_OP,
  DFLTSUBASSIGN_OP,
  STARTC_OP,
  DFLTC_OP,
  STARTSUBSET2_OP,
  DFLTSUBSET2_OP,
  STARTSUBASSIGN2_OP,
  DFLTSUBASSIGN2_OP,
  DOLLAR_OP,
  DOLLARGETS_OP,
  ISNULL_OP,
  ISLOGICAL_OP,
  ISINTEGER_OP,
  ISDOUBLE_OP,
  ISCOMPLEX_OP,
  ISCHARACTER_OP,
  ISSYMBOL_OP,
  ISOBJECT_OP,
  ISNUMERIC_OP,
  VECSUBSET_OP,
  MATSUBSET_OP,
  SETVECSUBSET_OP,
  SETMATSUBSET_OP,
  AND1ST_OP,
  AND2ND_OP,
  OR1ST_OP,
  OR2ND_OP,
  GETVAR_MISSOK_OP,
  DDVAL_MISSOK_OP,
  VISIBLE_OP,
  SETVAR2_OP,
  STARTASSIGN2_OP,
  ENDASSIGN2_OP,
  SETTER_CALL_OP,
  GETTER_CALL_OP,
  SWAP_OP,
  DUP2ND_OP,
  SWITCH_OP,
  RETURNJMP_OP,
  STARTVECSUBSET_OP,
  STARTMATSUBSET_OP,
  STARTSETVECSUBSET_OP,
  STARTSETMATSUBSET_OP,
  OPCOUNT
};


SEXP do_math1(SEXP, SEXP, SEXP, SEXP, int);
SEXP do_andor(SEXP, SEXP, SEXP, SEXP, int);
SEXP do_not(SEXP, SEXP, SEXP, SEXP, int);
SEXP do_subset_dflt(SEXP, SEXP, SEXP, SEXP);
SEXP do_subassign_dflt(SEXP, SEXP, SEXP, SEXP, int);
SEXP do_c_dflt(SEXP, SEXP, SEXP, SEXP);
SEXP do_subset2_dflt(SEXP, SEXP, SEXP, SEXP);
SEXP do_subassign2_dflt(SEXP, SEXP, SEXP, SEXP, int);

#define GETSTACK_PTR(s) (*(s))
#define GETSTACK(i) GETSTACK_PTR(R_BCNodeStackTop + (i))

#define SETSTACK_PTR(s, v) do { \
    SEXP __v__ = (v); \
    *(s) = __v__; \
} while (0)

#define SETSTACK(i, v) SETSTACK_PTR(R_BCNodeStackTop + (i), v)

#define SETSTACK_REAL_PTR(s, v) SETSTACK_PTR(s, ScalarReal(v))

#define SETSTACK_REAL(i, v) SETSTACK_REAL_PTR(R_BCNodeStackTop + (i), v)

#define SETSTACK_INTEGER_PTR(s, v) SETSTACK_PTR(s, ScalarInteger(v))

#define SETSTACK_INTEGER(i, v) SETSTACK_INTEGER_PTR(R_BCNodeStackTop + (i), v)

#define SETSTACK_LOGICAL_PTR(s, v) do { \
    int __ssl_v__ = (v); \
    if (__ssl_v__ == NA_LOGICAL) \
	SETSTACK_PTR(s, ScalarLogical(NA_LOGICAL)); \
    else \
	SETSTACK_PTR(s, __ssl_v__ ? R_TrueValue : R_FalseValue); \
} while(0)

#define SETSTACK_LOGICAL(i, v) SETSTACK_LOGICAL_PTR(R_BCNodeStackTop + (i), v)

typedef union { double dval; int ival; } scalar_value_t;

/* bcStackScalar() checks whether the object in the specified stack
   location is a simple real, integer, or logical scalar (i.e. length
   one and no attributes.  If so, the type is returned as the function
   value and the value is returned in the structure pointed to by the
   second argument; if not, then zero is returned as the function
   value. */
static R_INLINE int bcStackScalar(R_bcstack_t *s, scalar_value_t *v)
{
    SEXP x = *s;
    if (ATTRIB(x) == R_NilValue) {
	switch(TYPEOF(x)) {
	case REALSXP:
	    if (LENGTH(x) == 1) {
		v->dval = REAL(x)[0];
		return REALSXP;
	    }
	    else return 0;
	case INTSXP:
	    if (LENGTH(x) == 1) {
		v->ival = INTEGER(x)[0];
		return INTSXP;
	    }
	    else return 0;
	case LGLSXP:
	    if (LENGTH(x) == 1) {
		v->ival = LOGICAL(x)[0];
		return LGLSXP;
	    }
	    else return 0;
	default: return 0;
	}
    }
    else return 0;
}

#define DO_FAST_RELOP2(op,a,b) do { \
    SKIP_OP(); \
    SETSTACK_LOGICAL(-2, ((a) op (b)) ? TRUE : FALSE);	\
    R_BCNodeStackTop--; \
    NEXT(); \
} while (0)

# define FastRelop2(op,opval,opsym) do { \
    scalar_value_t vx; \
    scalar_value_t vy; \
    int typex = bcStackScalar(R_BCNodeStackTop - 2, &vx); \
    int typey = bcStackScalar(R_BCNodeStackTop - 1, &vy); \
    if (typex == REALSXP && ! ISNAN(vx.dval)) { \
	if (typey == REALSXP && ! ISNAN(vy.dval)) \
	    DO_FAST_RELOP2(op, vx.dval, vy.dval); \
	else if (typey == INTSXP && vy.ival != NA_INTEGER) \
	    DO_FAST_RELOP2(op, vx.dval, vy.ival); \
    } \
    else if (typex == INTSXP && vx.ival != NA_INTEGER) { \
	if (typey == REALSXP && ! ISNAN(vy.dval)) \
	    DO_FAST_RELOP2(op, vx.ival, vy.dval); \
	else if (typey == INTSXP && vy.ival != NA_INTEGER) { \
	    DO_FAST_RELOP2(op, vx.ival, vy.ival); \
	} \
    } \
    Relop2(opval, opsym); \
} while (0)

static R_INLINE SEXP getPrimitive(SEXP symbol, SEXPTYPE type)
{
    SEXP value = SYMVALUE(symbol);
    if (TYPEOF(value) == PROMSXP) {
	value = forcePromise(value);
	SET_NAMEDCNT_MAX(value);
    }
    if (TYPEOF(value) != type) {
	/* probably means a package redefined the base function so
	   try to get the real thing from the internal table of
	   primitives */
	value = R_Primitive(CHAR(PRINTNAME(symbol)));
	if (TYPEOF(value) != type)
	    /* if that doesn't work we signal an error */
	    error(_("\"%s\" is not a %s function"),
		  CHAR(PRINTNAME(symbol)),
		  type == BUILTINSXP ? "BUILTIN" : "SPECIAL");
    }
    return value;
}

static SEXP cmp_relop(SEXP call, int opval, SEXP opsym, SEXP x, SEXP y,
		      SEXP rho)
{
    SEXP op = getPrimitive(opsym, BUILTINSXP);
    if (isObject(x) || isObject(y)) {
	SEXP args, ans;
	args = CONS(x, CONS(y, R_NilValue));
	PROTECT(args);
	if (DispatchGroup("Ops", call, op, args, rho, &ans)) {
	    UNPROTECT(1);
	    return ans;
	}
	UNPROTECT(1);
    }
    return do_fast_relop (call, op, x, y, rho, 0);
}

static SEXP cmp_arith1(SEXP call, SEXP opsym, SEXP x, SEXP rho)
{
    SEXP op = getPrimitive(opsym, BUILTINSXP);
    if (isObject(x)) {
	SEXP args, ans;
	args = CONS(x, R_NilValue);
	PROTECT(args);
	if (DispatchGroup("Ops", call, op, args, rho, &ans)) {
	    UNPROTECT(1);
	    return ans;
	}
	UNPROTECT(1);
    }
    return R_unary(call, op, x, 0);
}

static SEXP cmp_arith2(SEXP call, int opval, SEXP opsym, SEXP x, SEXP y,
		       SEXP rho)
{
    SEXP op = getPrimitive(opsym, BUILTINSXP);
    if (TYPEOF(op) == PROMSXP) {
	op = forcePromise(op);
	SET_NAMEDCNT_MAX(op);
    }
    if (isObject(x) || isObject(y)) {
	SEXP args, ans;
	args = CONS(x, CONS(y, R_NilValue));
	PROTECT(args);
	if (DispatchGroup("Ops", call, op, args, rho, &ans)) {
	    UNPROTECT(1);
	    return ans;
	}
	UNPROTECT(1);
    }
    return R_binary(call, op, x, y, 0);
}

#define Builtin1(do_fun,which,rho) do { \
  SEXP call = VECTOR_ELT(constants, GETOP()); \
  SETSTACK(-1, CONS(GETSTACK(-1), R_NilValue));		     \
  SETSTACK(-1, do_fun(call, getPrimitive(which, BUILTINSXP), \
		      GETSTACK(-1), rho, 0));		     \
  NEXT(); \
} while(0)

#define Builtin2(do_fun,which,rho) do {		     \
  SEXP call = VECTOR_ELT(constants, GETOP()); \
  SEXP tmp = CONS(GETSTACK(-1), R_NilValue); \
  SETSTACK(-2, CONS(GETSTACK(-2), tmp));     \
  R_BCNodeStackTop--; \
  SETSTACK(-1, do_fun(call, getPrimitive(which, BUILTINSXP),	\
		      GETSTACK(-1), rho, 0));			\
  NEXT(); \
} while(0)

#define NewBuiltin2(do_fun,opval,opsym,rho) do {	\
  SEXP call = VECTOR_ELT(constants, GETOP()); \
  SEXP x = GETSTACK(-2); \
  SEXP y = GETSTACK(-1); \
  SETSTACK(-2, do_fun(call, opval, opsym, x, y,rho));	\
  R_BCNodeStackTop--; \
  NEXT(); \
} while(0)

#define Arith1(opsym) do {		\
  SEXP call = VECTOR_ELT(constants, GETOP()); \
  SEXP x = GETSTACK(-1); \
  SETSTACK(-1, cmp_arith1(call, opsym, x, rho)); \
  NEXT(); \
} while(0)


#define Arith2(opval,opsym) NewBuiltin2(cmp_arith2,opval,opsym,rho)
#define Math1(which) Builtin1(do_math1,which,rho)
#define Relop2(opval,opsym) NewBuiltin2(cmp_relop,opval,opsym,rho)

# define DO_FAST_BINOP(op,a,b) do { \
    SKIP_OP(); \
    SETSTACK_REAL(-2, (a) op (b)); \
    R_BCNodeStackTop--; \
    NEXT(); \
} while (0)

# define DO_FAST_BINOP_INT(op, a, b) do { \
    double dval = ((double) (a)) op ((double) (b)); \
    if (dval <= INT_MAX && dval >= INT_MIN + 1) { \
        SKIP_OP(); \
	SETSTACK_INTEGER(-2, (int) dval); \
	R_BCNodeStackTop--; \
	NEXT(); \
    } \
} while(0)

# define FastBinary(op,opval,opsym) do { \
    scalar_value_t vx; \
    scalar_value_t vy; \
    int typex = bcStackScalar(R_BCNodeStackTop - 2, &vx); \
    int typey = bcStackScalar(R_BCNodeStackTop - 1, &vy); \
    if (typex == REALSXP) { \
        if (typey == REALSXP) \
	    DO_FAST_BINOP(op, vx.dval, vy.dval); \
	else if (typey == INTSXP && vy.ival != NA_INTEGER) \
	    DO_FAST_BINOP(op, vx.dval, vy.ival); \
    } \
    else if (typex == INTSXP && vx.ival != NA_INTEGER) { \
	if (typey == REALSXP) \
	    DO_FAST_BINOP(op, vx.ival, vy.dval); \
	else if (typey == INTSXP && vy.ival != NA_INTEGER) { \
	    if (opval == DIVOP) \
		DO_FAST_BINOP(op, (double) vx.ival, (double) vy.ival); \
            else \
		DO_FAST_BINOP_INT(op, vx.ival, vy.ival); \
	} \
    } \
    Arith2(opval, opsym); \
} while (0)

#define BCNPUSH(v) do { \
  SEXP __value__ = (v); \
  R_bcstack_t *__ntop__ = R_BCNodeStackTop + 1; \
  if (__ntop__ > R_BCNodeStackEnd) nodeStackOverflow(); \
  __ntop__[-1] = __value__; \
  R_BCNodeStackTop = __ntop__; \
} while (0)

#define BCNDUP() do { \
    R_bcstack_t *__ntop__ = R_BCNodeStackTop + 1; \
    if (__ntop__ > R_BCNodeStackEnd) nodeStackOverflow(); \
    __ntop__[-1] = __ntop__[-2]; \
    R_BCNodeStackTop = __ntop__; \
} while(0)

#define BCNDUP2ND() do { \
    R_bcstack_t *__ntop__ = R_BCNodeStackTop + 1; \
    if (__ntop__ > R_BCNodeStackEnd) nodeStackOverflow(); \
    __ntop__[-1] = __ntop__[-3]; \
    R_BCNodeStackTop = __ntop__; \
} while(0)

#define BCNPOP() (R_BCNodeStackTop--, GETSTACK(0))
#define BCNPOP_IGNORE_VALUE() R_BCNodeStackTop--

#define BCNSTACKCHECK(n)  do { \
  if (R_BCNodeStackTop + 1 > R_BCNodeStackEnd) nodeStackOverflow(); \
} while (0)

#define BCIPUSHPTR(v)  do { \
  void *__value__ = (v); \
  IStackval *__ntop__ = R_BCIntStackTop + 1; \
  if (__ntop__ > R_BCIntStackEnd) intStackOverflow(); \
  *__ntop__[-1].p = __value__; \
  R_BCIntStackTop = __ntop__; \
} while (0)

#define BCIPUSHINT(v)  do { \
  int __value__ = (v); \
  IStackval *__ntop__ = R_BCIntStackTop + 1; \
  if (__ntop__ > R_BCIntStackEnd) intStackOverflow(); \
  __ntop__[-1].i = __value__; \
  R_BCIntStackTop = __ntop__; \
} while (0)

#define BCIPOPPTR() ((--R_BCIntStackTop)->p)
#define BCIPOPINT() ((--R_BCIntStackTop)->i)

#define BCCONSTS(e) BCODE_CONSTS(e)

static void nodeStackOverflow()
{
    error(_("node stack overflow"));
}

#ifdef BC_INT_STACK
static void intStackOverflow()
{
    error(_("integer stack overflow"));
}
#endif

static SEXP bytecodeExpr(SEXP e)
{
    if (isByteCode(e)) {
	if (LENGTH(BCCONSTS(e)) > 0)
	    return VECTOR_ELT(BCCONSTS(e), 0);
	else return R_NilValue;
    }
    else return e;
}

SEXP R_PromiseExpr(SEXP p)
{
    return bytecodeExpr(PRCODE(p));
}

SEXP R_ClosureExpr(SEXP p)
{
    return bytecodeExpr(BODY(p));
}

#ifdef THREADED_CODE
typedef union { void *v; int i; } BCODE;

static struct { void *addr; int argc; } opinfo[OPCOUNT];

#define OP(name,n) \
  case name##_OP: opinfo[name##_OP].addr = (__extension__ &&op_##name); \
    opinfo[name##_OP].argc = (n); \
    goto loop; \
    op_##name

#define BEGIN_MACHINE  NEXT(); init: { loop: switch(which++)
#define LASTOP } value = R_NilValue; goto done
#define INITIALIZE_MACHINE() if (body == NULL) goto init

#define NEXT() (__extension__ ({goto *(*pc++).v;}))
#define GETOP() (*pc++).i
#define SKIP_OP() (pc++)

#define BCCODE(e) (BCODE *) INTEGER(BCODE_CODE(e))
#else
typedef int BCODE;

#define OP(name,argc) case name##_OP

#ifdef BC_PROFILING
#define BEGIN_MACHINE  loop: current_opcode = *pc; switch(*pc++)
#else
#define BEGIN_MACHINE  loop: switch(*pc++)
#endif
#define LASTOP  default: error(_("Bad opcode"))
#define INITIALIZE_MACHINE()

#define NEXT() goto loop
#define GETOP() *pc++
#define SKIP_OP() (pc++)

#define BCCODE(e) INTEGER(BCODE_CODE(e))
#endif

static R_INLINE SEXP GET_BINDING_CELL(SEXP symbol, SEXP rho)
{
    if (rho == R_BaseEnv || rho == R_BaseNamespace)
	return R_NilValue;
    else {
	SEXP loc = (SEXP) R_findVarLocInFrame(rho, symbol);
	return (loc != NULL) ? loc : R_NilValue;
    }
}

static R_INLINE Rboolean SET_BINDING_VALUE(SEXP loc, SEXP value) {
    /* This depends on the current implementation of bindings */
    if (loc != R_NilValue &&
	! BINDING_IS_LOCKED(loc) && ! IS_ACTIVE_BINDING(loc)) {
	if (CAR(loc) != value) {
	    SETCAR(loc, value);
	    if (MISSING(loc))
		SET_MISSING(loc, 0);
	}
	return TRUE;
    }
    else
	return FALSE;
}

static R_INLINE SEXP BINDING_VALUE(SEXP loc)
{
    if (loc != R_NilValue && ! IS_ACTIVE_BINDING(loc))
	return CAR(loc);
    else
	return R_UnboundValue;
}

#define BINDING_SYMBOL(loc) TAG(loc)

/* Defining USE_BINDING_CACHE enables a cache for GETVAR, SETVAR, and
   others to more efficiently locate bindings in the top frame of the
   current environment.  The index into of the symbol in the constant
   table is used as the cache index.  Two options can be used to chose
   among implementation strategies:

       If CACHE_ON_STACK is defined the the cache is allocated on the
       byte code stack. Otherwise it is allocated on the heap as a
       VECSXP.  The stack-based approach is more efficient, but runs
       the risk of running out of stack space.

       If CACHE_MAX is defined, then a cache of at most that size is
       used. The value must be a power of 2 so a modulus computation x
       % CACHE_MAX can be done as x & (CACHE_MAX - 1). More than 90%
       of the closures in base have constant pools with fewer than 128
       entries when compiled, to that is a good value to use.

   On average about 1/3 of constant pool entries are symbols, so this
   approach wastes some space.  This could be avoided by grouping the
   symbols at the beginning of the constant pool and recording the
   number.

   Bindings recorded may become invalid if user code removes a
   variable.  The code in envir.c has been modified to insert
   R_unboundValue as the value of a binding when it is removed, and
   code using cached bindings checks for this.

   It would be nice if we could also cache bindings for variables
   found in enclosing environments. These would become invalid if a
   new variable is defined in an intervening frame. Some mechanism for
   invalidating the cache would be needed. This is certainly possible,
   but finding an efficient mechanism does not seem to be easy.   LT */

/* Both mechanisms implemented here make use of the stack to hold
   cache information.  This is not a problem except for "safe" for()
   loops using the STARTLOOPCNTXT instruction to run the body in a
   separate bcEval call.  Since this approach expects loop setup
   information to be passed on the stack from the outer bcEval call to
   an inner one the inner one cannot put things on the stack. For now,
   bcEval takes an additional argument that disables the cache in
   calls via STARTLOOPCNTXT for all "safe" loops. It would be better
   to deal with this in some other way, for example by having a
   specific STARTFORLOOPCNTXT instruction that deals with transferring
   the information in some other way. For now disabling the cache is
   an expedient solution. LT */

#define USE_BINDING_CACHE
# ifdef USE_BINDING_CACHE
/* CACHE_MAX must be a power of 2 for modulus using & CACHE_MASK to work*/
# define CACHE_MAX 128
# ifdef CACHE_MAX
#  define CACHE_MASK (CACHE_MAX - 1)
#  define CACHEIDX(i) ((i) & CACHE_MASK)
# else
#  define CACHEIDX(i) (i)
# endif

# define CACHE_ON_STACK
# ifdef CACHE_ON_STACK
typedef R_bcstack_t * R_binding_cache_t;
#  define GET_CACHED_BINDING_CELL(vcache, sidx) \
    (vcache ? vcache[CACHEIDX(sidx)] : R_NilValue)
#  define GET_SMALLCACHE_BINDING_CELL(vcache, sidx) \
    (vcache ? vcache[sidx] : R_NilValue)

#  define SET_CACHED_BINDING(cvache, sidx, cell) \
    do { if (vcache) vcache[CACHEIDX(sidx)] = (cell); } while (0)
# else
typedef SEXP R_binding_cache_t;
#  define GET_CACHED_BINDING_CELL(vcache, sidx) \
    (vcache ? VECTOR_ELT(vcache, CACHEIDX(sidx)) : R_NilValue)
#  define GET_SMALLCACHE_BINDING_CELL(vcache, sidx) \
    (vcache ? VECTOR_ELT(vcache, sidx) : R_NilValue)

#  define SET_CACHED_BINDING(vcache, sidx, cell) \
    do { if (vcache) SET_VECTOR_ELT(vcache, CACHEIDX(sidx), cell); } while (0)
# endif
#else
typedef void *R_binding_cache_t;
# define GET_CACHED_BINDING_CELL(vcache, sidx) R_NilValue
# define GET_SMALLCACHE_BINDING_CELL(vcache, sidx) R_NilValue

# define SET_CACHED_BINDING(vcache, sidx, cell)
#endif

static R_INLINE SEXP GET_BINDING_CELL_CACHE(SEXP symbol, SEXP rho,
					    R_binding_cache_t vcache, int idx)
{
    SEXP cell = GET_CACHED_BINDING_CELL(vcache, idx);
    /* The value returned by GET_CACHED_BINDING_CELL is either a
       binding cell or R_NilValue.  TAG(R_NilValue) is R_NilVelue, and
       that will no equal symbol. So a separate test for cell !=
       R_NilValue is not needed. */
    if (TAG(cell) == symbol && CAR(cell) != R_UnboundValue)
	return cell;
    else {
	SEXP ncell = GET_BINDING_CELL(symbol, rho);
	if (ncell != R_NilValue)
	    SET_CACHED_BINDING(vcache, idx, ncell);
	else if (cell != R_NilValue && CAR(cell) == R_UnboundValue)
	    SET_CACHED_BINDING(vcache, idx, R_NilValue);
	return ncell;
    }
}

static void MISSING_ARGUMENT_ERROR(SEXP symbol)
{
    const char *n = CHAR(PRINTNAME(symbol));
    if(*n) error(_("argument \"%s\" is missing, with no default"), n);
    else error(_("argument is missing, with no default"));
}

#define MAYBE_MISSING_ARGUMENT_ERROR(symbol, keepmiss) \
    do { if (! keepmiss) MISSING_ARGUMENT_ERROR(symbol); } while (0)

static void UNBOUND_VARIABLE_ERROR(SEXP symbol)
{
    error(_("object '%s' not found"), CHAR(PRINTNAME(symbol)));
}

static R_INLINE SEXP FORCE_PROMISE(SEXP value, SEXP symbol, SEXP rho,
				   Rboolean keepmiss)
{
    if (PRVALUE(value) == R_UnboundValue) {
	/**** R_isMissing is inefficient */
	if (keepmiss && R_isMissing(symbol, rho))
	    value = R_MissingArg;
	else 
            value = forcePromise(value);
    }
    else 
        value = PRVALUE(value);
    return value;
}

static R_INLINE SEXP FIND_VAR_NO_CACHE(SEXP symbol, SEXP rho, SEXP cell)
{
    SEXP value;
    /* only need to search the current frame again if
       binding was special or frame is a base frame */
    if (cell != R_NilValue ||
	rho == R_BaseEnv || rho == R_BaseNamespace)
	value =  findVar(symbol, rho);
    else
	value =  findVar(symbol, ENCLOS(rho));
    return value;
}

static R_INLINE SEXP getvar(SEXP symbol, SEXP rho,
			    Rboolean dd, Rboolean keepmiss,
			    R_binding_cache_t vcache, int sidx)
{
    SEXP value;
    if (dd)
	value = ddfindVar(symbol, rho);
    else if (vcache != NULL) {
	SEXP cell = GET_BINDING_CELL_CACHE(symbol, rho, vcache, sidx);
	value = BINDING_VALUE(cell);
	if (value == R_UnboundValue)
	    value = FIND_VAR_NO_CACHE(symbol, rho, cell);
    }
    else
	value = findVar(symbol, rho);

    if (value == R_UnboundValue)
	UNBOUND_VARIABLE_ERROR(symbol);
    else if (value == R_MissingArg)
	MAYBE_MISSING_ARGUMENT_ERROR(symbol, keepmiss);
    else if (TYPEOF(value) == PROMSXP)
	value = FORCE_PROMISE(value, symbol, rho, keepmiss);
    else if (NAMEDCNT_EQ_0(value))
	SET_NAMEDCNT_1(value);
    return value;
}

#define INLINE_GETVAR
#ifdef INLINE_GETVAR
/* Try to handle the most common case as efficiently as possible.  If
   smallcache is true then a modulus operation on the index is not
   needed, nor is a check that a non-null value corresponds to the
   requested symbol. The symbol from the constant pool is also usually
   not needed. The test TYPOF(value) != SYMBOL rules out R_MissingArg
   and R_UnboundValue as these are implemented s symbols.  It also
   rules other symbols, but as those are rare they are handled by the
   getvar() call. */
#define DO_GETVAR(dd,keepmiss) do { \
    int sidx = GETOP(); \
    if (!dd && smallcache) { \
	SEXP cell = GET_SMALLCACHE_BINDING_CELL(vcache, sidx); \
	/* try fast handling of REALSXP, INTSXP, LGLSXP */ \
	/* (cell won't be R_NilValue or an active binding) */ \
	value = CAR(cell); \
	int type = TYPEOF(value); \
	switch(type) { \
	case REALSXP: \
	case INTSXP: \
	case LGLSXP: \
	    /* may be ok to skip this test: */ \
	    if (NAMEDCNT_EQ_0(value)) \
		SET_NAMEDCNT_1(value); \
	    R_Visible = TRUE; \
	    BCNPUSH(value); \
	    NEXT(); \
	} \
	if (cell != R_NilValue && ! IS_ACTIVE_BINDING(cell)) { \
	    value = CAR(cell); \
	    if (TYPEOF(value) != SYMSXP) {	\
		if (TYPEOF(value) == PROMSXP) {		\
		    SEXP pv = PRVALUE(value);		\
		    if (pv == R_UnboundValue) {		\
			SEXP symbol = VECTOR_ELT(constants, sidx);	\
			value = FORCE_PROMISE(value, symbol, rho, keepmiss); \
		    }							\
		    else value = pv;					\
		}							\
		else if (NAMEDCNT_EQ_0(value))				\
		    SET_NAMEDCNT_1(value);				\
		R_Visible = TRUE;					\
		BCNPUSH(value);						\
		NEXT();							\
	    }								\
	}								\
    }									\
    SEXP symbol = VECTOR_ELT(constants, sidx);				\
    R_Visible = TRUE;							\
    BCNPUSH(getvar(symbol, rho, dd, keepmiss, vcache, sidx));		\
    NEXT();								\
} while (0)
#else
#define DO_GETVAR(dd,keepmiss) do { \
  int sidx = GETOP(); \
  SEXP symbol = VECTOR_ELT(constants, sidx); \
  R_Visible = TRUE; \
  BCNPUSH(getvar(symbol, rho, dd, keepmiss, vcache, sidx));	\
  NEXT(); \
} while (0)
#endif

#define PUSHCALLARG(v) PUSHCALLARG_CELL(CONS(v, R_NilValue))

#define PUSHCALLARG_CELL(c) do { \
  SEXP __cell__ = (c); \
  if (GETSTACK(-2) == R_NilValue) SETSTACK(-2, __cell__); \
  else SETCDR(GETSTACK(-1), __cell__); \
  SETSTACK(-1, __cell__);	       \
} while (0)

static int tryDispatch(char *generic, SEXP call, SEXP x, SEXP rho, SEXP *pv)
{
  RCNTXT cntxt;
  SEXP pargs, rho1;
  int dispatched = FALSE;
  SEXP op = SYMVALUE(install(generic)); /**** avoid this */

  PROTECT(pargs = promiseArgsWith1Value(CDR(call), rho, x));

  /**** Minimal hack to try to handle the S4 case.  If we do the check
	and do not dispatch then some arguments beyond the first might
	have been evaluated; these will then be evaluated again by the
	compiled argument code. */
  if (IS_S4_OBJECT(x) && R_has_methods(op)) {
    SEXP val = R_possible_dispatch(call, op, pargs, rho, TRUE);
    if (val) {
      *pv = val;
      UNPROTECT(1);
      return TRUE;
    }
  }

  /* See comment at first usemethod() call in this file. LT */
  PROTECT(rho1 = NewEnvironment(R_NilValue, R_NilValue, rho));
  begincontext(&cntxt, CTXT_RETURN, call, rho1, rho, pargs, op);
  if (usemethod(generic, x, call, pargs, rho1, rho, R_BaseEnv, 0, pv))
    dispatched = TRUE;
  endcontext(&cntxt);
  UNPROTECT(2);
  return dispatched;
}

static int tryAssignDispatch(char *generic, SEXP call, SEXP lhs, SEXP rhs,
			     SEXP rho, SEXP *pv)
{
    int result;
    SEXP ncall, last, prom;

    PROTECT(ncall = duplicate(call));
    last = ncall;
    while (CDR(last) != R_NilValue)
	last = CDR(last);
    prom = mkPROMISE(CAR(last), rho);
    SET_PRVALUE(prom, rhs);
    INC_NAMEDCNT(rhs);
    SETCAR(last, prom);
    result = tryDispatch(generic, ncall, lhs, rho, pv);
    UNPROTECT(1);
    return result;
}

#define DO_STARTDISPATCH(generic) do { \
  SEXP call = VECTOR_ELT(constants, GETOP()); \
  int label = GETOP(); \
  value = GETSTACK(-1); \
  if (isObject(value) && tryDispatch(generic, call, value, rho, &value)) {\
    SETSTACK(-1, value);						\
    BC_CHECK_SIGINT(); \
    pc = codebase + label; \
  } \
  else { \
    SEXP tag = TAG(CDR(call)); \
    SEXP cell = CONS(value, R_NilValue); \
    BCNSTACKCHECK(3); \
    SETSTACK(0, call); \
    SETSTACK(1, cell); \
    SETSTACK(2, cell); \
    R_BCNodeStackTop += 3; \
    if (tag != R_NilValue) \
      SET_TAG(cell, CreateTag(tag)); \
  } \
  NEXT(); \
} while (0)

#define DO_DFLTDISPATCH(fun, symbol) do { \
  SEXP call = GETSTACK(-3); \
  SEXP args = GETSTACK(-2); \
  value = fun(call, symbol, args, rho); \
  R_BCNodeStackTop -= 3; \
  SETSTACK(-1, value); \
  NEXT(); \
} while (0)

#define DO_START_ASSIGN_DISPATCH(generic) do { \
  SEXP call = VECTOR_ELT(constants, GETOP()); \
  int label = GETOP(); \
  SEXP lhs = GETSTACK(-2); \
  SEXP rhs = GETSTACK(-1); \
  if (NAMEDCNT_GT_1(lhs) && lhs != R_NilValue) { \
    lhs = duplicate(lhs); \
    SETSTACK(-2, lhs); \
    SET_NAMEDCNT_1(lhs); \
  } \
  if (isObject(lhs) && \
      tryAssignDispatch(generic, call, lhs, rhs, rho, &value)) { \
    R_BCNodeStackTop--;	\
    SETSTACK(-1, value); \
    BC_CHECK_SIGINT(); \
    pc = codebase + label; \
  } \
  else { \
    SEXP tag = TAG(CDR(call)); \
    SEXP cell = CONS(lhs, R_NilValue); \
    BCNSTACKCHECK(3); \
    SETSTACK(0, call); \
    SETSTACK(1, cell); \
    SETSTACK(2, cell); \
    R_BCNodeStackTop += 3; \
    if (tag != R_NilValue) \
      SET_TAG(cell, CreateTag(tag)); \
  } \
  NEXT(); \
} while (0)

#define DO_DFLT_ASSIGN_DISPATCH(fun, symbol) do { \
  SEXP rhs = GETSTACK(-4); \
  SEXP call = GETSTACK(-3); \
  SEXP args = GETSTACK(-2); \
  PUSHCALLARG(rhs); \
  value = fun(call, symbol, args, rho, 0); \
  R_BCNodeStackTop -= 4; \
  SETSTACK(-1, value);	 \
  NEXT(); \
} while (0)

#define DO_STARTDISPATCH_N(generic) do { \
    int callidx = GETOP(); \
    int label = GETOP(); \
    value = GETSTACK(-1); \
    if (isObject(value)) { \
	SEXP call = VECTOR_ELT(constants, callidx); \
	if (tryDispatch(generic, call, value, rho, &value)) { \
	    SETSTACK(-1, value); \
	    BC_CHECK_SIGINT(); \
	    pc = codebase + label; \
	} \
    } \
    NEXT(); \
} while (0)

#define DO_START_ASSIGN_DISPATCH_N(generic) do { \
    int callidx = GETOP(); \
    int label = GETOP(); \
    SEXP lhs = GETSTACK(-2); \
    if (isObject(lhs)) { \
	SEXP call = VECTOR_ELT(constants, callidx); \
	SEXP rhs = GETSTACK(-1); \
	if (NAMEDCNT_GT_1(lhs) & lhs != R_NilValue) { \
	    lhs = duplicate(lhs); \
	    SETSTACK(-2, lhs); \
	    SET_NAMEDCNT_1(lhs); \
	} \
	if (tryAssignDispatch(generic, call, lhs, rhs, rho, &value)) { \
	    R_BCNodeStackTop--; \
	    SETSTACK(-1, value); \
	    BC_CHECK_SIGINT(); \
	    pc = codebase + label; \
	} \
    } \
    NEXT(); \
} while (0)

#define DO_ISTEST(fun) do { \
  SETSTACK(-1, fun(GETSTACK(-1)) ? R_TrueValue : R_FalseValue);	\
  NEXT(); \
} while(0)
#define DO_ISTYPE(type) do { \
  SETSTACK(-1, TYPEOF(GETSTACK(-1)) == type ? mkTrue() : mkFalse()); \
  NEXT(); \
} while (0)
#define isNumericOnly(x) (isNumeric(x) && ! isLogical(x))

#ifdef BC_PROFILING
#define NO_CURRENT_OPCODE -1
static int current_opcode = NO_CURRENT_OPCODE;
static int opcode_counts[OPCOUNT];
#endif

#define BC_COUNT_DELTA 1000

#define BC_CHECK_SIGINT() do { \
  if (++evalcount > BC_COUNT_DELTA) { \
      R_CheckUserInterrupt(); \
      evalcount = 0; \
  } \
} while (0)

static void loopWithContext(volatile SEXP code, volatile SEXP rho)
{
    RCNTXT cntxt;
    begincontext(&cntxt, CTXT_LOOP, R_NilValue, rho, R_BaseEnv, R_NilValue,
		 R_NilValue);
    if (SETJMP(cntxt.cjmpbuf) != CTXT_BREAK)
	bcEval(code, rho, FALSE);
    endcontext(&cntxt);
}

static R_INLINE int bcStackIndex(R_bcstack_t *s)
{
    SEXP idx = *s;
    switch(TYPEOF(idx)) {
    case INTSXP:
	if (LENGTH(idx) == 1 && INTEGER(idx)[0] != NA_INTEGER)
	    return INTEGER(idx)[0];
	else return -1;
    case REALSXP:
	if (LENGTH(idx) == 1) {
	    double val = REAL(idx)[0];
	    if (! ISNAN(val) && val <= INT_MAX && val > INT_MIN)
		return val;
	    else return -1;
	}
	else return -1;
    default: return -1;
    }
}

static R_INLINE void VECSUBSET_PTR(R_bcstack_t *sx, R_bcstack_t *si,
				   R_bcstack_t *sv, SEXP rho)
{
    SEXP idx, args, value;
    SEXP vec = GETSTACK_PTR(sx);
    int i = bcStackIndex(si) - 1;

    if (ATTRIB(vec) == R_NilValue && i >= 0) {
	switch (TYPEOF(vec)) {
	case REALSXP:
	    if (LENGTH(vec) <= i) break;
	    SETSTACK_REAL_PTR(sv, REAL(vec)[i]);
	    return;
	case INTSXP:
	    if (LENGTH(vec) <= i) break;
	    SETSTACK_INTEGER_PTR(sv, INTEGER(vec)[i]);
	    return;
	case LGLSXP:
	    if (LENGTH(vec) <= i) break;
	    SETSTACK_LOGICAL_PTR(sv, LOGICAL(vec)[i]);
	    return;
	case CPLXSXP:
	    if (LENGTH(vec) <= i) break;
	    SETSTACK_PTR(sv, ScalarComplex(COMPLEX(vec)[i]));
	    return;
	case RAWSXP:
	    if (LENGTH(vec) <= i) break;
	    SETSTACK_PTR(sv, ScalarRaw(RAW(vec)[i]));
	    return;
	}
    }

    /* fall through to the standard default handler */
    idx = GETSTACK_PTR(si);
    args = CONS(idx, R_NilValue);
    args = CONS(vec, args);
    PROTECT(args);
    value = do_subset_dflt(R_NilValue, R_SubsetSym, args, rho);
    UNPROTECT(1);
    SETSTACK_PTR(sv, value);
}

#define DO_VECSUBSET(rho) do { \
    VECSUBSET_PTR(R_BCNodeStackTop - 2, R_BCNodeStackTop - 1, \
		  R_BCNodeStackTop - 2, rho); \
    R_BCNodeStackTop--; \
} while(0)

static R_INLINE SEXP getMatrixDim(SEXP mat)
{
    if (! OBJECT(mat) &&
	TAG(ATTRIB(mat)) == R_DimSymbol &&
	CDR(ATTRIB(mat)) == R_NilValue) {
	SEXP dim = CAR(ATTRIB(mat));
	if (TYPEOF(dim) == INTSXP && LENGTH(dim) == 2)
	    return dim;
	else return R_NilValue;
    }
    else return R_NilValue;
}

static R_INLINE void DO_MATSUBSET(SEXP rho)
{
    SEXP idx, jdx, args, value;
    SEXP mat = GETSTACK(-3);
    SEXP dim = getMatrixDim(mat);

    if (dim != R_NilValue) {
	int i = bcStackIndex(R_BCNodeStackTop - 2);
	int j = bcStackIndex(R_BCNodeStackTop - 1);
	int nrow = INTEGER(dim)[0];
	int ncol = INTEGER(dim)[1];
	if (i > 0 && j > 0 && i <= nrow && j <= ncol) {
	    int k = i - 1 + nrow * (j - 1);
	    switch (TYPEOF(mat)) {
	    case REALSXP:
		if (LENGTH(mat) <= k) break;
		R_BCNodeStackTop -= 2;
		SETSTACK_REAL(-1, REAL(mat)[k]);
		return;
	    case INTSXP:
		if (LENGTH(mat) <= k) break;
		R_BCNodeStackTop -= 2;
		SETSTACK_INTEGER(-1, INTEGER(mat)[k]);
		return;
	    case LGLSXP:
		if (LENGTH(mat) <= k) break;
		R_BCNodeStackTop -= 2;
		SETSTACK_LOGICAL(-1, LOGICAL(mat)[k]);
		return;
	    case CPLXSXP:
		if (LENGTH(mat) <= k) break;
		R_BCNodeStackTop -= 2;
		SETSTACK(-1, ScalarComplex(COMPLEX(mat)[k]));
		return;
	    }
	}
    }

    /* fall through to the standard default handler */
    idx = GETSTACK(-2);
    jdx = GETSTACK(-1);
    args = CONS(jdx, R_NilValue);
    args = CONS(idx, args);
    args = CONS(mat, args);
    SETSTACK(-1, args); /* for GC protection */
    value = do_subset_dflt(R_NilValue, R_SubsetSym, args, rho);
    R_BCNodeStackTop -= 2;
    SETSTACK(-1, value);
}

#define INTEGER_TO_REAL(x) ((x) == NA_INTEGER ? NA_REAL : (x))
#define LOGICAL_TO_REAL(x) ((x) == NA_LOGICAL ? NA_REAL : (x))

static R_INLINE Rboolean setElementFromScalar(SEXP vec, int i, int typev,
					      scalar_value_t *v)
{
    if (i < 0) return FALSE;

    if (TYPEOF(vec) == REALSXP) {
	if (LENGTH(vec) <= i) return FALSE;
	switch(typev) {
	case REALSXP: REAL(vec)[i] = v->dval; return TRUE;
	case INTSXP: REAL(vec)[i] = INTEGER_TO_REAL(v->ival); return TRUE;
	case LGLSXP: REAL(vec)[i] = LOGICAL_TO_REAL(v->ival); return TRUE;
	}
    }
    else if (typev == TYPEOF(vec)) {
	if (LENGTH(vec) <= i) return FALSE;
	switch (typev) {
	case INTSXP: INTEGER(vec)[i] = v->ival; return TRUE;
	case LGLSXP: LOGICAL(vec)[i] = v->ival; return TRUE;
	}
    }
    return FALSE;
}

static R_INLINE void SETVECSUBSET_PTR(R_bcstack_t *sx, R_bcstack_t *srhs,
				      R_bcstack_t *si, R_bcstack_t *sv,
				      SEXP rho)
{
    SEXP idx, args, value;
    SEXP vec = GETSTACK_PTR(sx);

    if (NAMEDCNT_GT_1(vec)) {
	vec = duplicate(vec);
	SETSTACK_PTR(sx, vec);
    }
    else
	SET_NAMEDCNT_0(vec);

    if (ATTRIB(vec) == R_NilValue) {
	int i = bcStackIndex(si);
	if (i > 0) {
	    scalar_value_t v;
	    int typev = bcStackScalar(srhs, &v);
	    if (setElementFromScalar(vec, i - 1, typev, &v)) {
		SETSTACK_PTR(sv, vec);
		return;
	    }
	}
    }

    /* fall through to the standard default handler */
    value = GETSTACK_PTR(srhs);
    idx = GETSTACK_PTR(si);
    args = CONS(value, R_NilValue);
    SET_TAG(args, R_valueSym);
    args = CONS(idx, args);
    args = CONS(vec, args);
    PROTECT(args);
    vec = do_subassign_dflt(R_NilValue, R_SubassignSym, args, rho, 0);
    UNPROTECT(1);
    SETSTACK_PTR(sv, vec);
}

static R_INLINE void DO_SETVECSUBSET(SEXP rho)
{
    SETVECSUBSET_PTR(R_BCNodeStackTop - 3, R_BCNodeStackTop - 2,
		     R_BCNodeStackTop - 1, R_BCNodeStackTop - 3, rho);
    R_BCNodeStackTop -= 2;
}

static R_INLINE void DO_SETMATSUBSET(SEXP rho)
{
    SEXP dim, idx, jdx, args, value;
    SEXP mat = GETSTACK(-4);

    if (NAMEDCNT_GT_1(mat)) {
	mat = duplicate(mat);
	SETSTACK(-4, mat);
    }
    else
	SET_NAMEDCNT_0(mat);

    dim = getMatrixDim(mat);

    if (dim != R_NilValue) {
	int i = bcStackIndex(R_BCNodeStackTop - 2);
	int j = bcStackIndex(R_BCNodeStackTop - 1);
	int nrow = INTEGER(dim)[0];
	int ncol = INTEGER(dim)[1];
	if (i > 0 && j > 0 && i <= nrow && j <= ncol) {
	    scalar_value_t v;
	    int typev = bcStackScalar(R_BCNodeStackTop - 3, &v);
	    int k = i - 1 + nrow * (j - 1);
	    if (setElementFromScalar(mat, k, typev, &v)) {
		R_BCNodeStackTop -= 3;
		SETSTACK(-1, mat);
		return;
	    }
	}
    }

    /* fall through to the standard default handler */
    value = GETSTACK(-3);
    idx = GETSTACK(-2);
    jdx = GETSTACK(-1);
    args = CONS(value, R_NilValue);
    SET_TAG(args, R_valueSym);
    args = CONS(jdx, args);
    args = CONS(idx, args);
    args = CONS(mat, args);
    SETSTACK(-1, args); /* for GC protection */
    mat = do_subassign_dflt(R_NilValue, R_SubassignSym, args, rho, 0);
    R_BCNodeStackTop -= 3;
    SETSTACK(-1, mat);
}

#define FIXUP_SCALAR_LOGICAL(callidx, arg, op) do { \
	SEXP val = GETSTACK(-1); \
	if (TYPEOF(val) != LGLSXP || LENGTH(val) != 1) { \
	    if (!isNumber(val))	\
		errorcall(VECTOR_ELT(constants, callidx), \
			  _("invalid %s type in 'x %s y'"), arg, op);	\
	    SETSTACK(-1, ScalarLogical(asLogical(val))); \
	} \
    } while(0)

static R_INLINE void checkForMissings(SEXP args, SEXP call)
{
    SEXP a, c;
    int n, k;
    for (a = args, n = 1; a != R_NilValue; a = CDR(a), n++)
	if (CAR(a) == R_MissingArg) {
	    /* check for an empty argument in the call -- start from
	       the beginning in case of ... arguments */
	    if (call != R_NilValue) {
		for (k = 1, c = CDR(call); c != R_NilValue; c = CDR(c), k++)
		    if (CAR(c) == R_MissingArg)
			errorcall(call, "argument %d is empty", k);
	    }
	    /* An error from evaluating a symbol will already have
	       been signaled.  The interpreter, in evalList, does
	       _not_ signal an error for a call expression that
	       produces an R_MissingArg value; for example
	       
	           c(alist(a=)$a)

	       does not signal an error. If we decide we do want an
	       error in this case we can modify evalList for the
	       interpreter and here use the code below. */
#ifdef NO_COMPUTED_MISSINGS
	    /* otherwise signal a 'missing argument' error */
	    errorcall(call, "argument %d is missing", n);
#endif
	}
}

#define GET_VEC_LOOP_VALUE(var, pos) do {		\
    (var) = GETSTACK(pos);				\
    if (NAMEDCNT_GT_1(var)) {				\
	(var) = allocVector(TYPEOF(seq), 1);		\
	SETSTACK(pos, var);				\
	SET_NAMEDCNT_1(var);				\
    }							\
} while (0)

static SEXP bcEval(SEXP body, SEXP rho, Rboolean useCache)
{
  SEXP value, constants;
  BCODE *pc, *codebase;
  int ftype = 0;
  R_bcstack_t *oldntop = R_BCNodeStackTop;
  static int evalcount = 0;
#ifdef BC_INT_STACK
  IStackval *olditop = R_BCIntStackTop;
#endif
#ifdef BC_PROFILING
  int old_current_opcode = current_opcode;
#endif
#ifdef THREADED_CODE
  int which = 0;
#endif

  BC_CHECK_SIGINT();

  INITIALIZE_MACHINE();
  codebase = pc = BCCODE(body);
  constants = BCCONSTS(body);

  /* allow bytecode to be disabled for testing */
  if (R_disable_bytecode)
      return eval(bytecodeExpr(body), rho);

  /* check version */
  {
      int version = GETOP();
      if (version < R_bcMinVersion || version > R_bcVersion) {
	  if (version >= 2) {
	      static Rboolean warned = FALSE;
	      if (! warned) {
		  warned = TRUE;
		  warning(_("bytecode version mismatch; using eval"));
	      }
	      return eval(bytecodeExpr(body), rho);
	  }
	  else if (version < R_bcMinVersion)
	      error(_("bytecode version is too old"));
	  else error(_("bytecode version is too new"));
      }
  }

  R_binding_cache_t vcache = NULL;
  Rboolean smallcache = TRUE;
#ifdef USE_BINDING_CACHE
  if (useCache) {
      R_len_t n = LENGTH(constants);
# ifdef CACHE_MAX
      if (n > CACHE_MAX) {
	  n = CACHE_MAX;
	  smallcache = FALSE;
      }
# endif
# ifdef CACHE_ON_STACK
      /* initialize binding cache on the stack */
      vcache = R_BCNodeStackTop;
      if (R_BCNodeStackTop + n > R_BCNodeStackEnd)
	  nodeStackOverflow();
      while (n > 0) {
	  *R_BCNodeStackTop = R_NilValue;
	  R_BCNodeStackTop++;
	  n--;
      }
# else
      /* allocate binding cache and protect on stack */
      vcache = allocVector(VECSXP, n);
      BCNPUSH(vcache);
# endif
  }
#endif

  BEGIN_MACHINE {
    OP(BCMISMATCH, 0): error(_("byte code version mismatch"));
    OP(RETURN, 0): value = GETSTACK(-1); goto done;
    OP(GOTO, 1):
      {
	int label = GETOP();
	BC_CHECK_SIGINT();
	pc = codebase + label;
	NEXT();
      }
    OP(BRIFNOT, 2):
      {
	int callidx = GETOP();
	int label = GETOP();
	int cond;
	SEXP call = VECTOR_ELT(constants, callidx);
	value = BCNPOP();
	cond = asLogicalNoNA(value, call);
	if (! cond) {
	    BC_CHECK_SIGINT(); /**** only on back branch?*/
	    pc = codebase + label;
	}
	NEXT();
      }
    OP(POP, 0): BCNPOP_IGNORE_VALUE(); NEXT();
    OP(DUP, 0): BCNDUP(); NEXT();
    OP(PRINTVALUE, 0): PrintValue(BCNPOP()); NEXT();
    OP(STARTLOOPCNTXT, 1):
	{
	    SEXP code = VECTOR_ELT(constants, GETOP());
	    loopWithContext(code, rho);
	    NEXT();
	}
    OP(ENDLOOPCNTXT, 0): value = R_NilValue; goto done;
    OP(DOLOOPNEXT, 0): findcontext(CTXT_NEXT, rho, R_NilValue);
    OP(DOLOOPBREAK, 0): findcontext(CTXT_BREAK, rho, R_NilValue);
    OP(STARTFOR, 3):
      {
	SEXP seq = GETSTACK(-1);
	int callidx = GETOP();
	SEXP symbol = VECTOR_ELT(constants, GETOP());
	int label = GETOP();

	/* if we are iterating over a factor, coerce to character first */
	if (inherits(seq, "factor")) {
	    seq = asCharacterFactor(seq);
	    SETSTACK(-1, seq);
	}

	defineVar(symbol, R_NilValue, rho);
	BCNPUSH(GET_BINDING_CELL(symbol, rho));

	value = allocVector(INTSXP, 2);
	INTEGER(value)[0] = -1;
	if (isVector(seq))
	  INTEGER(value)[1] = LENGTH(seq);
	else if (isList(seq) || isNull(seq))
	  INTEGER(value)[1] = length(seq);
	else errorcall(VECTOR_ELT(constants, callidx),
		       _("invalid for() loop sequence"));
	BCNPUSH(value);

	/* bump up NAMED count of seq to avoid modification by loop code */
	INC_NAMEDCNT(seq);

	/* place initial loop variable value object on stack */
	switch(TYPEOF(seq)) {
	case LGLSXP:
	case INTSXP:
	case REALSXP:
	case CPLXSXP:
	case STRSXP:
	case RAWSXP:
	    value = allocVector(TYPEOF(seq), 1);
	    BCNPUSH(value);
	    break;
	default: BCNPUSH(R_NilValue);
	}

	BC_CHECK_SIGINT();
	pc = codebase + label;
	NEXT();
      }
    OP(STEPFOR, 1):
      {
	int label = GETOP();
	int i = ++(INTEGER(GETSTACK(-2))[0]);
	int n = INTEGER(GETSTACK(-2))[1];
	if (i < n) {
	  SEXP seq = GETSTACK(-4);
	  SEXP cell = GETSTACK(-3);
	  switch (TYPEOF(seq)) {
	  case LGLSXP:
	    GET_VEC_LOOP_VALUE(value, -1);
	    LOGICAL(value)[0] = LOGICAL(seq)[i];
	    break;
	  case INTSXP:
	    GET_VEC_LOOP_VALUE(value, -1);
	    INTEGER(value)[0] = INTEGER(seq)[i];
	    break;
	  case REALSXP:
	    GET_VEC_LOOP_VALUE(value, -1);
	    REAL(value)[0] = REAL(seq)[i];
	    break;
	  case CPLXSXP:
	    GET_VEC_LOOP_VALUE(value, -1);
	    COMPLEX(value)[0] = COMPLEX(seq)[i];
	    break;
	  case STRSXP:
	    GET_VEC_LOOP_VALUE(value, -1);
	    SET_STRING_ELT(value, 0, STRING_ELT(seq, i));
	    break;
	  case RAWSXP:
	    GET_VEC_LOOP_VALUE(value, -1);
	    RAW(value)[0] = RAW(seq)[i];
	    break;
	  case EXPRSXP:
	  case VECSXP:
	    value = VECTOR_ELT(seq, i);
	    SET_NAMEDCNT_MAX(value);
	    break;
	  case LISTSXP:
	    value = CAR(seq);
	    SETSTACK(-4, CDR(seq));
	    SET_NAMEDCNT_MAX(value);
	    break;
	  default:
	    error(_("invalid sequence argument in for loop"));
	  }
	  if (! SET_BINDING_VALUE(cell, value))
	      defineVar(BINDING_SYMBOL(cell), value, rho);
	  BC_CHECK_SIGINT();
	  pc = codebase + label;
	}
	NEXT();
      }
    OP(ENDFOR, 0):
      {
	R_BCNodeStackTop -= 3;
	SETSTACK(-1, R_NilValue);
	NEXT();
      }
    OP(SETLOOPVAL, 0):
      BCNPOP_IGNORE_VALUE(); SETSTACK(-1, R_NilValue); NEXT();
    OP(INVISIBLE,0): R_Visible = FALSE; NEXT();
    /**** for now LDCONST, LDTRUE, and LDFALSE duplicate/allocate to
	  be defensive against bad package C code */
    OP(LDCONST, 1):
      R_Visible = TRUE;
      value = VECTOR_ELT(constants, GETOP());
      /* make sure NAMED = 2 -- lower values might be safe in some cases but
	 not in general, especially if the constant pool was created by
	 unserializing a compiled expression. */
      /*if (NAMED(value) < 2) SET_NAMED(value, 2);*/
      BCNPUSH(duplicate(value));
      NEXT();
    OP(LDNULL, 0): R_Visible = TRUE; BCNPUSH(R_NilValue); NEXT();
    OP(LDTRUE, 0): R_Visible = TRUE; BCNPUSH(mkTrue()); NEXT();
    OP(LDFALSE, 0): R_Visible = TRUE; BCNPUSH(mkFalse()); NEXT();
    OP(GETVAR, 1): DO_GETVAR(FALSE, FALSE);
    OP(DDVAL, 1): DO_GETVAR(TRUE, FALSE);
    OP(SETVAR, 1):
      {
	int sidx = GETOP();
	SEXP loc;
	if (smallcache)
	    loc = GET_SMALLCACHE_BINDING_CELL(vcache, sidx);
	else {
	    SEXP symbol = VECTOR_ELT(constants, sidx);
	    loc = GET_BINDING_CELL_CACHE(symbol, rho, vcache, sidx);
	}
	value = GETSTACK(-1);
        INC_NAMEDCNT(value);
	if (! SET_BINDING_VALUE(loc, value)) {
	    SEXP symbol = VECTOR_ELT(constants, sidx);
	    PROTECT(value);
	    defineVar(symbol, value, rho);
	    UNPROTECT(1);
	}
	NEXT();
      }
    OP(GETFUN, 1):
      {
	/* get the function */
	SEXP symbol = VECTOR_ELT(constants, GETOP());
	value = findFun(symbol, rho);
	if(RTRACE(value)) {
            Rprintf("trace: ");
            PrintValue(symbol);
	}

	/* initialize the function type register, push the function, and
	   push space for creating the argument list. */
	ftype = TYPEOF(value);
	BCNSTACKCHECK(3);
	SETSTACK(0, value);
	SETSTACK(1, R_NilValue);
	SETSTACK(2, R_NilValue);
	R_BCNodeStackTop += 3;
	NEXT();
      }
    OP(GETGLOBFUN, 1):
      {
	/* get the function */
	SEXP symbol = VECTOR_ELT(constants, GETOP());
	value = findFun(symbol, R_GlobalEnv);
	if(RTRACE(value)) {
            Rprintf("trace: ");
            PrintValue(symbol);
	}

	/* initialize the function type register, push the function, and
	   push space for creating the argument list. */
	ftype = TYPEOF(value);
	BCNSTACKCHECK(3);
	SETSTACK(0, value);
	SETSTACK(1, R_NilValue);
	SETSTACK(2, R_NilValue);
	R_BCNodeStackTop += 3;
	NEXT();
      }
    OP(GETSYMFUN, 1):
      {
	/* get the function */
	SEXP symbol = VECTOR_ELT(constants, GETOP());
	value = SYMVALUE(symbol);
	if (TYPEOF(value) == PROMSXP) {
	    value = forcePromise(value);
	    SET_NAMEDCNT_MAX(value);
	}
	if(RTRACE(value)) {
            Rprintf("trace: ");
            PrintValue(symbol);
	}

	/* initialize the function type register, push the function, and
	   push space for creating the argument list. */
	ftype = TYPEOF(value);
	BCNSTACKCHECK(3);
	SETSTACK(0, value);
	SETSTACK(1, R_NilValue);
	SETSTACK(2, R_NilValue);
	R_BCNodeStackTop += 3;
	NEXT();
      }
    OP(GETBUILTIN, 1):
      {
	/* get the function */
	SEXP symbol = VECTOR_ELT(constants, GETOP());
	value = getPrimitive(symbol, BUILTINSXP);
	if (RTRACE(value)) {
            Rprintf("trace: ");
            PrintValue(symbol);
	}

	/* push the function and push space for creating the argument list. */
	ftype = TYPEOF(value);
	BCNSTACKCHECK(3);
	SETSTACK(0, value);
	SETSTACK(1, R_NilValue);
	SETSTACK(2, R_NilValue);
	R_BCNodeStackTop += 3;
	NEXT();
      }
    OP(GETINTLBUILTIN, 1):
      {
	/* get the function */
	SEXP symbol = VECTOR_ELT(constants, GETOP());
	value = INTERNAL(symbol);
	if (TYPEOF(value) != BUILTINSXP)
            error(_("no internal function \"%s\""), CHAR(PRINTNAME(symbol)));

	/* push the function and push space for creating the argument list. */
	ftype = TYPEOF(value);
	BCNSTACKCHECK(3);
	SETSTACK(0, value);
	SETSTACK(1, R_NilValue);
	SETSTACK(2, R_NilValue);
	R_BCNodeStackTop += 3;
	NEXT();
      }
    OP(CHECKFUN, 0):
      {
	/* check then the value on the stack is a function */
	value = GETSTACK(-1);
	if (TYPEOF(value) != CLOSXP && TYPEOF(value) != BUILTINSXP &&
	    TYPEOF(value) != SPECIALSXP)
	  error(_("attempt to apply non-function"));

	/* initialize the function type register, and push space for
	   creating the argument list. */
	ftype = TYPEOF(value);
	BCNSTACKCHECK(2);
	SETSTACK(0, R_NilValue);
	SETSTACK(1, R_NilValue);
	R_BCNodeStackTop += 2;
	NEXT();
      }
    OP(MAKEPROM, 1):
      {
	SEXP code = VECTOR_ELT(constants, GETOP());
	if (ftype != SPECIALSXP) {
	  if (ftype == BUILTINSXP)
	      value = bcEval(code, rho, TRUE);
	  else
	    value = mkPROMISE(code, rho);
	  PUSHCALLARG(value);
	}
	NEXT();
      }
    OP(DOMISSING, 0):
      {
	if (ftype != SPECIALSXP)
	  PUSHCALLARG(R_MissingArg);
	NEXT();
      }
    OP(SETTAG, 1):
      {
	SEXP tag = VECTOR_ELT(constants, GETOP());
	SEXP cell = GETSTACK(-1);
	if (ftype != SPECIALSXP && cell != R_NilValue)
	  SET_TAG(cell, CreateTag(tag));
	NEXT();
      }
    OP(DODOTS, 0):
      {
	if (ftype != SPECIALSXP) {
	  SEXP h = findVar(R_DotsSymbol, rho);
	  if (TYPEOF(h) == DOTSXP || h == R_NilValue) {
	    for (; h != R_NilValue; h = CDR(h)) {
	      SEXP val, cell;
	      if (ftype == BUILTINSXP) val = eval(CAR(h), rho);
	      else val = mkPROMISE(CAR(h), rho);
	      cell = CONS(val, R_NilValue);
	      PUSHCALLARG_CELL(cell);
	      if (TAG(h) != R_NilValue) SET_TAG(cell, CreateTag(TAG(h)));
	    }
	  }
	  else if (h != R_MissingArg)
	    error(_("'...' used in an incorrect context"));
	}
	NEXT();
      }
    OP(PUSHARG, 0): PUSHCALLARG(BCNPOP()); NEXT();
    /**** for now PUSHCONST, PUSHTRUE, and PUSHFALSE duplicate/allocate to
	  be defensive against bad package C code */
    OP(PUSHCONSTARG, 1):
      value = VECTOR_ELT(constants, GETOP());
      PUSHCALLARG(duplicate(value));
      NEXT();
    OP(PUSHNULLARG, 0): PUSHCALLARG(R_NilValue); NEXT();
    OP(PUSHTRUEARG, 0): PUSHCALLARG(mkTrue()); NEXT();
    OP(PUSHFALSEARG, 0): PUSHCALLARG(mkFalse()); NEXT();
    OP(CALL, 1):
      {
	SEXP fun = GETSTACK(-3);
	SEXP call = VECTOR_ELT(constants, GETOP());
	SEXP args = GETSTACK(-2);
	int flag;
	switch (ftype) {
	case BUILTINSXP:
	  checkForMissings(args, call);
	  flag = PRIMPRINT(fun);
	  R_Visible = flag != 1;
          value = CALL_PRIMFUN(call, fun, args, rho, 0);
	  if (flag < 2) R_Visible = flag != 1;
	  break;
	case SPECIALSXP:
	  flag = PRIMPRINT(fun);
	  R_Visible = flag != 1;
          value = CALL_PRIMFUN(call, fun, CDR(call), rho, 0);
	  if (flag < 2) R_Visible = flag != 1;
	  break;
	case CLOSXP:
	  value = applyClosure_v(call, fun, args, rho, R_BaseEnv, 0);
	  break;
	default: error(_("bad function"));
	}
	R_BCNodeStackTop -= 2;
	SETSTACK(-1, value);
	ftype = 0;
	NEXT();
      }
    OP(CALLBUILTIN, 1):
      {
	SEXP fun = GETSTACK(-3);
	SEXP call = VECTOR_ELT(constants, GETOP());
	SEXP args = GETSTACK(-2);
	int flag;
	const void *vmax = VMAXGET();
	if (TYPEOF(fun) != BUILTINSXP)
	  error(_("not a BUILTIN function"));
	flag = PRIMPRINT(fun);
	R_Visible = flag != 1;
        value = CALL_PRIMFUN(call, fun, args, rho, 0);
	if (flag < 2) R_Visible = flag != 1;
	VMAXSET(vmax);
	R_BCNodeStackTop -= 2;
	SETSTACK(-1, value);
	NEXT();
      }
    OP(CALLSPECIAL, 1):
      {
	SEXP call = VECTOR_ELT(constants, GETOP());
	SEXP symbol = CAR(call);
	SEXP fun = getPrimitive(symbol, SPECIALSXP);
	int flag;
	const void *vmax = VMAXGET();
	if (RTRACE(fun)) {
            Rprintf("trace: ");
            PrintValue(symbol);
	}
	BCNPUSH(fun);  /* for GC protection */
	flag = PRIMPRINT(fun);
	R_Visible = flag != 1;
        value = CALL_PRIMFUN(call, fun, CDR(call), rho, 0);
	if (flag < 2) R_Visible = flag != 1;
	VMAXSET(vmax);
	SETSTACK(-1, value); /* replaces fun on stack */
	NEXT();
      }
    OP(MAKECLOSURE, 1):
      {
	SEXP fb = VECTOR_ELT(constants, GETOP());
	SEXP forms = VECTOR_ELT(fb, 0);
	SEXP body = VECTOR_ELT(fb, 1);
	value = mkCLOSXP(forms, body, rho);
	BCNPUSH(value);
	NEXT();
      }
    OP(UMINUS, 1): Arith1(R_SubSym);
    OP(UPLUS, 1): Arith1(R_AddSym);
    OP(ADD, 1): FastBinary(+, PLUSOP, R_AddSym);
    OP(SUB, 1): FastBinary(-, MINUSOP, R_SubSym);
    OP(MUL, 1): FastBinary(*, TIMESOP, R_MulSym);
    OP(DIV, 1): FastBinary(/, DIVOP, R_DivSym);
    OP(EXPT, 1): Arith2(POWOP, R_ExptSym);
    OP(SQRT, 1): Math1(R_SqrtSym);
    OP(EXP, 1): Math1(R_ExpSym);
    OP(EQ, 1): FastRelop2(==, EQOP, R_EqSym);
    OP(NE, 1): FastRelop2(!=, NEOP, R_NeSym);
    OP(LT, 1): FastRelop2(<, LTOP, R_LtSym);
    OP(LE, 1): FastRelop2(<=, LEOP, R_LeSym);
    OP(GE, 1): FastRelop2(>=, GEOP, R_GeSym);
    OP(GT, 1): FastRelop2(>, GTOP, R_GtSym);
    OP(AND, 1): Builtin2(do_andor, R_AndSym, rho);
    OP(OR, 1): Builtin2(do_andor, R_OrSym, rho);
    OP(NOT, 1): Builtin1(do_not, R_NotSym, rho);
    OP(DOTSERR, 0): error(_("'...' used in an incorrect context"));
    OP(STARTASSIGN, 1):
      {
	int sidx = GETOP();
	SEXP symbol = VECTOR_ELT(constants, sidx);
	SEXP cell = GET_BINDING_CELL_CACHE(symbol, rho, vcache, sidx);
	value = BINDING_VALUE(cell);
	if (value == R_UnboundValue || NAMEDCNT(value) != 1) {
            /* Used to call EnsureLocal, now changed, so old code is here. */
            value = findVarInFrame3 (rho, symbol, TRUE);
            if (value != R_UnboundValue) {
                if (TYPEOF(value) == PROMSXP)
                    value = forcePromise(value);
        	if (!NAMEDCNT_GT_1(value)) 
                    goto in_frame;
            }
            else {
                if (rho != R_EmptyEnv) {
                    value = findVar (symbol, ENCLOS(rho));
                    if (TYPEOF(value) == PROMSXP)
                        value = forcePromise(value);
                }
                if (value == R_UnboundValue)
                    error(_("object '%s' not found"), CHAR(PRINTNAME(symbol)));
            }
            value = dup_top_level(value);
            set_var_in_frame (symbol, value, rho, TRUE, 3);
          in_frame: ;
        }
	BCNPUSH(value);
	BCNDUP2ND();
	/* top three stack entries are now RHS value, LHS value, RHS value */
	NEXT();
      }
    OP(ENDASSIGN, 1):
      {
	int sidx = GETOP();
	SEXP symbol = VECTOR_ELT(constants, sidx);
	SEXP cell = GET_BINDING_CELL_CACHE(symbol, rho, vcache, sidx);
	value = GETSTACK(-1); /* leave on stack for GC protection */
        INC_NAMEDCNT(value);
	if (! SET_BINDING_VALUE(cell, value))
	    defineVar(symbol, value, rho);
	R_BCNodeStackTop--; /* now pop LHS value off the stack */
	/* original right-hand side value is now on top of stack again */
	/* we do not duplicate the right-hand side value, so to be
	   conservative mark the value as NAMED = 2 */
	SET_NAMEDCNT_MAX(GETSTACK(-1));
	NEXT();
      }
    OP(STARTSUBSET, 2): DO_STARTDISPATCH("[");
    OP(DFLTSUBSET, 0): DO_DFLTDISPATCH(do_subset_dflt, R_SubsetSym);
    OP(STARTSUBASSIGN, 2): DO_START_ASSIGN_DISPATCH("[<-");
    OP(DFLTSUBASSIGN, 0):
      DO_DFLT_ASSIGN_DISPATCH(do_subassign_dflt, R_SubassignSym);
    OP(STARTC, 2): DO_STARTDISPATCH("c");
    OP(DFLTC, 0): DO_DFLTDISPATCH(do_c_dflt, R_CSym);
    OP(STARTSUBSET2, 2): DO_STARTDISPATCH("[[");
    OP(DFLTSUBSET2, 0): DO_DFLTDISPATCH(do_subset2_dflt, R_Subset2Sym);
    OP(STARTSUBASSIGN2, 2): DO_START_ASSIGN_DISPATCH("[[<-");
    OP(DFLTSUBASSIGN2, 0):
      DO_DFLT_ASSIGN_DISPATCH(do_subassign2_dflt, R_Subassign2Sym);
    OP(DOLLAR, 2):
      {
	int dispatched = FALSE;
	SEXP call = VECTOR_ELT(constants, GETOP());
	SEXP symbol = VECTOR_ELT(constants, GETOP());
	SEXP x = GETSTACK(-1);
	if (isObject(x)) {
	    SEXP ncall;
	    PROTECT(ncall = duplicate(call));
	    /**** hack to avoid evaluating the symbol */
	    SETCAR(CDDR(ncall), ScalarString(PRINTNAME(symbol)));
	    dispatched = tryDispatch("$", ncall, x, rho, &value);
	    UNPROTECT(1);
	}
	if (dispatched)
	    SETSTACK(-1, value);
	else
	    SETSTACK(-1, R_subset3_dflt(x, R_NilValue, symbol, R_NilValue));
	NEXT();
      }
    OP(DOLLARGETS, 2):
      {
	int dispatched = FALSE;
	SEXP call = VECTOR_ELT(constants, GETOP());
	SEXP symbol = VECTOR_ELT(constants, GETOP());
	SEXP x = GETSTACK(-2);
	SEXP rhs = GETSTACK(-1);
	if (NAMEDCNT_GT_1(x) && x != R_NilValue) {
	    x = duplicate(x);
	    SETSTACK(-2, x);
	    SET_NAMEDCNT_1(x);
	}
	if (isObject(x)) {
	    SEXP ncall, prom;
	    PROTECT(ncall = duplicate(call));
	    /**** hack to avoid evaluating the symbol */
	    SETCAR(CDDR(ncall), ScalarString(PRINTNAME(symbol)));
	    prom = mkPROMISE(CADDDR(ncall), rho);
	    SET_PRVALUE(prom, rhs);
            INC_NAMEDCNT(rhs);
	    SETCAR(CDR(CDDR(ncall)), prom);
	    dispatched = tryDispatch("$<-", ncall, x, rho, &value);
	    UNPROTECT(1);
	}
	if (! dispatched)
	  value = R_subassign3_dflt(call, x, symbol, rhs, 0);
	R_BCNodeStackTop--;
	SETSTACK(-1, value);
	NEXT();
      }
    OP(ISNULL, 0): DO_ISTEST(isNull);
    OP(ISLOGICAL, 0): DO_ISTYPE(LGLSXP);
    OP(ISINTEGER, 0): {
	SEXP arg = GETSTACK(-1);
	Rboolean test = (TYPEOF(arg) == INTSXP) && ! inherits(arg, "factor");
	SETSTACK(-1, test ? mkTrue() : mkFalse());
	NEXT();
      }
    OP(ISDOUBLE, 0): DO_ISTYPE(REALSXP);
    OP(ISCOMPLEX, 0): DO_ISTYPE(CPLXSXP);
    OP(ISCHARACTER, 0): DO_ISTYPE(STRSXP);
    OP(ISSYMBOL, 0): DO_ISTYPE(SYMSXP); /**** S4 thingy allowed now???*/
    OP(ISOBJECT, 0): DO_ISTEST(OBJECT);
    OP(ISNUMERIC, 0): DO_ISTEST(isNumericOnly);
    OP(VECSUBSET, 0): DO_VECSUBSET(rho); NEXT();
    OP(MATSUBSET, 0): DO_MATSUBSET(rho); NEXT();
    OP(SETVECSUBSET, 0): DO_SETVECSUBSET(rho); NEXT();
    OP(SETMATSUBSET, 0): DO_SETMATSUBSET(rho); NEXT();
    OP(AND1ST, 2): {
	int callidx = GETOP();
	int label = GETOP();
        FIXUP_SCALAR_LOGICAL(callidx, "'x'", "&&");
        value = GETSTACK(-1);
	if (LOGICAL(value)[0] == FALSE)
	    pc = codebase + label;
	NEXT();
    }
    OP(AND2ND, 1): {
	int callidx = GETOP();
	FIXUP_SCALAR_LOGICAL(callidx, "'y'", "&&");
        value = GETSTACK(-1);
	/* The first argument is TRUE or NA. If the second argument is
	   not TRUE then its value is the result. If the second
	   argument is TRUE, then the first argument's value is the
	   result. */
	if (LOGICAL(value)[0] != TRUE)
	    SETSTACK(-2, value);
	R_BCNodeStackTop -= 1;
	NEXT();
    }
    OP(OR1ST, 2):  {
	int callidx = GETOP();
	int label = GETOP();
        FIXUP_SCALAR_LOGICAL(callidx, "'x'", "||");
        value = GETSTACK(-1);
	if (LOGICAL(value)[0] != NA_LOGICAL && LOGICAL(value)[0]) /* is true */
	    pc = codebase + label;
	NEXT();
    }
    OP(OR2ND, 1):  {
	int callidx = GETOP();
	FIXUP_SCALAR_LOGICAL(callidx, "'y'", "||");
        value = GETSTACK(-1);
	/* The first argument is FALSE or NA. If the second argument is
	   not FALSE then its value is the result. If the second
	   argument is FALSE, then the first argument's value is the
	   result. */
	if (LOGICAL(value)[0] != FALSE)
	    SETSTACK(-2, value);
	R_BCNodeStackTop -= 1;
	NEXT();
    }
    OP(GETVAR_MISSOK, 1): DO_GETVAR(FALSE, TRUE);
    OP(DDVAL_MISSOK, 1): DO_GETVAR(TRUE, TRUE);
    OP(VISIBLE, 0): R_Visible = TRUE; NEXT();
    OP(SETVAR2, 1):
      {
	SEXP symbol = VECTOR_ELT(constants, GETOP());
	value = GETSTACK(-1);
	if (NAMEDCNT_GT_0(value)) {
	    value = duplicate(value);
	    SETSTACK(-1, value);
	}
	set_var_nonlocal (symbol, value, ENCLOS(rho), 3);
	NEXT();
      }
    OP(STARTASSIGN2, 1):
      {
	SEXP symbol = VECTOR_ELT(constants, GETOP());
	value = GETSTACK(-1);
	BCNPUSH(getvar(symbol, ENCLOS(rho), FALSE, FALSE, NULL, 0));
	BCNPUSH(value);
	/* top three stack entries are now RHS value, LHS value, RHS value */
	NEXT();
      }
    OP(ENDASSIGN2, 1):
      {
	SEXP symbol = VECTOR_ELT(constants, GETOP());
	value = BCNPOP();
	set_var_nonlocal (symbol, value, ENCLOS(rho), 3);
	/* original right-hand side value is now on top of stack again */
	/* we do not duplicate the right-hand side value, so to be
	   conservative mark the value as NAMED = 2 */
	SET_NAMEDCNT_MAX(GETSTACK(-1));
	NEXT();
      }
    OP(SETTER_CALL, 2):
      {
        SEXP lhs = GETSTACK(-5);
        SEXP rhs = GETSTACK(-4);
	SEXP fun = GETSTACK(-3);
	SEXP call = VECTOR_ELT(constants, GETOP());
	SEXP vexpr = VECTOR_ELT(constants, GETOP());
	SEXP args, prom, last;
	if (NAMEDCNT_GT_1(lhs) && lhs != R_NilValue) {
	  lhs = duplicate(lhs);
	  SETSTACK(-5, lhs);
	  SET_NAMEDCNT_1(lhs);
	}
	switch (ftype) {
	case BUILTINSXP:
	  /* push RHS value onto arguments with 'value' tag */
	  PUSHCALLARG(rhs);
	  SET_TAG(GETSTACK(-1), R_valueSym);
	  /* replace first argument with LHS value */
	  args = GETSTACK(-2);
	  SETCAR(args, lhs);
	  /* make the call */
	  checkForMissings(args, call);
          value = CALL_PRIMFUN(call, fun, args, rho, 0);
	  break;
	case SPECIALSXP:
	  /* duplicate arguments and put into stack for GC protection */
	  args = duplicate(CDR(call));
	  SETSTACK(-2, args);
	  /* insert evaluated promise for LHS as first argument */
          prom = mkPROMISE(R_TmpvalSymbol, rho);
	  SET_PRVALUE(prom, lhs);
          INC_NAMEDCNT(lhs);
	  SETCAR(args, prom);
	  /* insert evaluated promise for RHS as last argument */
	  last = args;
	  while (CDR(last) != R_NilValue)
	      last = CDR(last);
	  prom = mkPROMISE(vexpr, rho);
	  SET_PRVALUE(prom, rhs);
          INC_NAMEDCNT(rhs);
	  SETCAR(last, prom);
	  /* make the call */
          value = CALL_PRIMFUN(call, fun, args, rho, 0);
	  break;
	case CLOSXP:
	  /* push evaluated promise for RHS onto arguments with 'value' tag */
	  prom = mkPROMISE(vexpr, rho);
	  SET_PRVALUE(prom, rhs);
          INC_NAMEDCNT(rhs);
	  PUSHCALLARG(prom);
	  SET_TAG(GETSTACK(-1), R_valueSym);
	  /* replace first argument with evaluated promise for LHS */
          prom = mkPROMISE(R_TmpvalSymbol, rho);
	  SET_PRVALUE(prom, lhs);
          INC_NAMEDCNT(lhs);
	  args = GETSTACK(-2);
	  SETCAR(args, prom);
	  /* make the call */
	  value = applyClosure_v(call, fun, args, rho, R_BaseEnv, 0);
	  break;
	default: error(_("bad function"));
	}
	R_BCNodeStackTop -= 4;
	SETSTACK(-1, value);
	ftype = 0;
	NEXT();
      }
    OP(GETTER_CALL, 1):
      {
	SEXP lhs = GETSTACK(-5);
	SEXP fun = GETSTACK(-3);
	SEXP call = VECTOR_ELT(constants, GETOP());
	SEXP args, prom;
	switch (ftype) {
	case BUILTINSXP:
	  /* replace first argument with LHS value */
	  args = GETSTACK(-2);
	  SETCAR(args, lhs);
	  /* make the call */
	  checkForMissings(args, call);
          value = CALL_PRIMFUN(call, fun, args, rho, 0);
	  break;
	case SPECIALSXP:
	  /* duplicate arguments and put into stack for GC protection */
	  args = duplicate(CDR(call));
	  SETSTACK(-2, args);
	  /* insert evaluated promise for LHS as first argument */
          prom = mkPROMISE(R_TmpvalSymbol, rho);
	  SET_PRVALUE(prom, lhs);
          INC_NAMEDCNT(lhs);
	  SETCAR(args, prom);
	  /* make the call */
          value = CALL_PRIMFUN(call, fun, args, rho, 0);
	  break;
	case CLOSXP:
	  /* replace first argument with evaluated promise for LHS */
          prom = mkPROMISE(R_TmpvalSymbol, rho);
	  SET_PRVALUE(prom, lhs);
          INC_NAMEDCNT(lhs);
	  args = GETSTACK(-2);
	  SETCAR(args, prom);
	  /* make the call */
	  value = applyClosure_v(call, fun, args, rho, R_BaseEnv, 0);
	  break;
	default: error(_("bad function"));
	}
	R_BCNodeStackTop -= 2;
	SETSTACK(-1, value);
	ftype = 0;
	NEXT();
      }
    OP(SWAP, 0): {
	R_bcstack_t tmp = R_BCNodeStackTop[-1];
	R_BCNodeStackTop[-1] = R_BCNodeStackTop[-2];
	R_BCNodeStackTop[-2] = tmp;
	NEXT();
    }
    OP(DUP2ND, 0): BCNDUP2ND(); NEXT();
    OP(SWITCH, 4): {
       SEXP call = VECTOR_ELT(constants, GETOP());
       SEXP names = VECTOR_ELT(constants, GETOP());
       SEXP coffsets = VECTOR_ELT(constants, GETOP());
       SEXP ioffsets = VECTOR_ELT(constants, GETOP());
       value = BCNPOP();
       if (!isVector(value) || length(value) != 1)
	   errorcall(call, _("EXPR must be a length 1 vector"));
       if (TYPEOF(value) == STRSXP) {
	   int i, n, which;
	   if (names == R_NilValue)
	       errorcall(call, _("numeric EXPR required for switch() "
				 "without named alternatives"));
	   if (TYPEOF(coffsets) != INTSXP)
	       errorcall(call, _("bad character switch offsets"));
	   if (TYPEOF(names) != STRSXP || LENGTH(names) != LENGTH(coffsets))
	       errorcall(call, _("bad switch names"));
	   n = LENGTH(names);
	   which = n - 1;
	   for (i = 0; i < n - 1; i++)
	       if (ep_match_exprs(STRING_ELT(value, 0),
			          STRING_ELT(names, i))==1 /* exact */) {
		   which = i;
		   break;
	       }
	   pc = codebase + INTEGER(coffsets)[which];
       }
       else {
	   int which = asInteger(value) - 1;
	   if (TYPEOF(ioffsets) != INTSXP)
	       errorcall(call, _("bad numeric switch offsets"));
	   if (which < 0 || which >= LENGTH(ioffsets))
	       which = LENGTH(ioffsets) - 1;
	   pc = codebase + INTEGER(ioffsets)[which];
       }
       NEXT();
    }
    OP(RETURNJMP, 0): {
      value = BCNPOP();
      findcontext(CTXT_BROWSER | CTXT_FUNCTION, rho, value);
    }
    OP(STARTVECSUBSET, 2): DO_STARTDISPATCH_N("[");
    OP(STARTMATSUBSET, 2): DO_STARTDISPATCH_N("[");
    OP(STARTSETVECSUBSET, 2): DO_START_ASSIGN_DISPATCH_N("[<-");
    OP(STARTSETMATSUBSET, 2): DO_START_ASSIGN_DISPATCH_N("[<-");
    LASTOP;
  }

 done:
  R_BCNodeStackTop = oldntop;
#ifdef BC_INT_STACK
  R_BCIntStackTop = olditop;
#endif
#ifdef BC_PROFILING
  current_opcode = old_current_opcode;
#endif
  return value;
}

#ifdef THREADED_CODE
SEXP R_bcEncode(SEXP bytes)
{
    SEXP code;
    BCODE *pc;
    int *ipc, i, n, m, v;

    m = (sizeof(BCODE) + sizeof(int) - 1) / sizeof(int);

    n = LENGTH(bytes);
    ipc = INTEGER(bytes);

    v = ipc[0];
    if (v < R_bcMinVersion || v > R_bcVersion) {
	code = allocVector(INTSXP, m * 2);
	pc = (BCODE *) INTEGER(code);
	pc[0].i = v;
	pc[1].v = opinfo[BCMISMATCH_OP].addr;
	return code;
    }
    else {
	code = allocVector(INTSXP, m * n);
	pc = (BCODE *) INTEGER(code);

	for (i = 0; i < n; i++) pc[i].i = ipc[i];

	/* install the current version number */
	pc[0].i = R_bcVersion;

	for (i = 1; i < n;) {
	    int op = pc[i].i;
	    if (op < 0 || op >= OPCOUNT)
		error("unknown instruction code");
	    pc[i].v = opinfo[op].addr;
	    i += opinfo[op].argc + 1;
	}

	return code;
    }
}

static int findOp(void *addr)
{
    int i;

    for (i = 0; i < OPCOUNT; i++)
	if (opinfo[i].addr == addr)
	    return i;
    error(_("cannot find index for threaded code address"));
    return 0; /* not reached */
}

SEXP R_bcDecode(SEXP code) {
    int n, i, j, *ipc;
    BCODE *pc;
    SEXP bytes;

    int m = (sizeof(BCODE) + sizeof(int) - 1) / sizeof(int);

    n = LENGTH(code) / m;
    pc = (BCODE *) INTEGER(code);

    bytes = allocVector(INTSXP, n);
    ipc = INTEGER(bytes);

    /* copy the version number */
    ipc[0] = pc[0].i;

    for (i = 1; i < n;) {
	int op = findOp(pc[i].v);
	int argc = opinfo[op].argc;
	ipc[i] = op;
	i++;
	for (j = 0; j < argc; j++, i++)
	    ipc[i] = pc[i].i;
    }

    return bytes;
}
#else
SEXP R_bcEncode(SEXP x) { return x; }
SEXP R_bcDecode(SEXP x) { return duplicate(x); }
#endif

static SEXP do_mkcode(SEXP call, SEXP op, SEXP args, SEXP rho)
{
    SEXP bytes, consts, ans;

    checkArity(op, args);
    bytes = CAR(args);
    consts = CADR(args);
    ans = CONS(R_bcEncode(bytes), consts);
    SET_TYPEOF(ans, BCODESXP);
    return ans;
}

static SEXP do_bcclose(SEXP call, SEXP op, SEXP args, SEXP rho)
{
    SEXP forms, body, env;

    checkArity(op, args);
    forms = CAR(args);
    body = CADR(args);
    env = CADDR(args);

    CheckFormals(forms);

    if (! isByteCode(body))
	errorcall(call, _("invalid body"));

    if (isNull(env)) {
	error(_("use of NULL environment is defunct"));
	env = R_BaseEnv;
    } else
    if (!isEnvironment(env))
	errorcall(call, _("invalid environment"));

    return mkCLOSXP(forms, body, env);
}

static SEXP do_is_builtin_internal(SEXP call, SEXP op, SEXP args, SEXP rho)
{
    SEXP symbol, i;

    checkArity(op, args);
    symbol = CAR(args);

    if (!isSymbol(symbol))
	errorcall(call, _("invalid symbol"));

    if ((i = INTERNAL(symbol)) != R_NilValue && TYPEOF(i) == BUILTINSXP)
	return R_TrueValue;
    else
	return R_FalseValue;
}

static SEXP disassemble(SEXP bc)
{
  SEXP ans, dconsts;
  int i;
  SEXP code = BCODE_CODE(bc);
  SEXP consts = BCODE_CONSTS(bc);
  SEXP expr = BCODE_EXPR(bc);
  int nc = LENGTH(consts);

  PROTECT(ans = allocVector(VECSXP, expr != R_NilValue ? 4 : 3));
  SET_VECTOR_ELT(ans, 0, install(".Code"));
  SET_VECTOR_ELT(ans, 1, R_bcDecode(code));
  SET_VECTOR_ELT(ans, 2, allocVector(VECSXP, nc));
  if (expr != R_NilValue)
      SET_VECTOR_ELT(ans, 3, duplicate(expr));

  dconsts = VECTOR_ELT(ans, 2);
  for (i = 0; i < nc; i++) {
    SEXP c = VECTOR_ELT(consts, i);
    if (isByteCode(c))
      SET_VECTOR_ELT(dconsts, i, disassemble(c));
    else
      SET_VECTOR_ELT(dconsts, i, duplicate(c));
  }

  UNPROTECT(1);
  return ans;
}

static SEXP do_disassemble(SEXP call, SEXP op, SEXP args, SEXP rho)
{
  SEXP code;

  checkArity(op, args);
  code = CAR(args);
  if (! isByteCode(code))
    errorcall(call, _("argument is not a byte code object"));
  return disassemble(code);
}

static SEXP do_bcversion(SEXP call, SEXP op, SEXP args, SEXP rho)
{
  SEXP ans = allocVector(INTSXP, 1);
  INTEGER(ans)[0] = R_bcVersion;
  return ans;
}

static SEXP do_loadfile(SEXP call, SEXP op, SEXP args, SEXP env)
{
    SEXP file, s;
    FILE *fp;

    checkArity(op, args);

    PROTECT(file = coerceVector(CAR(args), STRSXP));

    if (! isValidStringF(file))
	errorcall(call, _("bad file name"));

    fp = RC_fopen(STRING_ELT(file, 0), "rb", TRUE);
    if (!fp)
	errorcall(call, _("unable to open 'file'"));
    s = R_LoadFromFile(fp, 0);
    fclose(fp);

    UNPROTECT(1);
    return s;
}

static SEXP do_savefile(SEXP call, SEXP op, SEXP args, SEXP env)
{
    FILE *fp;

    checkArity(op, args);

    if (!isValidStringF(CADR(args)))
	errorcall(call, _("'file' must be non-empty string"));
    if (TYPEOF(CADDR(args)) != LGLSXP)
	errorcall(call, _("'ascii' must be logical"));

    fp = RC_fopen(STRING_ELT(CADR(args), 0), "wb", TRUE);
    if (!fp)
	errorcall(call, _("unable to open 'file'"));

    R_SaveToFileV(CAR(args), fp, INTEGER(CADDR(args))[0], 0);

    fclose(fp);
    return R_NilValue;
}

#define R_COMPILED_EXTENSION ".Rc"

/* neither of these functions call R_ExpandFileName -- the caller
   should do that if it wants to */
char *R_CompiledFileName(char *fname, char *buf, size_t bsize)
{
    char *basename, *ext;

    /* find the base name and the extension */
    basename = Rf_strrchr(fname, FILESEP[0]);
    if (basename == NULL) basename = fname;
    ext = Rf_strrchr(basename, '.');

    if (ext != NULL && strcmp(ext, R_COMPILED_EXTENSION) == 0) {
	/* the supplied file name has the compiled file extension, so
	   just copy it to the buffer and return the buffer pointer */
	if (snprintf(buf, bsize, "%s", fname) < 0)
	    error(_("R_CompiledFileName: buffer too small"));
	return buf;
    }
    else if (ext == NULL) {
	/* if the requested file has no extention, make a name that
	   has the extenrion added on to the expanded name */
	if (snprintf(buf, bsize, "%s%s", fname, R_COMPILED_EXTENSION) < 0)
	    error(_("R_CompiledFileName: buffer too small"));
	return buf;
    }
    else {
	/* the supplied file already has an extention, so there is no
	   corresponding compiled file name */
	return NULL;
    }
}

FILE *R_OpenCompiledFile(char *fname, char *buf, size_t bsize)
{
    char *cname = R_CompiledFileName(fname, buf, bsize);

    if (cname != NULL && R_FileExists(cname) &&
	(strcmp(fname, cname) == 0 ||
	 ! R_FileExists(fname) ||
	 R_FileMtime(cname) > R_FileMtime(fname)))
	/* the compiled file cname exists, and either fname does not
	   exist, or it is the same as cname, or both exist and cname
	   is newer */
	return R_fopen(buf, "rb");
    else return NULL;
}

static SEXP do_growconst(SEXP call, SEXP op, SEXP args, SEXP env)
{
    SEXP constBuf, ans;
    int i, n;

    checkArity(op, args);
    constBuf = CAR(args);
    if (TYPEOF(constBuf) != VECSXP)
	error(_("constant buffer must be a generic vector"));

    n = LENGTH(constBuf);
    ans = allocVector(VECSXP, 2 * n);
    for (i = 0; i < n; i++)
	SET_VECTOR_ELT(ans, i, VECTOR_ELT(constBuf, i));

    return ans;
}

static SEXP do_putconst(SEXP call, SEXP op, SEXP args, SEXP env)
{
    SEXP constBuf, x;
    int i, constCount;

    checkArity(op, args);

    constBuf = CAR(args);
    if (TYPEOF(constBuf) != VECSXP)
	error(_("constBuf must be a generic vector"));

    constCount = asInteger(CADR(args));
    if (constCount < 0 || constCount >= LENGTH(constBuf))
	error(_("bad constCount value"));

    x = CADDR(args);

    /* check for a match and return index if one is found */
    for (i = 0; i < constCount; i++) {
	SEXP y = VECTOR_ELT(constBuf, i);
	if (x == y || R_compute_identical(x, y, 0))
	    return ScalarInteger(i);
    }

    /* otherwise insert the constant and return index */
    SET_VECTOR_ELT(constBuf, constCount, x);
    return ScalarInteger(constCount);
}

static SEXP do_getconst(SEXP call, SEXP op, SEXP args, SEXP env)
{
    SEXP constBuf, ans;
    int i, n;

    checkArity(op, args);
    constBuf = CAR(args);
    n = asInteger(CADR(args));

    if (TYPEOF(constBuf) != VECSXP)
	error(_("constant buffer must be a generic vector"));
    if (n < 0 || n > LENGTH(constBuf))
	error(_("bad constant count"));

    ans = allocVector(VECSXP, n);
    for (i = 0; i < n; i++)
	SET_VECTOR_ELT(ans, i, VECTOR_ELT(constBuf, i));

    return ans;
}

#ifdef BC_PROFILING
SEXP R_getbcprofcounts()
{
    SEXP val;
    int i;

    val = allocVector(INTSXP, OPCOUNT);
    for (i = 0; i < OPCOUNT; i++)
	INTEGER(val)[i] = opcode_counts[i];
    return val;
}

static void dobcprof(int sig)
{
    if (current_opcode >= 0 && current_opcode < OPCOUNT)
	opcode_counts[current_opcode]++;
    signal(SIGPROF, dobcprof);
}

SEXP R_startbcprof()
{
    struct itimerval itv;
    int interval;
    double dinterval = 0.02;
    int i;

    if (R_Profiling)
	error(_("profile timer in use"));
    if (bc_profiling)
	error(_("already byte code profiling"));

    /* according to man setitimer, it waits until the next clock
       tick, usually 10ms, so avoid too small intervals here */
    interval = 1e6 * dinterval + 0.5;

    /* initialize the profile data */
    current_opcode = NO_CURRENT_OPCODE;
    for (i = 0; i < OPCOUNT; i++)
	opcode_counts[i] = 0;

    signal(SIGPROF, dobcprof);

    itv.it_interval.tv_sec = 0;
    itv.it_interval.tv_usec = interval;
    itv.it_value.tv_sec = 0;
    itv.it_value.tv_usec = interval;
    if (setitimer(ITIMER_PROF, &itv, NULL) == -1)
	error(_("setting profile timer failed"));

    bc_profiling = TRUE;

    return R_NilValue;
}

static void dobcprof_null(int sig)
{
    signal(SIGPROF, dobcprof_null);
}

SEXP R_stopbcprof()
{
    struct itimerval itv;

    if (! bc_profiling)
	error(_("not byte code profiling"));

    itv.it_interval.tv_sec = 0;
    itv.it_interval.tv_usec = 0;
    itv.it_value.tv_sec = 0;
    itv.it_value.tv_usec = 0;
    setitimer(ITIMER_PROF, &itv, NULL);
    signal(SIGPROF, dobcprof_null);

    bc_profiling = FALSE;

    return R_NilValue;
}
#else
SEXP R_getbcprofcounts() { return R_NilValue; }
SEXP R_startbcprof() { return R_NilValue; }
SEXP R_stopbcprof() { return R_NilValue; }
#endif

/* end of byte code section */

static SEXP do_setnumthreads(SEXP call, SEXP op, SEXP args, SEXP rho)
{
    int old = R_num_math_threads, new;
    checkArity(op, args);
    new = asInteger(CAR(args));
    if (new >= 0 && new <= R_max_num_math_threads)
	R_num_math_threads = new;
    return ScalarIntegerMaybeConst(old);
}

static SEXP do_setmaxnumthreads(SEXP call, SEXP op, SEXP args, SEXP rho)
{
    int old = R_max_num_math_threads, new;
    checkArity(op, args);
    new = asInteger(CAR(args));
    if (new >= 0) {
	R_max_num_math_threads = new;
	if (R_num_math_threads > R_max_num_math_threads)
	    R_num_math_threads = R_max_num_math_threads;
    }
    return ScalarIntegerMaybeConst(old);
}

/* FUNTAB entries defined in this source file. See names.c for documentation. */

attribute_hidden FUNTAB R_FunTab_eval[] =
{
/* printname	c-entry		offset	eval	arity	pp-kind	     precedence	rightassoc */

{"if",		do_if,		0,	1200,	-1,	{PP_IF,	     PREC_FN,	  1}},
{"for",		do_for,		0,	100,	-1,	{PP_FOR,     PREC_FN,	  0}},
{"while",	do_while,	0,	100,	-1,	{PP_WHILE,   PREC_FN,	  0}},
{"repeat",	do_repeat,	0,	100,	-1,	{PP_REPEAT,  PREC_FN,	  0}},
{"break",	do_break, CTXT_BREAK,	0,	-1,	{PP_BREAK,   PREC_FN,	  0}},
{"next",	do_break, CTXT_NEXT,	0,	-1,	{PP_NEXT,    PREC_FN,	  0}},
{"(",		do_paren,	0,	1000,	1,	{PP_PAREN,   PREC_FN,	  0}},
{"{",		do_begin,	0,	1200,	-1,	{PP_CURLY,   PREC_FN,	  0}},
{"return",	do_return,	0,	1200,	-1,	{PP_RETURN,  PREC_FN,	  0}},
{"function",	do_function,	0,	0,	-1,	{PP_FUNCTION,PREC_FN,	  0}},
{"<-",		do_set,		1,	1100,	2,	{PP_ASSIGN,  PREC_LEFT,	  1}},
{"=",		do_set,		3,	1100,	2,	{PP_ASSIGN,  PREC_EQ,	  1}},
{"<<-",		do_set,		2,	1100,	2,	{PP_ASSIGN2, PREC_LEFT,	  1}},
{"eval",	do_eval,	0,	1211,	3,	{PP_FUNCALL, PREC_FN,	0}},
{"eval.with.vis",do_eval,	1,	1211,	3,	{PP_FUNCALL, PREC_FN,	0}},
{"Recall",	do_recall,	0,	210,	-1,	{PP_FUNCALL, PREC_FN,	  0}},

{"Rprof",	do_Rprof,	0,	11,	4,	{PP_FUNCALL, PREC_FN,	0}},
{"enableJIT",    do_enablejit,  0,      11,     1,      {PP_FUNCALL, PREC_FN, 0}},
{"compilePKGS", do_compilepkgs, 0,      11,     1,      {PP_FUNCALL, PREC_FN, 0}},
{"withVisible", do_withVisible,	1,	10,	1,	{PP_FUNCALL, PREC_FN,	0}},

{"mkCode",     do_mkcode,       0,      11,     2,      {PP_FUNCALL, PREC_FN, 0}},
{"bcClose",    do_bcclose,      0,      11,     3,      {PP_FUNCALL, PREC_FN, 0}},
{"is.builtin.internal", do_is_builtin_internal, 0, 11, 1, {PP_FUNCALL, PREC_FN, 0}},
{"disassemble", do_disassemble, 0,      11,     1,      {PP_FUNCALL, PREC_FN, 0}},
{"bcVersion", do_bcversion,     0,      11,     0,      {PP_FUNCALL, PREC_FN, 0}},
{"load.from.file", do_loadfile, 0,      11,     1,      {PP_FUNCALL, PREC_FN, 0}},
{"save.to.file", do_savefile,   0,      11,     3,      {PP_FUNCALL, PREC_FN, 0}},
{"growconst", do_growconst,     0,      11,     1,      {PP_FUNCALL, PREC_FN, 0}},
{"putconst", do_putconst,       0,      11,     3,      {PP_FUNCALL, PREC_FN, 0}},
{"getconst", do_getconst,       0,      11,     2,      {PP_FUNCALL, PREC_FN, 0}},

{"setNumMathThreads", do_setnumthreads,      0, 11, 1,  {PP_FUNCALL, PREC_FN, 0}},
{"setMaxNumMathThreads", do_setmaxnumthreads,0, 11, 1,  {PP_FUNCALL, PREC_FN, 0}},

{NULL,		NULL,		0,	0,	0,	{PP_INVALID, PREC_FN,	0}},
};<|MERGE_RESOLUTION|>--- conflicted
+++ resolved
@@ -684,7 +684,6 @@
                 }
                 if (!PRIMFUN_PENDING_OK(op)) {
                     WAIT_UNTIL_ARGUMENTS_COMPUTED(args);
-<<<<<<< HEAD
                 }
                 res = CALL_PRIMFUN(e, op, args, rho, variant);
                 goto done_builtin;
@@ -704,27 +703,6 @@
 #                   endif
                     beginbuiltincontext (cntxt, e);
                 }
-=======
-                }
-                res = CALL_PRIMFUN(e, op, args, rho, variant);
-                goto done_builtin;
-
-                /* Handle a fast op with one argument.  If arg is an object,
-                   may turn out to not be fast after all. */
-              fast1:
-                PROTECT(arg1 = evalv (arg1, rho, 
-                          PRIMFUN_ARG1VAR(op) | VARIANT_PENDING_OK));
-                if (isObject(arg1) && PRIMFUN_DSPTCH1(op)) {
-                    args = CDR(args);
-                    goto not_fast;
-                }
-                if (use_cntxt) { /* assume fast ops are not foreign */
-#                   ifdef HAVE_ALLOCA_H
-                        cntxt = alloca (sizeof *cntxt);
-#                   endif
-                    beginbuiltincontext (cntxt, e);
-                }
->>>>>>> 9a05f4bc
                 if (!PRIMFUN_PENDING_OK(op)) {
                     WAIT_UNTIL_COMPUTED(arg1);
                 }
@@ -1064,13 +1042,10 @@
     else
 	revisecontext (newrho, rho);
 
-<<<<<<< HEAD
     /* Get the srcref record from the closure object */
     
     R_Srcref = getAttrib(op, R_SrcrefSymbol);
 
-=======
->>>>>>> 9a05f4bc
     /* Debugging */
 
     SET_RDEBUG(newrho, RDEBUG(op) || RSTEP(op));
@@ -1081,23 +1056,7 @@
 	if (TYPEOF(body) == BCODESXP)
 	    body = bytecodeExpr(body);
 	Rprintf("debugging in: ");
-<<<<<<< HEAD
         printcall(call,rho);
-=======
-	if(blines != NA_INTEGER && blines > 0)
-	    R_BrowseLines = blines;
-	PrintValueRec(call, rho);
-	R_BrowseLines = old_bl;
-
-	/* Is the body a bare symbol (PR#6804) */
-	if (!isSymbol(body) & !isVectorAtomic(body)){
-		/* Find out if the body is function with only one statement. */
-		if (isSymbol(CAR(body)))
-			res = findFun(CAR(body), rho);
-		else
-			res = eval(CAR(body), rho);
-	}
->>>>>>> 9a05f4bc
 	savesrcref = R_Srcref;
 	PROTECT(R_Srcref = getSrcref(getBlockSrcrefs(body), 0));
 	SrcrefPrompt("debug", R_Srcref);
@@ -1133,18 +1092,6 @@
 	if (R_ReturnedValue == R_RestartToken) {
 	    cntxt.callflag = CTXT_RETURN;  /* turn restart off */
 	    R_ReturnedValue = R_NilValue;  /* remove restart token */
-<<<<<<< HEAD
-	    PROTECT(res = evalv (body, newrho, variant));
-	}
-	else {
-	    PROTECT(res = R_ReturnedValue);
-            if ( ! (variant & VARIANT_PENDING_OK))
-                WAIT_UNTIL_COMPUTED(res);
-        }
-    }
-    else {
-	PROTECT(res = evalv (body, newrho, variant));
-=======
 	    PROTECT(res = evalv (body, newrho, vrnt));
 	}
 	else {
@@ -1153,7 +1100,6 @@
     }
     else {
 	PROTECT(res = evalv (body, newrho, vrnt));
->>>>>>> 9a05f4bc
     }
 
     R_variant_result &= ~VARIANT_RTN_FLAG;
@@ -1202,14 +1148,11 @@
 
     begincontext(&cntxt, CTXT_RETURN, call, newrho, rho, arglist, op);
 
-<<<<<<< HEAD
     /* Get the srcref record from the closure object.  Disable for now
        at least, since it's not clear that it's needed. */
     
     /* R_Srcref = getAttrib(op, R_SrcrefSymbol); */
 
-=======
->>>>>>> 9a05f4bc
     /* Debugging */
 
     SET_RDEBUG(newrho, RDEBUG(op) || RSTEP(op));
@@ -1220,16 +1163,7 @@
 	if (TYPEOF(body) == BCODESXP)
 	    body = bytecodeExpr(body);
 	Rprintf("debugging in: ");
-<<<<<<< HEAD
 	printcall (call, rho);
-=======
-	PrintValueRec(call,rho);
-	/* Find out if the body is function with only one statement. */
-	if (isSymbol(CAR(body)))
-	    res = findFun(CAR(body), rho);
-	else
-	    res = eval(CAR(body), rho);
->>>>>>> 9a05f4bc
 	savesrcref = R_Srcref;
 	PROTECT(R_Srcref = getSrcref(getBlockSrcrefs(body), 0));
 	SrcrefPrompt("debug", R_Srcref);
