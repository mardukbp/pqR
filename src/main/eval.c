--- conflicted
+++ resolved
@@ -46,11 +46,7 @@
 #include <helpers/helpers-app.h>
 
 
-<<<<<<< HEAD
-/* Macro version of findFun, for speed when a special symbol is found in
-=======
 /* Inline version of findFun, for speed when a special symbol is found in
->>>>>>> 41a9f88c
    the base environmet. */
 
 static inline SEXP FINDFUN (SEXP symbol, SEXP rho)
