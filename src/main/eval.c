--- conflicted
+++ resolved
@@ -418,7 +418,6 @@
 
 #define evalcount R_high_frequency_globals.evalcount
 
-<<<<<<< HEAD
 
 SEXP eval (SEXP e, SEXP rho)
 {
@@ -441,29 +440,6 @@
     R_CHECKSTACK();
 
     /* Handle check for too deep expression nesting. */
-=======
-
-SEXP eval (SEXP e, SEXP rho)
-{
-    return evalv (e, rho, 0);
-}
-
-SEXP evalv (SEXP e, SEXP rho, int variant)
-{
-    R_Visible = TRUE;
-    
-    /* Handle check for user interrupt. */
-
-    if (--evalcount < 0) {
-        R_CheckUserInterrupt();
-        evalcount = 1000;
-    }
-
-    /* Check for stack overflow. */
-
-    R_CHECKSTACK();
-
-    /* Handle check for too deep expression nesting. */
 
     R_EvalDepth += 1;
 
@@ -475,7 +451,6 @@
     SEXP res = EVALV (e, rho, variant);
 
     R_EvalDepth -= 1;
->>>>>>> 38a8ee9b
 
 #   if SCALAR_STACK_DEBUG /* Get debug output after typing SCALAR.STACK.DEBUG */
         if (installed_already("SCALAR.STACK.DEBUG") != R_NoObject) {
@@ -517,53 +492,6 @@
     }
 #   endif
 
-<<<<<<< HEAD
-    /* Do evaluation as for fast eval macro. */
-
-    SEXP res = EVALV (e, rho, variant);
-
-    R_EvalDepth -= 1;
-
-#   if SCALAR_STACK_DEBUG /* Get debug output after typing SCALAR.STACK.DEBUG */
-        if (installed_already("SCALAR.STACK.DEBUG") != R_NoObject) {
-            if (ON_SCALAR_STACK(res)) {
-                REprintf("SCALAR STACK VALUE RETURNED: %llx %llx %llx %s %f\n",
-                 (long long) R_scalar_stack_start,
-                 (long long) res, 
-                 (long long) R_scalar_stack,
-                 TYPEOF(res)==INTSXP ? "int" : "real",
-                 TYPEOF(res)==INTSXP ? (double)*INTEGER(res) : *REAL(res));
-            }
-#           if 0
-                REprintf("STACK:\n");
-                for (int i = 0; i < 6; i++) {
-                    if (SCALAR_STACK_ENTRY(i)==R_scalar_stack) REprintf("@@\n");
-                    R_inspect(SCALAR_STACK_ENTRY(i));
-                }
-                REprintf("END\n");
-#           endif
-        }
-#   endif
-
-#   ifdef ENABLE_EVAL_DEBUG
-    {
-        sggc_cptr_t cptr = CPTR_FROM_SEXP(res);
-        sggc_check_valid_cptr (cptr);
-        if (SEXP_FROM_CPTR(cptr) != res) abort();
-        if (res != R_NilValue && TYPEOF(res) == NILSXP) abort();
-        if (TYPEOF(res) == FREESXP) abort();
-
-#       ifdef ENABLE_SGGC_DEBUG
-            if (sggc_trace_cptr_in_use) {
-                sggc_check_valid_cptr (sggc_trace_cptr);
-                SEXP trp = SEXP_FROM_CPTR (sggc_trace_cptr);
-                if (trp != R_NilValue && TYPEOF(trp) == NILSXP) abort();
-                if (TYPEOF(trp) == FREESXP) abort();
-            }
-#       endif
-    }
-#   endif
-
     return res;
 }
 
@@ -610,54 +538,6 @@
 {
     SEXP op, res;
 
-=======
-    return res;
-}
-
-/* Evaluate an expression that is a symbol other than ..., ..1, ..2, etc. */
-
-SEXP attribute_hidden Rf_evalv_sym (SEXP e, SEXP rho, int variant)
-{
-    SEXP res;
-
-    res = FIND_VAR_PENDING_OK (e, rho);
-
-    if (TYPEOF(res) == PROMSXP) {
-        if (PRVALUE_PENDING_OK(res) == R_UnboundValue)
-            res = forcePromiseUnbound(res,variant);
-        else
-            res = PRVALUE_PENDING_OK(res);
-    }
-    else if (TYPEOF(res) == SYMSXP) {
-        if (res == R_MissingArg) {
-            if ( ! (variant & VARIANT_MISSING_OK))
-                if (!DDVAL(e))  /* revert bug fix for the moment */
-                    arg_missing_error(e);
-        }
-        else if (res == R_UnboundValue)
-            unbound_var_error(e);
-    }
-
-    /* A NAMEDCNT of 0 might arise from an inadverently missing increment
-       somewhere, or from a save/load sequence (since loaded values in
-       promises have NAMEDCNT of 0), so fix up here... */
-
-    SET_NAMEDCNT_NOT_0(res);
-
-    if ( ! (variant & VARIANT_PENDING_OK))
-        WAIT_UNTIL_COMPUTED(res);
-
-    return res;
-}
-
-/* Evaluate an expression that is not self-evaluating and not a symbol
-   (other than ..., ..1, ..2, etc.). */
-
-SEXP attribute_hidden Rf_evalv_other (SEXP e, SEXP rho, int variant)
-{
-    SEXP op, res;
-
->>>>>>> 38a8ee9b
     if (TYPEOF(e) == LANGSXP) {
 
 #       ifdef Win32
@@ -1804,16 +1684,7 @@
 {
     SEXP v;
 
-<<<<<<< HEAD
-    if (args == R_NilValue) /* zero arguments provided */
-	v = R_NilValue;
-    else if (CDR(args) == R_NilValue) /* one argument */
-	v = evalv (CAR(args), rho, ! (variant & VARIANT_DIRECT_RETURN) ? 0
-                    : VARIANT_PASS_ON(variant) & ~ VARIANT_NULL);
-    else
-=======
     if (CDR(args) != R_NilValue)
->>>>>>> 38a8ee9b
 	errorcall(call, _("multi-argument returns are not permitted"));
 
     v = evalv (CAR(args),  /* relies on CDR(R_NilValue) being R_NilValue. */
@@ -3652,7 +3523,6 @@
 
     x = CAR(args); 
     y = CADR(args);
-<<<<<<< HEAD
 
     /* We evaluate by the general procedure if ... present or more than
        two arguments, not trying to put arguments on the scalar stack. */
@@ -3679,34 +3549,6 @@
             /* If first argument is an object, we evaluate the rest of
                the arguments (actually, at most one) normally. */
 
-=======
-
-    /* We evaluate by the general procedure if ... present or more than
-       two arguments, not trying to put arguments on the scalar stack. */
-
-    if (x==R_DotsSymbol || y==R_DotsSymbol || CDDR(args)!=R_NilValue) {
-        argsevald = evalList (args, env);
-        x = CAR(argsevald);
-        y = CADR(argsevald);
-        if (isObject(x)) ob = 1;
-        if (isObject(y)) ob |= 2;
-        goto rtrn;
-    }
-
-    /* Otherwise, we try to put the first argument on the scalar stack,
-       and evaluate with VARIANT_UNCLASS. */
-
-    PROTECT(x = EVALV (x, env, 
-             VARIANT_SCALAR_STACK_OK | VARIANT_UNCLASS | VARIANT_PENDING_OK));
-
-    if (isObject(x)) {
-
-        if (! (R_variant_result & VARIANT_UNCLASS_FLAG)) {
-
-            /* If first argument is an object, we evaluate the rest of
-               the arguments (actually, at most one) normally. */
-
->>>>>>> 38a8ee9b
             ob = 1;
             argsevald = evalList (CDR(args), env);
             y = CAR(argsevald);
@@ -3716,7 +3558,6 @@
             WAIT_UNTIL_COMPUTED(x);
             goto rtrn;
         }
-<<<<<<< HEAD
     }
 
     /* If there's no second argument, we can return now. */
@@ -3793,84 +3634,6 @@
 
 static SEXP binaryLogic2(int code, SEXP s1, SEXP s2);
 
-=======
-    }
-
-    /* If there's no second argument, we can return now. */
-
-    if (y == R_NilValue) {
-        UNPROTECT(1);
-        argsevald = args;
-        goto rtrn;
-    }
-
-    /* Now we evaluate the second argument, also allowing it to be on the
-       scalar stack, again with VARIANT_UNCLASS. */
-
-    y = EVALV (y, env, 
-                VARIANT_UNCLASS | VARIANT_SCALAR_STACK_OK | VARIANT_PENDING_OK);
-
-    if (isObject(y)) {
-
-        if (! (R_variant_result & VARIANT_UNCLASS_FLAG)) {
-
-            /* If the second argument is an object, we have to
-               duplicate the first arg if it is on the scalar stack,
-               or an unclassed object, and create the list of
-               evaluated arguments. */
-
-            ob = 2;
-            if (ON_SCALAR_STACK(x) || isObject(x)) /* can't be both */ {
-                UNPROTECT(1); /* x */
-                PROTECT(y);
-                if (ON_SCALAR_STACK(x)) {
-                    POP_SCALAR_STACK(x);
-                    PROTECT(x = duplicate(x));
-                }
-                else { /* isObject(x) */
-                    PROTECT(x = Rf_makeUnclassed(x));
-                }
-            }
-            else
-                PROTECT(y);
-
-            /* should not be any more arguments */
-            argsevald = cons_with_tag (y, R_NilValue, TAG(CDR(args)));
-            argsevald = cons_with_tag (x, argsevald, TAG(args));
-            UNPROTECT(2); /* x & y */
-            WAIT_UNTIL_COMPUTED_2(x,y);
-            goto rtrn;
-        }
-    }
-
-    /* If neither of the first two arguments are an object, we
-       don't look at any possible remaining arguments.  The caller
-       is responsible for reporting an error if any are present,
-       but we assist by returning the unevaluated arguments, which
-       in this case (no ...) number the same as the actual arguments. */
-
-    UNPROTECT(1); /* x */
-    argsevald = args;
-
-  rtrn:
-
-    R_variant_result = 0;
-
-    *arg1 = x;
-    *arg2 = y;
-
-    *obj = ob;
-
-    return argsevald;
-}
-
-
-/* -------------------------------------------------------------------------- */
-/*                         LOGICAL OPERATORS                                  */
-
-static SEXP binaryLogic2(int code, SEXP s1, SEXP s2);
-
->>>>>>> 38a8ee9b
 /* i1 = i % n1; i2 = i % n2;
  * this macro is quite a bit faster than having real modulo calls
  * in the loop (tested on Intel and Sparc)
@@ -3883,7 +3646,6 @@
 void task_and_or (helpers_op_t code, SEXP ans, SEXP s1, SEXP s2)
 {
     int * restrict lans = LOGICAL(ans);
-<<<<<<< HEAD
 
     int i, i1, i2, n, n1, n2;
 
@@ -3891,15 +3653,6 @@
     n2 = LENGTH(s2);
     n = LENGTH(ans);
 
-=======
-
-    int i, i1, i2, n, n1, n2;
-
-    n1 = LENGTH(s1);
-    n2 = LENGTH(s2);
-    n = LENGTH(ans);
-
->>>>>>> 38a8ee9b
     switch (code) {
     case 1:  /* & : AND */
         if (n1 == n2) {
@@ -3908,7 +3661,6 @@
                 uint32_t u2 = LOGICAL(s2)[i];
                 lans[i] = (u1 & u2) | (u1 & (u2<<31)) | (u2 & (u1<<31));
             }
-<<<<<<< HEAD
         }
         else {
             mod_iterate(n1,n2,i1,i2) {
@@ -3927,26 +3679,6 @@
         }
         else {
             mod_iterate(n1,n2,i1,i2) {
-=======
-        }
-        else {
-            mod_iterate(n1,n2,i1,i2) {
-                uint32_t u1 = LOGICAL(s1)[i1];
-                uint32_t u2 = LOGICAL(s2)[i2];
-                lans[i] = (u1 & u2) | (u1 & (u2<<31)) | (u2 & (u1<<31));
-            }
-        }
-        break;
-    case 2:  /* | : OR */
-        if (n1 == n2) {
-            for (i = 0; i<n; i++) {
-                uint32_t u = LOGICAL(s1)[i] | LOGICAL(s2)[i];
-                lans[i] = u & ~ (u << 31);
-            }
-        }
-        else {
-            mod_iterate(n1,n2,i1,i2) {
->>>>>>> 38a8ee9b
                 uint32_t u = LOGICAL(s1)[i1] | LOGICAL(s2)[i2];
                 lans[i] = u & ~ (u << 31);
             }
@@ -3993,21 +3725,12 @@
             args = CDR(args)!=R_NilValue ? CONS(x,CONS(y,R_NilValue)) 
                                          : CONS(x,R_NilValue);
             WAIT_UNTIL_COMPUTED_2(x,y);
-<<<<<<< HEAD
         }
         PROTECT(args);
         if (DispatchGroup("Ops", call, op, args, env, &ans)) {
             UNPROTECT(3);
             return ans;
         }
-=======
-        }
-        PROTECT(args);
-        if (DispatchGroup("Ops", call, op, args, env, &ans)) {
-            UNPROTECT(3);
-            return ans;
-        }
->>>>>>> 38a8ee9b
         UNPROTECT(1);
     }
 
@@ -4236,7 +3959,6 @@
 }
 
 /* Does && (op 1) and || (op 2). */
-<<<<<<< HEAD
 
 SEXP attribute_hidden do_andor2(SEXP call, SEXP op, SEXP args, SEXP env)
 {
@@ -4257,28 +3979,6 @@
     if (ov==1 && x1==FALSE)  /* FALSE && ... */
         return ScalarLogicalMaybeConst(FALSE);
 
-=======
-
-SEXP attribute_hidden do_andor2(SEXP call, SEXP op, SEXP args, SEXP env)
-{
-    int ov = PRIMVAL(op);
-
-    SEXP s1, s2;
-    int x1, x2;
-
-    if (args==R_NilValue || CDR(args)==R_NilValue || CDDR(args)!=R_NilValue)
-	error(_("'%s' operator requires 2 arguments"), ov == 1 ? "&&" : "||");
-
-    s1 = EVALV (CAR(args), env, 0);
-    if (!isNumber(s1))
-	errorcall(call, _("invalid 'x' type in 'x %s y'"), ov==1 ? "&&" : "||");
-
-    x1 = TYPEOF(s1) == LGLSXP && LENGTH(s1) == 1 ? *LOGICAL(s1) : asLogical(s1);
-
-    if (ov==1 && x1==FALSE)  /* FALSE && ... */
-        return ScalarLogicalMaybeConst(FALSE);
-
->>>>>>> 38a8ee9b
     if (ov==2 && x1==TRUE)   /* TRUE || ... */
         return ScalarLogicalMaybeConst(TRUE);
     
@@ -4496,7 +4196,6 @@
     PROTECT2(arg1,arg2);
 
     /* Check for dispatch on S3 or S4 objects. */
-<<<<<<< HEAD
 
     if (obj) {
         if (DispatchGroup("Ops", call, op, argsevald, env, &ans)) {
@@ -4524,35 +4223,6 @@
        Below same as POP_IF_TOP_OF_STACK(arg2); POP_IF_TOP_OF_STACK(arg1);
        but faster. */
 
-=======
-
-    if (obj) {
-        if (DispatchGroup("Ops", call, op, argsevald, env, &ans)) {
-            UNPROTECT(3);
-            return ans;
-        }
-    }
-
-    /* Check for argument count error (not before dispatch, since other
-       methods may have different requirements). */
-
-    if (argsevald==R_NilValue || CDDR(argsevald)!=R_NilValue)
-	errorcall(call,_("operator needs one or two arguments"));
-
-    if (CDR(argsevald)==R_NilValue && opcode!=MINUSOP && opcode!=PLUSOP)
-        errorcall(call, _("%d argument passed to '%s' which requires %d"),
-                        1, PRIMNAME(op), 2);
-
-    /* Arguments are now in arg1 and arg2, and are protected. They may
-       be on the scalar stack, but if so, are removed now, though they
-       may still be referenced.  Note that result might be on top of
-       one of them - OK since after storing into it, the args won't be
-       accessed again.
-
-       Below same as POP_IF_TOP_OF_STACK(arg2); POP_IF_TOP_OF_STACK(arg1);
-       but faster. */
-
->>>>>>> 38a8ee9b
     R_scalar_stack = sv_scalar_stack;
 
     /* We quickly do real arithmetic and integer plus/minus/times on scalars 
@@ -4709,7 +4379,6 @@
 /*                       RELATIONAL OPERATORS.                                */
 /*                                                                            */
 /* Main work (except for simple scalar reals) is done in R_relop, in relop.c. */
-<<<<<<< HEAD
 
 static SEXP do_relop(SEXP call, SEXP op, SEXP args, SEXP env, int variant)
 {
@@ -4748,46 +4417,6 @@
 
     /* Handle numeric scalars specially for speed. */
 
-=======
-
-static SEXP do_relop(SEXP call, SEXP op, SEXP args, SEXP env, int variant)
-{
-    SEXP argsevald, ans, x, y;
-    int obj;
-
-    /* Evaluate arguments, maybe putting them on the scalar stack. */
-
-    SEXP sv_scalar_stack = R_scalar_stack;
-
-    PROTECT(argsevald = scalar_stack_eval2 (args, &x, &y, &obj, env));
-    PROTECT2(x,y);
-
-    /* Check for dispatch on S3 or S4 objects. */
-
-    if (obj) {
-        if (DispatchGroup("Ops", call, op, argsevald, env, &ans)) {
-            UNPROTECT(3);
-            return ans;
-        }
-    }
-
-    /* Check argument count now (after dispatch, since other methods may allow
-       other argument count). */
-
-    checkArity(op,argsevald);
-
-    /* Arguments are now in x and y, and are protected.  They may be on
-       the scalar stack, but if so are popped off here (but retain their
-       values if eval is not called). */
-
-    /* Below does same as POP_IF_TOP_OF_STACK(y); POP_IF_TOP_OF_STACK(x);
-       but faster. */
-
-    R_scalar_stack = sv_scalar_stack;
-
-    /* Handle numeric scalars specially for speed. */
-
->>>>>>> 38a8ee9b
     if (isNumericOrFactor(x) && isNumericOrFactor(y)
           && LENGTH(x) == 1 && LENGTH(y) == 1
           && ((variant & VARIANT_ANY_ATTR) != 0
