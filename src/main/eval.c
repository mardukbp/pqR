/*
 *  pqR : A pretty quick version of R
 *  Copyright (C) 2013, 2014, 2015, 2016, 2017, 2018 by Radford M. Neal
 *
 *  Based on R : A Computer Language for Statistical Data Analysis
 *  Copyright (C) 1995, 1996	Robert Gentleman and Ross Ihaka
 *  Copyright (C) 1998--2011	The R Core Team.
 *
 *  The changes in pqR from R-2.15.0 distributed by the R Core Team are
 *  documented in the NEWS and MODS files in the top-level source directory.
 *
 *  This program is free software; you can redistribute it and/or modify
 *  it under the terms of the GNU General Public License as published by
 *  the Free Software Foundation; either version 2 of the License, or
 *  (at your option) any later version.
 *
 *  This program is distributed in the hope that it will be useful,
 *  but WITHOUT ANY WARRANTY; without even the implied warranty of
 *  MERCHANTABILITY or FITNESS FOR A PARTICULAR PURPOSE.  See the
 *  GNU General Public License for more details.
 *
 *  You should have received a copy of the GNU General Public License
 *  along with this program; if not, a copy is available at
 *  http://www.r-project.org/Licenses/
 */

#ifdef HAVE_CONFIG_H
# include <config.h>
#endif

#define USE_FAST_PROTECT_MACROS
#define R_USE_SIGNALS 1
#include <Defn.h>
#include <Rinterface.h>
#include <Fileio.h>

#include "scalar-stack.h"
#include <Rmath.h>
#include "arithmetic.h"

#include <helpers/helpers-app.h>


#define SCALAR_STACK_DEBUG 0


/* Inline version of findVarPendingOK, for speed when symbol is found
   from LASTSYMBINDING.  Doesn't necessarily set R_binding_cell. */

static inline SEXP FIND_VAR_PENDING_OK (SEXP sym, SEXP rho)
{
    rho = SKIP_USING_SYMBITS (rho, sym);

    if (LASTSYMENV(sym) == SEXP32_FROM_SEXP(rho)) {
        SEXP b = CAR(LASTSYMBINDING(sym));
        if (b != R_UnboundValue)
            return b;
        LASTSYMENV(sym) = R_NoObject32;
    }

    return findVarPendingOK(sym,rho);
}


/* Inline version of findFun, meant to be fast when a special symbol is found 
   in the base environmet. */

static inline SEXP FINDFUN (SEXP symbol, SEXP rho)
{
    rho = SKIP_USING_SYMBITS (rho, symbol);

    if (rho == R_GlobalEnv && BASE_CACHE(symbol)) {
        SEXP res = SYMVALUE(symbol);
        if (TYPEOF(res) == PROMSXP)
            res = PRVALUE_PENDING_OK(res);
        if (isFunction(res))
            return res;
    }

    return findFun_nospecsym(symbol,rho);
}


#define ARGUSED(x) LEVELS(x)

static SEXP Rf_builtin_op_no_cntxt (SEXP op, SEXP e, SEXP rho, int variant);

/*#define BC_PROFILING*/
#ifdef BC_PROFILING
static Rboolean bc_profiling = FALSE;
#endif

#define R_Profiling R_high_frequency_globals.Profiling

#ifdef R_PROFILING

/* BDR 2000-07-15
   Profiling is now controlled by the R function Rprof(), and should
   have negligible cost when not enabled.
*/

/* A simple mechanism for profiling R code.  When R_PROFILING is
   enabled, eval will write out the call stack every PROFSAMPLE
   microseconds using the SIGPROF handler triggered by timer signals
   from the ITIMER_PROF timer.  Since this is the same timer used by C
   profiling, the two cannot be used together.  Output is written to
   the file PROFOUTNAME.  This is a plain text file.  The first line
   of the file contains the value of PROFSAMPLE.  The remaining lines
   each give the call stack found at a sampling point with the inner
   most function first.

   To enable profiling, recompile eval.c with R_PROFILING defined.  It
   would be possible to selectively turn profiling on and off from R
   and to specify the file name from R as well, but for now I won't
   bother.

   The stack is traced by walking back along the context stack, just
   like the traceback creation in jump_to_toplevel.  One drawback of
   this approach is that it does not show BUILTIN's since they don't
   get a context.  With recent changes to pos.to.env it seems possible
   to insert a context around BUILTIN calls to that they show up in
   the trace.  Since there is a cost in establishing these contexts,
   they are only inserted when profiling is enabled. [BDR: we have since
   also added contexts for the BUILTIN calls to foreign code.]

   One possible advantage of not tracing BUILTIN's is that then
   profiling adds no cost when the timer is turned off.  This would be
   useful if we want to allow profiling to be turned on and off from
   within R.

   One thing that makes interpreting profiling output tricky is lazy
   evaluation.  When an expression f(g(x)) is profiled, lazy
   evaluation will cause g to be called inside the call to f, so it
   will appear as if g is called by f.

   L. T.  */

#ifdef Win32
# define WIN32_LEAN_AND_MEAN 1
# include <windows.h>		/* for CreateEvent, SetEvent */
# include <process.h>		/* for _beginthread, _endthread */
#else
# ifdef HAVE_SYS_TIME_H
#  include <sys/time.h>
# endif
# include <signal.h>
#endif /* not Win32 */

static FILE *R_ProfileOutfile = NULL;
static int R_Mem_Profiling=0;
extern void get_current_mem(unsigned long *,unsigned long *,unsigned long *); /* in memory.c */
extern unsigned long get_duplicate_counter(void);  /* in duplicate.c */
extern void reset_duplicate_counter(void);         /* in duplicate.c */

#ifdef Win32
HANDLE MainThread;
HANDLE ProfileEvent;

static void doprof(void)
{
    RCNTXT *cptr;
    char buf[1100];
    unsigned long bigv, smallv, nodes;
    int len;

    buf[0] = '\0';
    SuspendThread(MainThread);
    if (R_Mem_Profiling){
	    get_current_mem(&smallv, &bigv, &nodes);
	    if((len = strlen(buf)) < 1000) {
		sprintf(buf+len, ":%ld:%ld:%ld:%ld:", smallv, bigv,
		     nodes, get_duplicate_counter());
	    }
	    reset_duplicate_counter();
    }
    for (cptr = R_GlobalContext; cptr; cptr = cptr->nextcontext) {
	if ((cptr->callflag & (CTXT_FUNCTION | CTXT_BUILTIN))
	    && TYPEOF(cptr->call) == LANGSXP) {
	    SEXP fun = CAR(cptr->call);
	    if(strlen(buf) < 1000) {
		strcat(buf, TYPEOF(fun) == SYMSXP ? CHAR(PRINTNAME(fun)) :
		       "<Anonymous>");
		strcat(buf, " ");
	    }
	}
    }
    ResumeThread(MainThread);
    if(strlen(buf))
	fprintf(R_ProfileOutfile, "%s\n", buf);
}

/* Profiling thread main function */
static void __cdecl ProfileThread(void *pwait)
{
    int wait = *((int *)pwait);

    SetThreadPriority(GetCurrentThread(), THREAD_PRIORITY_HIGHEST);
    while(WaitForSingleObject(ProfileEvent, wait) != WAIT_OBJECT_0) {
	doprof();
    }
}
#else /* not Win32 */
static void doprof(int sig)
{
    RCNTXT *cptr;
    int newline = 0;
    unsigned long bigv, smallv, nodes;
    if (R_Mem_Profiling){
	    get_current_mem(&smallv, &bigv, &nodes);
	    if (!newline) newline = 1;
	    fprintf(R_ProfileOutfile, ":%ld:%ld:%ld:%ld:", smallv, bigv,
		     nodes, get_duplicate_counter());
	    reset_duplicate_counter();
    }
    for (cptr = R_GlobalContext; cptr; cptr = cptr->nextcontext) {
	if ((cptr->callflag & (CTXT_FUNCTION | CTXT_BUILTIN))
	    && TYPEOF(cptr->call) == LANGSXP) {
	    SEXP fun = CAR(cptr->call);
	    if (!newline) newline = 1;
	    fprintf(R_ProfileOutfile, "\"%s\" ",
		    TYPEOF(fun) == SYMSXP ? CHAR(PRINTNAME(fun)) :
		    "<Anonymous>");
	}
    }
    if (newline) fprintf(R_ProfileOutfile, "\n");
    signal(SIGPROF, doprof);
}

static void doprof_null(int sig)
{
    signal(SIGPROF, doprof_null);
}
#endif /* not Win32 */


static void R_EndProfiling(void)
{
#ifdef Win32
    SetEvent(ProfileEvent);
    CloseHandle(MainThread);
#else /* not Win32 */
    struct itimerval itv;

    itv.it_interval.tv_sec = 0;
    itv.it_interval.tv_usec = 0;
    itv.it_value.tv_sec = 0;
    itv.it_value.tv_usec = 0;
    setitimer(ITIMER_PROF, &itv, NULL);
    signal(SIGPROF, doprof_null);
#endif /* not Win32 */
    if(R_ProfileOutfile) fclose(R_ProfileOutfile);
    R_ProfileOutfile = NULL;
    R_Profiling = 0;
}

static void R_InitProfiling(SEXP filename, int append, double dinterval, int mem_profiling)
{
#ifndef Win32
    struct itimerval itv;
#else
    int wait;
    HANDLE Proc = GetCurrentProcess();
#endif
    int interval;

    interval = 1e6 * dinterval + 0.5;
    if(R_ProfileOutfile != NULL) R_EndProfiling();
    R_ProfileOutfile = RC_fopen(filename, append ? "a" : "w", TRUE);
    if (R_ProfileOutfile == NULL)
	error(_("Rprof: cannot open profile file '%s'"),
	      translateChar(filename));
    if(mem_profiling)
	fprintf(R_ProfileOutfile, "memory profiling: sample.interval=%d\n", interval);
    else
	fprintf(R_ProfileOutfile, "sample.interval=%d\n", interval);

    R_Mem_Profiling=mem_profiling;
    if (mem_profiling)
	reset_duplicate_counter();

#ifdef Win32
    /* need to duplicate to make a real handle */
    DuplicateHandle(Proc, GetCurrentThread(), Proc, &MainThread,
		    0, FALSE, DUPLICATE_SAME_ACCESS);
    wait = interval/1000;
    if(!(ProfileEvent = CreateEvent(NULL, FALSE, FALSE, NULL)) ||
       (_beginthread(ProfileThread, 0, &wait) == -1))
	R_Suicide("unable to create profiling thread");
    Sleep(wait/2); /* suspend this thread to ensure that the other one starts */
#else /* not Win32 */
    signal(SIGPROF, doprof);

    itv.it_interval.tv_sec = 0;
    itv.it_interval.tv_usec = interval;
    itv.it_value.tv_sec = 0;
    itv.it_value.tv_usec = interval;
    if (setitimer(ITIMER_PROF, &itv, NULL) == -1)
	R_Suicide("setting profile timer failed");
#endif /* not Win32 */
    R_Profiling = 1;
}

static SEXP do_Rprof(SEXP call, SEXP op, SEXP args, SEXP rho)
{
    SEXP filename;
    int append_mode, mem_profiling;
    double dinterval;

#ifdef BC_PROFILING
    if (bc_profiling) {
	warning(_("can't use R profiling while byte code profiling"));
	return R_NilValue;
    }
#endif
    checkArity(op, args);
    if (!isString(CAR(args)) || (LENGTH(CAR(args))) != 1)
	error(_("invalid '%s' argument"), "filename");
    append_mode = asLogical(CADR(args));
    dinterval = asReal(CADDR(args));
    mem_profiling = asLogical(CADDDR(args));
    filename = STRING_ELT(CAR(args), 0);
    if (LENGTH(filename))
	R_InitProfiling(filename, append_mode, dinterval, mem_profiling);
    else
	R_EndProfiling();
    return R_NilValue;
}
#else /* not R_PROFILING */
static SEXP do_Rprof(SEXP call, SEXP op, SEXP args, SEXP rho)
{
    error(_("R profiling is not available on this system"));
}
#endif /* not R_PROFILING */

/* NEEDED: A fixup is needed in browser, because it can trap errors,
 *	and currently does not reset the limit to the right value. */

#define CHECK_STACK_BALANCE(o,s) do { \
  if (s != R_PPStackTop) check_stack_balance(o,s); \
} while (0)

void attribute_hidden check_stack_balance(SEXP op, int save)
{
    if(save == R_PPStackTop) return;
    REprintf("Warning: stack imbalance in '%s', %d then %d\n",
	     PRIMNAME(op), save, R_PPStackTop);
}


/* Wait until no value in an argument list is still being computed by a task.
   Macro version does preliminary check in-line for speed. */

#define WAIT_UNTIL_ARGUMENTS_COMPUTED(_args_) \
    do { \
        if (helpers_tasks > 0) { \
            SEXP _a_ = (_args_); \
            while (_a_ != R_NilValue) { \
                if (helpers_is_being_computed(CAR(_a_))) { \
                    wait_until_arguments_computed (_a_); \
                    break; \
                } \
                _a_ = CDR(_a_); \
            } \
        } \
    } while (0)

void attribute_hidden wait_until_arguments_computed (SEXP args)
{
    SEXP wait_for, a;

    if (helpers_tasks == 0) return;

    wait_for = R_NoObject;

    for (a = args; a != R_NilValue; a = CDR(a)) {
        SEXP this_arg = CAR(a);
        if (helpers_is_being_computed(this_arg)) {
            if (wait_for == R_NoObject)
                wait_for = this_arg;
            else {
                helpers_wait_until_not_being_computed2 (wait_for, this_arg);
                wait_for = R_NoObject;
            }
        }
    }

    if (wait_for != R_NoObject)
        helpers_wait_until_not_being_computed (wait_for);
}


/* Fast eval macro.  Does not set R_Visible, so should not be used if
   that is needed.  Does not check evaluation count, so should not be
   used if a loop without such a check might result.  Does not check
   expression depth or stack overflow, so should not be used if
   infinite recursion could result. */

static SEXP evalv_lang  (SEXP, SEXP, int);
static SEXP evalv_sym   (SEXP, SEXP, int);
static SEXP evalv_other (SEXP, SEXP, int);

#define EVALV(e, rho, variant) ( \
    R_variant_result = 0, \
    SELF_EVAL(TYPEOF(e)) ? \
       (UPTR_FROM_SEXP(e)->sxpinfo.nmcnt == MAX_NAMEDCNT ? e \
         : (UPTR_FROM_SEXP(e)->sxpinfo.nmcnt = MAX_NAMEDCNT, e)) \
     : SYM_NO_DOTS(e)       ? Rf_evalv_sym   (e, rho, variant) \
     :                        Rf_evalv_other (e, rho, variant) \
)


/* The "evalv" function returns the value of "e" evaluated in "rho",
   with given variant.  The caller must ensure that both SEXP
   arguments are protected.  The "eval" function is just like "evalv"
   with 0 for the variant return argument. */

SEXP Rf_builtin_op (SEXP op, SEXP e, SEXP rho, int variant);

#define evalcount R_high_frequency_globals.evalcount


SEXP eval (SEXP e, SEXP rho)
{
    return evalv (e, rho, 0);
}

SEXP evalv (SEXP e, SEXP rho, int variant)
{
    R_Visible = TRUE;
    
    /* Handle check for user interrupt. */

    if (--evalcount < 0) {
        R_CheckUserInterrupt();
        evalcount = 1000;
    }

    /* Check for stack overflow. */

    R_CHECKSTACK();

    /* Handle check for too deep expression nesting. */

    R_EvalDepth += 1;

    if (R_EvalDepth > R_Expressions) {
        R_Expressions = R_Expressions_keep + 500;
        errorcall (R_NilValue /* avoids deparsing call in the error handler */,
         _("evaluation nested too deeply: infinite recursion / options(expressions=)?"));
    }

    /* Do evaluation as for fast eval macro. */

    SEXP res = EVALV (e, rho, variant);

    R_EvalDepth -= 1;

#   if SCALAR_STACK_DEBUG /* Get debug output after typing SCALAR.STACK.DEBUG */
        if (installed_already("SCALAR.STACK.DEBUG") != R_NoObject) {
            if (ON_SCALAR_STACK(res)) {
                REprintf("SCALAR STACK VALUE RETURNED: %llx %llx %llx %s %f\n",
                 (long long) R_scalar_stack_start,
                 (long long) res, 
                 (long long) R_scalar_stack,
                 TYPEOF(res)==INTSXP ? "int" : "real",
                 TYPEOF(res)==INTSXP ? (double)*INTEGER(res) : *REAL(res));
            }
#           if 0
                REprintf("STACK:\n");
                for (int i = 0; i < 6; i++) {
                    if (SCALAR_STACK_ENTRY(i)==R_scalar_stack) REprintf("@@\n");
                    R_inspect(SCALAR_STACK_ENTRY(i));
                }
                REprintf("END\n");
#           endif
        }
#   endif

#   ifdef ENABLE_EVAL_DEBUG
    {
        sggc_cptr_t cptr = CPTR_FROM_SEXP(res);
        sggc_check_valid_cptr (cptr);
        if (SEXP_FROM_CPTR(cptr) != res) abort();
        if (res != R_NilValue && TYPEOF(res) == NILSXP) abort();
        if (TYPEOF(res) == FREESXP) abort();

#       ifdef ENABLE_SGGC_DEBUG
            if (sggc_trace_cptr_in_use) {
                sggc_check_valid_cptr (sggc_trace_cptr);
                SEXP trp = SEXP_FROM_CPTR (sggc_trace_cptr);
                if (trp != R_NilValue && TYPEOF(trp) == NILSXP) abort();
                if (TYPEOF(trp) == FREESXP) abort();
            }
#       endif
    }
#   endif

    return res;
}

/* Evaluate an expression that is a symbol other than ..., ..1, ..2, etc. */

SEXP attribute_hidden Rf_evalv_sym (SEXP e, SEXP rho, int variant)
{
    SEXP res;

    res = FIND_VAR_PENDING_OK (e, rho);

    if (TYPEOF(res) == PROMSXP) {
        if (PRVALUE_PENDING_OK(res) == R_UnboundValue)
            res = forcePromiseUnbound(res,variant);
        else
            res = PRVALUE_PENDING_OK(res);
    }
    else if (TYPEOF(res) == SYMSXP) {
        if (res == R_MissingArg) {
            if ( ! (variant & VARIANT_MISSING_OK))
                if (!DDVAL(e))  /* revert bug fix for the moment */
                    arg_missing_error(e);
        }
        else if (res == R_UnboundValue)
            unbound_var_error(e);
    }

    /* A NAMEDCNT of 0 might arise from an inadverently missing increment
       somewhere, or from a save/load sequence (since loaded values in
       promises have NAMEDCNT of 0), so fix up here... */

    SET_NAMEDCNT_NOT_0(res);

    if ( ! (variant & VARIANT_PENDING_OK))
        WAIT_UNTIL_COMPUTED(res);

    return res;
}

/* Evaluate an expression that is not self-evaluating and not a symbol
   (other than ..., ..1, ..2, etc.). */

SEXP attribute_hidden Rf_evalv_other (SEXP e, SEXP rho, int variant)
{
    SEXP op, res;

    if (TYPEOF(e) == LANGSXP) {

#       ifdef Win32
            /* Reset precision, rounding and exception modes of an ix86 fpu. */
            __asm__ ( "fninit" );
#       endif

#       if SCALAR_STACK_DEBUG
            SEXP sv_stack = R_scalar_stack;
#       endif

        SEXP fn = CAR(e), args = CDR(e);

        if (SYM_NO_DOTS(fn))
            op = FINDFUN(fn,rho);
        else
            op = eval(fn,rho);

        if (RTRACE(op)) R_trace_call(e,op);

        if (TYPEOF(op) == CLOSXP) {
            PROTECT(op);
            res = applyClosure_v (e, op, promiseArgs(args,rho), rho, 
                                  NULL, variant);
            UNPROTECT(1);
        }
        else {
            int save = R_PPStackTop;
            const void *vmax = VMAXGET();

            R_Visible = TRUE;

            if (TYPEOF(op) == SPECIALSXP)
                res = CALL_PRIMFUN (e, op, args, rho, variant);
            else if (TYPEOF(op) == BUILTINSXP)
                res = R_Profiling ? Rf_builtin_op(op, e, rho, variant)
                                  : Rf_builtin_op_no_cntxt(op, e, rho, variant);
            else
                apply_non_function_error();

            if (!R_Visible && PRIMPRINT(op) == 0)
                R_Visible = TRUE;

            CHECK_STACK_BALANCE(op, save);
            VMAXSET(vmax);
        }

#       if SCALAR_STACK_DEBUG
            if (variant & VARIANT_SCALAR_STACK_OK) {
                if (R_scalar_stack != sv_stack && (res != sv_stack 
                      || SCALAR_STACK_OFFSET(1) != sv_stack)) abort();
            }
            else {
                if (R_scalar_stack != sv_stack) abort();
            }
#       endif
    }

    else if (TYPEOF(e) == SYMSXP) {  /* Must be ... or ..1, ..2, etc. */

        if (e == R_DotsSymbol)
            dotdotdot_error();

        R_Visible = TRUE;  /* May be set FALSE by active binding / lazy eval */

        res = ddfindVar(e,rho);

        if (TYPEOF(res) == PROMSXP) {
            if (PRVALUE_PENDING_OK(res) == R_UnboundValue)
                res = forcePromiseUnbound(res,variant);
            else
                res = PRVALUE_PENDING_OK(res);
        }
        else if (TYPEOF(res) == SYMSXP) {
            if (res == R_MissingArg) {
                if ( ! (variant & VARIANT_MISSING_OK))
                    if (!DDVAL(e))  /* revert bug fix for the moment */
                        arg_missing_error(e);
            }
            else if (res == R_UnboundValue)
                unbound_var_error(e);
        }

        /* A NAMEDCNT of 0 might arise from an inadverently missing increment
           somewhere, or from a save/load sequence (since loaded values in
           promises have NAMEDCNT of 0), so fix up here... */

        SET_NAMEDCNT_NOT_0(res);

        if ( ! (variant & VARIANT_PENDING_OK))
            WAIT_UNTIL_COMPUTED(res);
    }

    else if (TYPEOF(e) == PROMSXP) {

        if (PRVALUE_PENDING_OK(e) == R_UnboundValue)
            res = forcePromiseUnbound(e,variant);
        else
            res = PRVALUE_PENDING_OK(e);

        if ( ! (variant & VARIANT_PENDING_OK))
            WAIT_UNTIL_COMPUTED(res);

        R_Visible = TRUE;
    }

    else if (TYPEOF(e) == BCODESXP) {

        res = bcEval(e, rho, TRUE);
    }

    else if (TYPEOF(e) == DOTSXP)
        dotdotdot_error();

    else
        UNIMPLEMENTED_TYPE("eval", e);

    return res;
}

/* e is protected here */
SEXP attribute_hidden forcePromiseUnbound (SEXP e, int variant)
{
    SEXP val;

    val = PRCODE(e);

    if (SELF_EVAL(TYPEOF(val)) ) {

        /* Just copy code to value - avoids old-to-new check. */

        SET_PRVALUE_TO_PRCODE (e);

        SET_NAMEDCNT_MAX (val);  /* mimic what would happen if eval'd */
    }
    else {

        RPRSTACK prstack;

        if (PRSEEN(e) == 1) PRSEEN_error(e);

        /* Mark the promise as under evaluation and push it on a stack
           that can be used to unmark pending promises if a jump out
           of the evaluation occurs. */

        prstack.promise = e;
        prstack.next = R_PendingPromises;
        R_PendingPromises = &prstack;

        SET_PRSEEN (e, 1);

        PROTECT(e);

        val = EVALV (val, PRENV(e), 
                     (variant & VARIANT_PENDING_OK) | VARIANT_MISSING_OK);

        UNPROTECT(1);

        /* Pop the stack, unmark the promise and set its value field. */

        R_PendingPromises = prstack.next;
        SET_PRSEEN (e, 0);

        SET_PRVALUE_MACRO (e, val);
    
        if (val == R_MissingArg) {

            /* Attempt to mimic past behaviour... */
            if ( ! (variant & VARIANT_MISSING_OK) && TYPEOF(PRCODE(e)) == SYMSXP
                      && R_isMissing (PRCODE(e), PRENV(e)))
                arg_missing_error(PRCODE(e));

            return val;
        }

<<<<<<< HEAD
#   ifdef ENABLE_EVAL_DEBUG
    {
        sggc_cptr_t cptr = CPTR_FROM_SEXP(res);
        sggc_check_valid_cptr (cptr);
        if (SEXP_FROM_CPTR(cptr) != res) abort();
        if (res != R_NilValue && TYPEOF(res) == NILSXP) abort();
        if (TYPEOF(res) == FREESXP) abort();

#       ifdef ENABLE_SGGC_DEBUG
            if (sggc_trace_cptr_in_use) {
                sggc_check_valid_cptr (sggc_trace_cptr);
                SEXP trp = SEXP_FROM_CPTR (sggc_trace_cptr);
                if (trp != R_NilValue && TYPEOF(trp) == NILSXP) abort();
                if (TYPEOF(trp) == FREESXP) abort();
            }
#       endif
    }
#   endif

    return res;
=======
        INC_NAMEDCNT(val);
    }

    /* Set the environment to R_NilValue to allow GC to reclaim the
       promise environment (unless value is R_MissingArg); this is
       also useful for fancy games with delayedAssign() */

    SET_PRENV_NIL(e);

    return val;
}

SEXP forcePromise (SEXP e) /* e protected here if necessary */
{
    if (PRVALUE(e) == R_UnboundValue) {
        return forcePromiseUnbound(e,0);
    }
    else
        return PRVALUE(e);
>>>>>>> 27e69364
}


/* Like Rf_builtin_op (defined in builtin.c) except that no context is
   created.  Making this separate from Rf_builtin_op saves on stack
   space for the local context variable.  Since the somewhat
   time-consuming context creation is not done, there is no advantage
   to evaluating a single argument with pending OK. */

static SEXP Rf_builtin_op_no_cntxt (SEXP op, SEXP e, SEXP rho, int variant)
{
    SEXP args = CDR(e);
    SEXP arg1;
    SEXP res;

    /* See if this may be a fast primitive.  All fast primitives
       should be BUILTIN.  We do a fast call only if there is exactly
       one argument, with no tag, not missing or a ... argument; also
       must not be an object if the fast primitive dispatches, unless
       the argument was evaluated with VARIANT_UNCLASS and we got this
       variant result.  The argument is stored in arg1. */

    if (args!=R_NilValue) {
        if (PRIMFUN_FAST(op) 
              && TAG(args)==R_NilValue && CDR(args)==R_NilValue
              && (arg1 = CAR(args))!=R_DotsSymbol 
              && arg1!=R_MissingArg && arg1!=R_MissingUnder) {

            PROTECT(arg1 = EVALV (arg1, rho, PRIMFUN_ARG1VAR(op)));

            if (isObject(arg1) && PRIMFUN_DSPTCH1(op)) {
                if ((PRIMFUN_ARG1VAR (op) & VARIANT_UNCLASS)
                       && (R_variant_result & VARIANT_UNCLASS_FLAG)) {
                    R_variant_result &= ~VARIANT_UNCLASS_FLAG;
                }
                else {
                    UNPROTECT(1);
                    PROTECT(args = CONS(arg1,R_NilValue));
                    goto not_fast;
                }
            }

            res = ((SEXP(*)(SEXP,SEXP,SEXP,SEXP,int)) PRIMFUN_FAST(op)) 
                     (e, op, arg1, rho, variant);

            UNPROTECT(1); /* arg1 */
            return res;
        }

        args = evalList (args, rho);
    }

    PROTECT(args);

    /* Handle a non-fast op.  We may get here after starting to handle a
       fast op, but if so, args has been set to the evaluated argument list. */

  not_fast: 

    res = CALL_PRIMFUN(e, op, args, rho, variant);

    UNPROTECT(1); /* args */
    return res;
}


attribute_hidden
void SrcrefPrompt(const char * prefix, SEXP srcref)
{
    /* If we have a valid srcref, use it */
    if (srcref && srcref != R_NilValue) {
        if (TYPEOF(srcref) == VECSXP) srcref = VECTOR_ELT(srcref, 0);
	SEXP srcfile = getAttrib00(srcref, R_SrcfileSymbol);
	if (TYPEOF(srcfile) == ENVSXP) {
	    SEXP filename = findVar(install("filename"), srcfile);
	    if (isString(filename) && length(filename)) {
	    	Rprintf(_("%s at %s#%d: "), prefix, CHAR(STRING_ELT(filename, 0)), 
	                                    asInteger(srcref));
	        return;
	    }
	}
    }
    /* default: */
    Rprintf("%s: ", prefix);
}


/* This function gets the srcref attribute from a statement block, 
   and confirms it's in the expected format */
   
static inline void getBlockSrcrefs(SEXP call, SEXP **refs, int *len)
{
    SEXP srcrefs = getAttrib00(call, R_SrcrefSymbol);
    if (TYPEOF(srcrefs) == VECSXP) {
        *refs = (SEXP *) DATAPTR(srcrefs);
        *len = LENGTH(srcrefs);
    }
    else
    {   *len = 0;
    }
}


/* This function extracts one srcref, and confirms the format.  It is 
   passed an index and the array and length from getBlockSrcrefs. */

static inline SEXP getSrcref(SEXP *refs, int len, int ind)
{
    if (ind < len) {
        SEXP result = refs[ind];
        if (TYPEOF(result) == INTSXP && LENGTH(result) >= 6)
            return result;
    }

    return R_NilValue;
}

static void printcall (SEXP call, SEXP rho)
{
    int old_bl = R_BrowseLines;
    int blines = asInteger(GetOption1(install("deparse.max.lines")));
    if (blines != NA_INTEGER && blines > 0) R_BrowseLines = blines;
    PrintValueRec(call,rho);
    R_BrowseLines = old_bl;
}

static void start_browser (SEXP call, SEXP op, SEXP stmt, SEXP env)
{
    SrcrefPrompt("debug", R_Srcref);
    PrintValue(stmt);
    do_browser(call, op, R_NilValue, env);
}

/* 'supplied' is an array of SEXP values, first a set of pairs of tag and
   value, then a pairlist of tagged values (or R_NilValue).  If NULL, no
   extras supplied. */

SEXP attribute_hidden applyClosure_v(SEXP call, SEXP op, SEXP arglist, SEXP rho,
                                     SEXP *supplied, int variant)
{
    int vrnt = VARIANT_PENDING_OK | VARIANT_DIRECT_RETURN | VARIANT_WHOLE_BODY
                 | VARIANT_PASS_ON(variant);

    if (variant & VARIANT_NOT_WHOLE_BODY)
        vrnt &= ~VARIANT_WHOLE_BODY;

    SEXP formals, actuals, savedrho, savedsrcref;
    volatile SEXP body, newrho;
    SEXP f, a, res;
    RCNTXT cntxt;

    PROTECT2(op,arglist);

    formals = FORMALS(op);
    body = BODY(op);
    savedrho = CLOENV(op);

    if (R_jit_enabled > 0 && TYPEOF(body) != BCODESXP) {
	int old_enabled = R_jit_enabled;
	SEXP newop;
	R_jit_enabled = 0;
	newop = R_cmpfun(op);
	body = BODY(newop);
	SET_BODY(op, body);
	R_jit_enabled = old_enabled;
    }

    /*  Set up a context with the call in it for use if an error occurs below
        in matchArgs or from running out of memory (eg, in NewEnvironment). */

    begincontext(&cntxt, CTXT_RETURN, call, savedrho, rho, arglist, op);
    savedsrcref = R_Srcref;  /* saved in context for longjmp, and protection */

    /*  Build a list which matches the actual (unevaluated) arguments
	to the formal paramters.  Build a new environment which
	contains the matched pairs.  Note that actuals is protected via
        newrho. */

    actuals = matchArgs(formals, NULL, 0, arglist, call);
    PROTECT(newrho = NewEnvironment(R_NilValue, actuals, savedrho));
        /* no longer passes formals, since matchArg now puts tags in actuals */

    /* This piece of code is destructively modifying the actuals list,
       which is now also the list of bindings in the frame of newrho.
       This is one place where internal structure of environment
       bindings leaks out of envir.c.  It should be rewritten
       eventually so as not to break encapsulation of the internal
       environment layout.  We can live with it for now since it only
       happens immediately after the environment creation.  LT */

    f = formals;
    a = actuals;
    while (f != R_NilValue) {
	if (MISSING(a) && CAR(f) != R_MissingArg) {
	    SETCAR(a, mkPROMISE(CAR(f), newrho));
	    SET_MISSING(a, 2);
	}
	f = CDR(f);
	a = CDR(a);
    }

    set_symbits_in_env (newrho);

    /*  Fix up any extras that were supplied by usemethod. */

    if (supplied != NULL) {
        while (TYPEOF(*supplied) == SYMSXP) {
            set_var_in_frame (*supplied, *(supplied+1), newrho, TRUE, 3);
            supplied += 2;
        }
	for (SEXP t = *supplied; t != R_NilValue; t = CDR(t)) {
	    for (a = actuals; a != R_NilValue; a = CDR(a))
		if (TAG(a) == TAG(t))
		    break;
	    if (a == R_NilValue)
		set_var_in_frame (TAG(t), CAR(t), newrho, TRUE, 3);
	}
    }

    UNPROTECT(1); /* newrho, which will be protected below via revised context*/

    /*  Change the previously-set-up context to have the correct environment.

        If we have a generic function we need to use the sysparent of
	the generic as the sysparent of the method because the method
	is a straight substitution of the generic. */

    if (R_GlobalContext->nextcontext->callflag == CTXT_GENERIC)
	revisecontext (newrho, R_GlobalContext->nextcontext->sysparent);
    else
	revisecontext (newrho, rho);

    /* Get the srcref record from the closure object */
    
    R_Srcref = getAttrib00(op, R_SrcrefSymbol);

    /* Debugging */

    if (RDEBUG(op) | RSTEP(op)) {
        SET_RDEBUG(newrho, 1);
        if (RSTEP(op)) SET_RSTEP(op, 0);
	SEXP savesrcref; SEXP *srcrefs; int len;
	/* switch to interpreted version when debugging compiled code */
	if (TYPEOF(body) == BCODESXP)
	    body = bytecodeExpr(body);
	Rprintf("debugging in: ");
        printcall(call,rho);
	savesrcref = R_Srcref;
	getBlockSrcrefs(body,&srcrefs,&len);
	PROTECT(R_Srcref = getSrcref(srcrefs,len,0));
        start_browser (call, op, body, newrho);
	R_Srcref = savesrcref;
	UNPROTECT(1);
    }

    /*  Set a longjmp target which will catch any explicit returns
	from the function body.  */

    if ((SETJMP(cntxt.cjmpbuf))) {
	if (R_ReturnedValue == R_RestartToken) {
	    cntxt.callflag = CTXT_RETURN;  /* turn restart off */
	    R_ReturnedValue = R_NilValue;  /* remove restart token */
	    PROTECT(res = evalv (body, newrho, vrnt));
	}
	else {
	    PROTECT(res = R_ReturnedValue);
        }
    }
    else {
	PROTECT(res = evalv (body, newrho, vrnt));
    }

    R_variant_result &= ~VARIANT_RTN_FLAG;

    R_Srcref = savedsrcref;
    endcontext(&cntxt);

    if ( ! (variant & VARIANT_PENDING_OK))
        WAIT_UNTIL_COMPUTED(res);

    if (RDEBUG(op)) {
	Rprintf("exiting from: ");
        printcall(call,rho);
    }

    UNPROTECT(3); /* op, arglist, res */
    return res;
}

SEXP applyClosure (SEXP call, SEXP op, SEXP arglist, SEXP rho, 
                   SEXP *supplied)
{
    if (supplied != NULL) error("Last argument to applyClosure must be NULL");
    return applyClosure_v (call, op, arglist, rho, NULL, 0);
}

/* **** FIXME: This code is factored out of applyClosure.  If we keep
   **** it we should change applyClosure to run through this routine
   **** to avoid code drift. */
static SEXP R_execClosure(SEXP call, SEXP op, SEXP arglist, SEXP rho,
			  SEXP newrho)
{
    volatile SEXP body;
    SEXP res, savedsrcref;
    RCNTXT cntxt;

    PROTECT2(op,arglist);

    body = BODY(op);

    if (R_jit_enabled > 0 && TYPEOF(body) != BCODESXP) {
	int old_enabled = R_jit_enabled;
	SEXP newop;
	R_jit_enabled = 0;
	newop = R_cmpfun(op);
	body = BODY(newop);
	SET_BODY(op, body);
	R_jit_enabled = old_enabled;
    }

    begincontext(&cntxt, CTXT_RETURN, call, newrho, rho, arglist, op);
    savedsrcref = R_Srcref;  /* saved in context for longjmp, and protection */

    /* Get the srcref record from the closure object.  Disable for now
       at least, since it's not clear that it's needed. */
    
    R_Srcref = R_NilValue;  /* was: getAttrib(op, R_SrcrefSymbol); */

    /* Debugging */

    if (RDEBUG(op) | RSTEP(op)) {
        SET_RDEBUG(newrho, 1);
        if (RSTEP(op)) SET_RSTEP(op, 0);
        SEXP savesrcref; SEXP *srcrefs; int len;
	/* switch to interpreted version when debugging compiled code */
	if (TYPEOF(body) == BCODESXP)
	    body = bytecodeExpr(body);
	Rprintf("debugging in: ");
	printcall (call, rho);
	savesrcref = R_Srcref;
	getBlockSrcrefs(body,&srcrefs,&len);
	PROTECT(R_Srcref = getSrcref(srcrefs,len,0));
        start_browser (call, op, body, newrho);
	R_Srcref = savesrcref;
	UNPROTECT(1);
    }

    /*  Set a longjmp target which will catch any explicit returns
	from the function body.  */

    if ((SETJMP(cntxt.cjmpbuf))) {
	if (R_ReturnedValue == R_RestartToken) {
	    cntxt.callflag = CTXT_RETURN;  /* turn restart off */
	    R_ReturnedValue = R_NilValue;  /* remove restart token */
	    PROTECT(res = evalv(body, newrho, VARIANT_NOT_WHOLE_BODY));
	}
	else {
	    PROTECT(res = R_ReturnedValue);
            WAIT_UNTIL_COMPUTED(res);
        }
    }
    else {
	PROTECT(res = eval(body, newrho));
    }

    R_Srcref = savedsrcref;
    endcontext(&cntxt);

    if (RDEBUG(op)) {
	Rprintf("exiting from: ");
	printcall (call, rho);
    }

    UNPROTECT(3);  /* op, arglist, res */
    return res;
}

/* **** FIXME: Temporary code to execute S4 methods in a way that
   **** preserves lexical scope. */

/* called from methods_list_dispatch.c */
SEXP R_execMethod(SEXP op, SEXP rho)
{
    SEXP call, arglist, callerenv, newrho, next, val;
    RCNTXT *cptr;

    /* create a new environment frame enclosed by the lexical
       environment of the method */
    PROTECT(newrho = Rf_NewEnvironment(R_NilValue, R_NilValue, CLOENV(op)));

    /* copy the bindings for the formal environment from the top frame
       of the internal environment of the generic call to the new
       frame.  need to make sure missingness information is preserved
       and the environments for any default expression promises are
       set to the new environment.  should move this to envir.c where
       it can be done more efficiently. */
    for (next = FORMALS(op); next != R_NilValue; next = CDR(next)) {
	SEXP symbol =  TAG(next);
	R_varloc_t loc;
	int missing;
	loc = R_findVarLocInFrame(rho,symbol);
	if (loc == R_NoObject)
	    error(_("could not find symbol \"%s\" in environment of the generic function"),
		  CHAR(PRINTNAME(symbol)));
	missing = R_GetVarLocMISSING(loc);
	val = R_GetVarLocValue(loc);
	SET_FRAME(newrho, CONS(val, FRAME(newrho)));
	SET_TAG(FRAME(newrho), symbol);
	if (missing) {
	    SET_MISSING(FRAME(newrho), missing);
	    if (TYPEOF(val) == PROMSXP && PRENV(val) == rho) {
		SEXP deflt;
		SET_PRENV(val, newrho);
		/* find the symbol in the method, copy its expression
		 * to the promise */
		for(deflt = CAR(op); deflt != R_NilValue; deflt = CDR(deflt)) {
		    if(TAG(deflt) == symbol)
			break;
		}
		if(deflt == R_NilValue)
		    error(_("symbol \"%s\" not in environment of method"),
			  CHAR(PRINTNAME(symbol)));
		SET_PRCODE(val, CAR(deflt));
	    }
	}
    }

    /* copy the bindings of the spacial dispatch variables in the top
       frame of the generic call to the new frame */
    defineVar(R_dot_defined, findVarInFrame(rho, R_dot_defined), newrho);
    defineVar(R_dot_Method, findVarInFrame(rho, R_dot_Method), newrho);
    defineVar(R_dot_target, findVarInFrame(rho, R_dot_target), newrho);

    /* copy the bindings for .Generic and .Methods.  We know (I think)
       that they are in the second frame, so we could use that. */
    defineVar(R_dot_Generic, findVar(R_dot_Generic, rho), newrho);
    defineVar(R_dot_Methods, findVar(R_dot_Methods, rho), newrho);

    /* Find the calling context.  Should be R_GlobalContext unless
       profiling has inserted a CTXT_BUILTIN frame. */
    cptr = R_GlobalContext;
    if (cptr->callflag & CTXT_BUILTIN)
	cptr = cptr->nextcontext;

    /* The calling environment should either be the environment of the
       generic, rho, or the environment of the caller of the generic,
       the current sysparent. */
    callerenv = cptr->sysparent; /* or rho? */

    /* get the rest of the stuff we need from the current context,
       execute the method, and return the result */
    call = cptr->call;
    arglist = cptr->promargs;
    val = R_execClosure(call, op, arglist, callerenv, newrho);
    UNPROTECT(1);
    return val;
}


#define BodyHasBraces(body) \
    (isLanguage(body) && CAR(body) == R_BraceSymbol)


static SEXP do_if (SEXP call, SEXP op, SEXP args, SEXP rho, int variant)
{
    SEXP Cond, Stmt;
    int absent_else = 0;

    Cond = CAR(args); args = CDR(args);
    Stmt = CAR(args); args = CDR(args);

    SEXP condval = EVALV (Cond, rho, 
                          VARIANT_SCALAR_STACK_OK | VARIANT_ANY_ATTR);
    int condlogical = asLogicalNoNA (condval, call);
    POP_IF_TOP_OF_STACK(condval);

    if (!condlogical) {
        /* go to else part */
        if (args != R_NilValue)
            Stmt = CAR(args);
        else {
            absent_else = 1;
            Stmt = R_NilValue;
        }
    }

    if (RDEBUG(rho) && Stmt!=R_NilValue && !BodyHasBraces(Stmt))
        start_browser (call, op, Stmt, rho);

    if (absent_else) {
        R_Visible = FALSE; /* case of no 'else' so return invisible NULL */
        return R_NilValue;
    }

    return evalv (Stmt, rho, VARIANT_PASS_ON(variant));
}


/* For statement.  Unevaluated arguments for different formats are as follows:

       for (i in v) body          i, v, body
       for (i down v) body        i, down=v, body
       for (i across v) body      i, across=v, body
       for (i along v) body       i, along=v, body     (ok for vec or for array)
       for (i, j along M) body    i, j, along=M, body     (requires correct dim)
       etc.

   Extra variables after i are ignored for 'in', 'down', and 'across'.

   Evaluates body with VARIANT_NULL | VARIANT_PENDING_OK.
 */

#define DO_LOOP_RDEBUG(call, op, body, rho, bgn) do { \
        if (!bgn && RDEBUG(rho)) start_browser (call, op, body, rho); \
    } while (0)

static SEXP do_for (SEXP call, SEXP op, SEXP args, SEXP rho)
{
    /* Need to declare volatile variables whose values are relied on
       after for_next or for_break longjmps and that might change between
       the setjmp and longjmp calls.  Theoretically this does not include
       n, bgn, and some others, but gcc -O2 -Wclobbered warns about some, 
       so to be safe we declare them volatile as well. */

    volatile int i, n, bgn;
    volatile SEXP val, nval;
    volatile SEXP v, bcell;                /* for use with one 'for' variable */
    volatile SEXP indexes, ixvals, bcells; /* for use with >1 'for' variables */
    int dbg, val_type;
    SEXP a, syms, sym, body, dims;
    RCNTXT cntxt;
    PROTECT_INDEX vpi, bix;
    int is_seq, seq_start;
    int along = 0, across = 0, down = 0, in = 0;
    int nsyms;
    SEXP s;
    int j;

    R_Visible = FALSE;

    /* Count how many variables there are before the argument after the "in",
       "across", "down", or "along" keyword.  Set 'a' to the cell for the 
       argument after these variables. */

    syms = args;
    nsyms = 0;
    a = args;
    do {
        if (!isSymbol(CAR(a))) errorcall(call, _("non-symbol loop variable"));
        a = CDR(a);
        nsyms += 1;
    } while (CDDR(a) != R_NilValue);

    if (TAG(a) == R_AlongSymbol)
        along = 1;
    else if (TAG(a) == R_AcrossSymbol)
        across = 1;
    else if (TAG(a) == R_DownSymbol)
        down = 1;
    else
        in = 1;  /* we treat any other (or no) tag as "in" */

    if (!along) nsyms = 1;  /* ignore extras when not 'along' */

    val = CAR(a);
    body = CADR(a);
    sym = CAR(syms);

    PROTECT2(args,rho);

    PROTECT(val = EVALV (val, rho, in    ? VARIANT_SEQ | VARIANT_ANY_ATTR :
                                   along ? VARIANT_UNCLASS | VARIANT_ANY_ATTR :
                                    VARIANT_UNCLASS | VARIANT_ANY_ATTR_EX_DIM));
    dims = R_NilValue;

    is_seq = 0;

    if (along) { /* "along" and therefore not seq variant */
        R_variant_result = 0;
        if (nsyms == 1) { /* go along vector/pairlist (may also be an array) */
            is_seq = 1;
            seq_start = 1;
            val_type = INTSXP;
        }
        else { /* "along" for array, with several dimensions */
            dims = getAttrib (val, R_DimSymbol);
            if (length(dims) != nsyms)
                errorcall (call, _("incorrect number of dimensions"));
            PROTECT(dims);
            INC_NAMEDCNT(dims);
            PROTECT(indexes = allocVector(INTSXP,nsyms));
            INTEGER(indexes)[0] = 0; /* so will be 1 after first increment */
            for (int j = 1; j < nsyms; j++) 
                INTEGER(indexes)[j] = 1;
            PROTECT(ixvals = allocVector(VECSXP,nsyms));
            PROTECT(bcells = allocVector(VECSXP,nsyms));
        }
        n = length(val);
    }
    else if (across || down) { /* "across" or "down", hence not seq variant*/
        R_variant_result = 0;
        is_seq = 1;
        seq_start = 1;
        val_type = INTSXP;
        dims = getAttrib (val, R_DimSymbol);
        if (TYPEOF(dims)!=INTSXP || LENGTH(dims)==0) /* no valid dim attribute*/
            n = length(val);
        else if (down)
            n = INTEGER(dims)[0];
        else /* across */
            n = LENGTH(dims) > 1 ? INTEGER(dims)[1] : INTEGER(dims)[0];
    }
    else if (R_variant_result) {  /* variant "in" value */
        R_variant_result = 0;
        is_seq = 1;
        seq_start = R_variant_seq_spec >> 32;
        n = (R_variant_seq_spec >> 1) & 0x7fffffff;
        val_type = INTSXP;
    }
    else { /* non-variant "in" value */

        INC_NAMEDCNT(val);  /* increment NAMEDCNT to avoid mods by loop code */
        nval = val;  /* for scanning pairlist */

        /* Deal with the case where we are iterating over a factor.
           We need to coerce to character, then iterate */

        if (inherits_CHAR (val, R_factor_CHARSXP)) {
            val = asCharacterFactor(val);
            UNPROTECT(1);
            PROTECT(val);
        }

        n = length(val);
        val_type = TYPEOF(val);
    }

    /* If no iterations, just set all variable(s) to R_NilValue or the 
       sizes of the dimensions and then return. */

    if (n == 0) {
        if (nsyms == 1)
            set_var_in_frame (sym, in ? R_NilValue : ScalarIntegerMaybeConst(0),
                              rho, TRUE, 3);
        else {
            int i;
            for (i = 0; i < nsyms; i++) {
                set_var_in_frame (CAR(syms), 
                                  ScalarIntegerMaybeConst(INTEGER(dims)[i]),
                                  rho, TRUE, 3);
                syms = CDR(syms);
            }
        }
        if (nsyms != 1)
            UNPROTECT(4);  /* dims, indexes, ixvals, bcells */
        if (in && !is_seq)
            DEC_NAMEDCNT(val);
        UNPROTECT(3);      /* args, rho, val */
        R_Visible = FALSE;
        return R_NilValue;
    }

    /* Initialize record of binding cells for variables. */

    if (nsyms == 1) { 
        PROTECT_WITH_INDEX (bcell = Rf_find_binding_in_frame (rho, sym, NULL),
                            &bix);
        PROTECT_WITH_INDEX (v = CAR(bcell), &vpi);
    }
    else { 
        for (j = 0, s = syms; j < nsyms; j++, s = CDR(s)) {
            bcell = Rf_find_binding_in_frame (rho, CAR(s), NULL);
            SET_VECTOR_ELT (bcells, j, bcell);
            SET_VECTOR_ELT (ixvals, j, CAR(bcell));
        }
    }

    dbg = RDEBUG(rho);
    bgn = BodyHasBraces(body);

    begincontext(&cntxt, CTXT_LOOP, R_NilValue, rho, R_BaseEnv, R_NilValue,
		 R_NilValue);

    switch (SETJMP(cntxt.cjmpbuf)) {
    case CTXT_BREAK: goto for_break;
    case CTXT_NEXT: goto for_next;
    }

    /* MAIN LOOP. */

    for (i = 0; i < n; i++) {

        /* Handle multi-dimensional "along". */

        if (nsyms > 1) {

            /* Increment to next combination of indexes. */

            for (j = 0; INTEGER(indexes)[j] == INTEGER(dims)[j]; j++) {
                if (j == nsyms-1) abort();
                INTEGER(indexes)[j] = 1;
            }
            INTEGER(indexes)[j] += 1;

            /* Make sure all 'for' variables are set to the right index,
               using records of the binding cells used for speed. */

            for (j = 0, s = syms; j < nsyms; j++, s = CDR(s)) {
                SEXP v = VECTOR_ELT(ixvals,j);
                if (TYPEOF(v) != INTSXP || LENGTH(v) != 1 || HAS_ATTRIB(v)
                                        || NAMEDCNT_GT_1(v)) {
                    v = allocVector(INTSXP,1);
                    SET_VECTOR_ELT(ixvals,j,v);
                }
                INTEGER(v)[0] = INTEGER(indexes)[j];
                SEXP bcell = VECTOR_ELT(bcells,j);
                if (bcell == R_NilValue || CAR(bcell) != v) {
                    set_var_in_frame (CAR(s), v, rho, TRUE, 3);
                    SET_VECTOR_ELT(bcells,j,R_binding_cell);
                }
            }
            
            goto do_iter;
        }

        /* Handle "in", "across", "down", and univariate "along". */

	switch (val_type) {

	case EXPRSXP:
	case VECSXP:
	    v = VECTOR_ELT(val, i);
	    SET_NAMEDCNT_MAX(v); /* maybe unnecessary? */
	    break;

	case LISTSXP:
	    v = CAR(nval);
	    nval = CDR(nval);
	    SET_NAMEDCNT_MAX(v);
	    break;

	default:

            /* Allocate new space for the loop variable value when the value has
               been assigned to another variable (NAMEDCNT(v) > 1), or when an
               attribute has been attached to it, etc. */

            if (TYPEOF(v) != val_type || LENGTH(v) != 1 || HAS_ATTRIB(v)
                                      || NAMEDCNT_GT_1(v))
                REPROTECT(v = allocVector(val_type, 1), vpi);

            switch (val_type) {
            case LGLSXP:
                LOGICAL(v)[0] = LOGICAL(val)[i];
                break;
            case INTSXP:
                INTEGER(v)[0] = is_seq ? seq_start + i : INTEGER(val)[i];
                break;
            case REALSXP:
                REAL(v)[0] = REAL(val)[i];
                break;
            case CPLXSXP:
                COMPLEX(v)[0] = COMPLEX(val)[i];
                break;
            case STRSXP:
                SET_STRING_ELT(v, 0, STRING_ELT(val, i));
                break;
            case RAWSXP:
                RAW(v)[0] = RAW(val)[i];
                break;
            default:
                errorcall(call, _("invalid for() loop sequence"));
            }

            break;
        }

        if (bcell == R_NilValue || CAR(bcell) != v) {
            set_var_in_frame (sym, v, rho, TRUE, 3);
            REPROTECT(bcell = R_binding_cell, bix);
        }

    do_iter: ;

        DO_LOOP_RDEBUG(call, op, body, rho, bgn);

        evalv (body, rho, VARIANT_NULL | VARIANT_PENDING_OK);

    for_next: ;  /* semi-colon needed for attaching label */
    }

 for_break:
    endcontext(&cntxt);
    if (in && !is_seq)
        DEC_NAMEDCNT(val);
    if (nsyms == 1)
        UNPROTECT(2);  /* v, bcell */
    else 
        UNPROTECT(4);  /* dims, indexes, ixvals, bcells */
    UNPROTECT(3);      /* val, rho, args */
    SET_RDEBUG(rho, dbg);

    R_Visible = FALSE;
    return R_NilValue;
}


/* While statement.  Evaluates body with VARIANT_NULL | VARIANT_PENDING_OK. */

static SEXP do_while(SEXP call, SEXP op, SEXP args, SEXP rho)
{
    int dbg;
    volatile int bgn;
    volatile SEXP body;
    RCNTXT cntxt;

    R_Visible = FALSE;

    dbg = RDEBUG(rho);
    body = CADR(args);
    bgn = BodyHasBraces(body);

    begincontext(&cntxt, CTXT_LOOP, R_NilValue, rho, R_BaseEnv, R_NilValue,
		 R_NilValue);

    if (SETJMP(cntxt.cjmpbuf) != CTXT_BREAK) { /* <- back here for "next" */
        for (;;) {
            SEXP condval = EVALV (CAR(args), rho, 
                                  VARIANT_SCALAR_STACK_OK | VARIANT_ANY_ATTR);
            int condlogical = asLogicalNoNA (condval, call);
            POP_IF_TOP_OF_STACK(condval);
            if (!condlogical) 
                break;
	    DO_LOOP_RDEBUG(call, op, body, rho, bgn);
	    evalv (body, rho, VARIANT_NULL | VARIANT_PENDING_OK);
	}
    }

    endcontext(&cntxt);
    SET_RDEBUG(rho, dbg);

    R_Visible = FALSE;
    return R_NilValue;
}


/* Repeat statement.  Evaluates body with VARIANT_NULL | VARIANT_PENDING_OK. */

static SEXP do_repeat(SEXP call, SEXP op, SEXP args, SEXP rho)
{
    int dbg;
    volatile int bgn;
    volatile SEXP body;
    RCNTXT cntxt;

    R_Visible = FALSE;

    dbg = RDEBUG(rho);
    body = CAR(args);
    bgn = BodyHasBraces(body);

    begincontext(&cntxt, CTXT_LOOP, R_NilValue, rho, R_BaseEnv, R_NilValue,
		 R_NilValue);

    if (SETJMP(cntxt.cjmpbuf) != CTXT_BREAK) { /* <- back here for "next" */
	for (;;) {
	    DO_LOOP_RDEBUG(call, op, body, rho, bgn);
	    evalv (body, rho, VARIANT_NULL | VARIANT_PENDING_OK);
	}
    }

    endcontext(&cntxt);
    SET_RDEBUG(rho, dbg);

    R_Visible = FALSE;
    return R_NilValue;
}


static R_NORETURN SEXP do_break(SEXP call, SEXP op, SEXP args, SEXP rho)
{
    findcontext(PRIMVAL(op), rho, R_NilValue);
}

/* Parens are now a SPECIAL, to avoid overhead of creating an arg list. 
   Also avoids overhead of calling checkArity when there is no error.  
   Care is taken to allow (...) when ... is bound to exactly one argument, 
   though it is debatable whether this should be considered valid. 

   The eval variant requested is passed on to the inner expression. */

static SEXP do_paren (SEXP call, SEXP op, SEXP args, SEXP rho, int variant)
{
    if (args!=R_NilValue && CAR(args)==R_DotsSymbol && CDR(args)==R_NilValue) {
        args = findVar(R_DotsSymbol, rho);
        if (TYPEOF(args) != DOTSXP)
            args = R_NilValue;
    }

    if (args == R_NilValue || CDR(args) != R_NilValue)
        checkArity(op, args);

    return evalv (CAR(args), rho, VARIANT_PASS_ON(variant));
}

/* Curly brackets.  Passes on the eval variant to the last expression.  For
   earlier expressions, passes either VARIANT_NULL | VARIANT_PENDING_OK or
   the variant passed OR'd with those, if the variant passed includes
   VARIANT_DIRECT_RETURN. */

static SEXP do_begin (SEXP call, SEXP op, SEXP args, SEXP rho, int variant)
{
    if (args == R_NilValue)
        return R_NilValue;

    SEXP arg, s;
    SEXP savedsrcref = R_Srcref;
    int len;
    SEXP *srcrefs;

    getBlockSrcrefs(call,&srcrefs,&len);

    int vrnt = VARIANT_NULL | VARIANT_PENDING_OK;
    variant = VARIANT_PASS_ON(variant);
    if (variant & VARIANT_DIRECT_RETURN) 
        vrnt |= variant;

    for (int i = 1; ; i++) {
        arg = CAR(args);
        args = CDR(args);
        R_Srcref = getSrcref (srcrefs, len, i);
        if (RDEBUG(rho))
            start_browser (call, op, arg, rho);
        if (args == R_NilValue)
            break;
        s = EVALV (arg, rho, vrnt);
        if (R_variant_result & VARIANT_RTN_FLAG) {
            R_Srcref = savedsrcref;
            return s;
        }
    }

    s = evalv (arg, rho, variant);
    R_Srcref = savedsrcref;
    return s;
}


static SEXP do_return(SEXP call, SEXP op, SEXP args, SEXP rho, int variant)
{
    SEXP v;

    if (args == R_NilValue) /* zero arguments provided */
	v = R_NilValue;
    else if (CDR(args) == R_NilValue) /* one argument */
	v = evalv (CAR(args), rho, ! (variant & VARIANT_DIRECT_RETURN) ? 0
                    : VARIANT_PASS_ON(variant) & ~ VARIANT_NULL);
    else
	errorcall(call, _("multi-argument returns are not permitted"));

    if (variant & VARIANT_DIRECT_RETURN) {
        R_variant_result |= VARIANT_RTN_FLAG;
        return v;
    }

    findcontext(CTXT_BROWSER | CTXT_FUNCTION, rho, v);
}

/* Declared with a variable number of args in names.c */
static SEXP do_function(SEXP call, SEXP op, SEXP args, SEXP rho)
{
    SEXP rval, srcref;

    /* The following is as in 2.15.0, but it's not clear how it can happen. */
    if (TYPEOF(op) == PROMSXP) {
	op = forcePromise(op);
	SET_NAMEDCNT_MAX(op);
    }

    CheckFormals(CAR(args));
    rval = mkCLOSXP(CAR(args), CADR(args), rho);
    srcref = CADDR(args);
    if (srcref != R_NilValue) 
        setAttrib(rval, R_SrcrefSymbol, srcref);
    return rval;
}

#define ASSIGNBUFSIZ 32
static SEXP installAssignFcnName(SEXP fun)
{
    /* Handle "[", "[[", and "$" specially for speed. */

    if (fun == R_BracketSymbol)
       return R_SubAssignSymbol;

    if (fun == R_Bracket2Symbol)
        return R_SubSubAssignSymbol;

    if (fun == R_DollarSymbol)
        return R_DollarAssignSymbol;

    /* The general case for a symbol */

    if (TYPEOF(fun) == SYMSXP) {

        char buf[ASSIGNBUFSIZ];
        const char *fname = CHAR(PRINTNAME(fun));

        if (!copy_2_strings (buf, sizeof buf, fname, "<-"))
            error(_("overlong name in '%s'"), fname);

        return install(buf);
    }

    /* Handle foo::bar and foo:::bar. */

    if (TYPEOF(fun)==LANGSXP && length(fun)==3 && TYPEOF(CADDR(fun))==SYMSXP
      && (CAR(fun)==R_DoubleColonSymbol || CAR(fun)==R_TripleColonSymbol))
        return lang3 (CAR(fun), CADR(fun), installAssignFcnName(CADDR(fun)));

    error(_("invalid function in complex assignment"));
}

/* arguments of replaceCall must be protected by the caller. */

static SEXP replaceCall(SEXP fun, SEXP varval, SEXP args, SEXP rhs)
{
    SEXP value, first;

    first = value = cons_with_tag (rhs, R_NilValue, R_ValueSymbol);

    if (args != R_NilValue) {

        first = cons_with_tag (CAR(args), value, TAG(args));

        SEXP p = CDR(args);
        if (p != R_NilValue) {
            PROTECT(first);
            SEXP q = first;
            do { 
                SETCDR (q, cons_with_tag (CAR(p), value, TAG(p)));
                q = CDR(q);
                p = CDR(p);
            } while (p != R_NilValue);
            UNPROTECT(1);
        }
    }

    first = LCONS (fun, CONS(varval, first));

    return first;
}


/* Macro used in promiseArgs and promiseArgsTwo. */

#define MAKE_PROMISE(a,rho) do { \
    if (TYPEOF(a) == PROMSXP) { \
        INC_NAMEDCNT(a); \
        SEXP p = PRVALUE_PENDING_OK(a); \
        if (p != R_UnboundValue && NAMEDCNT_GT_0(p)) \
            INC_NAMEDCNT(p); \
    } \
    else if (a != R_MissingArg && a != R_MissingUnder) \
        a = mkPROMISE (a, rho); \
} while (0)


/* Create two lists of promises to evaluate each argument, with promises
   shared.  When an argument is evaluated in a call using one argument list,
   its value is then known without re-evaluation in a second call using 
   the second argument list.  The argument lists are terminated with the
   initial values of *a1 and *a2. */

static void promiseArgsTwo (SEXP el, SEXP rho, SEXP *a1, SEXP *a2)
{
    /* Handle 0 or 1 arguments (not ...) specially, for speed. */

    if (CDR(el) == R_NilValue) {  /* Note that CDR(R_NilValue) == R_NilValue */
        if (el == R_NilValue)
            return;
        SEXP a = CAR(el);
        SEXP t = TAG(el);
        if (a != R_DotsSymbol) {
            MAKE_PROMISE(a,rho);
            PROTECT (*a1 = cons_with_tag (a, *a1, t));
            *a2 = cons_with_tag (a, *a2, t);
            UNPROTECT(1);
            return;
        }
    }

    /* The general case (except el == R_NilValue handled above). */

    BEGIN_PROTECT6 (head1, tail1, head2, tail2, ev, h);

    head1 = head2 = R_NilValue;

    do {  /* el won't be R_NilValue, so we loop at least once */

        SEXP a = CAR(el);

	/* If we have a ... symbol, we look to see what it is bound to.
	   If its binding is R_NilValue we just ignore it.  If it is bound
           to a ... list of promises, we repromise all the promises and 
           then splice the list of resulting values into the return value.
	   Anything else bound to a ... symbol is an error. */

	if (a == R_DotsSymbol) {
	    h = findVar(a, rho);
            if (h == R_NilValue) {
                /* nothing */
            }
	    else if (TYPEOF(h) == DOTSXP) {
		while (h != R_NilValue) {
                    a = CAR(h);
                    MAKE_PROMISE(a,rho);
                    INC_NAMEDCNT(a);
                    ev = cons_with_tag (a, R_NilValue, TAG(h));
                    if (head1==R_NilValue)
                        head1 = ev;
                    else
                        SETCDR(tail1,ev);
                    tail1 = ev;
                    ev = cons_with_tag (a, R_NilValue, TAG(h));
                    if (head2==R_NilValue)
                        head2 = ev;
                    else
                        SETCDR(tail2,ev);
                    tail2 = ev;
		    h = CDR(h);
		}
	    }
	    else if (h != R_MissingArg)
		dotdotdot_error();
	}
        else {
            MAKE_PROMISE(a,rho);
            INC_NAMEDCNT(a);
            ev = cons_with_tag (a, R_NilValue, TAG(el));
            if (head1 == R_NilValue)
                head1 = ev;
            else
                SETCDR(tail1, ev);
            tail1 = ev;
            ev = cons_with_tag (a, R_NilValue, TAG(el));
            if (head2 == R_NilValue)
                head2 = ev;
            else
                SETCDR(tail2, ev);
            tail2 = ev;
        }

	el = CDR(el);

    } while (el != R_NilValue);

    if (head1 != R_NilValue) {
        if (*a1 != R_NilValue)
            SETCDR(tail1,*a1);
        *a1 = head1;
        if (*a2 != R_NilValue)
            SETCDR(tail2,*a2);
        *a2 = head2;
    }

    END_PROTECT;
}


/*  Assignment in its various forms. */

SEXP Rf_set_subassign (SEXP call, SEXP lhs, SEXP rhs, SEXP rho, 
                       int variant, int opval);

static SEXP do_set (SEXP call, SEXP op, SEXP args, SEXP rho, int variant)
{
    SEXP a;

    if ((a = CDR(args)) == R_NilValue /* includes case of args == R_NilValue */
          || CDR(a) != R_NilValue)
        checkArity(op,args);

    SEXP lhs = CAR(args), rhs = CAR(a);
    int opval = PRIMVAL(op);

    /* Swap operands for -> and ->>. */

    if (opval >= 10) {
        rhs = lhs;
        lhs = CAR(a);
        opval -= 10;
    }

    /* Convert lhs string to a symbol. */

    if (TYPEOF(lhs) == STRSXP) {
        lhs = install(translateChar(STRING_ELT(lhs, 0)));
    }

    if (TYPEOF(lhs) == SYMSXP) {

        /* -- ASSIGNMENT TO A SIMPLE VARIABLE -- */

        /* Handle <<- without trying the optimizations done below. */

        if (opval == 2) {
            rhs = EVALV (rhs, rho, VARIANT_PENDING_OK);
            set_var_nonlocal (lhs, rhs, ENCLOS(rho), 3);
            goto done;
        }

        /* Handle assignment into base and user database environments without
           any special optimizations. */

        if (IS_BASE(rho) || IS_USER_DATABASE(rho)) {
            rhs = EVALV (rhs, rho, VARIANT_PENDING_OK);
            set_var_in_frame (lhs, rhs, rho, TRUE, 3);
            goto done;
        }

        /* We decide whether we'll ask the right hand side evalutation to do
           the assignment, for statements like v<-exp(v), v<-v+1, or v<-2*v. */

        int local_assign = 0;

        if (TYPEOF(rhs) == LANGSXP) {
            if (CADR(rhs) == lhs) 
                local_assign = VARIANT_LOCAL_ASSIGN1;
            else if (CADDR(rhs) == lhs)
                local_assign = VARIANT_LOCAL_ASSIGN2;
        }

        /* Evaluate the right hand side, asking for it on the scalar stack. */

        rhs = EVALV (rhs, rho, 
                local_assign | VARIANT_PENDING_OK | VARIANT_SCALAR_STACK_OK);

        /* See if the assignment was done by the rhs operator. */

        if (R_variant_result) {
            R_variant_result = 0;
            goto done;
        }

        /* Try to copy the value, not assign the object, if the rhs is
           scalar and doesn't have zero NAMEDCNT (for which assignment
           would be free).  This will copy from the scalar stack,
           which must be replaced by a regular value if the copy can't
           be done.  If the copy can't be done, but a binding cell was
           found here, the assignment is done directly into the binding 
           cell, avoiding overhead of calling set_var_in_frame.

           Avoid accessing NAMEDCNT in a way that will cause unnecessary waits
           for task completion. */

        if (isVectorNonpointer(rhs) && LENGTH(rhs) == 1 && NAMEDCNT_GT_0(rhs)) {
            SEXPTYPE rhs_type = TYPEOF(rhs);
            SEXP v;
            if (SEXP32_FROM_SEXP(rho) != LASTSYMENV(lhs) 
                  || BINDING_IS_LOCKED((R_binding_cell = LASTSYMBINDING(lhs)))
                  || (v = CAR(R_binding_cell)) == R_UnboundValue)
                v = findVarInFrame3_nolast (rho, lhs, 7);
            if (v != R_UnboundValue && TYPEOF(v) == rhs_type && LENGTH(v) == 1
                 && ATTRIB(v) == ATTRIB(rhs) && TRUELENGTH(v) == TRUELENGTH(rhs)
                 && LEVELS(v) == LEVELS(rhs) && !NAMEDCNT_GT_1(v)) {
                SET_NAMEDCNT_NOT_0(v);
                POP_IF_TOP_OF_STACK(rhs);
                helpers_wait_until_not_in_use(v);
                WAIT_UNTIL_COMPUTED(v);
                switch (rhs_type) {
                case LGLSXP:  *LOGICAL(v) = *LOGICAL(rhs); break;
                case INTSXP:  *INTEGER(v) = *INTEGER(rhs); break;
                case REALSXP: *REAL(v)    = *REAL(rhs);    break;
                case CPLXSXP: *COMPLEX(v) = *COMPLEX(rhs); break;
                case RAWSXP:  *RAW(v)     = *RAW(rhs);     break;
                }
                rhs = v; /* for return value */
                goto done;
            }
            if (POP_IF_TOP_OF_STACK(rhs))
                rhs = DUP_STACK_VALUE(rhs);
            if (R_binding_cell != R_NilValue) {
                DEC_NAMEDCNT_AND_PRVALUE(v);
                SETCAR(R_binding_cell, rhs);
                SET_MISSING(R_binding_cell,0);
                INC_NAMEDCNT(rhs);
                if (rho == R_GlobalEnv) 
                    R_DirtyImage = 1;
                goto done;
            }
        }

        /* Assign rhs object to lhs symbol the usual way. */

        set_var_in_frame (lhs, rhs, rho, TRUE, 3);
    }

    else if (TYPEOF(lhs) == LANGSXP) {

        /* -- ASSIGNMENT TO A COMPLEX TARGET -- */

        rhs = Rf_set_subassign (call, lhs, rhs, rho, variant, opval);
    }

    else {
        errorcall (call, _("invalid assignment left-hand side"));
    }

  done:

    R_Visible = FALSE;

    if (variant & VARIANT_NULL)
        return R_NilValue;

    if ( ! (variant & VARIANT_PENDING_OK)) 
        WAIT_UNTIL_COMPUTED(rhs);
    
    return rhs;
}

/* Complex assignment.  Made a separate, non-static, function in order
   to avoid possible overhead of a large function (eg, stack frame size)
   for the simple case. */

SEXP attribute_hidden Rf_set_subassign (SEXP call, SEXP lhs, SEXP rhs, SEXP rho,
                                        int variant, int opval)
{
    SEXP var, varval, newval, rhsprom, lhsprom, e, fn;

    /* Find the variable ultimately assigned to, and its depth.
       The depth is 1 for a variable within one replacement function
       (eg, in names(a) <- ...). */

    int depth = 1;
    for (var = CADR(lhs); TYPEOF(var) != SYMSXP; var = CADR(var)) {
        if (TYPEOF(var) != LANGSXP) {
            if (TYPEOF(var) == STRSXP && LENGTH(var) == 1) {
                var = install (CHAR (STRING_ELT(var,0)));
                break;
            }
            errorcall (call, _("invalid assignment left-hand side"));
        }
        depth += 1;
    }

    /* Find the assignment function symbol for the depth 1 assignment, and
       see if we maybe (tentatively) will be using the fast interface. */

    SEXP assgnfcn = installAssignFcnName(CAR(lhs));

    int maybe_fast = assgnfcn == R_SubAssignSymbol ||
                     assgnfcn == R_DollarAssignSymbol ||
                     assgnfcn == R_SubSubAssignSymbol;

    /* We evaluate the right hand side now, asking for it on the
       scalar stack if we (tentatively) will be using the fast
       interface (unless value needed for return, and not allowed on
       scalar stack), and otherwise for pending computation. */

    SEXP rhs_uneval = rhs;  /* save unevaluated rhs */

    if (maybe_fast) {
        PROTECT(rhs = EVALV (rhs, rho, 
                       (variant & (VARIANT_SCALAR_STACK_OK | VARIANT_NULL)) ? 
                         VARIANT_SCALAR_STACK_OK : 0));
    }
    else
        PROTECT(rhs = EVALV (rhs, rho, VARIANT_PENDING_OK));

    /* Increment NAMEDCNT temporarily if rhs will be needed as the value,
       to protect it from being modified by the assignment, or otherwise. */

    if ( ! (variant & VARIANT_NULL))
        INC_NAMEDCNT(rhs);

    /* Get the value of the variable assigned to, and ensure it is local
       (unless this is the <<- operator).  Save and protect the binding 
       cell used. */

    if (opval == 2) /* <<- */
        varval = findVar (var, ENCLOS(rho));
    else {
        varval = findVarInFramePendingOK (rho, var);
        if (varval == R_UnboundValue && rho != R_EmptyEnv) {
            varval = findVar (var, ENCLOS(rho));
            if (varval != R_UnboundValue) {
                if (TYPEOF(varval) == PROMSXP)
                    varval = forcePromise(varval);
                set_var_in_frame (var, varval, rho, TRUE, 3);
            }
        }
    }

    SET_NAMEDCNT_NOT_0(varval); /* 0 may sometime happen - should mean 1 */

    SEXP bcell = R_binding_cell;
    PROTECT(bcell);

    if (TYPEOF(varval) == PROMSXP)
        varval = forcePromise(varval);
    if (varval == R_UnboundValue)
        unbound_var_error(var);
    if (varval == R_MissingArg)
        arg_missing_error(var);

    /* We might be able to avoid this duplication sometimes (eg, in
       a <- b <- integer(10); a[1] <- 0.5), except that some packages 
       (eg, Matrix 1.0-6) assume (in C code) that the object in a 
       replacement function is not shared. */

    if (NAMEDCNT_GT_1(varval))
        varval = dup_top_level(varval);

    PROTECT(varval);

    /* Special code for depth of 1.  This is purely an optimization - the
       general code below should also work when depth is 1. */

    if (depth == 1) {
        if (maybe_fast && !isObject(varval)
              && CADDR(lhs) != R_DotsSymbol
              && (fn = FINDFUN(assgnfcn,rho), 
                  TYPEOF(fn) == SPECIALSXP && PRIMFASTSUB(fn) && !RTRACE(fn))) {
            /* Use the fast interface.  No need to wait for rhs, since
               not evaluated with PENDING_OK */
            R_fast_sub_var = varval;
            R_fast_sub_replacement = rhs;
            R_variant_result = 0;
            newval = CALL_PRIMFUN (call, fn, CDDR(lhs), rho, 
                                   VARIANT_FAST_SUB);
            UNPROTECT(3);
        }
        else {
            if (POP_IF_TOP_OF_STACK(rhs)) 
                rhs = DUP_STACK_VALUE(rhs);
            PROTECT (rhsprom = mkValuePROMISE(rhs_uneval, rhs));
            PROTECT (lhsprom = mkValuePROMISE(CADR(lhs), varval));
            PROTECT(e = replaceCall (assgnfcn, lhsprom, CDDR(lhs), rhsprom));
            newval = eval(e,rho);
            UNPROTECT(6);
        }
    }

    else {  /* the general case, for any depth */

        SEXP v, b, op, prom, fetch_args;
        int d, fast;

        /* Structure recording information on expressions at all levels of 
           the lhs.  Level 'depth' is the ultimate variable; level 0 is the
           whole lhs expression. */

        struct { 
            SEXP expr;        /* Expression at this level */
            SEXP value;       /* Value of expr, may later change */
            SEXP store_args;  /* Arg list for store; depth 0 special, else  */
                              /*   LISTSXP or NILSXP - pairlist of promises */
                              /*   PROMSXP - promise for single argument    */
                              /*   R_NoObject - one arg from CADDR(expr)    */
            int in_top;       /* 1 or 2 if value is an unshared part of the */
                              /*   value at top level, else 0               */
        } s[depth+1];         

        /* For each level from 1 to depth, store the lhs expression at that
           level. */

        s[0].expr = lhs;
        for (v = CADR(lhs), d = 1; d < depth; v = CADR(v), d++) {
            s[d].expr = v;
        }
        s[depth].expr = var;

        /* Note: In code below, promises with the value already filled
                 in are used to 'quote' values passsed as arguments,
                 so they will not be changed when the arguments are
                 evaluated, and so deparsed error messages will have
                 the source expression.  These promises should not be
                 recycled, since they may be saved in warning messages
                 stored for later display.  */

        /* For each level except the outermost, evaluate and save the
           value of the expression as it is before the assignment.
           Also, ask if it is an unshared subset of the next larger
           expression (and all larger ones).  If it is not known to be
           part of the larger expressions, we do a top-level duplicate
           of it.

           Also, for each level except the final variable and
           outermost level, which only does a store, save argument
           lists for the fetch/store functions that are built with
           shared promises, so that they are evaluated only once.  The
           store argument list has a "value" cell at the end to fill
           in the stored value.

           For efficiency, $ and [[ are handled with VARIANT_FAST_SUB,
           and for $, no promise is created for its argument. */

        s[depth].value = varval;
        s[depth].in_top = 1;

        s[0].store_args = CDDR(lhs);  /* original args, no value cell */

        for (d = depth-1; d > 0; d--) {

            op = CAR(s[d].expr);

            fast = 0;
            if (op == R_DollarSymbol || op == R_Bracket2Symbol) {
                fn = FINDFUN (op, rho);
                fast = TYPEOF(fn)==SPECIALSXP && PRIMFASTSUB(fn) && !RTRACE(fn);
            }

            if (fast && op == R_DollarSymbol 
                     && CDDR(s[d].expr) != R_NilValue 
                     && CDR(CDDR(s[d].expr)) == R_NilValue) {
                fetch_args = CDDR(s[d].expr);
                s[d].store_args = R_NoObject;
            }
            else {
                fetch_args = promiseArgs (CDDR(s[d].expr), rho);
                if (CDR(fetch_args)==R_NilValue && TAG(fetch_args)==R_NilValue)
                    s[d].store_args = CAR(fetch_args);
                else
                    s[d].store_args = dup_arg_list (fetch_args);
            }

            PROTECT(s[d].store_args);
            PROTECT(fetch_args);

            /* We'll need this value for the subsequent replacement
               operation, so make sure it doesn't change.  Incrementing
               NAMEDCNT would be the obvious way, but if NAMEDCNT 
               was already non-zero, that leads to undesirable duplication
               later (even if the increment is later undone).  Making sure
               that NAMEDCNT isn't zero seems to be sufficient. */

            SET_NAMEDCNT_NOT_0(s[d+1].value);

            if (fast) {
                R_fast_sub_var = s[d+1].value;
                R_variant_result = 0;
                e = CALL_PRIMFUN (call, fn, fetch_args, rho, 
                      VARIANT_FAST_SUB /* implies QUERY_UNSHARED_SUBSET */);
                UNPROTECT(1);  /* fetch_args */
            }
            else {
                prom = mkValuePROMISE(s[d+1].expr,s[d+1].value);
                PROTECT (e = LCONS (op, CONS (prom, fetch_args)));
                R_variant_result = 0;
                e = Rf_evalv_other (e, rho, VARIANT_QUERY_UNSHARED_SUBSET);
                UNPROTECT(2);  /* e, fetch_args */
            }

            s[d].in_top = 
              s[d+1].in_top == 1 ? R_variant_result : 0;  /* 0, 1, or 2 */
            R_variant_result = 0;
            if (s[d].in_top == 0)
                e = dup_top_level(e);
            s[d].value = e;
            PROTECT(e);
        }

        /* Call the replacement function at level 1, perhaps using the
           fast interface. */

        if (maybe_fast && !isObject(s[1].value) 
              && CAR(s[0].store_args) != R_DotsSymbol
              && (fn = FINDFUN(assgnfcn,rho), 
                  TYPEOF(fn) == SPECIALSXP && PRIMFASTSUB(fn) && !RTRACE(fn))) {
            R_fast_sub_var = s[1].value;
            R_fast_sub_replacement = rhs;
            PROTECT3(R_fast_sub_replacement,R_fast_sub_var,fn);
            newval = CALL_PRIMFUN (call, fn, s[0].store_args, rho, 
                                   VARIANT_FAST_SUB);
            e = R_NilValue;
        }
        else {
            if (POP_IF_TOP_OF_STACK(rhs)) 
                rhs = DUP_STACK_VALUE(rhs);
            PROTECT(rhsprom = mkValuePROMISE(rhs_uneval, rhs));
            PROTECT (lhsprom = mkValuePROMISE(s[1].expr, s[1].value));
            /* original args, no value cell at end, assgnfcn set above*/
            PROTECT(e = replaceCall (assgnfcn, lhsprom, 
                                     s[0].store_args, rhsprom));
            newval = eval(e,rho);
        }

        /* Unprotect e, lhsprom, rhsprom, and s[1].value from the
           previous loop, which went from depth-1 to 1 in the 
           opposite order as this one (plus unprotect one more from
           before that).  Note: e used later, but no alloc before. */

        UNPROTECT(4);

        /* Call the replacement functions at levels 2 to depth, changing the
           values at each level, using the fetched value at that level 
           (was perhaps duplicated), and the new value after replacement at 
           the lower level.  Except we don't do that if it's not necessary
           because the new value is already part of the larger object. */
        
        for (d = 1; d < depth; d++) {

            /* If the replacement function returned a different object, 
               we have to replace, since that new object won't be part 
               of the object at the next level, even if the old one was. */

            if (s[d].in_top == 1 && s[d].value == newval) { 

                /* Don't need to do replacement. */

                newval = s[d+1].value;
                UNPROTECT(1);  /* s[d+1].value protected in previous loop */
            }
            else {

                /* Put value into the next-higher object. */

                PROTECT (rhsprom = mkValuePROMISE (e, newval));
                PROTECT (lhsprom = mkValuePROMISE (s[d+1].expr, s[d+1].value));
                assgnfcn = installAssignFcnName(CAR(s[d].expr));
                b = cons_with_tag (rhsprom, R_NilValue, R_ValueSymbol);
                if (s[d].store_args == R_NoObject)
                    s[d].store_args = CONS (CADDR(s[d].expr), b);
                else if (s[d].store_args == R_NilValue)
                    s[d].store_args = b;
                else if (TYPEOF(s[d].store_args) != LISTSXP) /* one arg */
                    s[d].store_args = CONS (s[d].store_args, b);
                else {
                    for (v = s[d].store_args; CDR(v)!=R_NilValue; v = CDR(v)) ;
                    SETCDR(v, b);
                }
                PROTECT(e = LCONS (assgnfcn, CONS(lhsprom, s[d].store_args)));

                newval = eval(e,rho);

                /* Unprotect e, lhsprom, rhsprom, and s[d+1].value from the
                   previous loop, which went from depth-1 to 1 in the 
                   opposite order as this one (plus unprotect one more from
                   before that).  Note: e used later, but no alloc before. */

                UNPROTECT(4);
            }
        }

        UNPROTECT(depth-1+2);  /* store_args + two more */
    }

    /* Assign the final result after the top level replacement.  We
       can sometimes avoid the cost of this by looking at the saved
       binding cell, if we have one. */

    if (bcell != R_NilValue && CAR(bcell) == newval) {
        SET_MISSING(bcell,0);
        /* The replacement function might have changed NAMEDCNT to 0. */
        SET_NAMEDCNT_NOT_0(varval);
    }
    else {
        if (opval == 2) /* <<- */
            set_var_nonlocal (var, newval, ENCLOS(rho), 3);
        else
            set_var_in_frame (var, newval, rho, TRUE, 3);
    }

    if (variant & VARIANT_NULL) {
        POP_IF_TOP_OF_STACK(rhs);
        return R_NilValue;
    }
    else {
        DEC_NAMEDCNT(rhs);
        return rhs;
    }
}


/* Evaluate each expression in "el" in the environment "rho".  
   The evaluation is done by calling evalv with the given variant.

   The MISSING gp field in the CONS cell for a missing argument is 
   set to the result of R_isMissing, which will allow identification 
   of missing arguments resulting from '_'.

   Used in eval and applyMethod (object.c) for builtin primitives,
   do_internal (names.c) for builtin .Internals and in evalArgs. */

SEXP attribute_hidden evalList_v (SEXP el, SEXP rho, int variant)
{
    /* Handle 0 or 1 arguments (not ...) specially, for speed. */

    if (CDR(el) == R_NilValue) { /* Note that CDR(R_NilValue) == R_NilValue */
        if (el == R_NilValue)
            return R_NilValue;
        if (CAR(el) != R_DotsSymbol)
            return cons_with_tag (EVALV (CAR(el), rho, variant), 
                                  R_NilValue, TAG(el));
    }

    /* The general case (except for el == R_NilValue, handed above). */

    int varpend = variant | VARIANT_PENDING_OK;

    BEGIN_PROTECT4 (head, tail, ev, h);

    head = R_NilValue;

    do {  /* el won't be R_NilValue, so will loop at least once */

	if (CAR(el) == R_DotsSymbol) {
            /* If we have a ... symbol, we look to see what it is bound to.
               If its binding is Null (i.e. zero length) or missing we just
               ignore it and return the cdr with all its expressions evaluated.
               If it is bound to a ... list of promises, we force all the 
               promises and then splice the list of resulting values into
               the return value. Anything else bound to a ... symbol is an 
               error. */
	    h = findVar(CAR(el), rho);
	    if (TYPEOF(h) == DOTSXP) {
		while (h != R_NilValue) {
                    ev = cons_with_tag (EVALV (CAR(h), rho, varpend),
                                        R_NilValue, TAG(h));
                    if (head==R_NilValue)
                        head = ev;
                    else
                        SETCDR(tail, ev);
                    tail = ev;
                    if (CAR(ev) == R_MissingArg && isSymbol(CAR(h)))
                        SET_MISSING (ev, R_isMissing(CAR(h),rho));
		    h = CDR(h);
		}
	    }
	    else if (h != R_NilValue && h != R_MissingArg)
		dotdotdot_error();

	} else {
            if (CDR(el) == R_NilValue) 
                varpend = variant;  /* don't defer pointlessly for last one */
            ev = cons_with_tag(EVALV(CAR(el),rho,varpend), R_NilValue, TAG(el));
            if (head==R_NilValue)
                head = ev;
            else
                SETCDR_MACRO(tail, ev);
            tail = ev;
            if (CAR(ev) == R_MissingArg && isSymbol(CAR(el)))
                SET_MISSING (ev, R_isMissing(CAR(el),rho));
	}

	el = CDR(el);

    } while (el != R_NilValue);

    if (! (variant & VARIANT_PENDING_OK))
        WAIT_UNTIL_ARGUMENTS_COMPUTED(head);

    RETURN_SEXP_INSIDE_PROTECT (head);
    END_PROTECT;

} /* evalList_v */


/* evalListUnshared evaluates each expression in "el" in the
   environment "rho", ensuring that the values of variables evaluated
   are unshared, if they are atomic scalars without attributes, by
   assigning a duplicate to them if necessary.

   Used in .External (with .Call using eval_unshared directly) as a
   defensive measure against argument abuse.  evalListUnshared waits
   for arguments to be computed, and does not allow missing
   arguments. */

SEXP attribute_hidden eval_unshared (SEXP e, SEXP rho, int variant)
{
    SEXP res;

    if (!isSymbol(e) || e == R_DotsSymbol || DDVAL(e)) {
        res = EVALV (e, rho, variant);
    }
    else {

        res = findVarPendingOK (e, rho);

        if (res == R_UnboundValue)
            unbound_var_error(e);
        else if (res == R_MissingArg) {
            if ( ! (variant & VARIANT_MISSING_OK))
                if (!DDVAL(e))  /* revert bug fix for the moment */
                    arg_missing_error(e);
        }
        else if (TYPEOF(res) == PROMSXP) {
            if (PRVALUE_PENDING_OK(res) == R_UnboundValue)
                res = forcePromiseUnbound(res,VARIANT_PENDING_OK);
            else
                res = PRVALUE_PENDING_OK(res);
        }
        else {
            if (NAMEDCNT_GT_1(res) && R_binding_cell != R_NilValue
              && isVectorAtomic(res) && LENGTH(res) == 1 && !HAS_ATTRIB(res)) {
                if (0) { /* Enable for debugging */
                    if (installed_already("UNSHARED.DEBUG") != R_NoObject)
                        Rprintf("Making %s unshared\n",CHAR(PRINTNAME(e)));
                }
                res = duplicate(res);
                SETCAR (R_binding_cell, res);
                /* DON'T clear MISSING, though may not get here if it matters */
            }
            SET_NAMEDCNT_NOT_0(res);
        }
    }

    return res;
}

SEXP attribute_hidden evalListUnshared(SEXP el, SEXP rho)
{
    BEGIN_PROTECT4 (head, tail, ev, h);

    int variant = VARIANT_PENDING_OK;

    head = R_NilValue;

    while (el != R_NilValue) {

        if (CDR(el) == R_NilValue)
            variant = 0;  /* would need to wait for last immediately anyway */

	if (CAR(el) == R_DotsSymbol) {
            /* If we have a ... symbol, we look to see what it is bound to.
               If its binding is Null (i.e. zero length) or missing we just
               ignore it and return the cdr with all its expressions evaluated.
               If it is bound to a ... list of promises, we force all the 
               promises and then splice the list of resulting values into
               the return value. Anything else bound to a ... symbol is an 
               error. */
	    h = findVar(CAR(el), rho);
	    if (TYPEOF(h) == DOTSXP) {
		while (h != R_NilValue) {
                    ev = cons_with_tag (eval_unshared (CAR(h), rho, variant),
                                        R_NilValue, TAG(h));
                    if (head==R_NilValue)
                        head = ev;
                    else
                        SETCDR(tail, ev);
                    tail = ev;
                    if (CAR(ev) == R_MissingArg && isSymbol(CAR(h)))
                        SET_MISSING (ev, R_isMissing(CAR(h),rho));
		    h = CDR(h);
		}
	    }
	    else if (h != R_NilValue && h != R_MissingArg)
		dotdotdot_error();

	} else {
            ev = cons_with_tag (eval_unshared (CAR(el), rho, variant), 
                                R_NilValue, TAG(el));
            if (head==R_NilValue)
                head = ev;
            else
                SETCDR(tail, ev);
            tail = ev;
            if (CAR(ev) == R_MissingArg && isSymbol(CAR(el)))
                SET_MISSING (ev, R_isMissing(CAR(el),rho));
	}

	el = CDR(el);
    }

    WAIT_UNTIL_ARGUMENTS_COMPUTED (head);

    RETURN_SEXP_INSIDE_PROTECT (head);
    END_PROTECT;

} /* evalListUnshared() */

/* Evaluate argument list, waiting for any pending computations of arguments. */

SEXP attribute_hidden evalList(SEXP el, SEXP rho)
{
    return evalList_v (el, rho, 0);
}

/* Evaluate argument list, waiting for pending computations, and with no 
   error for missing arguments. */

SEXP attribute_hidden evalListKeepMissing(SEXP el, SEXP rho)
{ 
    return evalList_v (el, rho, VARIANT_MISSING_OK);
}


/* Create a promise to evaluate each argument.	If the argument is itself
   a promise, it is used unchanged, except that it has its NAMEDCNT
   incremented, and the NAMEDCNT of its value (if not unbound) incremented
   unless it is zero.  See inside for handling of ... */

SEXP attribute_hidden promiseArgs(SEXP el, SEXP rho)
{
    /* Handle 0 or 1 arguments (not ...) specially, for speed. */

    if (CDR(el) == R_NilValue) {  /* Note that CDR(R_NilValue) == R_NilValue */
        if (el == R_NilValue)
            return el;
        SEXP a = CAR(el);
        if (a != R_DotsSymbol) {
            MAKE_PROMISE(a,rho);
            return cons_with_tag (a, R_NilValue, TAG(el));
        }
    }

    /* Handle the general case (except for el being R_NilValue, done above). */

    BEGIN_PROTECT4 (head, tail, ev, h);

    head = R_NilValue;

    do {  /* el == R_NilValue is handled above, so always loop at least once */

        SEXP a = CAR(el);

	/* If we have a ... symbol, we look to see what it is bound to.
	   If its binding is R_NilValue we just ignore it.  If it is bound
           to a list, promises in the list (typical case) are re-used with
           NAMEDCNT incremented, and non-promises have promises created for
           them; the promise is then spliced into the list that is returned.
           Anything else bound to a ... symbol is an error. */

	if (a == R_DotsSymbol) {
	    h = findVar(a, rho);
            if (h == R_NilValue) {
                /* nothing */
            }
	    else if (TYPEOF(h) == DOTSXP) {
		while (h != R_NilValue) {
                    a = CAR(h);
                    MAKE_PROMISE(a,rho);
                    ev = cons_with_tag (a, R_NilValue, TAG(h));
                    if (head==R_NilValue)
                        head = ev;
                    else
                        SETCDR(tail,ev);
                    tail = ev;
		    h = CDR(h);
		}
	    }
	    else if (h != R_MissingArg)
		dotdotdot_error();
	}
        else {
            MAKE_PROMISE(a,rho);
            ev = cons_with_tag (a, R_NilValue, TAG(el));
            if (head == R_NilValue)
                head = ev;
            else
                SETCDR_MACRO(tail, ev);
            tail = ev;
        }
	el = CDR(el);

    } while (el != R_NilValue);

    RETURN_SEXP_INSIDE_PROTECT (head);
    END_PROTECT;
}
 
/* Create promises for arguments, with values for promises filled in.  
   Values for arguments that don't become promises are silently ignored.  
   This is used in method dispatch, hence the text of the error message 
   (which should never occur). */
 
SEXP attribute_hidden promiseArgsWithValues(SEXP el, SEXP rho, SEXP values)
{
    SEXP s, a, b;
    PROTECT(s = promiseArgs(el, rho));
    if (length(s) != length(values)) error(_("dispatch error"));
    for (a = values, b = s; a != R_NilValue; a = CDR(a), b = CDR(b))
        if (TYPEOF(CAR(b)) == PROMSXP) {
            SET_PRVALUE(CAR(b), CAR(a));
            INC_NAMEDCNT(CAR(a));
        }
    UNPROTECT(1);
    return s;
}

/* Like promiseArgsWithValues except it sets only the first value. */

SEXP attribute_hidden promiseArgsWith1Value(SEXP el, SEXP rho, SEXP value)
{
    SEXP s;
    PROTECT(s = promiseArgs(el, rho));
    if (s == R_NilValue) error(_("dispatch error"));
    if (TYPEOF(CAR(s)) == PROMSXP) {
        SET_PRVALUE(CAR(s), value);
        INC_NAMEDCNT(value);
    }
    UNPROTECT(1);
    return s;
}


/* Check that each formal is a symbol */

/* used in coerce.c */
void attribute_hidden CheckFormals(SEXP ls)
{
    if (isList(ls)) {
	for (; ls != R_NilValue; ls = CDR(ls))
	    if (TYPEOF(TAG(ls)) != SYMSXP)
		goto err;
	return;
    }
 err:
    error(_("invalid formal argument list for \"function\""));
}


static SEXP VectorToPairListNamed(SEXP x)
{
    SEXP xptr, xnew, xnames;
    int i, len, len_x = length(x);

    PROTECT(x);
    PROTECT(xnames = getAttrib(x, R_NamesSymbol)); 
                       /* isn't this protected via x?  Or could be concocted? */

    len = 0;
    if (xnames != R_NilValue) {
	for (i = 0; i < len_x; i++)
	    if (CHAR(STRING_ELT(xnames,i))[0] != 0) len += 1;
    }

    PROTECT(xnew = allocList(len));

    if (len > 0) {
	xptr = xnew;
	for (i = 0; i < len_x; i++) {
	    if (CHAR(STRING_ELT(xnames,i))[0] != 0) {
		SETCAR (xptr, VECTOR_ELT(x,i));
		SET_TAG (xptr, install (translateChar (STRING_ELT(xnames,i))));
		xptr = CDR(xptr);
	    }
	}
    } 

    UNPROTECT(3);
    return xnew;
}

#define simple_as_environment(arg) (IS_S4_OBJECT(arg) && (TYPEOF(arg) == S4SXP) ? R_getS4DataSlot(arg, ENVSXP) : R_NilValue)

/* "eval" and "eval.with.vis" : Evaluate the first argument */
/* in the environment specified by the second argument. */

static SEXP do_eval (SEXP call, SEXP op, SEXP args, SEXP rho, int variant)
{
    SEXP encl, x, xptr;
    volatile SEXP expr, env, tmp;

    int frame;
    RCNTXT cntxt;

    checkArity(op, args);

    expr = CAR(args);
    env = CADR(args);
    encl = CADDR(args);
    if (isNull(encl)) {
	/* This is supposed to be defunct, but has been kept here
	   (and documented as such) */
	encl = R_BaseEnv;
    } else if ( !isEnvironment(encl) &&
		!isEnvironment((encl = simple_as_environment(encl))) )
	error(_("invalid '%s' argument"), "enclos");
    if(IS_S4_OBJECT(env) && (TYPEOF(env) == S4SXP))
	env = R_getS4DataSlot(env, ANYSXP); /* usually an ENVSXP */
    switch(TYPEOF(env)) {
    case NILSXP:
	env = encl;     /* so eval(expr, NULL, encl) works */
        break;
    case ENVSXP:
	break;
    case LISTSXP:
	/* This usage requires all the pairlist to be named */
	env = NewEnvironment(R_NilValue, duplicate(CADR(args)), encl);
        set_symbits_in_env(env);
	break;
    case VECSXP:
	/* PR#14035 */
	x = VectorToPairListNamed(CADR(args));
	for (xptr = x ; xptr != R_NilValue ; xptr = CDR(xptr))
	    SET_NAMEDCNT_MAX(CAR(xptr));
	env = NewEnvironment(R_NilValue, x, encl);
        set_symbits_in_env(env);
	break;
    case INTSXP:
    case REALSXP:
	if (length(env) != 1)
	    error(_("numeric 'envir' arg not of length one"));
	frame = asInteger(env);
	if (frame == NA_INTEGER)
	    error(_("invalid '%s' argument"), "envir");
	env = R_sysframe(frame, R_GlobalContext);
	break;
    default:
	error(_("invalid '%s' argument"), "envir");
    }

    PROTECT(env); /* may no longer be what was passed in arg */

    /* isLanguage includes NILSXP, and that does not need to be evaluated,
       so don't use isLanguage(expr) || isSymbol(expr) || isByteCode(expr) */
    if (TYPEOF(expr) == LANGSXP || TYPEOF(expr) == SYMSXP || isByteCode(expr)) {
	begincontext(&cntxt, CTXT_RETURN, call, env, rho, args, op);
	if (!SETJMP(cntxt.cjmpbuf))
	    expr = evalv (expr, env, VARIANT_PASS_ON(variant));
	else {
	    expr = R_ReturnedValue;
	    if (expr == R_RestartToken) {
		cntxt.callflag = CTXT_RETURN;  /* turn restart off */
		error(_("restarts not supported in 'eval'"));
	    }
            if ( ! (variant & VARIANT_PENDING_OK))
                WAIT_UNTIL_COMPUTED(R_ReturnedValue);
	}
	UNPROTECT(1);
	PROTECT(expr);
	endcontext(&cntxt);
    }
    else if (TYPEOF(expr) == EXPRSXP) {
	int i, n;
        int len;
        SEXP *srcrefs;
        getBlockSrcrefs(expr,&srcrefs,&len);
	n = LENGTH(expr);
	tmp = R_NilValue;
	begincontext(&cntxt, CTXT_RETURN, call, env, rho, args, op);
        SEXP savedsrcref = R_Srcref;
	if (!SETJMP(cntxt.cjmpbuf)) {
	    for (i = 0 ; i < n ; i++) {
                R_Srcref = getSrcref (srcrefs, len, i); 
		tmp = evalv (VECTOR_ELT(expr, i), env, 
                        i==n-1 ? VARIANT_PASS_ON(variant) 
                               : VARIANT_NULL | VARIANT_PENDING_OK);
            }
        }
	else {
	    tmp = R_ReturnedValue;
	    if (tmp == R_RestartToken) {
		cntxt.callflag = CTXT_RETURN;  /* turn restart off */
		error(_("restarts not supported in 'eval'"));
	    }
            if ( ! (variant & VARIANT_PENDING_OK))
                WAIT_UNTIL_COMPUTED(R_ReturnedValue);
	}
	UNPROTECT(1);
	PROTECT(tmp);
        R_Srcref = savedsrcref;
	endcontext(&cntxt);
	expr = tmp;
    }
    else if( TYPEOF(expr) == PROMSXP ) {
	expr = forcePromise(expr);
    } 
    else 
        ; /* expr is returned unchanged */

    if (PRIMVAL(op)) { /* eval.with.vis(*) : */
	PROTECT(expr);
	PROTECT(env = allocVector(VECSXP, 2));
	PROTECT(encl = allocVector(STRSXP, 2));
	SET_STRING_ELT(encl, 0, mkChar("value"));
	SET_STRING_ELT(encl, 1, mkChar("visible"));
	SET_VECTOR_ELT(env, 0, expr);
	SET_VECTOR_ELT(env, 1, ScalarLogicalMaybeConst(R_Visible));
	setAttrib(env, R_NamesSymbol, encl);
	expr = env;
	UNPROTECT(3);
    }

    UNPROTECT(1);
    return expr;
}

/* This is a special .Internal */
static SEXP do_withVisible(SEXP call, SEXP op, SEXP args, SEXP rho)
{
    SEXP x, nm, ret;

    checkArity(op, args);
    x = CAR(args);
    x = eval(x, rho);
    PROTECT(x);
    PROTECT(ret = allocVector(VECSXP, 2));
    PROTECT(nm = allocVector(STRSXP, 2));
    SET_STRING_ELT(nm, 0, mkChar("value"));
    SET_STRING_ELT(nm, 1, mkChar("visible"));
    SET_VECTOR_ELT(ret, 0, x);
    SET_VECTOR_ELT(ret, 1, ScalarLogicalMaybeConst(R_Visible));
    setAttrib(ret, R_NamesSymbol, nm);
    UNPROTECT(3);
    return ret;
}

/* This is a special .Internal */
static SEXP do_recall(SEXP call, SEXP op, SEXP args, SEXP rho)
{
    RCNTXT *cptr;
    SEXP s, ans ;
    cptr = R_GlobalContext;
    /* get the args supplied */
    while (cptr != NULL) {
	if (cptr->callflag == CTXT_RETURN && cptr->cloenv == rho)
	    break;
	cptr = cptr->nextcontext;
    }
    if (cptr != NULL) {
	args = cptr->promargs;
    }
    /* get the env recall was called from */
    s = R_GlobalContext->sysparent;
    while (cptr != NULL) {
	if (cptr->callflag == CTXT_RETURN && cptr->cloenv == s)
	    break;
	cptr = cptr->nextcontext;
    }
    if (cptr == NULL)
	error(_("'Recall' called from outside a closure"));

    /* If the function has been recorded in the context, use it
       otherwise search for it by name or evaluate the expression
       originally used to get it.
    */
    if (cptr->callfun != R_NilValue)
	PROTECT(s = cptr->callfun);
    else if( TYPEOF(CAR(cptr->call)) == SYMSXP)
	PROTECT(s = findFun(CAR(cptr->call), cptr->sysparent));
    else
	PROTECT(s = eval(CAR(cptr->call), cptr->sysparent));
    if (TYPEOF(s) != CLOSXP) 
    	error(_("'Recall' called from outside a closure"));
    ans = applyClosure_v(cptr->call, s, args, cptr->sysparent, NULL, 0);
    UNPROTECT(1);
    return ans;
}


static SEXP evalArgs(SEXP el, SEXP rho, int dropmissing)
{
    return dropmissing ? evalList(el,rho) : evalListKeepMissing(el,rho);
}


/* A version of DispatchOrEval that checks for possible S4 methods for
 * any argument, not just the first.  Used in the code for `[` in
 * do_subset.  Differs in that all arguments are evaluated
 * immediately, rather than after the call to R_possible_dispatch.
 * NOT ACTUALLY USED AT PRESENT.
 */
attribute_hidden
int DispatchAnyOrEval(SEXP call, SEXP op, const char *generic, SEXP args,
		      SEXP rho, SEXP *ans, int dropmissing, int argsevald)
{
    if(R_has_methods(op)) {
        SEXP argValue, el,  value; 
	/* Rboolean hasS4 = FALSE; */ 
	int nprotect = 0, dispatch;
	if(!argsevald) {
            PROTECT(argValue = evalArgs(args, rho, dropmissing));
	    nprotect++;
	    argsevald = TRUE;
	}
	else argValue = args;
	for(el = argValue; el != R_NilValue; el = CDR(el)) {
	    if(IS_S4_OBJECT(CAR(el))) {
	        value = R_possible_dispatch(call, op, argValue, rho, TRUE);
	        if (value != R_NoObject) {
		    *ans = value;
		    UNPROTECT(nprotect);
		    return 1;
	        }
		else break;
	    }
	}
	 /* else, use the regular DispatchOrEval, but now with evaluated args */
	dispatch = DispatchOrEval(call, op, generic, argValue, rho, ans, dropmissing, argsevald);
	UNPROTECT(nprotect);
	return dispatch;
    }
    return DispatchOrEval(call, op, generic, args, rho, ans, dropmissing, argsevald);
}


/* DispatchOrEval is used in internal functions which dispatch to
 * object methods (e.g. "[" or "[[").  The code either builds promises
 * and dispatches to the appropriate method, or it evaluates the
 * arguments it comes in with (if argsevald is 0) and returns them so that
 * the generic built-in C code can continue.  Note that CDR(call) is
 * used to obtain the unevaluated arguments when creating promises, even
 * when argsevald is 1 (so args is the evaluated arguments).  If argsevald 
 * is -1, only the first argument will have been evaluated.
 *
 * The arg list is protected by this function, and needn't be by the caller.
 */
attribute_hidden
int DispatchOrEval(SEXP call, SEXP op, const char *generic, SEXP args,
		   SEXP rho, SEXP *ans, int dropmissing, int argsevald)
{
/* DispatchOrEval is called very frequently, most often in cases where
   no dispatching is needed and the isObject or the string-based
   pre-test fail.  To avoid degrading performance it is therefore
   necessary to avoid creating promises in these cases.  The pre-test
   does require that we look at the first argument, so that needs to
   be evaluated.  The complicating factor is that the first argument
   might come in with a "..." and that there might be other arguments
   in the "..." as well.  LT */

    BEGIN_PROTECT1 (x);
    ALSO_PROTECT1 (args);

    int dots = FALSE;

    if (argsevald != 0)
	x = CAR(args);
    else {
	/* Find the object to dispatch on, dropping any leading
	   ... arguments with missing or empty values.  If there are no
	   arguments, R_NilValue is used. */
        x = R_NilValue;
	for (; args != R_NilValue; args = CDR(args)) {
	    if (CAR(args) == R_DotsSymbol) {
		SEXP h = findVar(R_DotsSymbol, rho);
		if (TYPEOF(h) == DOTSXP) {
#ifdef DODO
		    /**** any self-evaluating value should be OK; this
			  is used in byte compiled code. LT */
		    /* just a consistency check */
		    if (TYPEOF(CAR(h)) != PROMSXP)
			error(_("value in '...' is not a promise"));
#endif
		    dots = TRUE;
		    x = eval(CAR(h), rho);
                    break;
		}
		else if (h != R_NilValue && h != R_MissingArg)
		    dotdotdot_error();
	    }
	    else {
                dots = FALSE;
                x = eval(CAR(args), rho);
                break;
	    }
	}
    }

    if (isObject(x)) { /* try to dispatch on the object */
	char *pt;
	/* Try for formal method. */
	if(IS_S4_OBJECT(x) && R_has_methods(op)) {

	    BEGIN_INNER_PROTECT2 (value, argValue);

	    /* create a promise to pass down to applyClosure  */
	    if (argsevald < 0)
                argValue = promiseArgsWith1Value(CDR(call), rho, x);
            else if (argsevald == 0)
		argValue = promiseArgsWith1Value(args, rho, x);
	    else 
                argValue = args;
	    /* This means S4 dispatch */
	    value = R_possible_dispatch (call, op, argValue, rho, argsevald<=0);
	    if (value != R_NoObject) {
		*ans = value;
		RETURN_OUTSIDE_PROTECT (1);
	    }
	    else {
		/* go on, with the evaluated args.  Not guaranteed to have
		   the same semantics as if the arguments were not
		   evaluated, in special cases (e.g., arg values that are
		   LANGSXP).
		   The use of the promiseArgs is supposed to prevent
		   multiple evaluation after the call to possible_dispatch.
		*/
		if (dots)
		    argValue = evalArgs(argValue, rho, dropmissing);
		else {
		    argValue = CONS(x, evalArgs(CDR(argValue),rho,dropmissing));
		    SET_TAG(argValue, CreateTag(TAG(args)));
		}
		args = argValue; 
		argsevald = 1;
	    }

            END_INNER_PROTECT;
	}
	if (TYPEOF(CAR(call)) == SYMSXP)
	    pt = Rf_strrchr(CHAR(PRINTNAME(CAR(call))), '.');
	else
	    pt = NULL;

	if (pt == NULL || strcmp(pt,".default")) {

	    BEGIN_INNER_PROTECT2 (pargs, rho1);
	    RCNTXT cntxt;

            if (argsevald > 0) {  /* handle as in R_possible_dispatch */
                pargs = promiseArgsWithValues(CDR(call), rho, args);
            }
            else
                pargs = promiseArgsWith1Value(args, rho, x); 

	    /* The context set up here is needed because of the way
	       usemethod() is written.  DispatchGroup() repeats some
	       internal usemethod() code and avoids the need for a
	       context; perhaps the usemethod() code should be
	       refactored so the contexts around the usemethod() calls
	       in this file can be removed.

	       Using rho for current and calling environment can be
	       confusing for things like sys.parent() calls captured
	       in promises (Gabor G had an example of this).  Also,
	       since the context is established without a SETJMP using
	       an R-accessible environment allows a segfault to be
	       triggered (by something very obscure, but still).
	       Hence here and in the other usemethod() uses below a
	       new environment rho1 is created and used.  LT */
	    rho1 = NewEnvironment(R_NilValue, R_NilValue, rho);
	    begincontext(&cntxt, CTXT_RETURN, call, rho1, rho, pargs, op);
	    if(usemethod(generic, x, call, pargs, rho1, rho, R_BaseEnv, 0, ans))
	    {   endcontext(&cntxt);
		RETURN_OUTSIDE_PROTECT (1);
	    }
	    endcontext(&cntxt);

            END_INNER_PROTECT;
	}
    }

    if (argsevald <= 0) {
	if (dots)
	    /* The first call argument was ... and may contain more than the
	       object, so it needs to be evaluated here.  The object should be
	       in a promise, so evaluating it again should be no problem. */
	    args = evalArgs(args, rho, dropmissing);
	else {
	    args = cons_with_tag (x, evalArgs(CDR(args), rho, dropmissing),
                                  TAG(args));
	}
    }

    *ans = args;
    END_PROTECT;
    return 0;
}


/* gr needs to be protected on return from this function. */
static void findmethod(SEXP Class, const char *group, const char *generic,
		       SEXP *sxp,  SEXP *gr, SEXP *meth, int *which,
		       SEXP rho)
{
    int len, whichclass;
    char buf[512];

    len = length(Class);

    /* Need to interleave looking for group and generic methods
       e.g. if class(x) is c("foo", "bar)" then x > 3 should invoke
       "Ops.foo" rather than ">.bar"
    */
    for (whichclass = 0 ; whichclass < len ; whichclass++) {
	const char *ss = translateChar(STRING_ELT(Class, whichclass));
	if (!copy_3_strings (buf, sizeof buf, generic, ".", ss))
	    error(_("class name too long in '%s'"), generic);
	*meth = install(buf);
	*sxp = R_LookupMethod(*meth, rho, rho, R_BaseEnv);
	if (isFunction(*sxp)) {
	    *gr = R_BlankScalarString;
	    break;
	}
        if (!copy_3_strings (buf, sizeof buf, group, ".", ss))
	    error(_("class name too long in '%s'"), group);
	*meth = install(buf);
	*sxp = R_LookupMethod(*meth, rho, rho, R_BaseEnv);
	if (isFunction(*sxp)) {
	    *gr = mkString(group);
	    break;
	}
    }
    *which = whichclass;
}

attribute_hidden
int DispatchGroup(const char* group, SEXP call, SEXP op, SEXP args, SEXP rho,
		  SEXP *ans)
{
    int nargs, lwhich, rwhich, set;
    SEXP lclass, s, t, m, lmeth, lsxp, lgr;
    SEXP rclass, rmeth, rgr, rsxp, value;
    char *generic;
    Rboolean useS4 = TRUE, isOps = FALSE;

    /* pre-test to avoid string computations when there is nothing to
       dispatch on because either there is only one argument and it
       isn't an object or there are two or more arguments but neither
       of the first two is an object -- both of these cases would be
       rejected by the code following the string examination code
       below */
    if (args != R_NilValue && ! isObject(CAR(args)) &&
	(CDR(args) == R_NilValue || ! isObject(CADR(args))))
	return 0;

    isOps = strcmp(group, "Ops") == 0;

    /* try for formal method */
    if(length(args) == 1 && !IS_S4_OBJECT(CAR(args))) useS4 = FALSE;
    if(length(args) == 2 &&
       !IS_S4_OBJECT(CAR(args)) && !IS_S4_OBJECT(CADR(args))) useS4 = FALSE;
    if(useS4) {
	/* Remove argument names to ensure positional matching */
	if(isOps)
	    for(s = args; s != R_NilValue; s = CDR(s)) SET_TAG_NIL(s);
	if(R_has_methods(op)) {
	    value = R_possible_dispatch(call, op, args, rho, FALSE);
            if (value != R_NoObject) {
	        *ans = value;
	        return 1;
            }
	}
	/* else go on to look for S3 methods */
    }

    /* check whether we are processing the default method */
    if ( isSymbol(CAR(call)) ) {
        const char *pt;
        pt = CHAR(PRINTNAME(CAR(call)));
        while (*pt == '.') pt += 1;   /* duplicate previous behaviour exactly */
        while (*pt != 0 && *pt != '.') pt += 1;
        if (*pt != 0) {
            while (*pt == '.') pt += 1;
            if (strcmp(pt,"default") == 0)
                return 0;
        }
    }

    if(isOps)
	nargs = length(args);
    else
	nargs = 1;

    if( nargs == 1 && !isObject(CAR(args)) )
	return 0;

    if(!isObject(CAR(args)) && !isObject(CADR(args)))
	return 0;

    generic = PRIMNAME(op);

    lclass = IS_S4_OBJECT(CAR(args)) ? R_data_class2(CAR(args))
              : getClassAttrib(CAR(args));
    PROTECT(lclass);

    if( nargs == 2 )
	rclass = IS_S4_OBJECT(CADR(args)) ? R_data_class2(CADR(args))
                  : getClassAttrib(CADR(args));
    else
	rclass = R_NilValue;
    PROTECT(rclass);

    lsxp = R_NilValue; lgr = R_NilValue; lmeth = R_NilValue;
    rsxp = R_NilValue; rgr = R_NilValue; rmeth = R_NilValue;

    findmethod(lclass, group, generic, &lsxp, &lgr, &lmeth, &lwhich, rho);
    PROTECT(lgr);
    if(isFunction(lsxp) && IS_S4_OBJECT(CAR(args)) && lwhich > 0
       && isBasicClass(translateChar(STRING_ELT(lclass, lwhich)))) {
	/* This and the similar test below implement the strategy
	 for S3 methods selected for S4 objects.  See ?Methods */
        value = CAR(args);
	if (NAMEDCNT_GT_0(value)) SET_NAMEDCNT_MAX(value);
	value = R_getS4DataSlot(value, S4SXP); /* the .S3Class obj. or NULL*/
	if(value != R_NilValue) /* use the S3Part as the inherited object */
	    SETCAR(args, value);
    }

    if( nargs == 2 )
	findmethod(rclass, group, generic, &rsxp, &rgr, &rmeth, &rwhich, rho);
    else
	rwhich = 0;

    if(isFunction(rsxp) && IS_S4_OBJECT(CADR(args)) && rwhich > 0
       && isBasicClass(translateChar(STRING_ELT(rclass, rwhich)))) {
        value = CADR(args);
	if (NAMEDCNT_GT_0(value)) SET_NAMEDCNT_MAX(value);
	value = R_getS4DataSlot(value, S4SXP);
	if(value != R_NilValue) SETCADR(args, value);
    }

    PROTECT(rgr);

    if( !isFunction(lsxp) && !isFunction(rsxp) ) {
	UNPROTECT(4);
	return 0; /* no generic or group method so use default*/
    }

    if( lsxp != rsxp ) {
	if ( isFunction(lsxp) && isFunction(rsxp) ) {
	    /* special-case some methods involving difftime */
	    const char *lname = CHAR(PRINTNAME(lmeth)),
		*rname = CHAR(PRINTNAME(rmeth));
	    if( streql(rname, "Ops.difftime") && 
		(streql(lname, "+.POSIXt") || streql(lname, "-.POSIXt") ||
		 streql(lname, "+.Date") || streql(lname, "-.Date")) )
		rsxp = R_NilValue;
	    else if (streql(lname, "Ops.difftime") && 
		     (streql(rname, "+.POSIXt") || streql(rname, "+.Date")) )
		lsxp = R_NilValue;
	    else {
		warning(_("Incompatible methods (\"%s\", \"%s\") for \"%s\""),
			lname, rname, generic);
		UNPROTECT(4);
		return 0;
	    }
	}
	/* if the right hand side is the one */
	if( !isFunction(lsxp) ) { /* copy over the righthand stuff */
	    lsxp = rsxp;
	    lmeth = rmeth;
	    lgr = rgr;
	    lclass = rclass;
	    lwhich = rwhich;
	}
    }

    /* we either have a group method or a class method */

    int i, j;

    PROTECT(m = allocVector(STRSXP,nargs));
    s = args;
    for (i = 0 ; i < nargs ; i++) {
	t = IS_S4_OBJECT(CAR(s)) ? R_data_class2(CAR(s))
	  : getClassAttrib(CAR(s));
	set = 0;
	if (isString(t)) {
	    for (j = 0 ; j < LENGTH(t) ; j++) {
		if (!strcmp(translateChar(STRING_ELT(t, j)),
			    translateChar(STRING_ELT(lclass, lwhich)))) {
		    SET_STRING_ELT(m, i, PRINTNAME(lmeth));
		    set = 1;
		    break;
		}
	    }
	}
	if( !set )
	    SET_STRING_ELT_BLANK(m, i);
	s = CDR(s);
    }

    SEXP genstr = PROTECT(mkString(generic));

    set = length(lclass) - lwhich;
    PROTECT(t = allocVector(STRSXP, set));
    copy_string_elements (t, 0, lclass, lwhich, set);

    SEXP supplied[13];
    supplied[0] = R_NilValue;

    i = 0;

    supplied[i++] = R_dot_Class;          supplied[i++] = t;
    supplied[i++] = R_dot_Generic;        supplied[i++] = genstr;
    supplied[i++] = R_dot_Method;         supplied[i++] = m;
    supplied[i++] = R_dot_GenericCallEnv; supplied[i++] = rho;
    supplied[i++] = R_dot_GenericDefEnv;  supplied[i++] = R_BaseEnv;
    supplied[i++] = R_dot_Group;          supplied[i++] = lgr;


    supplied[i] = R_NilValue;

    PROTECT(t = LCONS(lmeth, CDR(call)));

    /* the arguments have been evaluated; since we are passing them */
    /* out to a closure we need to wrap them in promises so that */
    /* they get duplicated and things like missing/substitute work. */

    PROTECT(s = promiseArgsWithValues(CDR(call), rho, args));
    if (isOps) {
        /* ensure positional matching for operators */
        for (m = s; m != R_NilValue; m = CDR(m))
            SET_TAG_NIL(m);
    }

    *ans = applyClosure_v (t, lsxp, s, rho, supplied, 0);

    UNPROTECT(9);
    return 1;
}

static SEXP do_is_builtin_internal(SEXP call, SEXP op, SEXP args, SEXP rho)
{
    SEXP symbol, i;
<<<<<<< HEAD

    checkArity(op, args);
    symbol = CAR(args);

    if (!isSymbol(symbol))
	errorcall(call, _("invalid symbol"));

    if ((i = INTERNAL(symbol)) != R_NilValue && TYPEOF(i) == BUILTINSXP)
	return R_ScalarLogicalTRUE;
    else
	return R_ScalarLogicalFALSE;
}

static SEXP do_loadfile(SEXP call, SEXP op, SEXP args, SEXP env)
{
    SEXP file, s;
    FILE *fp;

    checkArity(op, args);

    PROTECT(file = coerceVector(CAR(args), STRSXP));

    if (! isValidStringF(file))
	errorcall(call, _("bad file name"));

    fp = RC_fopen(STRING_ELT(file, 0), "rb", TRUE);
    if (!fp)
	errorcall(call, _("unable to open 'file'"));
    s = R_LoadFromFile(fp, 0);
    fclose(fp);

    UNPROTECT(1);
    return s;
}

static SEXP do_savefile(SEXP call, SEXP op, SEXP args, SEXP env)
{
    FILE *fp;

    checkArity(op, args);

    if (!isValidStringF(CADR(args)))
	errorcall(call, _("'file' must be non-empty string"));
    if (TYPEOF(CADDR(args)) != LGLSXP)
	errorcall(call, _("'ascii' must be logical"));

    fp = RC_fopen(STRING_ELT(CADR(args), 0), "wb", TRUE);
    if (!fp)
	errorcall(call, _("unable to open 'file'"));

    R_SaveToFileV(CAR(args), fp, INTEGER(CADDR(args))[0], 0);

    fclose(fp);
    return R_NilValue;
}

/* -------------------------------------------------------------------------- */
/*                         LOGICAL OPERATORS                                  */

static SEXP binaryLogic2(int code, SEXP s1, SEXP s2);

/* i1 = i % n1; i2 = i % n2;
 * this macro is quite a bit faster than having real modulo calls
 * in the loop (tested on Intel and Sparc)
 */
#define mod_iterate(n1,n2,i1,i2) for (i=i1=i2=0; i<n; \
	i1 = (++i1 == n1) ? 0 : i1,\
	i2 = (++i2 == n2) ? 0 : i2,\
	++i)

void task_and_or (helpers_op_t code, SEXP ans, SEXP s1, SEXP s2)
{
    int * restrict lans = LOGICAL(ans);

    int i, i1, i2, n, n1, n2;

    n1 = LENGTH(s1);
    n2 = LENGTH(s2);
    n = LENGTH(ans);

    switch (code) {
    case 1:  /* & : AND */
        if (n1 == n2) {
            for (i = 0; i<n; i++) {
                uint32_t u1 = LOGICAL(s1)[i];
                uint32_t u2 = LOGICAL(s2)[i];
                lans[i] = (u1 & u2) | (u1 & (u2<<31)) | (u2 & (u1<<31));
            }
        }
        else {
            mod_iterate(n1,n2,i1,i2) {
                uint32_t u1 = LOGICAL(s1)[i1];
                uint32_t u2 = LOGICAL(s2)[i2];
                lans[i] = (u1 & u2) | (u1 & (u2<<31)) | (u2 & (u1<<31));
            }
        }
        break;
    case 2:  /* | : OR */
        if (n1 == n2) {
            for (i = 0; i<n; i++) {
                uint32_t u = LOGICAL(s1)[i] | LOGICAL(s2)[i];
                lans[i] = u & ~ (u << 31);
            }
        }
        else {
            mod_iterate(n1,n2,i1,i2) {
                uint32_t u = LOGICAL(s1)[i1] | LOGICAL(s2)[i2];
                lans[i] = u & ~ (u << 31);
            }
        }
        break;
    }
}


/* & | */

#define T_and_or THRESHOLD_ADJUST(25)

SEXP attribute_hidden do_andor(SEXP call, SEXP op, SEXP args, SEXP env, 
                               int variant)
{
    SEXP ans, x, y;
    int args_evald;

    /* Evaluate arguments, setting x to first argument and y to
       second argument.  The whole argument list is in args, already 
       evaluated if args_evald is 1. */

    x = CAR(args); 
    y = CADR(args);

    if (x==R_DotsSymbol || y==R_DotsSymbol || CDDR(args)!=R_NilValue) {
        args = evalList (args, env);
        PROTECT(x = CAR(args)); 
        PROTECT(y = CADR(args));
        args_evald = 1;
    }
    else {
        PROTECT(x = evalv (x, env, VARIANT_PENDING_OK));
        PROTECT(y = evalv (y, env, VARIANT_PENDING_OK));
        args_evald = 0;
    }

    /* Check for dispatch on S3 or S4 objects.  Takes care to match length
       of "args" to length of original (number of args in "call"). */

    if (isObject(x) || isObject(y)) {
        if (!args_evald) {
            args = CDR(args)!=R_NilValue ? CONS(x,CONS(y,R_NilValue)) 
                                         : CONS(x,R_NilValue);
            WAIT_UNTIL_COMPUTED_2(x,y);
        }
        PROTECT(args);
        if (DispatchGroup("Ops", call, op, args, env, &ans)) {
            UNPROTECT(3);
            return ans;
        }
        UNPROTECT(1);
    }

    /* Check argument count now (after dispatch, since other methods may allow
       other argument count). */

    checkArity(op,args);

    /* Arguments are now in x and y, and are protected.  The value 
       in args may not be protected, and is not used below. */

    SEXP dims, tsp, klass, xnames, ynames;
    int xarray, yarray, xts, yts;

    if (! (isRaw(x) && isRaw(y)) && ! (isNumber(x) && isNumber(y)))
        errorcall (call,
       _("operations are possible only for numeric, logical or complex types"));

    tsp = R_NilValue;		/* -Wall */
    klass = R_NilValue;		/* -Wall */
    xarray = isArray(x);
    yarray = isArray(y);
    xts = isTs(x);
    yts = isTs(y);
    if (xarray || yarray) {
	if (xarray && yarray) {
	    if (!conformable(x, y))
		error(_("binary operation on non-conformable arrays"));
	    PROTECT(dims = getDimAttrib(x));
	}
	else if (xarray) {
	    PROTECT(dims = getDimAttrib(x));
	}
	else /*(yarray)*/ {
	    PROTECT(dims = getDimAttrib(y));
	}
	PROTECT(xnames = getAttrib(x, R_DimNamesSymbol));
	PROTECT(ynames = getAttrib(y, R_DimNamesSymbol));
    }
    else {
	PROTECT(dims = R_NilValue);
	PROTECT(xnames = getAttrib(x, R_NamesSymbol));
	PROTECT(ynames = getAttrib(y, R_NamesSymbol));
    }

    if (xts || yts) {
	if (xts && yts) {
	    if (!tsConform(x, y))
		errorcall(call, _("non-conformable time series"));
	    PROTECT(tsp = getAttrib(x, R_TspSymbol));
	    PROTECT(klass = getClassAttrib(x));
	}
	else if (xts) {
	    if (length(x) < length(y))
		ErrorMessage(call, ERROR_TSVEC_MISMATCH);
	    PROTECT(tsp = getAttrib(x, R_TspSymbol));
	    PROTECT(klass = getClassAttrib(x));
	}
	else /*(yts)*/ {
	    if (length(y) < length(x))
		ErrorMessage(call, ERROR_TSVEC_MISMATCH);
	    PROTECT(tsp = getAttrib(y, R_TspSymbol));
	    PROTECT(klass = getClassAttrib(y));
	}
    }

    R_len_t nx = LENGTH(x);
    R_len_t ny = LENGTH(y);

    if (nx > 0 && ny > 0 && (nx > ny ? nx % ny : ny % nx))
        warningcall(call,
         _("longer object length is not a multiple of shorter object length"));

    if (isRaw(x) && isRaw(y)) {
        WAIT_UNTIL_COMPUTED_2(x,y);
        PROTECT(ans = binaryLogic2(PRIMVAL(op), x, y));
    }
    else {

        if (nx == 0 || ny == 0) {
            ans = allocVector (LGLSXP, 0);
            UNPROTECT(5);
            return ans;
        }

        R_len_t n = (nx > ny) ? nx : ny;
        PROTECT(ans = allocVector (LGLSXP, n));

        if (!isLogical(x) || !isLogical(y)) {
            WAIT_UNTIL_COMPUTED_2(x,y);
            PROTECT(x = coerceVector(x, LGLSXP));
            y = coerceVector(y, LGLSXP);
            UNPROTECT(1);
        }

        DO_NOW_OR_LATER2 (variant, n >= T_and_or, 
                          0, task_and_or, PRIMVAL(op), ans, x, y);
    }

=======

    checkArity(op, args);
    symbol = CAR(args);

    if (!isSymbol(symbol))
	errorcall(call, _("invalid symbol"));

    if ((i = INTERNAL(symbol)) != R_NilValue && TYPEOF(i) == BUILTINSXP)
	return R_ScalarLogicalTRUE;
    else
	return R_ScalarLogicalFALSE;
}

static SEXP do_loadfile(SEXP call, SEXP op, SEXP args, SEXP env)
{
    SEXP file, s;
    FILE *fp;

    checkArity(op, args);

    PROTECT(file = coerceVector(CAR(args), STRSXP));

    if (! isValidStringF(file))
	errorcall(call, _("bad file name"));

    fp = RC_fopen(STRING_ELT(file, 0), "rb", TRUE);
    if (!fp)
	errorcall(call, _("unable to open 'file'"));
    s = R_LoadFromFile(fp, 0);
    fclose(fp);

    UNPROTECT(1);
    return s;
}

static SEXP do_savefile(SEXP call, SEXP op, SEXP args, SEXP env)
{
    FILE *fp;

    checkArity(op, args);

    if (!isValidStringF(CADR(args)))
	errorcall(call, _("'file' must be non-empty string"));
    if (TYPEOF(CADDR(args)) != LGLSXP)
	errorcall(call, _("'ascii' must be logical"));

    fp = RC_fopen(STRING_ELT(CADR(args), 0), "wb", TRUE);
    if (!fp)
	errorcall(call, _("unable to open 'file'"));

    R_SaveToFileV(CAR(args), fp, INTEGER(CADDR(args))[0], 0);

    fclose(fp);
    return R_NilValue;
}



/* --------------------------------------------------------------------------

   Inline function used by operators that can take operands on the
   scalar stack and can handle unclassed objects (VARIANT_UNCLASS_FLAG).

   Evaluates two arguments that may be put on the scalar stack.  These
   two arguments are returned in arg1 and arg2, and whether they are
   objects (accounting for VARIANT_UNCLASS_FLAG) in the two lowest
   bits of obj.  If one of the first two arguments is an object, a
   list of the evaluated arguments is returned as the value of the
   function, so that dispatch must be attempted (note that the
   argument count in this case may not be two).  If neither is an
   object, a list with the correct number of arguments is returned,
   but they may (or may not) be the unevaluated arguments.

   If an argument is an object, all arguments will have been computed
   before return from this function, but evaluation of arguments may 
   be pending if neither operand is an object.

   Note that if there are less than two arguments, the missing ones will
   appear here to be R_NilValue (since CAR(R_NilValue) is R_NilValue).

   The args and env arguments must be protected by the caller. */

static SEXP scalar_stack_eval2 (SEXP args, SEXP *arg1, SEXP *arg2,
                                int *obj, SEXP env)
{
    SEXP argsevald;
    SEXP x, y;
    int ob;

    ob = 0;

    x = CAR(args); 
    y = CADR(args);

    /* We evaluate by the general procedure if ... present or more than
       two arguments, not trying to put arguments on the scalar stack. */

    if (x==R_DotsSymbol || y==R_DotsSymbol || CDDR(args)!=R_NilValue) {
        argsevald = evalList (args, env);
        x = CAR(argsevald);
        y = CADR(argsevald);
        if (isObject(x)) ob = 1;
        if (isObject(y)) ob |= 2;
        goto rtrn;
    }

    /* Otherwise, we try to put the first argument on the scalar stack,
       and evaluate with VARIANT_UNCLASS. */

    PROTECT(x = EVALV (x, env, 
             VARIANT_SCALAR_STACK_OK | VARIANT_UNCLASS | VARIANT_PENDING_OK));

    if (isObject(x)) {

        if (! (R_variant_result & VARIANT_UNCLASS_FLAG)) {

            /* If first argument is an object, we evaluate the rest of
               the arguments (actually, at most one) normally. */

            ob = 1;
            argsevald = evalList (CDR(args), env);
            y = CAR(argsevald);
            if (isObject(y)) ob |= 2;
            argsevald = cons_with_tag (x, argsevald, TAG(args));
            UNPROTECT(1); /* x */
            WAIT_UNTIL_COMPUTED(x);
            goto rtrn;
        }
    }

    /* If there's no second argument, we can return now. */

    if (y == R_NilValue) {
        UNPROTECT(1);
        argsevald = args;
        goto rtrn;
    }

    /* Now we evaluate the second argument, also allowing it to be on the
       scalar stack, again with VARIANT_UNCLASS. */

    y = EVALV (y, env, 
                VARIANT_UNCLASS | VARIANT_SCALAR_STACK_OK | VARIANT_PENDING_OK);

    if (isObject(y)) {

        if (! (R_variant_result & VARIANT_UNCLASS_FLAG)) {

            /* If the second argument is an object, we have to
               duplicate the first arg if it is on the scalar stack,
               or an unclassed object, and create the list of
               evaluated arguments. */

            ob = 2;
            if (ON_SCALAR_STACK(x) || isObject(x)) /* can't be both */ {
                UNPROTECT(1); /* x */
                PROTECT(y);
                if (ON_SCALAR_STACK(x)) {
                    POP_SCALAR_STACK(x);
                    PROTECT(x = duplicate(x));
                }
                else { /* isObject(x) */
                    PROTECT(x = Rf_makeUnclassed(x));
                }
            }
            else
                PROTECT(y);

            /* should not be any more arguments */
            argsevald = cons_with_tag (y, R_NilValue, TAG(CDR(args)));
            argsevald = cons_with_tag (x, argsevald, TAG(args));
            UNPROTECT(2); /* x & y */
            WAIT_UNTIL_COMPUTED_2(x,y);
            goto rtrn;
        }
    }

    /* If neither of the first two arguments are an object, we
       don't look at any possible remaining arguments.  The caller
       is responsible for reporting an error if any are present,
       but we assist by returning the unevaluated arguments, which
       in this case (no ...) number the same as the actual arguments. */

    UNPROTECT(1); /* x */
    argsevald = args;

  rtrn:

    R_variant_result = 0;

    *arg1 = x;
    *arg2 = y;

    *obj = ob;

    return argsevald;
}


/* -------------------------------------------------------------------------- */
/*                         LOGICAL OPERATORS                                  */

static SEXP binaryLogic2(int code, SEXP s1, SEXP s2);

/* i1 = i % n1; i2 = i % n2;
 * this macro is quite a bit faster than having real modulo calls
 * in the loop (tested on Intel and Sparc)
 */
#define mod_iterate(n1,n2,i1,i2) for (i=i1=i2=0; i<n; \
	i1 = (++i1 == n1) ? 0 : i1,\
	i2 = (++i2 == n2) ? 0 : i2,\
	++i)

void task_and_or (helpers_op_t code, SEXP ans, SEXP s1, SEXP s2)
{
    int * restrict lans = LOGICAL(ans);

    int i, i1, i2, n, n1, n2;

    n1 = LENGTH(s1);
    n2 = LENGTH(s2);
    n = LENGTH(ans);

    switch (code) {
    case 1:  /* & : AND */
        if (n1 == n2) {
            for (i = 0; i<n; i++) {
                uint32_t u1 = LOGICAL(s1)[i];
                uint32_t u2 = LOGICAL(s2)[i];
                lans[i] = (u1 & u2) | (u1 & (u2<<31)) | (u2 & (u1<<31));
            }
        }
        else {
            mod_iterate(n1,n2,i1,i2) {
                uint32_t u1 = LOGICAL(s1)[i1];
                uint32_t u2 = LOGICAL(s2)[i2];
                lans[i] = (u1 & u2) | (u1 & (u2<<31)) | (u2 & (u1<<31));
            }
        }
        break;
    case 2:  /* | : OR */
        if (n1 == n2) {
            for (i = 0; i<n; i++) {
                uint32_t u = LOGICAL(s1)[i] | LOGICAL(s2)[i];
                lans[i] = u & ~ (u << 31);
            }
        }
        else {
            mod_iterate(n1,n2,i1,i2) {
                uint32_t u = LOGICAL(s1)[i1] | LOGICAL(s2)[i2];
                lans[i] = u & ~ (u << 31);
            }
        }
        break;
    }
}


/* & | */

#define T_and_or THRESHOLD_ADJUST(25)

SEXP attribute_hidden do_andor(SEXP call, SEXP op, SEXP args, SEXP env, 
                               int variant)
{
    SEXP ans, x, y;
    int args_evald;

    /* Evaluate arguments, setting x to first argument and y to
       second argument.  The whole argument list is in args, already 
       evaluated if args_evald is 1. */

    x = CAR(args); 
    y = CADR(args);

    if (x==R_DotsSymbol || y==R_DotsSymbol || CDDR(args)!=R_NilValue) {
        args = evalList (args, env);
        PROTECT(x = CAR(args)); 
        PROTECT(y = CADR(args));
        args_evald = 1;
    }
    else {
        PROTECT(x = EVALV (x, env, VARIANT_PENDING_OK));
        PROTECT(y = EVALV (y, env, VARIANT_PENDING_OK));
        args_evald = 0;
    }

    /* Check for dispatch on S3 or S4 objects.  Takes care to match length
       of "args" to length of original (number of args in "call"). */

    if (isObject(x) || isObject(y)) {
        if (!args_evald) {
            args = CDR(args)!=R_NilValue ? CONS(x,CONS(y,R_NilValue)) 
                                         : CONS(x,R_NilValue);
            WAIT_UNTIL_COMPUTED_2(x,y);
        }
        PROTECT(args);
        if (DispatchGroup("Ops", call, op, args, env, &ans)) {
            UNPROTECT(3);
            return ans;
        }
        UNPROTECT(1);
    }

    /* Check argument count now (after dispatch, since other methods may allow
       other argument count). */

    checkArity(op,args);

    /* Arguments are now in x and y, and are protected.  The value 
       in args may not be protected, and is not used below. */

    SEXP dims, tsp, klass, xnames, ynames;
    int xarray, yarray, xts, yts;

    if (! (isRaw(x) && isRaw(y)) && ! (isNumber(x) && isNumber(y)))
        errorcall (call,
       _("operations are possible only for numeric, logical or complex types"));

    tsp = R_NilValue;		/* -Wall */
    klass = R_NilValue;		/* -Wall */
    xarray = isArray(x);
    yarray = isArray(y);
    xts = isTs(x);
    yts = isTs(y);
    if (xarray || yarray) {
	if (xarray && yarray) {
	    if (!conformable(x, y))
		error(_("binary operation on non-conformable arrays"));
	    PROTECT(dims = getDimAttrib(x));
	}
	else if (xarray) {
	    PROTECT(dims = getDimAttrib(x));
	}
	else /*(yarray)*/ {
	    PROTECT(dims = getDimAttrib(y));
	}
	PROTECT(xnames = getAttrib(x, R_DimNamesSymbol));
	PROTECT(ynames = getAttrib(y, R_DimNamesSymbol));
    }
    else {
	PROTECT(dims = R_NilValue);
	PROTECT(xnames = getAttrib(x, R_NamesSymbol));
	PROTECT(ynames = getAttrib(y, R_NamesSymbol));
    }

    if (xts || yts) {
	if (xts && yts) {
	    if (!tsConform(x, y))
		errorcall(call, _("non-conformable time series"));
	    PROTECT(tsp = getAttrib(x, R_TspSymbol));
	    PROTECT(klass = getClassAttrib(x));
	}
	else if (xts) {
	    if (length(x) < length(y))
		ErrorMessage(call, ERROR_TSVEC_MISMATCH);
	    PROTECT(tsp = getAttrib(x, R_TspSymbol));
	    PROTECT(klass = getClassAttrib(x));
	}
	else /*(yts)*/ {
	    if (length(y) < length(x))
		ErrorMessage(call, ERROR_TSVEC_MISMATCH);
	    PROTECT(tsp = getAttrib(y, R_TspSymbol));
	    PROTECT(klass = getClassAttrib(y));
	}
    }

    R_len_t nx = LENGTH(x);
    R_len_t ny = LENGTH(y);

    if (nx > 0 && ny > 0 && (nx > ny ? nx % ny : ny % nx))
        warningcall(call,
         _("longer object length is not a multiple of shorter object length"));

    if (isRaw(x) && isRaw(y)) {
        WAIT_UNTIL_COMPUTED_2(x,y);
        PROTECT(ans = binaryLogic2(PRIMVAL(op), x, y));
    }
    else {

        if (nx == 0 || ny == 0) {
            ans = allocVector (LGLSXP, 0);
            UNPROTECT(5);
            return ans;
        }

        R_len_t n = (nx > ny) ? nx : ny;
        PROTECT(ans = allocVector (LGLSXP, n));

        if (!isLogical(x) || !isLogical(y)) {
            WAIT_UNTIL_COMPUTED_2(x,y);
            PROTECT(x = coerceVector(x, LGLSXP));
            y = coerceVector(y, LGLSXP);
            UNPROTECT(1);
        }

        DO_NOW_OR_LATER2 (variant, n >= T_and_or, 
                          0, task_and_or, PRIMVAL(op), ans, x, y);
    }

>>>>>>> 27e69364
    if (dims != R_NilValue) {
	setAttrib (ans, R_DimSymbol, dims);
	if (xnames != R_NilValue)
	    setAttrib(ans, R_DimNamesSymbol, xnames);
	else if (ynames != R_NilValue)
	    setAttrib(ans, R_DimNamesSymbol, ynames);
    }
    else {
	if (LENGTH(ans) == length(xnames))
	    setAttrib (ans, R_NamesSymbol, xnames);
	else if (LENGTH(ans) == length(ynames))
	    setAttrib (ans, R_NamesSymbol, ynames);
    }

    if (xts || yts) {
	setAttrib(ans, R_TspSymbol, tsp);
	setAttrib(ans, R_ClassSymbol, klass);
	UNPROTECT(2);
    }

    UNPROTECT(6);
    return ans;
}

void task_not (helpers_op_t code, SEXP x, SEXP arg, SEXP unused)
{
    int len = LENGTH(arg);
    int i;

    switch(TYPEOF(arg)) {
    case LGLSXP:
        for (i = 0; i < len; i++) {
            uint32_t u = LOGICAL(arg)[i];
            LOGICAL(x)[i] = u ^ 1 ^ (u >> 31);
        }
        break;
    case INTSXP:
	for (i = 0; i < len; i++)
	    LOGICAL(x)[i] = (INTEGER(arg)[i] == NA_INTEGER) ? NA_LOGICAL 
                          : INTEGER(arg)[i] == 0;
	break;
    case REALSXP:
	for (i = 0; i < len; i++)
	    LOGICAL(x)[i] = ISNAN(REAL(arg)[i]) ? NA_LOGICAL 
                          : REAL(arg)[i] == 0;
	break;
    case CPLXSXP:
	for (i = 0; i < len; i++)
	    LOGICAL(x)[i] = ISNAN(COMPLEX(arg)[i].r) || ISNAN(COMPLEX(arg)[i].i)
              ? NA_LOGICAL : (COMPLEX(arg)[i].r == 0 && COMPLEX(arg)[i].i == 0);
	break;
    case RAWSXP:
	for (i = 0; i < len; i++)
	    RAW(x)[i] = ~ RAW(arg)[i];
	break;
    }
}

/* Handles the ! operator. */

#define T_not THRESHOLD_ADJUST(40)

static SEXP do_fast_not(SEXP call, SEXP op, SEXP arg, SEXP env, int variant)
{
    SEXP x, dim, dimnames, names;
    int len;

    if (!isLogical(arg) && !isNumber(arg) && !isRaw(arg)) {
	/* For back-compatibility */
	if (length(arg)==0) 
            return allocVector(LGLSXP, 0);
	else
            errorcall(call, _("invalid argument type"));
    }
    len = LENGTH(arg);

    /* Quickly do scalar operation on logical with no attributes. */

    if (len==1 && isLogical(arg) && !HAS_ATTRIB(arg)) {
        int v = LOGICAL(arg)[0];
        return ScalarLogicalMaybeConst (v==NA_LOGICAL ? v : !v);
    }

    /* The general case... */

    if (TYPEOF(arg) != LGLSXP && TYPEOF(arg) != RAWSXP)
        x = allocVector(LGLSXP,len);
    else if (isObject(arg) || NAMEDCNT_GT_0(arg))
        x = duplicate(arg);
    else
        x = arg;

    if (!isVectorAtomic(arg) || TYPEOF(arg) == STRSXP)
	UNIMPLEMENTED_TYPE("do_fast_not", arg);

    DO_NOW_OR_LATER1 (variant, len >= T_not, 0, task_not, 0, x, arg);

    if (TYPEOF(arg) != LGLSXP && TYPEOF(arg) != RAWSXP) {
        if (!NO_ATTRIBUTES_OK(variant,arg)) {
            PROTECT(x);
            PROTECT (names    = getAttrib (arg, R_NamesSymbol));
            PROTECT (dim      = getDimAttrib(arg));
            PROTECT (dimnames = getAttrib (arg, R_DimNamesSymbol));
            if (names    != R_NilValue) setAttrib(x,R_NamesSymbol,    names);
            if (dim      != R_NilValue) setAttrib(x,R_DimSymbol,      dim);
            if (dimnames != R_NilValue) setAttrib(x,R_DimNamesSymbol, dimnames);
            UNPROTECT(4);
        }
    }

    return x;
}

/* ! */

SEXP attribute_hidden do_not(SEXP call, SEXP op, SEXP args, SEXP env, 
                             int variant)
{
    SEXP ans;

    if (DispatchGroup("Ops", call, op, args, env, &ans))
	return ans;

    checkArity (op, args);

    return do_fast_not (call, op, CAR(args), env, variant);
}

/* Does && (op 1) and || (op 2). */
<<<<<<< HEAD

SEXP attribute_hidden do_andor2(SEXP call, SEXP op, SEXP args, SEXP env)
{
    SEXP s1, s2;
    int x1, x2;

    if (length(args) != 2)
	error(_("'%s' operator requires 2 arguments"),
	      PRIMVAL(op) == 1 ? "&&" : "||");

    s1 = eval(CAR(args), env);
    if (!isNumber(s1))
	errorcall(call, _("invalid 'x' type in 'x %s y'"),
		  PRIMVAL(op) == 1 ? "&&" : "||");
    x1 = asLogical(s1);

    if (PRIMVAL(op)==1 && x1==FALSE)  /* FALSE && ... */
        return ScalarLogicalMaybeConst(FALSE);

    if (PRIMVAL(op)==2 && x1==TRUE)   /* TRUE || ... */
        return ScalarLogicalMaybeConst(TRUE);
    
    s2  = eval(CADR(args), env);
    if (!isNumber(s2))	
        errorcall(call, _("invalid 'y' type in 'x %s y'"),
	          PRIMVAL(op) == 1 ? "&&" : "||");		
    x2 = asLogical(s2);

    if (PRIMVAL(op)==1) /* ... && ... */
=======

SEXP attribute_hidden do_andor2(SEXP call, SEXP op, SEXP args, SEXP env)
{
    int ov = PRIMVAL(op);

    SEXP s1, s2;
    int x1, x2;

    if (args==R_NilValue || CDR(args)==R_NilValue || CDDR(args)!=R_NilValue)
	error(_("'%s' operator requires 2 arguments"), ov == 1 ? "&&" : "||");

    s1 = EVALV (CAR(args), env, 0);
    if (!isNumber(s1))
	errorcall(call, _("invalid 'x' type in 'x %s y'"), ov==1 ? "&&" : "||");

    x1 = TYPEOF(s1) == LGLSXP && LENGTH(s1) == 1 ? *LOGICAL(s1) : asLogical(s1);

    if (ov==1 && x1==FALSE)  /* FALSE && ... */
        return ScalarLogicalMaybeConst(FALSE);

    if (ov==2 && x1==TRUE)   /* TRUE || ... */
        return ScalarLogicalMaybeConst(TRUE);
    
    s2  = EVALV (CADR(args), env, 0);
    if (!isNumber(s2))	
        errorcall(call, _("invalid 'y' type in 'x %s y'"), ov==1 ? "&&" : "||");

    x2 = TYPEOF(s2) == LGLSXP && LENGTH(s2) == 1 ? *LOGICAL(s2) : asLogical(s2);

    if (ov==1) /* ... && ... */
>>>>>>> 27e69364
        return ScalarLogicalMaybeConst (x2==FALSE ? FALSE
                                  : x1==TRUE && x2==TRUE ? TRUE
                                  : NA_LOGICAL);
    else /* ... || ... */
        return ScalarLogicalMaybeConst (x2==TRUE ? TRUE
                                  : x1==FALSE && x2==FALSE ? FALSE
                                  : NA_LOGICAL);
}

static SEXP binaryLogic2(int code, SEXP s1, SEXP s2)
{
    int i, i1, i2, n, n1, n2;
    SEXP ans;

    n1 = LENGTH(s1);
    n2 = LENGTH(s2);
    n = (n1 > n2) ? n1 : n2;
    if (n1 == 0 || n2 == 0) {
	ans = allocVector(RAWSXP, 0);
	return ans;
    }
    ans = allocVector(RAWSXP, n);

    switch (code) {
    case 1:  /* & : AND */
        if (n1 == n2) {
            for (i = 0; i<n; i++)
                RAW(ans)[i] = RAW(s1)[i] & RAW(s2)[i];
        }
        else {
            mod_iterate(n1,n2,i1,i2)
                RAW(ans)[i] = RAW(s1)[i1] & RAW(s2)[i2];
        }
	break;
    case 2:  /* | : OR */
        if (n1 == n2) {
            for (i = 0; i<n; i++)
                RAW(ans)[i] = RAW(s1)[i] | RAW(s2)[i];
        }
        else {
            mod_iterate(n1,n2,i1,i2)
                RAW(ans)[i] = RAW(s1)[i1] | RAW(s2)[i2];
        }
	break;
    }
    return ans;
}

#define OP_ALL 1
#define OP_ANY 2

static int any_all_check (int op, int na_rm, int *x, int n)
{
    if (na_rm) {

        if (op == OP_ANY) {
            unsigned res = 0;
            for (int i = 0; i<n; i++) {
                res |= x[i];
                if (res & 1)
                    return TRUE;
            }
            return FALSE;
        }
        else { /* OP_ALL */
            unsigned res = 1;
            for (int i = 0; i<n; i++) {
                res &= x[i] | (x[i]>>31);
                if (! (res & 1))
                    return FALSE;
            }
            return TRUE;
        }

    }
    else { /* !na_rm */

        if (op == OP_ANY) {
            unsigned res = 0;
            for (int i = 0; i<n; i++) {
                res |= x[i];
                if (res & 1)
                    return TRUE;
            }
            return res>>31 ? NA_LOGICAL : FALSE;
        }
        else { /* OP_ALL */
            unsigned res = 1;
            unsigned na = 0;
            for (int i = 0; i<n; i++) {
                res &= x[i] | (x[i]>>31);
                if (! (res & 1))
                    return FALSE;
                na |= x[i];
            }
            return na>>31 ? NA_LOGICAL : TRUE;
        }

    }
}


/* fast version handles only one unnamed argument, so narm is FALSE. */

static SEXP do_fast_allany (SEXP call, SEXP op, SEXP arg, SEXP env, 
                            int variant)
{
    int val;

    if (length(arg) == 0)
        /* Avoid memory waste from coercing empty inputs, and also
           avoid warnings with empty lists coming from sapply */
        val = PRIMVAL(op) == OP_ALL ? TRUE : FALSE;

    else {
	if (TYPEOF(arg) != LGLSXP) {
	    /* Coercion of integers seems reasonably safe, but for
	       other types it is more often than not an error.
	       One exception is perhaps the result of lapply, but
	       then sapply was often what was intended. */
	    if (TYPEOF(arg) != INTSXP)
		warningcall(call,
			    _("coercing argument of type '%s' to logical"),
			    type2char(TYPEOF(arg)));
	    arg = coerceVector(arg, LGLSXP);
	}
        if (LENGTH(arg) == 1) /* includes variant return of AND or OR of vec */
            val = LOGICAL(arg)[0];
        else
            val = any_all_check (PRIMVAL(op), FALSE, LOGICAL(arg), LENGTH(arg));
    }

    return ScalarLogicalMaybeConst(val);
}

static SEXP do_allany(SEXP call, SEXP op, SEXP args, SEXP env)
{
    SEXP ans, s, t, call2;
    int narm, has_na = 0;
    /* initialize for behavior on empty vector
       all(logical(0)) -> TRUE
       any(logical(0)) -> FALSE
     */
    int val = PRIMVAL(op) == OP_ALL ? TRUE : FALSE;
<<<<<<< HEAD

    PROTECT(args = fixup_NaRm(args));
    PROTECT(call2 = LCONS(CAR(call),args));

    if (DispatchGroup("Summary", call2, op, args, env, &ans)) {
	UNPROTECT(2);
	return(ans);
    }

    ans = matchArgExact(R_NaRmSymbol, &args);
    narm = asLogical(ans);

    for (s = args; s != R_NilValue; s = CDR(s)) {
	t = CAR(s);
	/* Avoid memory waste from coercing empty inputs, and also
	   avoid warnings with empty lists coming from sapply */
	if(length(t) == 0) continue;
	/* coerceVector protects its argument so this actually works
	   just fine */
	if (TYPEOF(t) != LGLSXP) {
	    /* Coercion of integers seems reasonably safe, but for
	       other types it is more often than not an error.
	       One exception is perhaps the result of lapply, but
	       then sapply was often what was intended. */
	    if(TYPEOF(t) != INTSXP)
		warningcall(call,
			    _("coercing argument of type '%s' to logical"),
			    type2char(TYPEOF(t)));
	    t = coerceVector(t, LGLSXP);
	}
	val = any_all_check (PRIMVAL(op), narm, LOGICAL(t), LENGTH(t));
        if (val == NA_LOGICAL)
            has_na = 1;
        else {
            if (PRIMVAL(op) == OP_ANY && val || PRIMVAL(op) == OP_ALL && !val) {
                has_na = 0;
                break;
            }
        } 
    }
    UNPROTECT(2);
    return ScalarLogicalMaybeConst (has_na ? NA_LOGICAL : val);
}

/* -------------------------------------------------------------------------- */
/*                        ARITHMETIC OPERATORS.                               */
/*                                                                            */
/* All but simple cases are handled in R_unary and R_binary in arithmetic.c.  */

static SEXP do_arith (SEXP call, SEXP op, SEXP args, SEXP env, int variant)
{
    int opcode = PRIMVAL(op), obj1, obj2;
    SEXP argsevald, ans, arg1, arg2;

    /* Evaluate arguments, maybe putting them on the scalar stack. */

    SEXP sv_scalar_stack = R_scalar_stack;

    PROTECT (argsevald = 
               scalar_stack_eval2(args, &arg1, &arg2, &obj1, &obj2, env));
    PROTECT2(arg1,arg2);

    /* Check for dispatch on S3 or S4 objects. */

    if (obj1 || obj2) {
        if (DispatchGroup("Ops", call, op, argsevald, env, &ans)) {
            UNPROTECT(3);
            return ans;
        }
    }

    /* Check for argument count error (not before dispatch, since other
       methods may have different requirements). */

    if (argsevald==R_NilValue || CDDR(argsevald)!=R_NilValue)
	errorcall(call,_("operator needs one or two arguments"));

    if (CDR(argsevald)==R_NilValue && opcode!=MINUSOP && opcode!=PLUSOP)
        errorcall(call, _("%d argument passed to '%s' which requires %d"),
                        1, PRIMNAME(op), 2);

    /* Arguments are now in arg1 and arg2, and are protected. They may
       be on the scalar stack, but if so, are removed now, though they
       may still be referenced.  Note that result might be on top of
       one of them - OK since after storing into it, the args won't be
       accessed again.

       Below same as POP_IF_TOP_OF_STACK(arg2); POP_IF_TOP_OF_STACK(arg1);
       but faster. */

    R_scalar_stack = sv_scalar_stack;

    /* We quickly do real arithmetic and integer plus/minus/times on scalars 
       with no attributes (as will be the case for scalar stack values).  We
       don't bother trying local assignment, since returning the result on the
       scalar stack should be about as fast. */

    int type1 = TYPEOF(arg1);

    if ((type1==REALSXP || type1==INTSXP) && LENGTH(arg1) == 1
                                          && NO_ATTRIBUTES_OK (variant, arg1)) {

        if (CDR(argsevald)==R_NilValue) { /* Unary operation */
            WAIT_UNTIL_COMPUTED(arg1);
            if (type1==REALSXP) {
=======

    PROTECT(args = fixup_NaRm(args));
    PROTECT(call2 = LCONS(CAR(call),args));

    if (DispatchGroup("Summary", call2, op, args, env, &ans)) {
	UNPROTECT(2);
	return(ans);
    }

    ans = matchArgExact(R_NaRmSymbol, &args);
    narm = asLogical(ans);

    for (s = args; s != R_NilValue; s = CDR(s)) {
	t = CAR(s);
	/* Avoid memory waste from coercing empty inputs, and also
	   avoid warnings with empty lists coming from sapply */
	if(length(t) == 0) continue;
	/* coerceVector protects its argument so this actually works
	   just fine */
	if (TYPEOF(t) != LGLSXP) {
	    /* Coercion of integers seems reasonably safe, but for
	       other types it is more often than not an error.
	       One exception is perhaps the result of lapply, but
	       then sapply was often what was intended. */
	    if(TYPEOF(t) != INTSXP)
		warningcall(call,
			    _("coercing argument of type '%s' to logical"),
			    type2char(TYPEOF(t)));
	    t = coerceVector(t, LGLSXP);
	}
	val = any_all_check (PRIMVAL(op), narm, LOGICAL(t), LENGTH(t));
        if (val == NA_LOGICAL)
            has_na = 1;
        else {
            if (PRIMVAL(op) == OP_ANY && val || PRIMVAL(op) == OP_ALL && !val) {
                has_na = 0;
                break;
            }
        } 
    }
    UNPROTECT(2);
    return ScalarLogicalMaybeConst (has_na ? NA_LOGICAL : val);
}

/* -------------------------------------------------------------------------- */
/*                        ARITHMETIC OPERATORS.                               */
/*                                                                            */
/* All but simple cases are handled in R_unary and R_binary in arithmetic.c.  */

static SEXP do_arith (SEXP call, SEXP op, SEXP args, SEXP env, int variant)
{
    SEXP argsevald, ans, arg1, arg2;
    int opcode = PRIMVAL(op);
    int obj;

    /* Evaluate arguments, maybe putting them on the scalar stack. */

    SEXP sv_scalar_stack = R_scalar_stack;

    PROTECT (argsevald = scalar_stack_eval2(args, &arg1, &arg2, &obj, env));
    PROTECT2(arg1,arg2);

    /* Check for dispatch on S3 or S4 objects. */

    if (obj) {
        if (DispatchGroup("Ops", call, op, argsevald, env, &ans)) {
            UNPROTECT(3);
            return ans;
        }
    }

    /* Check for argument count error (not before dispatch, since other
       methods may have different requirements). */

    if (argsevald==R_NilValue || CDDR(argsevald)!=R_NilValue)
	errorcall(call,_("operator needs one or two arguments"));

    if (CDR(argsevald)==R_NilValue && opcode!=MINUSOP && opcode!=PLUSOP)
        errorcall(call, _("%d argument passed to '%s' which requires %d"),
                        1, PRIMNAME(op), 2);

    /* Arguments are now in arg1 and arg2, and are protected. They may
       be on the scalar stack, but if so, are removed now, though they
       may still be referenced.  Note that result might be on top of
       one of them - OK since after storing into it, the args won't be
       accessed again.

       Below same as POP_IF_TOP_OF_STACK(arg2); POP_IF_TOP_OF_STACK(arg1);
       but faster. */

    R_scalar_stack = sv_scalar_stack;

    /* We quickly do real arithmetic and integer plus/minus/times on scalars 
       with no attributes (as will be the case for scalar stack values).  We
       don't bother trying local assignment, since returning the result on the
       scalar stack should be about as fast. */

    int type1 = TYPEOF(arg1);

    if ((type1 == REALSXP || type1 == INTSXP || type1 == LGLSXP)
          && LENGTH(arg1) == 1 && NO_ATTRIBUTES_OK (variant, arg1)) {

        if (CDR(argsevald) == R_NilValue) { /* Unary operation */
            WAIT_UNTIL_COMPUTED(arg1);
            if (type1 == REALSXP) {
>>>>>>> 27e69364
                double val = opcode == PLUSOP ? *REAL(arg1) : -*REAL(arg1);
                ans = NAMEDCNT_EQ_0(arg1) ? (*REAL(arg1) = val, arg1)
                    : CAN_USE_SCALAR_STACK(variant) ? PUSH_SCALAR_REAL(val)
                    :   ScalarReal(val);
            }
<<<<<<< HEAD
            else { /* INTSXP */
                int val  = *INTEGER(arg1)==NA_INTEGER ? NA_INTEGER
                         : opcode == PLUSOP ? *INTEGER(arg1) : -*INTEGER(arg1);
=======
            else { /* INTSXP or LGLSXP */
                int val = *INTEGER(arg1) == NA_INTEGER ? NA_INTEGER
                        : opcode == PLUSOP ? *INTEGER(arg1) : -*INTEGER(arg1);
>>>>>>> 27e69364
                ans = NAMEDCNT_EQ_0(arg1) ? (*INTEGER(arg1) = val, arg1)
                    : CAN_USE_SCALAR_STACK(variant) ? PUSH_SCALAR_INTEGER(val)
                    :   ScalarInteger(val);
            }
            goto ret;
        }

        int type2 = TYPEOF(arg2);

<<<<<<< HEAD
        if ((type2 == REALSXP || type2 == INTSXP) && LENGTH(arg2) == 1 
                                       && NO_ATTRIBUTES_OK (variant, arg2)) {

            if (type1 == INTSXP && type2 == INTSXP) {
=======
        if ((type2 == REALSXP || type2 == INTSXP || type2 == LGLSXP)
              && LENGTH(arg2) == 1 && NO_ATTRIBUTES_OK(variant, arg2)) {

            if (type1 != REALSXP && type2 != REALSXP) {
>>>>>>> 27e69364

                if (opcode==PLUSOP || opcode==MINUSOP || opcode==TIMESOP) {

                    WAIT_UNTIL_COMPUTED_2(arg1,arg2);
    
                    int a1 = *INTEGER(arg1), a2 = *INTEGER(arg2);
                    int_fast64_t val;
    
<<<<<<< HEAD
                    if (a1==NA_INTEGER || a2==NA_INTEGER)
                        val = NA_INTEGER;
                    else {
                        val = 
                         opcode==PLUSOP  ? (int_fast64_t)a1 + (int_fast64_t)a2 :
                         opcode==MINUSOP ? (int_fast64_t)a1 - (int_fast64_t)a2 :
                                           (int_fast64_t)a1 * (int_fast64_t)a2;
    
                          if (val < R_INT_MIN || val > R_INT_MAX) {
                              val = NA_INTEGER;
                              warningcall (call, 
                                         _("NAs produced by integer overflow"));
                          }
                    }
    
                    int ival = (int) val;

                    ans = NAMEDCNT_EQ_0(arg2) ?
                            (*INTEGER(arg2) = ival, arg2)
                        : NAMEDCNT_EQ_0(arg1) ?
                            (*INTEGER(arg1) = ival, arg1)
                        : CAN_USE_SCALAR_STACK(variant) ? 
                            PUSH_SCALAR_INTEGER(ival)
                        :   ScalarInteger(ival);
  
                    goto ret;
                }
                else {
                    /* fall through to general code below */
                }
            }

            else { /* not both INTSXP, so at least one is REALSXP */

                double a1, a2, val;
    
                WAIT_UNTIL_COMPUTED_2(arg1,arg2);

                if (type1 == INTSXP) {
                    a1 = (double) *INTEGER(arg1);
                    a2 = *REAL(arg2);
                }
                else if (type2 == INTSXP) {
                    a1 = *REAL(arg1);
                    a2 = (double) *INTEGER(arg2);
=======
                    if (a1==NA_INTEGER || a2==NA_INTEGER) {
                        ans = R_ScalarIntegerNA;
                        goto ret;
                    }

                    val = 
                      opcode==PLUSOP  ? (int_fast64_t)a1 + (int_fast64_t)a2 :
                      opcode==MINUSOP ? (int_fast64_t)a1 - (int_fast64_t)a2 :
                                        (int_fast64_t)a1 * (int_fast64_t)a2;

                    if (val < R_INT_MIN || val > R_INT_MAX) {
                        val = NA_INTEGER;
                        warningcall (call, 
                                     _("NAs produced by integer overflow"));
                    }
    
                    int ival = (int) val;

                    ans = NAMEDCNT_EQ_0(arg2) ? (*INTEGER(arg2) = ival, arg2)
                        : NAMEDCNT_EQ_0(arg1) ? (*INTEGER(arg1) = ival, arg1)
                        : CAN_USE_SCALAR_STACK(variant) 
                           ? PUSH_SCALAR_INTEGER(ival) : ScalarInteger(ival);
  
                    goto ret;
                }
                else {
                    /* fall through to general code below */
                }
            }

            else { /* not both INTSXP or LGLSXP, so at least one is REALSXP */

                double a1, a2, val;
    
                WAIT_UNTIL_COMPUTED_2(arg1,arg2);

                if (type1 != REALSXP) {
                    if (*INTEGER(arg1) == NA_INTEGER) {
                        ans = R_ScalarRealNA;
                        goto ret;
                    }
                    a1 = (double) *INTEGER(arg1);
                    a2 = *REAL(arg2);
                }
                else if (type2 != REALSXP) {
                    if (*INTEGER(arg2) == NA_INTEGER) {
                        ans = R_ScalarRealNA;
                        goto ret;
                    }
                    a2 = (double) *INTEGER(arg2);
                    a1 = *REAL(arg1);
>>>>>>> 27e69364
                }
                else {
                    a1 = *REAL(arg1);
                    a2 = *REAL(arg2);
                }
            
                switch (opcode) {
                case PLUSOP:
                    val = a1 + a2;
                    break;
                case MINUSOP:
                    val = a1 - a2;
                    break;
                case TIMESOP:
                    val = a1 * a2;
                    break;
                case DIVOP:
                    val = a1 / a2;
                    break;
                case POWOP:
                    if (a2 == 2.0)       val = a1 * a1;
                    else if (a2 == 1.0)  val = a1;
                    else if (a2 == 0.0)  val = 1.0;
                    else if (a2 == -1.0) val = 1.0 / a1;
                    else                 val = R_pow(a1,a2);
                    break;
                case MODOP:
                    val = myfmod(a1,a2);
                    break;
                case IDIVOP:
                    val = myfloor(a1,a2);
                    break;
                default: abort();
                }

                ans = NAMEDCNT_EQ_0(arg2) && type2 == REALSXP ?
                        (*REAL(arg2) = val, arg2)
                    : NAMEDCNT_EQ_0(arg1) && type1 == REALSXP ?
                        (*REAL(arg1) = val, arg1)
                    : CAN_USE_SCALAR_STACK(variant) ? 
                        PUSH_SCALAR_REAL(val)
                    :   ScalarReal(val);

                goto ret;
            }
        }
    }

    /* Otherwise, handle the general case. */

    ans = CDR(argsevald)==R_NilValue 
<<<<<<< HEAD
           ? R_unary (call, op, arg1, obj1, env, variant) 
           : R_binary (call, op, arg1, arg2, obj1, obj2, env, variant);
=======
           ? R_unary (call, op, arg1, obj, env, variant) 
           : R_binary (call, op, arg1, arg2, obj&1, obj>>1, env, variant);
>>>>>>> 27e69364

  ret:
    UNPROTECT(3);
    return ans;
}

/* -------------------------------------------------------------------------- */
/*                       RELATIONAL OPERATORS.                                */
/*                                                                            */
<<<<<<< HEAD
/* Main work is done in R_relop, in relop.c.                                  */

static SEXP do_relop(SEXP call, SEXP op, SEXP args, SEXP env, int variant)
{
    SEXP argsevald, ans, x, y;
    int objx, objy;

    /* Evaluate arguments, maybe putting them on the scalar stack. */

    SEXP sv_scalar_stack = R_scalar_stack;

    PROTECT(argsevald = 
              scalar_stack_eval2 (args, &x, &y, &objx, &objy, env));
    PROTECT2(x,y);

    /* Check for dispatch on S3 or S4 objects. */

    if (objx || objy) {
        if (DispatchGroup("Ops", call, op, argsevald, env, &ans)) {
            UNPROTECT(3);
            return ans;
        }
    }

    /* Check argument count now (after dispatch, since other methods may allow
       other argument count). */

    checkArity(op,argsevald);

    /* Arguments are now in x and y, and are protected.  They may be on
       the scalar stack, but if so are popped off here (but retain their
       values if eval is not called). */

    /* Below does same as POP_IF_TOP_OF_STACK(y); POP_IF_TOP_OF_STACK(x);
       but faster. */

    R_scalar_stack = sv_scalar_stack;

    ans = R_relop (call, op, x, y, objx, objy, env, variant);

=======
/* Main work (except for simple scalar reals) is done in R_relop, in relop.c. */

static SEXP do_relop(SEXP call, SEXP op, SEXP args, SEXP env, int variant)
{
    SEXP argsevald, ans, x, y;
    int obj;

    /* Evaluate arguments, maybe putting them on the scalar stack. */

    SEXP sv_scalar_stack = R_scalar_stack;

    PROTECT(argsevald = scalar_stack_eval2 (args, &x, &y, &obj, env));
    PROTECT2(x,y);

    /* Check for dispatch on S3 or S4 objects. */

    if (obj) {
        if (DispatchGroup("Ops", call, op, argsevald, env, &ans)) {
            UNPROTECT(3);
            return ans;
        }
    }

    /* Check argument count now (after dispatch, since other methods may allow
       other argument count). */

    checkArity(op,argsevald);

    /* Arguments are now in x and y, and are protected.  They may be on
       the scalar stack, but if so are popped off here (but retain their
       values if eval is not called). */

    /* Below does same as POP_IF_TOP_OF_STACK(y); POP_IF_TOP_OF_STACK(x);
       but faster. */

    R_scalar_stack = sv_scalar_stack;

    /* Handle scalar reals specially for speed. */

    if (TYPEOF(x) == REALSXP && TYPEOF(y) == REALSXP
          && LENGTH(x) == 1 && LENGTH(y) == 1
          && ((variant & VARIANT_ANY_ATTR) != 0
                || !HAS_ATTRIB(x) && !HAS_ATTRIB(y))) {

        double xv = *REAL(x), yv = *REAL(y);
        int res;
        if (ISNAN(xv) || ISNAN(yv)) 
            res = NA_LOGICAL;
        else {
            switch (PRIMVAL(op)) {
            case EQOP: res = xv == yv; break;
            case NEOP: res = xv != yv; break;
            case LTOP: res = xv < yv; break;
            case GTOP: res = xv > yv; break;
            case LEOP: res = xv <= yv; break;
            case GEOP: res = xv >= yv; break;
            }
        }
        ans = ScalarLogicalMaybeConst (res);
    }
    else {  /* the general case */

        ans = R_relop (call, op, x, y, obj&1, obj>>1, env, variant);
    }

>>>>>>> 27e69364
    UNPROTECT(3);
    return ans;
}

/* FUNTAB entries defined in this source file. See names.c for documentation. */

attribute_hidden FUNTAB R_FunTab_eval[] =
{
/* printname	c-entry		offset	eval	arity	pp-kind	     precedence	rightassoc */

{"if",		do_if,		0,	1200,	-1,	{PP_IF,	     PREC_FN,	  1}},
{"for",		do_for,		0,	100,	-1,	{PP_FOR,     PREC_FN,	  0}},
{"while",	do_while,	0,	100,	-1,	{PP_WHILE,   PREC_FN,	  0}},
{"repeat",	do_repeat,	0,	100,	-1,	{PP_REPEAT,  PREC_FN,	  0}},
{"break",	do_break, CTXT_BREAK,	0,	-1,	{PP_BREAK,   PREC_FN,	  0}},
{"next",	do_break, CTXT_NEXT,	0,	-1,	{PP_NEXT,    PREC_FN,	  0}},
{"(",		do_paren,	0,	1000,	1,	{PP_PAREN,   PREC_FN,	  0}},
{"{",		do_begin,	0,	1200,	-1,	{PP_CURLY,   PREC_FN,	  0}},
{"return",	do_return,	0,	1200,	-1,	{PP_RETURN,  PREC_FN,	  0}},
{"function",	do_function,	0,	0,	-1,	{PP_FUNCTION,PREC_FN,	  0}},
{"<-",		do_set,		1,	1100,	2,	{PP_ASSIGN,  PREC_LEFT,	  1}},
{"=",		do_set,		3,	1100,	2,	{PP_ASSIGN,  PREC_EQ,	  1}},
{"<<-",		do_set,		2,	1100,	2,	{PP_ASSIGN2, PREC_LEFT,	  1}},
{"->",		do_set,		11,	1100,	2,	{PP_ASSIGN,  PREC_RIGHT,	  1}},
{"->>",		do_set,		12,	1100,	2,	{PP_ASSIGN2, PREC_RIGHT,	  1}},
{"eval",	do_eval,	0,	1211,	3,	{PP_FUNCALL, PREC_FN,	0}},
{"eval.with.vis",do_eval,	1,	1211,	3,	{PP_FUNCALL, PREC_FN,	0}},
{"Recall",	do_recall,	0,	210,	-1,	{PP_FUNCALL, PREC_FN,	  0}},

{"Rprof",	do_Rprof,	0,	11,	4,	{PP_FUNCALL, PREC_FN,	0}},
{"withVisible", do_withVisible,	1,	10,	1,	{PP_FUNCALL, PREC_FN,	0}},

/* Logical Operators, all primitives */
/* these are group generic and so need to eval args (as builtin or themselves)*/

{"&",		do_andor,	1,	1000,	2,	{PP_BINARY,  PREC_AND,	  0}},
{"|",		do_andor,	2,	1000,	2,	{PP_BINARY,  PREC_OR,	  0}},
{"!",		do_not,		1,	1001,	1,	{PP_UNARY,   PREC_NOT,	  0}},

/* specials as conditionally evaluate second arg */
{"&&",		do_andor2,	1,	0,	2,	{PP_BINARY,  PREC_AND,	  0}},
{"||",		do_andor2,	2,	0,	2,	{PP_BINARY,  PREC_OR,	  0}},

/* these are group generic and so need to eval args */
{"all",		do_allany,	1,	1,	-1,	{PP_FUNCALL, PREC_FN,	  0}},
{"any",		do_allany,	2,	1,	-1,	{PP_FUNCALL, PREC_FN,	  0}},

/* Arithmetic Operators, all primitives, now special, though always eval args */

{"+",		do_arith,	PLUSOP,	1000,	2,	{PP_BINARY,  PREC_SUM,	  0}},
{"-",		do_arith,	MINUSOP,1000,	2,	{PP_BINARY,  PREC_SUM,	  0}},
{"*",		do_arith,	TIMESOP,1000,	2,	{PP_BINARY,  PREC_PROD,	  0}},
{"/",		do_arith,	DIVOP,	1000,	2,	{PP_BINARY2, PREC_PROD,	  0}},
{"^",		do_arith,	POWOP,	1000,	2,	{PP_BINARY2, PREC_POWER,  1}},
{"%%",		do_arith,	MODOP,	1000,	2,	{PP_BINARY2, PREC_PERCENT,0}},
{"%/%",		do_arith,	IDIVOP,	1000,	2,	{PP_BINARY2, PREC_PERCENT,0}},

/* Relational Operators, all primitives */
/* these are group generic and so need to eval args (inside, as special) */

{"==",		do_relop,	EQOP,	1000,	2,	{PP_BINARY,  PREC_COMPARE,0}},
{"!=",		do_relop,	NEOP,	1000,	2,	{PP_BINARY,  PREC_COMPARE,0}},
{"<",		do_relop,	LTOP,	1000,	2,	{PP_BINARY,  PREC_COMPARE,0}},
{"<=",		do_relop,	LEOP,	1000,	2,	{PP_BINARY,  PREC_COMPARE,0}},
{">=",		do_relop,	GEOP,	1000,	2,	{PP_BINARY,  PREC_COMPARE,0}},
{">",		do_relop,	GTOP,	1000,	2,	{PP_BINARY,  PREC_COMPARE,0}},

{NULL,		NULL,		0,	0,	0,	{PP_INVALID, PREC_FN,	0}},
};

/* Fast built-in functions in this file. See names.c for documentation */

attribute_hidden FASTFUNTAB R_FastFunTab_eval[] = {
/*slow func	fast func,     code or -1   dsptch  variant */
{ do_not,	do_fast_not,	-1,		1,  VARIANT_PENDING_OK },
{ do_allany,	do_fast_allany,	OP_ALL,		1,  VARIANT_AND },
{ do_allany,	do_fast_allany,	OP_ANY,		1,  VARIANT_OR },
{ 0,		0,		0,		0,  0 }
};<|MERGE_RESOLUTION|>--- conflicted
+++ resolved
@@ -716,28 +716,6 @@
             return val;
         }
 
-<<<<<<< HEAD
-#   ifdef ENABLE_EVAL_DEBUG
-    {
-        sggc_cptr_t cptr = CPTR_FROM_SEXP(res);
-        sggc_check_valid_cptr (cptr);
-        if (SEXP_FROM_CPTR(cptr) != res) abort();
-        if (res != R_NilValue && TYPEOF(res) == NILSXP) abort();
-        if (TYPEOF(res) == FREESXP) abort();
-
-#       ifdef ENABLE_SGGC_DEBUG
-            if (sggc_trace_cptr_in_use) {
-                sggc_check_valid_cptr (sggc_trace_cptr);
-                SEXP trp = SEXP_FROM_CPTR (sggc_trace_cptr);
-                if (trp != R_NilValue && TYPEOF(trp) == NILSXP) abort();
-                if (TYPEOF(trp) == FREESXP) abort();
-            }
-#       endif
-    }
-#   endif
-
-    return res;
-=======
         INC_NAMEDCNT(val);
     }
 
@@ -757,7 +735,6 @@
     }
     else
         return PRVALUE(e);
->>>>>>> 27e69364
 }
 
 
@@ -3457,7 +3434,6 @@
 static SEXP do_is_builtin_internal(SEXP call, SEXP op, SEXP args, SEXP rho)
 {
     SEXP symbol, i;
-<<<<<<< HEAD
 
     checkArity(op, args);
     symbol = CAR(args);
@@ -3513,6 +3489,149 @@
     fclose(fp);
     return R_NilValue;
 }
+
+
+
+/* --------------------------------------------------------------------------
+
+   Inline function used by operators that can take operands on the
+   scalar stack and can handle unclassed objects (VARIANT_UNCLASS_FLAG).
+
+   Evaluates two arguments that may be put on the scalar stack.  These
+   two arguments are returned in arg1 and arg2, and whether they are
+   objects (accounting for VARIANT_UNCLASS_FLAG) in the two lowest
+   bits of obj.  If one of the first two arguments is an object, a
+   list of the evaluated arguments is returned as the value of the
+   function, so that dispatch must be attempted (note that the
+   argument count in this case may not be two).  If neither is an
+   object, a list with the correct number of arguments is returned,
+   but they may (or may not) be the unevaluated arguments.
+
+   If an argument is an object, all arguments will have been computed
+   before return from this function, but evaluation of arguments may 
+   be pending if neither operand is an object.
+
+   Note that if there are less than two arguments, the missing ones will
+   appear here to be R_NilValue (since CAR(R_NilValue) is R_NilValue).
+
+   The args and env arguments must be protected by the caller. */
+
+static SEXP scalar_stack_eval2 (SEXP args, SEXP *arg1, SEXP *arg2,
+                                int *obj, SEXP env)
+{
+    SEXP argsevald;
+    SEXP x, y;
+    int ob;
+
+    ob = 0;
+
+    x = CAR(args); 
+    y = CADR(args);
+
+    /* We evaluate by the general procedure if ... present or more than
+       two arguments, not trying to put arguments on the scalar stack. */
+
+    if (x==R_DotsSymbol || y==R_DotsSymbol || CDDR(args)!=R_NilValue) {
+        argsevald = evalList (args, env);
+        x = CAR(argsevald);
+        y = CADR(argsevald);
+        if (isObject(x)) ob = 1;
+        if (isObject(y)) ob |= 2;
+        goto rtrn;
+    }
+
+    /* Otherwise, we try to put the first argument on the scalar stack,
+       and evaluate with VARIANT_UNCLASS. */
+
+    PROTECT(x = EVALV (x, env, 
+             VARIANT_SCALAR_STACK_OK | VARIANT_UNCLASS | VARIANT_PENDING_OK));
+
+    if (isObject(x)) {
+
+        if (! (R_variant_result & VARIANT_UNCLASS_FLAG)) {
+
+            /* If first argument is an object, we evaluate the rest of
+               the arguments (actually, at most one) normally. */
+
+            ob = 1;
+            argsevald = evalList (CDR(args), env);
+            y = CAR(argsevald);
+            if (isObject(y)) ob |= 2;
+            argsevald = cons_with_tag (x, argsevald, TAG(args));
+            UNPROTECT(1); /* x */
+            WAIT_UNTIL_COMPUTED(x);
+            goto rtrn;
+        }
+    }
+
+    /* If there's no second argument, we can return now. */
+
+    if (y == R_NilValue) {
+        UNPROTECT(1);
+        argsevald = args;
+        goto rtrn;
+    }
+
+    /* Now we evaluate the second argument, also allowing it to be on the
+       scalar stack, again with VARIANT_UNCLASS. */
+
+    y = EVALV (y, env, 
+                VARIANT_UNCLASS | VARIANT_SCALAR_STACK_OK | VARIANT_PENDING_OK);
+
+    if (isObject(y)) {
+
+        if (! (R_variant_result & VARIANT_UNCLASS_FLAG)) {
+
+            /* If the second argument is an object, we have to
+               duplicate the first arg if it is on the scalar stack,
+               or an unclassed object, and create the list of
+               evaluated arguments. */
+
+            ob = 2;
+            if (ON_SCALAR_STACK(x) || isObject(x)) /* can't be both */ {
+                UNPROTECT(1); /* x */
+                PROTECT(y);
+                if (ON_SCALAR_STACK(x)) {
+                    POP_SCALAR_STACK(x);
+                    PROTECT(x = duplicate(x));
+                }
+                else { /* isObject(x) */
+                    PROTECT(x = Rf_makeUnclassed(x));
+                }
+            }
+            else
+                PROTECT(y);
+
+            /* should not be any more arguments */
+            argsevald = cons_with_tag (y, R_NilValue, TAG(CDR(args)));
+            argsevald = cons_with_tag (x, argsevald, TAG(args));
+            UNPROTECT(2); /* x & y */
+            WAIT_UNTIL_COMPUTED_2(x,y);
+            goto rtrn;
+        }
+    }
+
+    /* If neither of the first two arguments are an object, we
+       don't look at any possible remaining arguments.  The caller
+       is responsible for reporting an error if any are present,
+       but we assist by returning the unevaluated arguments, which
+       in this case (no ...) number the same as the actual arguments. */
+
+    UNPROTECT(1); /* x */
+    argsevald = args;
+
+  rtrn:
+
+    R_variant_result = 0;
+
+    *arg1 = x;
+    *arg2 = y;
+
+    *obj = ob;
+
+    return argsevald;
+}
+
 
 /* -------------------------------------------------------------------------- */
 /*                         LOGICAL OPERATORS                                  */
@@ -3597,8 +3716,8 @@
         args_evald = 1;
     }
     else {
-        PROTECT(x = evalv (x, env, VARIANT_PENDING_OK));
-        PROTECT(y = evalv (y, env, VARIANT_PENDING_OK));
+        PROTECT(x = EVALV (x, env, VARIANT_PENDING_OK));
+        PROTECT(y = EVALV (y, env, VARIANT_PENDING_OK));
         args_evald = 0;
     }
 
@@ -3715,408 +3834,6 @@
                           0, task_and_or, PRIMVAL(op), ans, x, y);
     }
 
-=======
-
-    checkArity(op, args);
-    symbol = CAR(args);
-
-    if (!isSymbol(symbol))
-	errorcall(call, _("invalid symbol"));
-
-    if ((i = INTERNAL(symbol)) != R_NilValue && TYPEOF(i) == BUILTINSXP)
-	return R_ScalarLogicalTRUE;
-    else
-	return R_ScalarLogicalFALSE;
-}
-
-static SEXP do_loadfile(SEXP call, SEXP op, SEXP args, SEXP env)
-{
-    SEXP file, s;
-    FILE *fp;
-
-    checkArity(op, args);
-
-    PROTECT(file = coerceVector(CAR(args), STRSXP));
-
-    if (! isValidStringF(file))
-	errorcall(call, _("bad file name"));
-
-    fp = RC_fopen(STRING_ELT(file, 0), "rb", TRUE);
-    if (!fp)
-	errorcall(call, _("unable to open 'file'"));
-    s = R_LoadFromFile(fp, 0);
-    fclose(fp);
-
-    UNPROTECT(1);
-    return s;
-}
-
-static SEXP do_savefile(SEXP call, SEXP op, SEXP args, SEXP env)
-{
-    FILE *fp;
-
-    checkArity(op, args);
-
-    if (!isValidStringF(CADR(args)))
-	errorcall(call, _("'file' must be non-empty string"));
-    if (TYPEOF(CADDR(args)) != LGLSXP)
-	errorcall(call, _("'ascii' must be logical"));
-
-    fp = RC_fopen(STRING_ELT(CADR(args), 0), "wb", TRUE);
-    if (!fp)
-	errorcall(call, _("unable to open 'file'"));
-
-    R_SaveToFileV(CAR(args), fp, INTEGER(CADDR(args))[0], 0);
-
-    fclose(fp);
-    return R_NilValue;
-}
-
-
-
-/* --------------------------------------------------------------------------
-
-   Inline function used by operators that can take operands on the
-   scalar stack and can handle unclassed objects (VARIANT_UNCLASS_FLAG).
-
-   Evaluates two arguments that may be put on the scalar stack.  These
-   two arguments are returned in arg1 and arg2, and whether they are
-   objects (accounting for VARIANT_UNCLASS_FLAG) in the two lowest
-   bits of obj.  If one of the first two arguments is an object, a
-   list of the evaluated arguments is returned as the value of the
-   function, so that dispatch must be attempted (note that the
-   argument count in this case may not be two).  If neither is an
-   object, a list with the correct number of arguments is returned,
-   but they may (or may not) be the unevaluated arguments.
-
-   If an argument is an object, all arguments will have been computed
-   before return from this function, but evaluation of arguments may 
-   be pending if neither operand is an object.
-
-   Note that if there are less than two arguments, the missing ones will
-   appear here to be R_NilValue (since CAR(R_NilValue) is R_NilValue).
-
-   The args and env arguments must be protected by the caller. */
-
-static SEXP scalar_stack_eval2 (SEXP args, SEXP *arg1, SEXP *arg2,
-                                int *obj, SEXP env)
-{
-    SEXP argsevald;
-    SEXP x, y;
-    int ob;
-
-    ob = 0;
-
-    x = CAR(args); 
-    y = CADR(args);
-
-    /* We evaluate by the general procedure if ... present or more than
-       two arguments, not trying to put arguments on the scalar stack. */
-
-    if (x==R_DotsSymbol || y==R_DotsSymbol || CDDR(args)!=R_NilValue) {
-        argsevald = evalList (args, env);
-        x = CAR(argsevald);
-        y = CADR(argsevald);
-        if (isObject(x)) ob = 1;
-        if (isObject(y)) ob |= 2;
-        goto rtrn;
-    }
-
-    /* Otherwise, we try to put the first argument on the scalar stack,
-       and evaluate with VARIANT_UNCLASS. */
-
-    PROTECT(x = EVALV (x, env, 
-             VARIANT_SCALAR_STACK_OK | VARIANT_UNCLASS | VARIANT_PENDING_OK));
-
-    if (isObject(x)) {
-
-        if (! (R_variant_result & VARIANT_UNCLASS_FLAG)) {
-
-            /* If first argument is an object, we evaluate the rest of
-               the arguments (actually, at most one) normally. */
-
-            ob = 1;
-            argsevald = evalList (CDR(args), env);
-            y = CAR(argsevald);
-            if (isObject(y)) ob |= 2;
-            argsevald = cons_with_tag (x, argsevald, TAG(args));
-            UNPROTECT(1); /* x */
-            WAIT_UNTIL_COMPUTED(x);
-            goto rtrn;
-        }
-    }
-
-    /* If there's no second argument, we can return now. */
-
-    if (y == R_NilValue) {
-        UNPROTECT(1);
-        argsevald = args;
-        goto rtrn;
-    }
-
-    /* Now we evaluate the second argument, also allowing it to be on the
-       scalar stack, again with VARIANT_UNCLASS. */
-
-    y = EVALV (y, env, 
-                VARIANT_UNCLASS | VARIANT_SCALAR_STACK_OK | VARIANT_PENDING_OK);
-
-    if (isObject(y)) {
-
-        if (! (R_variant_result & VARIANT_UNCLASS_FLAG)) {
-
-            /* If the second argument is an object, we have to
-               duplicate the first arg if it is on the scalar stack,
-               or an unclassed object, and create the list of
-               evaluated arguments. */
-
-            ob = 2;
-            if (ON_SCALAR_STACK(x) || isObject(x)) /* can't be both */ {
-                UNPROTECT(1); /* x */
-                PROTECT(y);
-                if (ON_SCALAR_STACK(x)) {
-                    POP_SCALAR_STACK(x);
-                    PROTECT(x = duplicate(x));
-                }
-                else { /* isObject(x) */
-                    PROTECT(x = Rf_makeUnclassed(x));
-                }
-            }
-            else
-                PROTECT(y);
-
-            /* should not be any more arguments */
-            argsevald = cons_with_tag (y, R_NilValue, TAG(CDR(args)));
-            argsevald = cons_with_tag (x, argsevald, TAG(args));
-            UNPROTECT(2); /* x & y */
-            WAIT_UNTIL_COMPUTED_2(x,y);
-            goto rtrn;
-        }
-    }
-
-    /* If neither of the first two arguments are an object, we
-       don't look at any possible remaining arguments.  The caller
-       is responsible for reporting an error if any are present,
-       but we assist by returning the unevaluated arguments, which
-       in this case (no ...) number the same as the actual arguments. */
-
-    UNPROTECT(1); /* x */
-    argsevald = args;
-
-  rtrn:
-
-    R_variant_result = 0;
-
-    *arg1 = x;
-    *arg2 = y;
-
-    *obj = ob;
-
-    return argsevald;
-}
-
-
-/* -------------------------------------------------------------------------- */
-/*                         LOGICAL OPERATORS                                  */
-
-static SEXP binaryLogic2(int code, SEXP s1, SEXP s2);
-
-/* i1 = i % n1; i2 = i % n2;
- * this macro is quite a bit faster than having real modulo calls
- * in the loop (tested on Intel and Sparc)
- */
-#define mod_iterate(n1,n2,i1,i2) for (i=i1=i2=0; i<n; \
-	i1 = (++i1 == n1) ? 0 : i1,\
-	i2 = (++i2 == n2) ? 0 : i2,\
-	++i)
-
-void task_and_or (helpers_op_t code, SEXP ans, SEXP s1, SEXP s2)
-{
-    int * restrict lans = LOGICAL(ans);
-
-    int i, i1, i2, n, n1, n2;
-
-    n1 = LENGTH(s1);
-    n2 = LENGTH(s2);
-    n = LENGTH(ans);
-
-    switch (code) {
-    case 1:  /* & : AND */
-        if (n1 == n2) {
-            for (i = 0; i<n; i++) {
-                uint32_t u1 = LOGICAL(s1)[i];
-                uint32_t u2 = LOGICAL(s2)[i];
-                lans[i] = (u1 & u2) | (u1 & (u2<<31)) | (u2 & (u1<<31));
-            }
-        }
-        else {
-            mod_iterate(n1,n2,i1,i2) {
-                uint32_t u1 = LOGICAL(s1)[i1];
-                uint32_t u2 = LOGICAL(s2)[i2];
-                lans[i] = (u1 & u2) | (u1 & (u2<<31)) | (u2 & (u1<<31));
-            }
-        }
-        break;
-    case 2:  /* | : OR */
-        if (n1 == n2) {
-            for (i = 0; i<n; i++) {
-                uint32_t u = LOGICAL(s1)[i] | LOGICAL(s2)[i];
-                lans[i] = u & ~ (u << 31);
-            }
-        }
-        else {
-            mod_iterate(n1,n2,i1,i2) {
-                uint32_t u = LOGICAL(s1)[i1] | LOGICAL(s2)[i2];
-                lans[i] = u & ~ (u << 31);
-            }
-        }
-        break;
-    }
-}
-
-
-/* & | */
-
-#define T_and_or THRESHOLD_ADJUST(25)
-
-SEXP attribute_hidden do_andor(SEXP call, SEXP op, SEXP args, SEXP env, 
-                               int variant)
-{
-    SEXP ans, x, y;
-    int args_evald;
-
-    /* Evaluate arguments, setting x to first argument and y to
-       second argument.  The whole argument list is in args, already 
-       evaluated if args_evald is 1. */
-
-    x = CAR(args); 
-    y = CADR(args);
-
-    if (x==R_DotsSymbol || y==R_DotsSymbol || CDDR(args)!=R_NilValue) {
-        args = evalList (args, env);
-        PROTECT(x = CAR(args)); 
-        PROTECT(y = CADR(args));
-        args_evald = 1;
-    }
-    else {
-        PROTECT(x = EVALV (x, env, VARIANT_PENDING_OK));
-        PROTECT(y = EVALV (y, env, VARIANT_PENDING_OK));
-        args_evald = 0;
-    }
-
-    /* Check for dispatch on S3 or S4 objects.  Takes care to match length
-       of "args" to length of original (number of args in "call"). */
-
-    if (isObject(x) || isObject(y)) {
-        if (!args_evald) {
-            args = CDR(args)!=R_NilValue ? CONS(x,CONS(y,R_NilValue)) 
-                                         : CONS(x,R_NilValue);
-            WAIT_UNTIL_COMPUTED_2(x,y);
-        }
-        PROTECT(args);
-        if (DispatchGroup("Ops", call, op, args, env, &ans)) {
-            UNPROTECT(3);
-            return ans;
-        }
-        UNPROTECT(1);
-    }
-
-    /* Check argument count now (after dispatch, since other methods may allow
-       other argument count). */
-
-    checkArity(op,args);
-
-    /* Arguments are now in x and y, and are protected.  The value 
-       in args may not be protected, and is not used below. */
-
-    SEXP dims, tsp, klass, xnames, ynames;
-    int xarray, yarray, xts, yts;
-
-    if (! (isRaw(x) && isRaw(y)) && ! (isNumber(x) && isNumber(y)))
-        errorcall (call,
-       _("operations are possible only for numeric, logical or complex types"));
-
-    tsp = R_NilValue;		/* -Wall */
-    klass = R_NilValue;		/* -Wall */
-    xarray = isArray(x);
-    yarray = isArray(y);
-    xts = isTs(x);
-    yts = isTs(y);
-    if (xarray || yarray) {
-	if (xarray && yarray) {
-	    if (!conformable(x, y))
-		error(_("binary operation on non-conformable arrays"));
-	    PROTECT(dims = getDimAttrib(x));
-	}
-	else if (xarray) {
-	    PROTECT(dims = getDimAttrib(x));
-	}
-	else /*(yarray)*/ {
-	    PROTECT(dims = getDimAttrib(y));
-	}
-	PROTECT(xnames = getAttrib(x, R_DimNamesSymbol));
-	PROTECT(ynames = getAttrib(y, R_DimNamesSymbol));
-    }
-    else {
-	PROTECT(dims = R_NilValue);
-	PROTECT(xnames = getAttrib(x, R_NamesSymbol));
-	PROTECT(ynames = getAttrib(y, R_NamesSymbol));
-    }
-
-    if (xts || yts) {
-	if (xts && yts) {
-	    if (!tsConform(x, y))
-		errorcall(call, _("non-conformable time series"));
-	    PROTECT(tsp = getAttrib(x, R_TspSymbol));
-	    PROTECT(klass = getClassAttrib(x));
-	}
-	else if (xts) {
-	    if (length(x) < length(y))
-		ErrorMessage(call, ERROR_TSVEC_MISMATCH);
-	    PROTECT(tsp = getAttrib(x, R_TspSymbol));
-	    PROTECT(klass = getClassAttrib(x));
-	}
-	else /*(yts)*/ {
-	    if (length(y) < length(x))
-		ErrorMessage(call, ERROR_TSVEC_MISMATCH);
-	    PROTECT(tsp = getAttrib(y, R_TspSymbol));
-	    PROTECT(klass = getClassAttrib(y));
-	}
-    }
-
-    R_len_t nx = LENGTH(x);
-    R_len_t ny = LENGTH(y);
-
-    if (nx > 0 && ny > 0 && (nx > ny ? nx % ny : ny % nx))
-        warningcall(call,
-         _("longer object length is not a multiple of shorter object length"));
-
-    if (isRaw(x) && isRaw(y)) {
-        WAIT_UNTIL_COMPUTED_2(x,y);
-        PROTECT(ans = binaryLogic2(PRIMVAL(op), x, y));
-    }
-    else {
-
-        if (nx == 0 || ny == 0) {
-            ans = allocVector (LGLSXP, 0);
-            UNPROTECT(5);
-            return ans;
-        }
-
-        R_len_t n = (nx > ny) ? nx : ny;
-        PROTECT(ans = allocVector (LGLSXP, n));
-
-        if (!isLogical(x) || !isLogical(y)) {
-            WAIT_UNTIL_COMPUTED_2(x,y);
-            PROTECT(x = coerceVector(x, LGLSXP));
-            y = coerceVector(y, LGLSXP);
-            UNPROTECT(1);
-        }
-
-        DO_NOW_OR_LATER2 (variant, n >= T_and_or, 
-                          0, task_and_or, PRIMVAL(op), ans, x, y);
-    }
-
->>>>>>> 27e69364
     if (dims != R_NilValue) {
 	setAttrib (ans, R_DimSymbol, dims);
 	if (xnames != R_NilValue)
@@ -4246,37 +3963,6 @@
 }
 
 /* Does && (op 1) and || (op 2). */
-<<<<<<< HEAD
-
-SEXP attribute_hidden do_andor2(SEXP call, SEXP op, SEXP args, SEXP env)
-{
-    SEXP s1, s2;
-    int x1, x2;
-
-    if (length(args) != 2)
-	error(_("'%s' operator requires 2 arguments"),
-	      PRIMVAL(op) == 1 ? "&&" : "||");
-
-    s1 = eval(CAR(args), env);
-    if (!isNumber(s1))
-	errorcall(call, _("invalid 'x' type in 'x %s y'"),
-		  PRIMVAL(op) == 1 ? "&&" : "||");
-    x1 = asLogical(s1);
-
-    if (PRIMVAL(op)==1 && x1==FALSE)  /* FALSE && ... */
-        return ScalarLogicalMaybeConst(FALSE);
-
-    if (PRIMVAL(op)==2 && x1==TRUE)   /* TRUE || ... */
-        return ScalarLogicalMaybeConst(TRUE);
-    
-    s2  = eval(CADR(args), env);
-    if (!isNumber(s2))	
-        errorcall(call, _("invalid 'y' type in 'x %s y'"),
-	          PRIMVAL(op) == 1 ? "&&" : "||");		
-    x2 = asLogical(s2);
-
-    if (PRIMVAL(op)==1) /* ... && ... */
-=======
 
 SEXP attribute_hidden do_andor2(SEXP call, SEXP op, SEXP args, SEXP env)
 {
@@ -4307,7 +3993,6 @@
     x2 = TYPEOF(s2) == LGLSXP && LENGTH(s2) == 1 ? *LOGICAL(s2) : asLogical(s2);
 
     if (ov==1) /* ... && ... */
->>>>>>> 27e69364
         return ScalarLogicalMaybeConst (x2==FALSE ? FALSE
                                   : x1==TRUE && x2==TRUE ? TRUE
                                   : NA_LOGICAL);
@@ -4452,7 +4137,6 @@
        any(logical(0)) -> FALSE
      */
     int val = PRIMVAL(op) == OP_ALL ? TRUE : FALSE;
-<<<<<<< HEAD
 
     PROTECT(args = fixup_NaRm(args));
     PROTECT(call2 = LCONS(CAR(call),args));
@@ -4504,20 +4188,20 @@
 
 static SEXP do_arith (SEXP call, SEXP op, SEXP args, SEXP env, int variant)
 {
-    int opcode = PRIMVAL(op), obj1, obj2;
     SEXP argsevald, ans, arg1, arg2;
+    int opcode = PRIMVAL(op);
+    int obj;
 
     /* Evaluate arguments, maybe putting them on the scalar stack. */
 
     SEXP sv_scalar_stack = R_scalar_stack;
 
-    PROTECT (argsevald = 
-               scalar_stack_eval2(args, &arg1, &arg2, &obj1, &obj2, env));
+    PROTECT (argsevald = scalar_stack_eval2(args, &arg1, &arg2, &obj, env));
     PROTECT2(arg1,arg2);
 
     /* Check for dispatch on S3 or S4 objects. */
 
-    if (obj1 || obj2) {
+    if (obj) {
         if (DispatchGroup("Ops", call, op, argsevald, env, &ans)) {
             UNPROTECT(3);
             return ans;
@@ -4552,133 +4236,20 @@
 
     int type1 = TYPEOF(arg1);
 
-    if ((type1==REALSXP || type1==INTSXP) && LENGTH(arg1) == 1
-                                          && NO_ATTRIBUTES_OK (variant, arg1)) {
-
-        if (CDR(argsevald)==R_NilValue) { /* Unary operation */
-            WAIT_UNTIL_COMPUTED(arg1);
-            if (type1==REALSXP) {
-=======
-
-    PROTECT(args = fixup_NaRm(args));
-    PROTECT(call2 = LCONS(CAR(call),args));
-
-    if (DispatchGroup("Summary", call2, op, args, env, &ans)) {
-	UNPROTECT(2);
-	return(ans);
-    }
-
-    ans = matchArgExact(R_NaRmSymbol, &args);
-    narm = asLogical(ans);
-
-    for (s = args; s != R_NilValue; s = CDR(s)) {
-	t = CAR(s);
-	/* Avoid memory waste from coercing empty inputs, and also
-	   avoid warnings with empty lists coming from sapply */
-	if(length(t) == 0) continue;
-	/* coerceVector protects its argument so this actually works
-	   just fine */
-	if (TYPEOF(t) != LGLSXP) {
-	    /* Coercion of integers seems reasonably safe, but for
-	       other types it is more often than not an error.
-	       One exception is perhaps the result of lapply, but
-	       then sapply was often what was intended. */
-	    if(TYPEOF(t) != INTSXP)
-		warningcall(call,
-			    _("coercing argument of type '%s' to logical"),
-			    type2char(TYPEOF(t)));
-	    t = coerceVector(t, LGLSXP);
-	}
-	val = any_all_check (PRIMVAL(op), narm, LOGICAL(t), LENGTH(t));
-        if (val == NA_LOGICAL)
-            has_na = 1;
-        else {
-            if (PRIMVAL(op) == OP_ANY && val || PRIMVAL(op) == OP_ALL && !val) {
-                has_na = 0;
-                break;
-            }
-        } 
-    }
-    UNPROTECT(2);
-    return ScalarLogicalMaybeConst (has_na ? NA_LOGICAL : val);
-}
-
-/* -------------------------------------------------------------------------- */
-/*                        ARITHMETIC OPERATORS.                               */
-/*                                                                            */
-/* All but simple cases are handled in R_unary and R_binary in arithmetic.c.  */
-
-static SEXP do_arith (SEXP call, SEXP op, SEXP args, SEXP env, int variant)
-{
-    SEXP argsevald, ans, arg1, arg2;
-    int opcode = PRIMVAL(op);
-    int obj;
-
-    /* Evaluate arguments, maybe putting them on the scalar stack. */
-
-    SEXP sv_scalar_stack = R_scalar_stack;
-
-    PROTECT (argsevald = scalar_stack_eval2(args, &arg1, &arg2, &obj, env));
-    PROTECT2(arg1,arg2);
-
-    /* Check for dispatch on S3 or S4 objects. */
-
-    if (obj) {
-        if (DispatchGroup("Ops", call, op, argsevald, env, &ans)) {
-            UNPROTECT(3);
-            return ans;
-        }
-    }
-
-    /* Check for argument count error (not before dispatch, since other
-       methods may have different requirements). */
-
-    if (argsevald==R_NilValue || CDDR(argsevald)!=R_NilValue)
-	errorcall(call,_("operator needs one or two arguments"));
-
-    if (CDR(argsevald)==R_NilValue && opcode!=MINUSOP && opcode!=PLUSOP)
-        errorcall(call, _("%d argument passed to '%s' which requires %d"),
-                        1, PRIMNAME(op), 2);
-
-    /* Arguments are now in arg1 and arg2, and are protected. They may
-       be on the scalar stack, but if so, are removed now, though they
-       may still be referenced.  Note that result might be on top of
-       one of them - OK since after storing into it, the args won't be
-       accessed again.
-
-       Below same as POP_IF_TOP_OF_STACK(arg2); POP_IF_TOP_OF_STACK(arg1);
-       but faster. */
-
-    R_scalar_stack = sv_scalar_stack;
-
-    /* We quickly do real arithmetic and integer plus/minus/times on scalars 
-       with no attributes (as will be the case for scalar stack values).  We
-       don't bother trying local assignment, since returning the result on the
-       scalar stack should be about as fast. */
-
-    int type1 = TYPEOF(arg1);
-
     if ((type1 == REALSXP || type1 == INTSXP || type1 == LGLSXP)
           && LENGTH(arg1) == 1 && NO_ATTRIBUTES_OK (variant, arg1)) {
 
         if (CDR(argsevald) == R_NilValue) { /* Unary operation */
             WAIT_UNTIL_COMPUTED(arg1);
             if (type1 == REALSXP) {
->>>>>>> 27e69364
                 double val = opcode == PLUSOP ? *REAL(arg1) : -*REAL(arg1);
                 ans = NAMEDCNT_EQ_0(arg1) ? (*REAL(arg1) = val, arg1)
                     : CAN_USE_SCALAR_STACK(variant) ? PUSH_SCALAR_REAL(val)
                     :   ScalarReal(val);
             }
-<<<<<<< HEAD
-            else { /* INTSXP */
-                int val  = *INTEGER(arg1)==NA_INTEGER ? NA_INTEGER
-                         : opcode == PLUSOP ? *INTEGER(arg1) : -*INTEGER(arg1);
-=======
             else { /* INTSXP or LGLSXP */
                 int val = *INTEGER(arg1) == NA_INTEGER ? NA_INTEGER
                         : opcode == PLUSOP ? *INTEGER(arg1) : -*INTEGER(arg1);
->>>>>>> 27e69364
                 ans = NAMEDCNT_EQ_0(arg1) ? (*INTEGER(arg1) = val, arg1)
                     : CAN_USE_SCALAR_STACK(variant) ? PUSH_SCALAR_INTEGER(val)
                     :   ScalarInteger(val);
@@ -4688,17 +4259,10 @@
 
         int type2 = TYPEOF(arg2);
 
-<<<<<<< HEAD
-        if ((type2 == REALSXP || type2 == INTSXP) && LENGTH(arg2) == 1 
-                                       && NO_ATTRIBUTES_OK (variant, arg2)) {
-
-            if (type1 == INTSXP && type2 == INTSXP) {
-=======
         if ((type2 == REALSXP || type2 == INTSXP || type2 == LGLSXP)
               && LENGTH(arg2) == 1 && NO_ATTRIBUTES_OK(variant, arg2)) {
 
             if (type1 != REALSXP && type2 != REALSXP) {
->>>>>>> 27e69364
 
                 if (opcode==PLUSOP || opcode==MINUSOP || opcode==TIMESOP) {
 
@@ -4707,53 +4271,6 @@
                     int a1 = *INTEGER(arg1), a2 = *INTEGER(arg2);
                     int_fast64_t val;
     
-<<<<<<< HEAD
-                    if (a1==NA_INTEGER || a2==NA_INTEGER)
-                        val = NA_INTEGER;
-                    else {
-                        val = 
-                         opcode==PLUSOP  ? (int_fast64_t)a1 + (int_fast64_t)a2 :
-                         opcode==MINUSOP ? (int_fast64_t)a1 - (int_fast64_t)a2 :
-                                           (int_fast64_t)a1 * (int_fast64_t)a2;
-    
-                          if (val < R_INT_MIN || val > R_INT_MAX) {
-                              val = NA_INTEGER;
-                              warningcall (call, 
-                                         _("NAs produced by integer overflow"));
-                          }
-                    }
-    
-                    int ival = (int) val;
-
-                    ans = NAMEDCNT_EQ_0(arg2) ?
-                            (*INTEGER(arg2) = ival, arg2)
-                        : NAMEDCNT_EQ_0(arg1) ?
-                            (*INTEGER(arg1) = ival, arg1)
-                        : CAN_USE_SCALAR_STACK(variant) ? 
-                            PUSH_SCALAR_INTEGER(ival)
-                        :   ScalarInteger(ival);
-  
-                    goto ret;
-                }
-                else {
-                    /* fall through to general code below */
-                }
-            }
-
-            else { /* not both INTSXP, so at least one is REALSXP */
-
-                double a1, a2, val;
-    
-                WAIT_UNTIL_COMPUTED_2(arg1,arg2);
-
-                if (type1 == INTSXP) {
-                    a1 = (double) *INTEGER(arg1);
-                    a2 = *REAL(arg2);
-                }
-                else if (type2 == INTSXP) {
-                    a1 = *REAL(arg1);
-                    a2 = (double) *INTEGER(arg2);
-=======
                     if (a1==NA_INTEGER || a2==NA_INTEGER) {
                         ans = R_ScalarIntegerNA;
                         goto ret;
@@ -4805,7 +4322,6 @@
                     }
                     a2 = (double) *INTEGER(arg2);
                     a1 = *REAL(arg1);
->>>>>>> 27e69364
                 }
                 else {
                     a1 = *REAL(arg1);
@@ -4857,13 +4373,8 @@
     /* Otherwise, handle the general case. */
 
     ans = CDR(argsevald)==R_NilValue 
-<<<<<<< HEAD
-           ? R_unary (call, op, arg1, obj1, env, variant) 
-           : R_binary (call, op, arg1, arg2, obj1, obj2, env, variant);
-=======
            ? R_unary (call, op, arg1, obj, env, variant) 
            : R_binary (call, op, arg1, arg2, obj&1, obj>>1, env, variant);
->>>>>>> 27e69364
 
   ret:
     UNPROTECT(3);
@@ -4873,48 +4384,6 @@
 /* -------------------------------------------------------------------------- */
 /*                       RELATIONAL OPERATORS.                                */
 /*                                                                            */
-<<<<<<< HEAD
-/* Main work is done in R_relop, in relop.c.                                  */
-
-static SEXP do_relop(SEXP call, SEXP op, SEXP args, SEXP env, int variant)
-{
-    SEXP argsevald, ans, x, y;
-    int objx, objy;
-
-    /* Evaluate arguments, maybe putting them on the scalar stack. */
-
-    SEXP sv_scalar_stack = R_scalar_stack;
-
-    PROTECT(argsevald = 
-              scalar_stack_eval2 (args, &x, &y, &objx, &objy, env));
-    PROTECT2(x,y);
-
-    /* Check for dispatch on S3 or S4 objects. */
-
-    if (objx || objy) {
-        if (DispatchGroup("Ops", call, op, argsevald, env, &ans)) {
-            UNPROTECT(3);
-            return ans;
-        }
-    }
-
-    /* Check argument count now (after dispatch, since other methods may allow
-       other argument count). */
-
-    checkArity(op,argsevald);
-
-    /* Arguments are now in x and y, and are protected.  They may be on
-       the scalar stack, but if so are popped off here (but retain their
-       values if eval is not called). */
-
-    /* Below does same as POP_IF_TOP_OF_STACK(y); POP_IF_TOP_OF_STACK(x);
-       but faster. */
-
-    R_scalar_stack = sv_scalar_stack;
-
-    ans = R_relop (call, op, x, y, objx, objy, env, variant);
-
-=======
 /* Main work (except for simple scalar reals) is done in R_relop, in relop.c. */
 
 static SEXP do_relop(SEXP call, SEXP op, SEXP args, SEXP env, int variant)
@@ -4980,7 +4449,6 @@
         ans = R_relop (call, op, x, y, obj&1, obj>>1, env, variant);
     }
 
->>>>>>> 27e69364
     UNPROTECT(3);
     return ans;
 }
