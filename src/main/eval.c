--- conflicted
+++ resolved
@@ -2122,7 +2122,6 @@
 
     SEXP lhs = CAR(args), rhs = CAR(a);
     SEXPTYPE lhs_type = TYPEOF(lhs);
-<<<<<<< HEAD
 
     /* We decide whether we'll ask the right hand side evalutation to do
        the assignment, for statements like v<-exp(v), v<-v+1, or v<-2*v. */
@@ -2141,26 +2140,6 @@
 
     rhs = evalv (rhs, rho, local_assign | VARIANT_PENDING_OK);
 
-=======
-
-    /* We decide whether we'll ask the right hand side evalutation to do
-       the assignment, for statements like v<-exp(v), v<-v+1, or v<-2*v. */
-
-    int local_assign = 0;
-
-    if (lhs_type == SYMSXP && TYPEOF(rhs) == LANGSXP 
-          && PRIMVAL(op) != 2 && !IS_USER_DATABASE(rho) && !IS_BASE(rho)) {
-        if (CADR(rhs) == lhs) 
-            local_assign = VARIANT_LOCAL_ASSIGN1;
-        else if (CADDR(rhs) == lhs)
-            local_assign = VARIANT_LOCAL_ASSIGN2;
-    }
-
-    /* We evaluate the right hand side now. */
-
-    rhs = evalv (rhs, rho, local_assign | VARIANT_PENDING_OK);
-
->>>>>>> 817c73b5
     switch (lhs_type) {
 
     /* Assignment to simple variable. */
@@ -2244,11 +2223,8 @@
                 }
             }
         }
-<<<<<<< HEAD
-=======
         if (NAMEDCNT_EQ_0(varval)) /* may sometime happen - should mean 1 */
             SET_NAMEDCNT_1(varval);
->>>>>>> 817c73b5
 
         SEXP bcell = R_binding_cell;
         PROTECT(bcell);
@@ -2441,16 +2417,12 @@
            can sometimes avoid the cost of this by looking at the saved
            binding cell, if we have one. */
 
-<<<<<<< HEAD
-        if (bcell == R_NilValue || CAR(bcell) != newval) {
-=======
         if (bcell != R_NilValue && CAR(bcell) == newval) {
             /* The replacement function might have changed NAMEDCNT to 0. */
             if (NAMEDCNT_EQ_0(varval))
                 SET_NAMEDCNT_1(varval);
         }
         else {
->>>>>>> 817c73b5
             if (PRIMVAL(op) == 2) /* <<- */
                 set_var_nonlocal (var, newval, ENCLOS(rho), 3);
             else
