/*
 *  pqR : A pretty quick version of R
 *  Copyright (C) 2013, 2014, 2015, 2016 by Radford M. Neal
 *
 *  Based on R : A Computer Language for Statistical Data Analysis
 *  Copyright (C) 1995, 1996	Robert Gentleman and Ross Ihaka
 *  Copyright (C) 1998--2011	The R Core Team.
 *
 *  The changes in pqR from R-2.15.0 distributed by the R Core Team are
 *  documented in the NEWS and MODS files in the top-level source directory.
 *
 *  This program is free software; you can redistribute it and/or modify
 *  it under the terms of the GNU General Public License as published by
 *  the Free Software Foundation; either version 2 of the License, or
 *  (at your option) any later version.
 *
 *  This program is distributed in the hope that it will be useful,
 *  but WITHOUT ANY WARRANTY; without even the implied warranty of
 *  MERCHANTABILITY or FITNESS FOR A PARTICULAR PURPOSE.  See the
 *  GNU General Public License for more details.
 *
 *  You should have received a copy of the GNU General Public License
 *  along with this program; if not, a copy is available at
 *  http://www.r-project.org/Licenses/
 */


#undef HASHING

#ifdef HAVE_CONFIG_H
# include <config.h>
#endif

#ifdef HAVE_ALLOCA_H
# include <alloca.h>
#endif

#define USE_FAST_PROTECT_MACROS
#define R_USE_SIGNALS 1
#include <Defn.h>
#include <Rinterface.h>
#include <Fileio.h>

#include "arithmetic.h"

#include <helpers/helpers-app.h>


/* Inline version of findFun, for speed when a special symbol is found in
   the base environmet. */

static inline SEXP FINDFUN (SEXP symbol, SEXP rho)
{
    if (SPEC_SYM(symbol)) {
        while (NO_SPEC_SYM(rho)) /* note that NO_SPEC_SYM(R_EmptyEnv) is 0 */
            rho = ENCLOS(rho);
        if (rho == R_GlobalEnv && BASE_CACHE(symbol)) {
            SEXP res = SYMVALUE(symbol);
            if (TYPEOF(res) == PROMSXP)
                res = PRVALUE_PENDING_OK(res);
            return res;
        }
    }

    return findFun_nospecsym(symbol,rho);
}


#define ARGUSED(x) LEVELS(x)

static SEXP Rf_builtin_op_no_cntxt (SEXP op, SEXP e, SEXP rho, int variant);
static SEXP bcEval(SEXP, SEXP, Rboolean);

/*#define BC_PROFILING*/
#ifdef BC_PROFILING
static Rboolean bc_profiling = FALSE;
#endif

static int R_Profiling = 0;

#ifdef R_PROFILING

/* BDR 2000-07-15
   Profiling is now controlled by the R function Rprof(), and should
   have negligible cost when not enabled.
*/

/* A simple mechanism for profiling R code.  When R_PROFILING is
   enabled, eval will write out the call stack every PROFSAMPLE
   microseconds using the SIGPROF handler triggered by timer signals
   from the ITIMER_PROF timer.  Since this is the same timer used by C
   profiling, the two cannot be used together.  Output is written to
   the file PROFOUTNAME.  This is a plain text file.  The first line
   of the file contains the value of PROFSAMPLE.  The remaining lines
   each give the call stack found at a sampling point with the inner
   most function first.

   To enable profiling, recompile eval.c with R_PROFILING defined.  It
   would be possible to selectively turn profiling on and off from R
   and to specify the file name from R as well, but for now I won't
   bother.

   The stack is traced by walking back along the context stack, just
   like the traceback creation in jump_to_toplevel.  One drawback of
   this approach is that it does not show BUILTIN's since they don't
   get a context.  With recent changes to pos.to.env it seems possible
   to insert a context around BUILTIN calls to that they show up in
   the trace.  Since there is a cost in establishing these contexts,
   they are only inserted when profiling is enabled. [BDR: we have since
   also added contexts for the BUILTIN calls to foreign code.]

   One possible advantage of not tracing BUILTIN's is that then
   profiling adds no cost when the timer is turned off.  This would be
   useful if we want to allow profiling to be turned on and off from
   within R.

   One thing that makes interpreting profiling output tricky is lazy
   evaluation.  When an expression f(g(x)) is profiled, lazy
   evaluation will cause g to be called inside the call to f, so it
   will appear as if g is called by f.

   L. T.  */

#ifdef Win32
# define WIN32_LEAN_AND_MEAN 1
# include <windows.h>		/* for CreateEvent, SetEvent */
# include <process.h>		/* for _beginthread, _endthread */
#else
# ifdef HAVE_SYS_TIME_H
#  include <sys/time.h>
# endif
# include <signal.h>
#endif /* not Win32 */

static FILE *R_ProfileOutfile = NULL;
static int R_Mem_Profiling=0;
extern void get_current_mem(unsigned long *,unsigned long *,unsigned long *); /* in memory.c */
extern unsigned long get_duplicate_counter(void);  /* in duplicate.c */
extern void reset_duplicate_counter(void);         /* in duplicate.c */

#ifdef Win32
HANDLE MainThread;
HANDLE ProfileEvent;

static void doprof(void)
{
    RCNTXT *cptr;
    char buf[1100];
    unsigned long bigv, smallv, nodes;
    int len;

    buf[0] = '\0';
    SuspendThread(MainThread);
    if (R_Mem_Profiling){
	    get_current_mem(&smallv, &bigv, &nodes);
	    if((len = strlen(buf)) < 1000) {
		sprintf(buf+len, ":%ld:%ld:%ld:%ld:", smallv, bigv,
		     nodes, get_duplicate_counter());
	    }
	    reset_duplicate_counter();
    }
    for (cptr = R_GlobalContext; cptr; cptr = cptr->nextcontext) {
	if ((cptr->callflag & (CTXT_FUNCTION | CTXT_BUILTIN))
	    && TYPEOF(cptr->call) == LANGSXP) {
	    SEXP fun = CAR(cptr->call);
	    if(strlen(buf) < 1000) {
		strcat(buf, TYPEOF(fun) == SYMSXP ? CHAR(PRINTNAME(fun)) :
		       "<Anonymous>");
		strcat(buf, " ");
	    }
	}
    }
    ResumeThread(MainThread);
    if(strlen(buf))
	fprintf(R_ProfileOutfile, "%s\n", buf);
}

/* Profiling thread main function */
static void __cdecl ProfileThread(void *pwait)
{
    int wait = *((int *)pwait);

    SetThreadPriority(GetCurrentThread(), THREAD_PRIORITY_HIGHEST);
    while(WaitForSingleObject(ProfileEvent, wait) != WAIT_OBJECT_0) {
	doprof();
    }
}
#else /* not Win32 */
static void doprof(int sig)
{
    RCNTXT *cptr;
    int newline = 0;
    unsigned long bigv, smallv, nodes;
    if (R_Mem_Profiling){
	    get_current_mem(&smallv, &bigv, &nodes);
	    if (!newline) newline = 1;
	    fprintf(R_ProfileOutfile, ":%ld:%ld:%ld:%ld:", smallv, bigv,
		     nodes, get_duplicate_counter());
	    reset_duplicate_counter();
    }
    for (cptr = R_GlobalContext; cptr; cptr = cptr->nextcontext) {
	if ((cptr->callflag & (CTXT_FUNCTION | CTXT_BUILTIN))
	    && TYPEOF(cptr->call) == LANGSXP) {
	    SEXP fun = CAR(cptr->call);
	    if (!newline) newline = 1;
	    fprintf(R_ProfileOutfile, "\"%s\" ",
		    TYPEOF(fun) == SYMSXP ? CHAR(PRINTNAME(fun)) :
		    "<Anonymous>");
	}
    }
    if (newline) fprintf(R_ProfileOutfile, "\n");
    signal(SIGPROF, doprof);
}

static void doprof_null(int sig)
{
    signal(SIGPROF, doprof_null);
}
#endif /* not Win32 */


static void R_EndProfiling(void)
{
#ifdef Win32
    SetEvent(ProfileEvent);
    CloseHandle(MainThread);
#else /* not Win32 */
    struct itimerval itv;

    itv.it_interval.tv_sec = 0;
    itv.it_interval.tv_usec = 0;
    itv.it_value.tv_sec = 0;
    itv.it_value.tv_usec = 0;
    setitimer(ITIMER_PROF, &itv, NULL);
    signal(SIGPROF, doprof_null);
#endif /* not Win32 */
    if(R_ProfileOutfile) fclose(R_ProfileOutfile);
    R_ProfileOutfile = NULL;
    R_Profiling = 0;
}

static void R_InitProfiling(SEXP filename, int append, double dinterval, int mem_profiling)
{
#ifndef Win32
    struct itimerval itv;
#else
    int wait;
    HANDLE Proc = GetCurrentProcess();
#endif
    int interval;

    interval = 1e6 * dinterval + 0.5;
    if(R_ProfileOutfile != NULL) R_EndProfiling();
    R_ProfileOutfile = RC_fopen(filename, append ? "a" : "w", TRUE);
    if (R_ProfileOutfile == NULL)
	error(_("Rprof: cannot open profile file '%s'"),
	      translateChar(filename));
    if(mem_profiling)
	fprintf(R_ProfileOutfile, "memory profiling: sample.interval=%d\n", interval);
    else
	fprintf(R_ProfileOutfile, "sample.interval=%d\n", interval);

    R_Mem_Profiling=mem_profiling;
    if (mem_profiling)
	reset_duplicate_counter();

#ifdef Win32
    /* need to duplicate to make a real handle */
    DuplicateHandle(Proc, GetCurrentThread(), Proc, &MainThread,
		    0, FALSE, DUPLICATE_SAME_ACCESS);
    wait = interval/1000;
    if(!(ProfileEvent = CreateEvent(NULL, FALSE, FALSE, NULL)) ||
       (_beginthread(ProfileThread, 0, &wait) == -1))
	R_Suicide("unable to create profiling thread");
    Sleep(wait/2); /* suspend this thread to ensure that the other one starts */
#else /* not Win32 */
    signal(SIGPROF, doprof);

    itv.it_interval.tv_sec = 0;
    itv.it_interval.tv_usec = interval;
    itv.it_value.tv_sec = 0;
    itv.it_value.tv_usec = interval;
    if (setitimer(ITIMER_PROF, &itv, NULL) == -1)
	R_Suicide("setting profile timer failed");
#endif /* not Win32 */
    R_Profiling = 1;
}

static SEXP do_Rprof(SEXP call, SEXP op, SEXP args, SEXP rho)
{
    SEXP filename;
    int append_mode, mem_profiling;
    double dinterval;

#ifdef BC_PROFILING
    if (bc_profiling) {
	warning(_("can't use R profiling while byte code profiling"));
	return R_NilValue;
    }
#endif
    checkArity(op, args);
    if (!isString(CAR(args)) || (LENGTH(CAR(args))) != 1)
	error(_("invalid '%s' argument"), "filename");
    append_mode = asLogical(CADR(args));
    dinterval = asReal(CADDR(args));
    mem_profiling = asLogical(CADDDR(args));
    filename = STRING_ELT(CAR(args), 0);
    if (LENGTH(filename))
	R_InitProfiling(filename, append_mode, dinterval, mem_profiling);
    else
	R_EndProfiling();
    return R_NilValue;
}
#else /* not R_PROFILING */
static SEXP do_Rprof(SEXP call, SEXP op, SEXP args, SEXP rho)
{
    error(_("R profiling is not available on this system"));
}
#endif /* not R_PROFILING */

/* NEEDED: A fixup is needed in browser, because it can trap errors,
 *	and currently does not reset the limit to the right value. */

#define CHECK_STACK_BALANCE(o,s) do { \
  if (s != R_PPStackTop) check_stack_balance(o,s); \
} while (0)

void attribute_hidden check_stack_balance(SEXP op, int save)
{
    if(save == R_PPStackTop) return;
    REprintf("Warning: stack imbalance in '%s', %d then %d\n",
	     PRIMNAME(op), save, R_PPStackTop);
}


/* Wait until no value in an argument list is still being computed by a task.
   Macro version does preliminary check in-line for speed. */

#define WAIT_UNTIL_ARGUMENTS_COMPUTED(_args_) \
    do { \
        if (helpers_tasks > 0) { \
            SEXP _a_ = (_args_); \
            while (_a_ != R_NilValue) { \
                if (helpers_is_being_computed(CAR(_a_))) { \
                    wait_until_arguments_computed (_a_); \
                    break; \
                } \
                _a_ = CDR(_a_); \
            } \
        } \
    } while (0)

void attribute_hidden wait_until_arguments_computed (SEXP args)
{
    SEXP wait_for, a;

    if (helpers_tasks == 0) return;

    wait_for = NULL;

    for (a = args; a != R_NilValue; a = CDR(a)) {
        SEXP this_arg = CAR(a);
        if (helpers_is_being_computed(this_arg)) {
            if (wait_for == NULL)
                wait_for = this_arg;
            else {
                helpers_wait_until_not_being_computed2 (wait_for, this_arg);
                wait_for = NULL;
            }
        }
    }

    if (wait_for != NULL)
        helpers_wait_until_not_being_computed (wait_for);
}

static SEXP forcePromiseUnbound(SEXP e) /* e is protected here */
{
    RPRSTACK prstack;
    SEXP val;

    PROTECT(e);

    if (PRSEEN(e)) PRSEEN_error_or_warning(e);

    /* Mark the promise as under evaluation and push it on a stack
       that can be used to unmark pending promises if a jump out
       of the evaluation occurs. */
    SET_PRSEEN(e, 1);

    prstack.promise = e;
    prstack.next = R_PendingPromises;
    R_PendingPromises = &prstack;

    val = EVALV (PRCODE(e), PRENV(e), VARIANT_PENDING_OK | VARIANT_MISSING_OK);

    /* Pop the stack, unmark the promise and set its value field.
       Also set the environment to R_NilValue to allow GC to
       reclaim the promise environment; this is also useful for
       fancy games with delayedAssign() */
    R_PendingPromises = prstack.next;
    SET_PRSEEN(e, 0);
    SET_PRVALUE(e, val);
    INC_NAMEDCNT(val);
    SET_PRENV(e, R_NilValue);

    UNPROTECT(1);
    return val;
}

SEXP forcePromise (SEXP e) /* e protected here if necessary */
{
    if (PRVALUE(e) == R_UnboundValue) {
        SEXP val = forcePromiseUnbound(e);
        WAIT_UNTIL_COMPUTED(val);
        return val;
    }
    else
        return PRVALUE(e);
}

SEXP attribute_hidden forcePromisePendingOK(SEXP e)/* e protected here if rqd */
{
    if (PRVALUE(e) == R_UnboundValue)
        return forcePromiseUnbound(e);
    else
        return PRVALUE_PENDING_OK(e);
}

/* The "eval" function returns the value of "e" evaluated in "rho".  The
   caller must ensure that both the arguments are protected.  The "eval" 
   function is just like "evalv" with 0 for the variant return argument.
   The "Rf_evalv2" function is the main part of "evalv", split off so that
   constants may be evaluated with less overhead within "eval" or "evalv".
   This split may not be necessary with a sufficiently clever compiler,
   but seems to help with gcc 4.6.3.  Similarly for the separation of
   Rf_builtin_op.  These functions are global even though un-used elsewhere
   in order to discourage inlining by the compiler. */

SEXP Rf_evalv2(SEXP,SEXP,int);
SEXP Rf_builtin_op (SEXP op, SEXP e, SEXP rho, int variant);

#define evalcount R_high_frequency_globals.evalcount

#define EVAL_PRELUDE do { \
\
    R_variant_result = 0; \
    R_Visible = TRUE; \
\
    /* Evaluate constants quickly, without the overhead that's necessary when \
       the computation might be complex.  This code is repeated in evalv2 \
       for when evalcount < 0.  That way we avoid calling any procedure \
       other than evalv2 in this procedure, possibly reducing overhead \
       for constant evaluation. */ \
\
    if (SELF_EVAL(TYPEOF(e)) && --evalcount >= 0) { \
	/* Make sure constants in expressions have maximum NAMEDCNT when \
	   used as values, so they won't be modified. */ \
        SET_NAMEDCNT_MAX(e); \
        return e; \
    } \
} while (0)

SEXP eval(SEXP e, SEXP rho)
{
#if 1     /* Enable one or the other section according to which seems fastest */
    return Rf_evalv(e,rho,0);
#else
    EVAL_PRELUDE;
    return Rf_evalv2(e,rho,0);
#endif
}

SEXP evalv(SEXP e, SEXP rho, int variant)
{
    if (0) {
        /* THE "IF" CONDITION ABOVE IS NORMALLY 0; CAN SET TO 1 FOR DEBUGGING.
           Enabling this zeroing of variant will test that callers who normally
           get a variant result can actually handle an ordinary result. */
        variant = 0;
    }

    EVAL_PRELUDE;
    return Rf_evalv2(e,rho,variant);
}

SEXP attribute_hidden Rf_evalv2(SEXP e, SEXP rho, int variant)
{
    SEXP op, res;

    /* Handle check for user interrupt.  When negative, repeats check for 
       SELF_EVAL which would have already been done in eval or evalv, but
       not acted on since evalcount went negative. */

    if (--evalcount < 0) {
        R_CheckUserInterrupt();
        evalcount = 1000;
        /* Evaluate constants quickly. */
        if (SELF_EVAL(TYPEOF(e))) {
            /* Make sure constants in expressions have maximum NAMEDCNT when
	       used as values, so they won't be modified. */
            SET_NAMEDCNT_MAX(e);
            return e;
        }
    }

    R_EvalDepth += 1;

    /* We need to explicit set a NULL call here to circumvent attempts
       to deparse the call in the error-handler */
    if (R_EvalDepth > R_Expressions) {
	R_Expressions = R_Expressions_keep + 500;
	errorcall(R_NilValue,
		  _("evaluation nested too deeply: infinite recursion / options(expressions=)?"));
    }

    R_CHECKSTACK();

#ifdef Win32
    /* This resets the precision, rounding and exception modes of a ix86 fpu. */
    __asm__ ( "fninit" );
#endif

    SEXPTYPE typeof_e = TYPEOF(e);

    if (typeof_e == SYMSXP) {

	if (e == R_DotsSymbol)
	    dotdotdot_error();

	res = DDVAL(e) ? ddfindVar(e,rho) : FIND_VAR_PENDING_OK (e, rho);

	if (res == R_UnboundValue)
            unbound_var_error(e);
        else if (res == R_MissingArg) {
            if ( ! (variant & VARIANT_MISSING_OK))
                if (!DDVAL(e))  /* revert bug fix for the moment */
                    arg_missing_error(e);
        }
        else if (TYPEOF(res) == PROMSXP) {
            if (PRVALUE_PENDING_OK(res) == R_UnboundValue)
                res = forcePromiseUnbound(res);
            else 
                res = PRVALUE_PENDING_OK(res);
        }

        /* A NAMEDCNT of 0 might arise from an inadverently missing increment
           somewhere, or from a save/load sequence (since loaded values in
           promises have NAMEDCNT of 0), so fix up here... */

        if (NAMEDCNT_EQ_0(res))
            SET_NAMEDCNT_1(res);

        if ( ! (variant & VARIANT_PENDING_OK))
            WAIT_UNTIL_COMPUTED(res);
    }

    else if (typeof_e == LANGSXP) {

        SEXP fn = CAR(e), args = CDR(e);

        if (TYPEOF(fn) == SYMSXP)
            op = FINDFUN(fn,rho);
        else
            op = eval(fn,rho);

	if (RTRACE(op)) R_trace_call(e,op);

	if (TYPEOF(op) == CLOSXP) {
            PROTECT(op);
	    res = applyClosure_v (e, op, promiseArgs(args,rho), rho, 
                                  NULL, variant);
            UNPROTECT(1);
        }
	else {
            int save = R_PPStackTop;
            const void *vmax = VMAXGET();

            /* op is protected by PrimCache (see mkPRIMSXP). */
            if (TYPEOF(op) == SPECIALSXP)
                res = CALL_PRIMFUN (e, op, args, rho, variant);
            else if (TYPEOF(op) == BUILTINSXP)
                res = R_Profiling ? Rf_builtin_op(op, e, rho, variant)
                                  : Rf_builtin_op_no_cntxt(op, e, rho, variant);
            else
                apply_non_function_error();

            int flag = PRIMPRINT(op);
            if (flag == 0) R_Visible = TRUE;
            else if (flag == 1) R_Visible = FALSE;

            CHECK_STACK_BALANCE(op, save);
            VMAXSET(vmax);
        }
    }

    else if (typeof_e == PROMSXP) {

	if (PRVALUE_PENDING_OK(e) == R_UnboundValue)
            res = forcePromiseUnbound(e);
        else
            res = PRVALUE_PENDING_OK(e);

        if ( ! (variant & VARIANT_PENDING_OK))
            WAIT_UNTIL_COMPUTED(res);

    }

    else if (typeof_e == BCODESXP) {

	res = bcEval(e, rho, TRUE);
    }

    else if (typeof_e == DOTSXP)
        dotdotdot_error();

    else
        UNIMPLEMENTED_TYPE("eval", e);

    R_EvalDepth -= 1;

#   if 0  /* Enable for debug output after typing STATIC.BOX.DEBUG */

    if (IS_STATIC_BOX(res) && installed_already("STATIC.BOX.DEBUG"))
    { REprintf("STATIC BOX RETURNED: %s %f\n",
        TYPEOF(res)==INTSXP ? "int" : "real",
        TYPEOF(res)==INTSXP ? (double)*INTEGER(res) : *REAL(res));
    }

#   endif

    return res;
}


/* Rf_builtin_op is a separate function (not declared static, even though 
   used only in this this module, to try to prevent inlining by the compiler)
   so that the local 'cntxt' variable will occupy space on the stack only 
   if it is really needed. */

SEXP attribute_hidden Rf_builtin_op (SEXP op, SEXP e, SEXP rho, int variant)
{
    RCNTXT cntxt;
    SEXP args = CDR(e);
    SEXP res;
    SEXP arg1;

    /* See if this may be a fast primitive.  All fast primitives
       should be BUILTIN.  We do a fast call only if there is exactly
       one argument, with no tag, not missing or a ... argument.  
       The argument is stored in arg1. */

    if (args!=R_NilValue) {
        if (PRIMFUN_FAST(op) 
              && TAG(args)==R_NilValue && CDR(args)==R_NilValue
              && (arg1 = CAR(args))!=R_DotsSymbol 
              && arg1!=R_MissingArg && arg1!=R_MissingUnder) {

            PROTECT(arg1 = EVALV (arg1, rho, 
                                  PRIMFUN_ARG1VAR(op) | VARIANT_PENDING_OK));

            if (isObject(arg1) && PRIMFUN_DSPTCH1(op)) {
                UNPROTECT(1);
                PROTECT(args = CONS(arg1,R_NilValue));
                goto not_fast;
            }
    
            beginbuiltincontext (&cntxt, e);

            if (!PRIMFUN_PENDING_OK(op)) {
                WAIT_UNTIL_COMPUTED(arg1);
            }

            res = ((SEXP(*)(SEXP,SEXP,SEXP,SEXP,int)) PRIMFUN_FAST(op)) 
                     (e, op, arg1, rho, variant);

            UNPROTECT(1); /* arg1 */
            endcontext(&cntxt);
            return res;
        }
        args = evalListPendingOK (args, rho, 0);
    }

    PROTECT(args);

    /* Handle a non-fast op.  We may get here after starting to handle a
       fast op, but if so, args has been set to the evaluated argument list. */

  not_fast: 
    beginbuiltincontext (&cntxt, e);
    if (!PRIMFUN_PENDING_OK(op)) {
        WAIT_UNTIL_ARGUMENTS_COMPUTED(args);
    }
    res = CALL_PRIMFUN(e, op, args, rho, variant);

    UNPROTECT(1); /* args */
    endcontext(&cntxt);
    return res;
}

/* Like Rf_builtin_op except that no context is created.  Making this
   separate from Rf_builtin_op saves on stack space for the local context 
   variable.  Since the somewhat time-consuming context creation is not done,
   there is no advantage to evaluating a single argument with pending OK. */

static SEXP Rf_builtin_op_no_cntxt (SEXP op, SEXP e, SEXP rho, int variant)
{
    SEXP args = CDR(e);
    SEXP arg1;
    SEXP res;

    /* See if this may be a fast primitive.  All fast primitives
       should be BUILTIN.  We do a fast call only if there is exactly
       one argument, with no tag, not missing or a ... argument.  
       The argument is stored in arg1. */

    if (args!=R_NilValue) {
        if (PRIMFUN_FAST(op) 
              && TAG(args)==R_NilValue && CDR(args)==R_NilValue
              && (arg1 = CAR(args))!=R_DotsSymbol 
              && arg1!=R_MissingArg && arg1!=R_MissingUnder) {

            PROTECT(arg1 = EVALV (arg1, rho, PRIMFUN_ARG1VAR(op)));
<<<<<<< HEAD

            if (isObject(arg1) && PRIMFUN_DSPTCH1(op)) {
                UNPROTECT(1);
                PROTECT(args = CONS(arg1,R_NilValue));
                goto not_fast;
            }

            res = ((SEXP(*)(SEXP,SEXP,SEXP,SEXP,int)) PRIMFUN_FAST(op)) 
                     (e, op, arg1, rho, variant);

            UNPROTECT(1);  /* arg1 */
            return res;
        }

        args = evalList (args, rho);
    }

    PROTECT(args);

    /* Handle a non-fast op.  We may get here after starting to handle a
       fast op, but if so, args has been set to the evaluated argument list. */

  not_fast: 

    res = CALL_PRIMFUN(e, op, args, rho, variant);

=======

            if (isObject(arg1) && PRIMFUN_DSPTCH1(op)) {
                UNPROTECT(1);
                PROTECT(args = CONS(arg1,R_NilValue));
                goto not_fast;
            }

            res = ((SEXP(*)(SEXP,SEXP,SEXP,SEXP,int)) PRIMFUN_FAST(op)) 
                     (e, op, arg1, rho, variant);

            UNPROTECT(1);  /* arg1 */
            return res;
        }

        args = evalList (args, rho);
    }

    PROTECT(args);

    /* Handle a non-fast op.  We may get here after starting to handle a
       fast op, but if so, args has been set to the evaluated argument list. */

  not_fast: 

    res = CALL_PRIMFUN(e, op, args, rho, variant);

>>>>>>> 49e16ef3
    UNPROTECT(1); /* args */
    return res;
}


attribute_hidden
void SrcrefPrompt(const char * prefix, SEXP srcref)
{
    /* If we have a valid srcref, use it */
    if (srcref && srcref != R_NilValue) {
        if (TYPEOF(srcref) == VECSXP) srcref = VECTOR_ELT(srcref, 0);
	SEXP srcfile = getAttrib00(srcref, R_SrcfileSymbol);
	if (TYPEOF(srcfile) == ENVSXP) {
	    SEXP filename = findVar(install("filename"), srcfile);
	    if (isString(filename) && length(filename)) {
	    	Rprintf(_("%s at %s#%d: "), prefix, CHAR(STRING_ELT(filename, 0)), 
	                                    asInteger(srcref));
	        return;
	    }
	}
    }
    /* default: */
    Rprintf("%s: ", prefix);
}

/* Apply SEXP op of type CLOSXP to actuals */

static void loadCompilerNamespace(void)
{
    SEXP fun, arg, expr;

    PROTECT(fun = install("getNamespace"));
    PROTECT(arg = mkString("compiler"));
    PROTECT(expr = lang2(fun, arg));
    eval(expr, R_GlobalEnv);
    UNPROTECT(3);
}

static int R_disable_bytecode = 0;

void attribute_hidden R_init_jit_enabled(void)
{
    if (R_jit_enabled <= 0) {
	char *enable = getenv("R_ENABLE_JIT");
	if (enable != NULL) {
	    int val = atoi(enable);
	    if (val > 0)
		loadCompilerNamespace();
	    R_jit_enabled = val;
	}
    }

    if (R_compile_pkgs <= 0) {
	char *compile = getenv("R_COMPILE_PKGS");
	if (compile != NULL) {
	    int val = atoi(compile);
	    if (val > 0)
		R_compile_pkgs = TRUE;
	    else
		R_compile_pkgs = FALSE;
	}
    }

    if (R_disable_bytecode <= 0) {
	char *disable = getenv("R_DISABLE_BYTECODE");
	if (disable != NULL) {
	    int val = atoi(disable);
	    if (val > 0)
		R_disable_bytecode = TRUE;
	    else
		R_disable_bytecode = FALSE;
	}
    }
}
    
SEXP attribute_hidden R_cmpfun(SEXP fun)
{
    SEXP packsym, funsym, call, fcall, val;

    packsym = install("compiler");
    funsym = install("tryCmpfun");

    PROTECT(fcall = lang3(R_TripleColonSymbol, packsym, funsym));
    PROTECT(call = lang2(fcall, fun));
    val = eval(call, R_GlobalEnv);
    UNPROTECT(2);
    return val;
}

static SEXP R_compileExpr(SEXP expr, SEXP rho)
{
    SEXP packsym, funsym, quotesym;
    SEXP qexpr, call, fcall, val;

    packsym = install("compiler");
    funsym = install("compile");
    quotesym = install("quote");

    PROTECT(fcall = lang3(R_DoubleColonSymbol, packsym, funsym));
    PROTECT(qexpr = lang2(quotesym, expr));
    PROTECT(call = lang3(fcall, qexpr, rho));
    val = eval(call, R_GlobalEnv);
    UNPROTECT(3);
    return val;
}

static SEXP R_compileAndExecute(SEXP call, SEXP rho)
{
    int old_enabled = R_jit_enabled;
    SEXP code, val;

    R_jit_enabled = 0;
    PROTECT(call);
    PROTECT(rho);
    PROTECT(code = R_compileExpr(call, rho));
    R_jit_enabled = old_enabled;

    val = bcEval(code, rho, TRUE);
    UNPROTECT(3);
    return val;
}

static SEXP do_enablejit(SEXP call, SEXP op, SEXP args, SEXP rho)
{
    int old = R_jit_enabled, new;
    checkArity(op, args);
    new = asInteger(CAR(args));
    if (new > 0)
	loadCompilerNamespace();
    R_jit_enabled = new;
    return ScalarIntegerMaybeConst(old);
}

static SEXP do_compilepkgs(SEXP call, SEXP op, SEXP args, SEXP rho)
{
    int old = R_compile_pkgs, new;
    checkArity(op, args);
    new = asLogical(CAR(args));
    if (new != NA_LOGICAL && new)
	loadCompilerNamespace();
    R_compile_pkgs = new;
    return ScalarLogicalMaybeConst(old);
}

/* forward declaration */
static SEXP bytecodeExpr(SEXP);

/* this function gets the srcref attribute from a statement block, 
   and confirms it's in the expected format */
   
static R_INLINE SEXP getBlockSrcrefs(SEXP call)
{
    SEXP srcrefs = getAttrib00(call, R_SrcrefSymbol);
    if (TYPEOF(srcrefs) == VECSXP) return srcrefs;
    return R_NilValue;
}

/* this function extracts one srcref, and confirms the format */
/* It assumes srcrefs has already been validated to be a VECSXP or NULL */

static R_INLINE SEXP getSrcref(SEXP srcrefs, int ind)
{
    SEXP result;
    if (!isNull(srcrefs)
        && LENGTH(srcrefs) > ind
        && TYPEOF(result = VECTOR_ELT(srcrefs, ind)) == INTSXP
	&& LENGTH(result) >= 6)
	return result;
    else
	return R_NilValue;
}

static void printcall (SEXP call, SEXP rho)
{
    int old_bl = R_BrowseLines;
    int blines = asInteger(GetOption1(install("deparse.max.lines")));
    if (blines != NA_INTEGER && blines > 0) R_BrowseLines = blines;
    PrintValueRec(call,rho);
    R_BrowseLines = old_bl;
}

SEXP attribute_hidden applyClosure_v(SEXP call, SEXP op, SEXP arglist, SEXP rho,
                                     SEXP suppliedenv, int variant)
{
    int vrnt = VARIANT_PENDING_OK | VARIANT_DIRECT_RETURN 
                 | VARIANT_PASS_ON(variant);

    SEXP formals, actuals, savedrho, savedsrcref;
    volatile SEXP body, newrho;
    SEXP f, a, res;
    RCNTXT cntxt;

    PROTECT2(op,arglist);

    formals = FORMALS(op);
    body = BODY(op);
    savedrho = CLOENV(op);

    if (R_jit_enabled > 0 && TYPEOF(body) != BCODESXP) {
	int old_enabled = R_jit_enabled;
	SEXP newop;
	R_jit_enabled = 0;
	newop = R_cmpfun(op);
	body = BODY(newop);
	SET_BODY(op, body);
	R_jit_enabled = old_enabled;
    }

    /*  Set up a context with the call in it for use if an error occurs below
        in matchArgs or from running out of memory (eg, in NewEnvironment). */

    begincontext(&cntxt, CTXT_RETURN, call, savedrho, rho, arglist, op);
    savedsrcref = R_Srcref;  /* saved in context for longjmp, and protection */

    /*  Build a list which matches the actual (unevaluated) arguments
	to the formal paramters.  Build a new environment which
	contains the matched pairs.  Note that actuals is protected via
        newrho. */

    actuals = matchArgs(formals, NULL, 0, arglist, call);
    PROTECT(newrho = NewEnvironment(R_NilValue, actuals, savedrho));
        /* no longer passes formals, since matchArg now puts tags in actuals */

    /* This piece of code is destructively modifying the actuals list,
       which is now also the list of bindings in the frame of newrho.
       This is one place where internal structure of environment
       bindings leaks out of envir.c.  It should be rewritten
       eventually so as not to break encapsulation of the internal
       environment layout.  We can live with it for now since it only
       happens immediately after the environment creation.  LT */

    f = formals;
    a = actuals;
    while (f != R_NilValue) {
	if (MISSING(a) && CAR(f) != R_MissingArg) {
	    SETCAR(a, mkPROMISE(CAR(f), newrho));
	    SET_MISSING(a, 2);
	}
	f = CDR(f);
	a = CDR(a);
    }

    setNoSpecSymFlag (newrho);

    /*  Fix up any extras that were supplied by usemethod. */

    if (suppliedenv) {
	for (SEXP t = FRAME(suppliedenv); t != R_NilValue; t = CDR(t)) {
	    for (a = actuals; a != R_NilValue; a = CDR(a))
		if (TAG(a) == TAG(t))
		    break;
	    if (a == R_NilValue)
		set_var_in_frame (TAG(t), CAR(t), newrho, TRUE, 3);
	}
    }

    UNPROTECT(1); /* newrho, which will be protected below via revised context*/

    /*  Change the previously-set-up context to have the correct environment.

        If we have a generic function we need to use the sysparent of
	the generic as the sysparent of the method because the method
	is a straight substitution of the generic. */

    if (R_GlobalContext->nextcontext->callflag == CTXT_GENERIC)
	revisecontext (newrho, R_GlobalContext->nextcontext->sysparent);
    else
	revisecontext (newrho, rho);

    /* Get the srcref record from the closure object */
    
    R_Srcref = getAttrib00(op, R_SrcrefSymbol);

    /* Debugging */

    SET_RDEBUG(newrho, RDEBUG(op) || RSTEP(op));
    if( RSTEP(op) ) SET_RSTEP(op, 0);
    if (RDEBUG(newrho)) {
	SEXP savesrcref;
	/* switch to interpreted version when debugging compiled code */
	if (TYPEOF(body) == BCODESXP)
	    body = bytecodeExpr(body);
	Rprintf("debugging in: ");
        printcall(call,rho);
	savesrcref = R_Srcref;
	PROTECT(R_Srcref = getSrcref(getBlockSrcrefs(body), 0));
	SrcrefPrompt("debug", R_Srcref);
	PrintValue(body);
	do_browser(call, op, R_NilValue, newrho);
	R_Srcref = savesrcref;
	UNPROTECT(1);
    }

    /*  It isn't completely clear that this is the right place to do
	this, but maybe (if the matchArgs above reverses the
	arguments) it might just be perfect.

	This will not currently work as the entry points in envir.c
	are static.
    */

#ifdef  HASHING
    {
	SEXP R_NewHashTable(int);
	SEXP R_HashFrame(SEXP);
	int nargs = length(arglist);
	HASHTAB(newrho) = R_NewHashTable(nargs);
	newrho = R_HashFrame(newrho);
    }
#endif
#undef  HASHING

    /*  Set a longjmp target which will catch any explicit returns
	from the function body.  */

    if ((SETJMP(cntxt.cjmpbuf))) {
	if (R_ReturnedValue == R_RestartToken) {
	    cntxt.callflag = CTXT_RETURN;  /* turn restart off */
	    R_ReturnedValue = R_NilValue;  /* remove restart token */
	    PROTECT(res = evalv (body, newrho, vrnt));
	}
	else {
	    PROTECT(res = R_ReturnedValue);
        }
    }
    else {
	PROTECT(res = evalv (body, newrho, vrnt));
    }

    R_variant_result &= ~VARIANT_RTN_FLAG;

    R_Srcref = savedsrcref;
    endcontext(&cntxt);

    if ( ! (variant & VARIANT_PENDING_OK))
        WAIT_UNTIL_COMPUTED(res);

    if (RDEBUG(op)) {
	Rprintf("exiting from: ");
        printcall(call,rho);
    }

    UNPROTECT(3); /* op, arglist, res */
    return res;
}

SEXP applyClosure (SEXP call, SEXP op, SEXP arglist, SEXP rho, 
                   SEXP suppliedenv)
{
  return applyClosure_v (call, op, arglist, rho, suppliedenv, 0);
}

/* **** FIXME: This code is factored out of applyClosure.  If we keep
   **** it we should change applyClosure to run through this routine
   **** to avoid code drift. */
static SEXP R_execClosure(SEXP call, SEXP op, SEXP arglist, SEXP rho,
			  SEXP newrho)
{
    volatile SEXP body;
    SEXP res, savedsrcref;
    RCNTXT cntxt;

    PROTECT2(op,arglist);

    body = BODY(op);

    if (R_jit_enabled > 0 && TYPEOF(body) != BCODESXP) {
	int old_enabled = R_jit_enabled;
	SEXP newop;
	R_jit_enabled = 0;
	newop = R_cmpfun(op);
	body = BODY(newop);
	SET_BODY(op, body);
	R_jit_enabled = old_enabled;
    }

    begincontext(&cntxt, CTXT_RETURN, call, newrho, rho, arglist, op);
    savedsrcref = R_Srcref;  /* saved in context for longjmp, and protection */

    /* Get the srcref record from the closure object.  Disable for now
       at least, since it's not clear that it's needed. */
    
    R_Srcref = R_NilValue;  /* was: getAttrib(op, R_SrcrefSymbol); */

    /* Debugging */

    SET_RDEBUG(newrho, RDEBUG(op) || RSTEP(op));
    if( RSTEP(op) ) SET_RSTEP(op, 0);
    if (RDEBUG(op)) {
        SEXP savesrcref;
	/* switch to interpreted version when debugging compiled code */
	if (TYPEOF(body) == BCODESXP)
	    body = bytecodeExpr(body);
	Rprintf("debugging in: ");
	printcall (call, rho);
	savesrcref = R_Srcref;
	PROTECT(R_Srcref = getSrcref(getBlockSrcrefs(body), 0));
	SrcrefPrompt("debug", R_Srcref);
	PrintValue(body);
	do_browser(call, op, R_NilValue, newrho);
	R_Srcref = savesrcref;
	UNPROTECT(1);
    }

    /*  It isn't completely clear that this is the right place to do
	this, but maybe (if the matchArgs above reverses the
	arguments) it might just be perfect.  */

#ifdef  HASHING
#define HASHTABLEGROWTHRATE  1.2
    {
	SEXP R_NewHashTable(int, double);
	SEXP R_HashFrame(SEXP);
	int nargs = length(arglist);
	HASHTAB(newrho) = R_NewHashTable(nargs, HASHTABLEGROWTHRATE);
	newrho = R_HashFrame(newrho);
    }
#endif
#undef  HASHING

    /*  Set a longjmp target which will catch any explicit returns
	from the function body.  */

    if ((SETJMP(cntxt.cjmpbuf))) {
	if (R_ReturnedValue == R_RestartToken) {
	    cntxt.callflag = CTXT_RETURN;  /* turn restart off */
	    R_ReturnedValue = R_NilValue;  /* remove restart token */
	    PROTECT(res = eval(body, newrho));
	}
	else {
	    PROTECT(res = R_ReturnedValue);
            WAIT_UNTIL_COMPUTED(res);
        }
    }
    else {
	PROTECT(res = eval(body, newrho));
    }

    R_Srcref = savedsrcref;
    endcontext(&cntxt);

    if (RDEBUG(op)) {
	Rprintf("exiting from: ");
	printcall (call, rho);
    }

    UNPROTECT(3);  /* op, arglist, res */
    return res;
}

/* **** FIXME: Temporary code to execute S4 methods in a way that
   **** preserves lexical scope. */

/* called from methods_list_dispatch.c */
SEXP R_execMethod(SEXP op, SEXP rho)
{
    SEXP call, arglist, callerenv, newrho, next, val;
    RCNTXT *cptr;

    /* create a new environment frame enclosed by the lexical
       environment of the method */
    PROTECT(newrho = Rf_NewEnvironment(R_NilValue, R_NilValue, CLOENV(op)));

    /* copy the bindings for the formal environment from the top frame
       of the internal environment of the generic call to the new
       frame.  need to make sure missingness information is preserved
       and the environments for any default expression promises are
       set to the new environment.  should move this to envir.c where
       it can be done more efficiently. */
    for (next = FORMALS(op); next != R_NilValue; next = CDR(next)) {
	SEXP symbol =  TAG(next);
	R_varloc_t loc;
	int missing;
	loc = R_findVarLocInFrame(rho,symbol);
	if(loc == NULL)
	    error(_("could not find symbol \"%s\" in environment of the generic function"),
		  CHAR(PRINTNAME(symbol)));
	missing = R_GetVarLocMISSING(loc);
	val = R_GetVarLocValue(loc);
	SET_FRAME(newrho, CONS(val, FRAME(newrho)));
	SET_TAG(FRAME(newrho), symbol);
	if (missing) {
	    SET_MISSING(FRAME(newrho), missing);
	    if (TYPEOF(val) == PROMSXP && PRENV(val) == rho) {
		SEXP deflt;
		SET_PRENV(val, newrho);
		/* find the symbol in the method, copy its expression
		 * to the promise */
		for(deflt = CAR(op); deflt != R_NilValue; deflt = CDR(deflt)) {
		    if(TAG(deflt) == symbol)
			break;
		}
		if(deflt == R_NilValue)
		    error(_("symbol \"%s\" not in environment of method"),
			  CHAR(PRINTNAME(symbol)));
		SET_PRCODE(val, CAR(deflt));
	    }
	}
    }

    /* copy the bindings of the spacial dispatch variables in the top
       frame of the generic call to the new frame */
    defineVar(R_dot_defined, findVarInFrame(rho, R_dot_defined), newrho);
    defineVar(R_dot_Method, findVarInFrame(rho, R_dot_Method), newrho);
    defineVar(R_dot_target, findVarInFrame(rho, R_dot_target), newrho);

    /* copy the bindings for .Generic and .Methods.  We know (I think)
       that they are in the second frame, so we could use that. */
    defineVar(R_dot_Generic, findVar(R_dot_Generic, rho), newrho);
    defineVar(R_dot_Methods, findVar(R_dot_Methods, rho), newrho);

    /* Find the calling context.  Should be R_GlobalContext unless
       profiling has inserted a CTXT_BUILTIN frame. */
    cptr = R_GlobalContext;
    if (cptr->callflag & CTXT_BUILTIN)
	cptr = cptr->nextcontext;

    /* The calling environment should either be the environment of the
       generic, rho, or the environment of the caller of the generic,
       the current sysparent. */
    callerenv = cptr->sysparent; /* or rho? */

    /* get the rest of the stuff we need from the current context,
       execute the method, and return the result */
    call = cptr->call;
    arglist = cptr->promargs;
    val = R_execClosure(call, op, arglist, callerenv, newrho);
    UNPROTECT(1);
    return val;
}

                                  /* Caller needn't protect the s arg below */
static R_INLINE Rboolean asLogicalNoNA(SEXP s, SEXP call)
{
    int len, cond;

    switch(TYPEOF(s)) { /* common cases done here for efficiency */
    case INTSXP:  /* assume logical and integer are the same */
    case LGLSXP:
        len = LENGTH(s);
        if (len == 0 || LOGICAL(s)[0] == NA_LOGICAL) goto error;
        cond = LOGICAL(s)[0];
        break;
    default:
        len = length(s);
        if (len == 0) goto error;
        cond = asLogical(s);
        break;
    }

    if (cond == NA_LOGICAL) goto error;

    if (len > 1) asLogicalNoNA_warning (s, call);

    return cond;

  error:
    asLogicalNoNA_error (s, call);
}


#define BodyHasBraces(body) \
    (isLanguage(body) && CAR(body) == R_BraceSymbol)


static SEXP do_if (SEXP call, SEXP op, SEXP args, SEXP rho, int variant)
{
    SEXP Cond, Stmt;
    int absent_else = 0;

    Cond = CAR(args); args = CDR(args);
    Stmt = CAR(args); args = CDR(args);

    if (!asLogicalNoNA (evalv(Cond,rho,VARIANT_STATIC_BOX_OK), call)) {
        /* go to else part */
        if (args != R_NilValue)
            Stmt = CAR(args);
        else {
            absent_else = 1;
            Stmt = R_NilValue;
        }
    }

    if (RDEBUG(rho) && Stmt!=R_NilValue && !BodyHasBraces(Stmt)) {
	SrcrefPrompt("debug", R_Srcref);
        PrintValue(Stmt);
        do_browser(call, op, R_NilValue, rho);
    } 

    if (absent_else) {
        R_Visible = FALSE; /* case of no 'else' so return invisible NULL */
        return R_NilValue;
    }

    return evalv (Stmt, rho, VARIANT_PASS_ON(variant));
}


/* For statement.  Unevaluated arguments for different formats are as follows:

       for (i in v) body          i, v, body    (extra vars before "in" ignored)
       for (i along v) body       i, along=v, body     (ok for vec or for array)
       for (i, j along M) body    i, j, along=M, body     (requires correct dim)
       etc.

   Evaluates body with VARIANT_NULL | VARIANT_PENDING_OK.
 */

#define DO_LOOP_RDEBUG(call, op, body, rho, bgn) do { \
    if (!bgn && RDEBUG(rho)) { \
	SrcrefPrompt("debug", R_Srcref); \
	PrintValue(body); \
	do_browser(call, op, R_NilValue, rho); \
    } } while (0)

static SEXP do_for(SEXP call, SEXP op, SEXP args, SEXP rho)
{
    /* Need to declare volatile variables whose values are relied on
       after for_next or for_break longjmps and that might change between
       the setjmp and longjmp calls.  Theoretically this does not include
       n, bgn, and some others, but gcc -O2 -Wclobbered warns about some, 
       so to be safe we declare them volatile as well. */

    volatile int i, n, bgn;
    volatile SEXP val, nval;
    volatile SEXP v, bcell;                /* for use with one 'for' variable */
    volatile SEXP indexes, ixvals, bcells; /* for use with >1 'for' variables */
    int dbg, val_type;
    SEXP a, syms, sym, body, dims;
    RCNTXT cntxt;
    PROTECT_INDEX valpi, vpi, bix;
    int is_seq, seq_start;
    int along = 0, across = 0, down = 0, in = 0;
    int nsyms;

    PROTECT(args);

    /* Count how many variables there are before the argument after the "in",
       "across", "down", or "along" keyword.  Set 'a' to the cell for the 
       argument after these variables. */

    syms = args;
    nsyms = 0;
    a = args;
    do {
        if (!isSymbol(CAR(a))) errorcall(call, _("non-symbol loop variable"));
        a = CDR(a);
        nsyms += 1;
    } while (CDDR(a) != R_NilValue);

    if (TAG(a) == R_AlongSymbol)
        along = 1;
    else if (TAG(a) == R_AcrossSymbol)
        across = 1;
    else if (TAG(a) == R_DownSymbol)
        down = 1;
    else
        in = 1;  /* we treat any other tag as "in" */

    /* Sometimes handled by bytecode... */

    if (in && nsyms == 1 && R_jit_enabled > 2 && ! R_PendingPromises) {
	R_compileAndExecute(call, rho); 
	return R_NilValue;
    }

    if (in) nsyms = 1;  /* ignore extras for "in" */

    val = CAR(a);
    body = CADR(a);
    sym = CAR(syms);

    PROTECT(rho);

    PROTECT (val = evalv (val, rho, in ? VARIANT_SEQ : 0));
    dims = R_NilValue;

    is_seq = 0;

    if (along) { /* "along" and therefore not variant */

        if (nsyms == 1) { /* go along vector/pairlist (may also be an array) */
            is_seq = 1;
            seq_start = 1;
            val_type = INTSXP;
        }
        else { /* "along" for array, with several dimensions */
            dims = getAttrib (val, R_DimSymbol);
            if (length(dims) != nsyms)
                errorcall (call, _("incorrect number of dimensions"));
            PROTECT(dims);
            INC_NAMEDCNT(dims);
            PROTECT(indexes = allocVector(INTSXP,nsyms));
            INTEGER(indexes)[0] = 0; /* so will be 1 after first increment */
            for (int j = 1; j < nsyms; j++) 
                INTEGER(indexes)[j] = 1;
            PROTECT(ixvals = allocVector(VECSXP,nsyms));
            PROTECT(bcells = allocVector(VECSXP,nsyms));
        }
        n = length(val);
    }
    else if (across || down) { /* "across" or "down" and therefore not variant*/
        is_seq = 1;
        seq_start = 1;
        val_type = INTSXP;
        dims = getAttrib (val, R_DimSymbol);
        if (TYPEOF(dims)!=INTSXP || LENGTH(dims)==0) /* no valid dim attribute*/
            n = length(val);
        else if (down)
            n = INTEGER(dims)[0];
        else /* across */
            n = LENGTH(dims) > 1 ? INTEGER(dims)[1] : INTEGER(dims)[0];
    }
    else if (R_variant_result) {  /* variant "in" value */

        is_seq = 1;
        R_variant_result = 0;
        if (TYPEOF(val)!=INTSXP || LENGTH(val)!=2) /* shouldn't happen*/
            errorcall(call, "internal inconsistency with variant op in for!");
        seq_start = INTEGER(val)[0];
        n = INTEGER(val)[1] - INTEGER(val)[0] + 1;
        val_type = INTSXP;
    }
    else { /* non-variant "in" value */

        PROTECT_WITH_INDEX (val, &valpi);
        INC_NAMEDCNT(val);  /* increment NAMEDCNT to avoid mods by loop code */
        nval = val;  /* for scanning pairlist */

        /* Deal with the case where we are iterating over a factor.
           We need to coerce to character, then iterate */

        if (inherits (val, "factor"))
            REPROTECT(val = asCharacterFactor(val), valpi);

        n = length(val);
        val_type = TYPEOF(val);
    }

    dbg = RDEBUG(rho);
    bgn = BodyHasBraces(body);

    if (nsyms == 1) {
        PROTECT_WITH_INDEX(v = R_NilValue, &vpi);
        PROTECT_WITH_INDEX(bcell = R_NilValue, &bix);
    }

    begincontext(&cntxt, CTXT_LOOP, R_NilValue, rho, R_BaseEnv, R_NilValue,
		 R_NilValue);

    switch (SETJMP(cntxt.cjmpbuf)) {
    case CTXT_BREAK: goto for_break;
    case CTXT_NEXT: goto for_next;
    }

    /* Loop variables are initialized to R NULL. */

    int j;
    SEXP s;
    for (j = 0, s = syms; j < nsyms; j++, s = CDR(s)) { 
        set_var_in_frame (CAR(s), R_NilValue, rho, TRUE, 3);
    }

    /* MAIN LOOP. */

    for (i = 0; i < n; i++) {

        /* Handle multi-dimensional "along". */

        if (nsyms > 1) {

            /* Increment to next combination of indexes. */

            for (j = 0; INTEGER(indexes)[j] == INTEGER(dims)[j]; j++) {
                if (j == nsyms-1) abort();
                INTEGER(indexes)[j] = 1;
            }
            INTEGER(indexes)[j] += 1;

            /* Make sure all 'for' variables are set to the right index,
               using records of the binding cells used for speed. */

            for (j = 0, s = syms; j < nsyms; j++, s = CDR(s)) {
                SEXP v = VECTOR_ELT(ixvals,j);
                if (v==R_NilValue || NAMEDCNT_GT_1(v) || ATTRIB(v)!=R_NilValue){
                    v = allocVector(INTSXP,1);
                    SET_VECTOR_ELT(ixvals,j,v);
                }
                INTEGER(v)[0] = INTEGER(indexes)[j];
                SEXP bcell = VECTOR_ELT(bcells,j);
                if (bcell == R_NilValue || CAR(bcell) != v) {
                    set_var_in_frame (CAR(s), v, rho, TRUE, 3);
                    SET_VECTOR_ELT(bcells,j,R_binding_cell);
                }
            }
            
            goto do_iter;
        }

        /* Handle "in", "across", "down", and univariate "along". */

	switch (val_type) {

	case EXPRSXP:
	case VECSXP:
	    v = VECTOR_ELT(val, i);
	    SET_NAMEDCNT_MAX(v); /* maybe unnecessary? */
	    break;

	case LISTSXP:
	    v = CAR(nval);
	    nval = CDR(nval);
	    SET_NAMEDCNT_MAX(v);
	    break;

	default:

            /* Allocate new space for the loop variable value when the value has
               been assigned to another variable (NAMEDCNT(v) > 1), and when an
               attribute has been attached to it. */

            if (v == R_NilValue || NAMEDCNT_GT_1(v) || ATTRIB(v) != R_NilValue)
                REPROTECT(v = allocVector(val_type, 1), vpi);

            switch (val_type) {
            case LGLSXP:
                LOGICAL(v)[0] = LOGICAL(val)[i];
                break;
            case INTSXP:
                INTEGER(v)[0] = is_seq ? seq_start + i : INTEGER(val)[i];
                break;
            case REALSXP:
                REAL(v)[0] = REAL(val)[i];
                break;
            case CPLXSXP:
                COMPLEX(v)[0] = COMPLEX(val)[i];
                break;
            case STRSXP:
                SET_STRING_ELT(v, 0, STRING_ELT(val, i));
                break;
            case RAWSXP:
                RAW(v)[0] = RAW(val)[i];
                break;
            default:
                errorcall(call, _("invalid for() loop sequence"));
            }

            break;
        }

        if (bcell == R_NilValue || CAR(bcell) != v) {
            set_var_in_frame (sym, v, rho, TRUE, 3);
            REPROTECT(bcell = R_binding_cell, bix);
        }

    do_iter: ;

        DO_LOOP_RDEBUG(call, op, body, rho, bgn);

        evalv (body, rho, VARIANT_NULL | VARIANT_PENDING_OK);

    for_next: ;  /* semi-colon needed for attaching label */
    }

 for_break:
    endcontext(&cntxt);
    if (in && !is_seq) {
        DEC_NAMEDCNT(val);
        UNPROTECT(1);  /* val */
    }
    if (nsyms == 1)
        UNPROTECT(2);  /* v, bcell */
    else 
        UNPROTECT(4);  /* dims, indexes, ixvals, bcells */
    UNPROTECT(3);      /* val, rho, args */
    SET_RDEBUG(rho, dbg);
    return R_NilValue;
}


/* While statement.  Evaluates body with VARIANT_NULL | VARIANT_PENDING_OK. */

static SEXP do_while(SEXP call, SEXP op, SEXP args, SEXP rho)
{
    int dbg;
    volatile int bgn;
    volatile SEXP body;
    RCNTXT cntxt;

    if (R_jit_enabled > 2 && ! R_PendingPromises) {
	R_compileAndExecute(call, rho);
	return R_NilValue;
    }

    dbg = RDEBUG(rho);
    body = CADR(args);
    bgn = BodyHasBraces(body);

    begincontext(&cntxt, CTXT_LOOP, R_NilValue, rho, R_BaseEnv, R_NilValue,
		 R_NilValue);

    if (SETJMP(cntxt.cjmpbuf) != CTXT_BREAK) { /* <- back here for "next" */
	while (asLogicalNoNA 
                 (evalv (CAR(args), rho, VARIANT_STATIC_BOX_OK), call)) {
	    DO_LOOP_RDEBUG(call, op, body, rho, bgn);
	    evalv (body, rho, VARIANT_NULL | VARIANT_PENDING_OK);
	}
    }

    endcontext(&cntxt);
    SET_RDEBUG(rho, dbg);
    return R_NilValue;
}


/* Repeat statement.  Evaluates body with VARIANT_NULL | VARIANT_PENDING_OK. */

static SEXP do_repeat(SEXP call, SEXP op, SEXP args, SEXP rho)
{
    int dbg;
    volatile int bgn;
    volatile SEXP body;
    RCNTXT cntxt;

    if (R_jit_enabled > 2 && ! R_PendingPromises) {
	R_compileAndExecute(call, rho);
	return R_NilValue;
    }

    dbg = RDEBUG(rho);
    body = CAR(args);
    bgn = BodyHasBraces(body);

    begincontext(&cntxt, CTXT_LOOP, R_NilValue, rho, R_BaseEnv, R_NilValue,
		 R_NilValue);

    if (SETJMP(cntxt.cjmpbuf) != CTXT_BREAK) { /* <- back here for "next" */
	for (;;) {
	    DO_LOOP_RDEBUG(call, op, body, rho, bgn);
	    evalv (body, rho, VARIANT_NULL | VARIANT_PENDING_OK);
	}
    }

    endcontext(&cntxt);
    SET_RDEBUG(rho, dbg);
    return R_NilValue;
}


static R_NORETURN SEXP do_break(SEXP call, SEXP op, SEXP args, SEXP rho)
{
    findcontext(PRIMVAL(op), rho, R_NilValue);
}

/* Parens are now a SPECIAL, to avoid overhead of creating an arg list. 
   Also avoids overhead of calling checkArity when there is no error.  
   Care is taken to allow (...) when ... is bound to exactly one argument, 
   though it is debatable whether this should be considered valid. 

   The eval variant requested is passed on to the inner expression. */

static SEXP do_paren (SEXP call, SEXP op, SEXP args, SEXP rho, int variant)
{
    if (args!=R_NilValue && CAR(args)==R_DotsSymbol && CDR(args)==R_NilValue) {
        args = findVar(R_DotsSymbol, rho);
        if (TYPEOF(args) != DOTSXP)
            args = R_NilValue;
    }

    if (args == R_NilValue || CDR(args) != R_NilValue)
        checkArity(op, args);

    return EVALV (CAR(args), rho, VARIANT_PASS_ON(variant));
}

/* Curly brackets.  Passes on the eval variant to the last expression.  For
   earlier expressions, passes either VARIANT_NULL | VARIANT_PENDING_OK or
   the variant passed OR'd with those, if the variant passed includes
   VARIANT_DIRECT_RETURN. */

static SEXP do_begin (SEXP call, SEXP op, SEXP args, SEXP rho, int variant)
{
    if (args == R_NilValue)
        return R_NilValue;

    SEXP arg, s;
    SEXP savedsrcref = R_Srcref;
    SEXP srcrefs = getBlockSrcrefs(call);

    int vrnt = VARIANT_NULL | VARIANT_PENDING_OK;
    variant = VARIANT_PASS_ON(variant);
    if (variant & VARIANT_DIRECT_RETURN) 
        vrnt |= variant;

    for (int i = 1; ; i++) {
        arg = CAR(args);
        args = CDR(args);
        R_Srcref = getSrcref(srcrefs, i);
        if (RDEBUG(rho)) {
            SrcrefPrompt("debug", R_Srcref);
            PrintValue(arg);
            do_browser(call, op, R_NilValue, rho);
        }
        if (args == R_NilValue)
            break;
        s = evalv (arg, rho, vrnt);
        R_Srcref = savedsrcref;
        if (R_variant_result & VARIANT_RTN_FLAG)
            return s;
    }

    s = EVALV (arg, rho, variant);
    R_Srcref = savedsrcref;
    return s;
}


static SEXP do_return(SEXP call, SEXP op, SEXP args, SEXP rho, int variant)
{
    SEXP v;

    if (args == R_NilValue) /* zero arguments provided */
	v = R_NilValue;
    else if (CDR(args) == R_NilValue) /* one argument */
	v = EVALV (CAR(args), rho, ! (variant & VARIANT_DIRECT_RETURN) ? 0
                    : VARIANT_PASS_ON(variant) & ~ VARIANT_NULL);
    else
	errorcall(call, _("multi-argument returns are not permitted"));

    if (variant & VARIANT_DIRECT_RETURN) {
        R_variant_result |= VARIANT_RTN_FLAG;
        return v;
    }

    findcontext(CTXT_BROWSER | CTXT_FUNCTION, rho, v);
}

/* Declared with a variable number of args in names.c */
static SEXP do_function(SEXP call, SEXP op, SEXP args, SEXP rho)
{
    SEXP rval, srcref;

    /* The following is as in 2.15.0, but it's not clear how it can happen. */
    if (TYPEOF(op) == PROMSXP) {
	op = forcePromise(op);
	SET_NAMEDCNT_MAX(op);
    }

    CheckFormals(CAR(args));
    rval = mkCLOSXP(CAR(args), CADR(args), rho);
    srcref = CADDR(args);
    if (srcref != R_NilValue) 
        setAttrib(rval, R_SrcrefSymbol, srcref);
    return rval;
}


/* START OF DEFUNCT CODE ---------------------------------------------------- */
/*                                                                            */
/* This code is no longer used, unless a #if 0 is changed to #if 1 in do_set. */

static SEXP replaceCall(SEXP fun, SEXP varval, SEXP args, SEXP rhs);
static SEXP installAssignFcnName(SEXP fun);

/*  -------------------------------------------------------------------
 *  Assignments for complex LVAL specifications. This is the stuff that
 *  nightmares are made of ...	
 *
 *  For complex superassignment  x[y==z]<<-w  we want x required to be 
 *  nonlocal, y,z, and w permitted to be local or nonlocal.
 *
 *  If val is a language object, we must prevent evaluation.  As an
 *  example consider  e <- quote(f(x=1,y=2)); names(e) <- c("","a","b") 
 */

static SEXP EnsureLocal(SEXP symbol, SEXP rho)
{
    SEXP vl;

    vl = findVarInFrame3 (rho, symbol, TRUE);
    if (vl != R_UnboundValue) {
        if (TYPEOF(vl) == PROMSXP)
            vl = forcePromise(vl);
        return vl;
    }

    if (rho != R_EmptyEnv) {
        vl = findVar (symbol, ENCLOS(rho));
        if (TYPEOF(vl) == PROMSXP)
            vl = forcePromise(vl);
    }

    if (vl == R_UnboundValue)
        unbound_var_error(symbol);

    set_var_in_frame (symbol, vl, rho, TRUE, 3);
    return vl;
}

/* arguments of assignCall must be protected by the caller. */

static SEXP assignCall(SEXP op, SEXP symbol, SEXP fun,
		       SEXP varval, SEXP args, SEXP rhs)
{
    SEXP c;

    c = CONS (op, CONS (symbol, 
          CONS (replaceCall(fun, varval, args, rhs), R_NilValue)));

    SET_TYPEOF (c, LANGSXP);

    return c;
}

/*  "evalseq" preprocesses the LHS of an assignment.  Given an expression, 
 *  it builds a list of partial values for the expression.  For example, 
 *  the assignment 
 *
 *       x$a[[3]][2] <- 10
 *
 *  yields the (improper) list:
 *
 *       (eval(x$a[[3]])  eval(x$a)  eval(x) . x)
 *
 *  Note that the full LHS expression is not included (and not passed to
 *  evalseq).  Note also the terminating symbol in the improper list.  
 *  The partial evaluations are carried out efficiently using previously 
 *  computed components.
 *
 *  Each CONS cell in the list returned will have its LEVELS field set to 1
 *  if NAMEDCNT for its CAR or the CAR of any later element in the list is
 *  greater than 1 (and otherwise to 0).  This determines whether duplication 
 *  of the corresponding part of the object is neccessary.
 *
 *  The expr and rho arguments must be protected by the caller of evalseq.
 */

static SEXP evalseq(SEXP expr, SEXP rho, int forcelocal,  R_varloc_t tmploc)
{
    SEXP val, nval, nexpr, r;

    switch (TYPEOF(expr)) {

    case NILSXP:
	error(_("invalid (NULL) left side of assignment"));

    case SYMSXP:

        nval = forcelocal ? EnsureLocal(expr, rho) : eval(expr, ENCLOS(rho));

        /* This duplication should be unnecessary, but some packages
           (eg, Matrix 1.0-6) assume (in C code) that the object in a
           replacement function is not shared. */
        if (NAMEDCNT_GT_1(nval)) 
            nval = dup_top_level(nval);

	r = CONS(nval, expr);

        /* Statement below is now unnecessary (can always leave LEVELS at 0),
           given the duplication above. */
        /* SETLEVELS (r, NAMEDCNT_GT_1(nval)); */

        break;

    case LANGSXP:

	PROTECT(val = evalseq(CADR(expr), rho, forcelocal, tmploc));
	R_SetVarLocValue(tmploc, CAR(val));
	PROTECT(nexpr = LCONS (CAR(expr), 
                               LCONS(R_GetVarLocSymbol(tmploc), CDDR(expr))));
	nval = eval(nexpr, rho);
	UNPROTECT(2);

	r = CONS(nval, val);

        if (LEVELS(val) || NAMEDCNT_GT_1(nval))
            SETLEVELS (r, 1);

        break;

    default:
        error(_("target of assignment expands to non-language object"));
    }

    return r;
}

static void tmp_cleanup(void *data)
{
    (void) RemoveVariable (R_TmpvalSymbol, (SEXP) data);
}

/* Main entry point for complex assignments; rhs has already been evaluated. */

static void applydefine (SEXP call, SEXP op, SEXP expr, SEXP rhs, SEXP rho)
{
    SEXP lhs, tmp, afun, rhsprom, v;
    R_varloc_t tmploc;
    RCNTXT cntxt;

    if (rho == R_BaseNamespace)
	errorcall(call, _("cannot do complex assignments in base namespace"));
    if (rho == R_BaseEnv)
	errorcall(call, _("cannot do complex assignments in base environment"));

    /*  We need a temporary variable to hold the intermediate values
	in the computation.  For efficiency reasons we record the
	location where this variable is stored.  We need to protect
	the location in case the biding is removed from its
	environment by user code or an assignment within the
	assignment arguments */

    /*  There are two issues with the approach here:

	    A complex assignment within a complex assignment, like
	    f(x, y[] <- 1) <- 3, can cause the value temporary
	    variable for the outer assignment to be overwritten and
	    then removed by the inner one.  This could be addressed by
	    using multiple temporaries or using a promise for this
	    variable as is done for the RHS.  Printing of the
	    replacement function call in error messages might then need
	    to be adjusted.

	    With assignments of the form f(g(x, z), y) <- w the value
	    of 'z' will be computed twice, once for a call to g(x, z)
	    and once for the call to the replacement function g<-.  It
	    might be possible to address this by using promises.
	    Using more temporaries would not work as it would mess up
	    replacement functions that use substitute and/or
	    nonstandard evaluation (and there are packages that do
	    that -- igraph is one).

	    LT */

    defineVar(R_TmpvalSymbol, R_NilValue, rho);
    PROTECT((SEXP) (tmploc = R_findVarLocInFrame(rho, R_TmpvalSymbol)));

    /* Now set up a context to remove it when we are done, even in the
     * case of an error.  This all helps error() provide a better call.
     */
    begincontext(&cntxt, CTXT_CCODE, call, R_BaseEnv, R_BaseEnv,
		 R_NilValue, R_NilValue);
    cntxt.cend = &tmp_cleanup;
    cntxt.cenddata = rho;

    /*  Do a partial evaluation down through the LHS. */
    lhs = evalseq(CADR(expr), rho,
		  PRIMVAL(op)==1 || PRIMVAL(op)==3, tmploc);

    PROTECT(lhs);
    PROTECT(rhsprom = mkPROMISE(CADDR(call), rho));
    SET_PRVALUE(rhsprom, rhs);
    WAIT_UNTIL_COMPUTED(rhs);

    while (isLanguage(CADR(expr))) {
        PROTECT(tmp = installAssignFcnName(CAR(expr)));
        v = CAR(lhs);
        if (LEVELS(lhs) && v != R_NilValue) {
            v = duplicate(v);
            SET_NAMEDCNT_1(v);
            SETCAR(lhs,v);
        }
        R_SetVarLocValue(tmploc, v);
	PROTECT(rhs = replaceCall(tmp, R_TmpvalSymbol, CDDR(expr), rhsprom));
	rhs = eval (rhs, rho);
	SET_PRVALUE(rhsprom, rhs);
	SET_PRCODE(rhsprom, rhs); /* not good but is what we have been doing */
	UNPROTECT(2);
	lhs = CDR(lhs);
	expr = CADR(expr);
    }

    PROTECT(afun = installAssignFcnName(CAR(expr)));
    R_SetVarLocValue(tmploc, CAR(lhs));
    expr = assignCall(R_AssignSymbols[PRIMVAL(op)], CDR(lhs),
		      afun, R_TmpvalSymbol, CDDR(expr), rhsprom);
    UNPROTECT(4);
    PROTECT(expr);
    (void) eval(expr, rho);
    UNPROTECT(1);
    endcontext(&cntxt); /* which does not run the remove */
    (void) RemoveVariable (R_TmpvalSymbol, rho);
}

/* END OF DEFUNCT CODE ------------------------------------------------------ */


#define ASSIGNBUFSIZ 32
static SEXP installAssignFcnName(SEXP fun)
{
    /* Handle "[", "[[", and "$" specially for speed. */

    if (fun == R_BracketSymbol)
        return R_SubAssignSymbol;

    if (fun == R_Bracket2Symbol)
        return R_SubSubAssignSymbol;

    if (fun == R_DollarSymbol)
        return R_DollarAssignSymbol;

    /* The general case for a symbol */

    if (TYPEOF(fun) == SYMSXP) {

        char buf[ASSIGNBUFSIZ];
        const char *fname = CHAR(PRINTNAME(fun));

        if (!copy_2_strings (buf, sizeof buf, fname, "<-"))
            error(_("overlong name in '%s'"), fname);

        return install(buf);
    }

    /* Handle foo::bar and foo:::bar. */

    if (TYPEOF(fun)==LANGSXP && length(fun)==3 && TYPEOF(CADDR(fun))==SYMSXP
      && (CAR(fun)==R_DoubleColonSymbol || CAR(fun)==R_TripleColonSymbol))
        return lang3 (CAR(fun), CADR(fun), installAssignFcnName(CADDR(fun)));

    error(_("invalid function in complex assignment"));
}

/* arguments of replaceCall must be protected by the caller. */

static SEXP replaceCall(SEXP fun, SEXP varval, SEXP args, SEXP rhs)
{
    SEXP value, first;

    first = value = cons_with_tag (rhs, R_NilValue, R_ValueSymbol);

    if (args != R_NilValue) {

        first = cons_with_tag (CAR(args), value, TAG(args));

        SEXP p = CDR(args);
        if (p != R_NilValue) {
            PROTECT(first);
            SEXP q = first;
            do { 
                SETCDR (q, cons_with_tag (CAR(p), value, TAG(p)));
                q = CDR(q);
                p = CDR(p);
            } while (p != R_NilValue);
            UNPROTECT(1);
        }
    }

    first = CONS (fun, CONS(varval, first));
    SET_TYPEOF (first, LANGSXP);

    return first;
}

/* Create two lists of promises to evaluate each argument, with promises
   shared.  When an argument is evaluated in a call using one argument list,
   its value is then known without re-evaluation in a second call using 
   the second argument list.  The argument lists are terminated with the
   initial values of *a1 and *a2. */

static void promiseArgsTwo (SEXP el, SEXP rho, SEXP *a1, SEXP *a2)
{
    BEGIN_PROTECT6 (head1, tail1, head2, tail2, ev, h);

    head1 = head2 = R_NilValue;

    while (el != R_NilValue) {

        SEXP a = CAR(el);

	/* If we have a ... symbol, we look to see what it is bound to.
	   If its binding is R_NilValue we just ignore it.  If it is bound
           to a ... list of promises, we repromise all the promises and 
           then splice the list of resulting values into the return value.
	   Anything else bound to a ... symbol is an error. */

	if (a == R_DotsSymbol) {
	    h = findVar(a, rho);
            if (h == R_NilValue) {
                /* nothing */
            }
	    else if (TYPEOF(h) == DOTSXP) {
		while (h != R_NilValue) {
                    a = CAR(h);
                    if (TYPEOF(a) == PROMSXP) {
                        INC_NAMEDCNT(a);
                        INC_NAMEDCNT(a);
                        SEXP p = PRVALUE_PENDING_OK(a);
                        if (p != R_UnboundValue && NAMEDCNT_GT_0(p))
                            INC_NAMEDCNT(p);
                    }
                    else if (a != R_MissingArg && a != R_MissingUnder) {
                       a = mkPROMISE (a, rho);
                       INC_NAMEDCNT(a);
                    }
                    ev = cons_with_tag (a, R_NilValue, TAG(h));
                    if (head1==R_NilValue)
                        head1 = ev;
                    else
                        SETCDR(tail1,ev);
                    tail1 = ev;
                    ev = cons_with_tag (a, R_NilValue, TAG(h));
                    if (head2==R_NilValue)
                        head2 = ev;
                    else
                        SETCDR(tail2,ev);
                    tail2 = ev;
		    h = CDR(h);
		}
	    }
	    else if (h != R_MissingArg)
		dotdotdot_error();
	}
        else {
            if (TYPEOF(a) == PROMSXP) {
                INC_NAMEDCNT(a);
                INC_NAMEDCNT(a);
                SEXP p = PRVALUE_PENDING_OK(a);
                if (p != R_UnboundValue && NAMEDCNT_GT_0(p))
                    INC_NAMEDCNT(p);
            }
            else if (a != R_MissingArg && a != R_MissingUnder) {
               a = mkPROMISE (a, rho);
               INC_NAMEDCNT(a);
            }
            ev = cons_with_tag (a, R_NilValue, TAG(el));
            if (head1 == R_NilValue)
                head1 = ev;
            else
                SETCDR(tail1, ev);
            tail1 = ev;
            ev = cons_with_tag (a, R_NilValue, TAG(el));
            if (head2 == R_NilValue)
                head2 = ev;
            else
                SETCDR(tail2, ev);
            tail2 = ev;
        }
	el = CDR(el);
    }

    if (head1 != R_NilValue) {
        if (*a1 != R_NilValue)
            SETCDR(tail1,*a1);
        *a1 = head1;
        if (*a2 != R_NilValue)
            SETCDR(tail2,*a2);
        *a2 = head2;
    }

    END_PROTECT;
}

/*  Assignment in its various forms  */

static SEXP do_set (SEXP call, SEXP op, SEXP args, SEXP rho, int variant)
{
    SEXP a;

    if (args==R_NilValue || (a = CDR(args)) == R_NilValue || CDR(a)!=R_NilValue)
        checkArity(op,args);

    SEXP lhs = CAR(args), rhs = CAR(a);
    int opval = PRIMVAL(op);

    /* Swap operands for -> and ->>. */

    if (opval >= 10) {
        rhs = lhs;
        lhs = CAR(a);
        opval -= 10;
    }

    SEXPTYPE lhs_type = TYPEOF(lhs);

    /* Convert lhs string to a symbol. */

    if (lhs_type == STRSXP) {
        lhs = install(translateChar(STRING_ELT(lhs, 0)));
        lhs_type = TYPEOF(lhs);
    }

    switch (lhs_type) {

    /* -- ASSIGNMENT TO A SIMPLE VARIABLE -- */

    case SYMSXP: {

        /* Handle <<- without trying the optimizations done below. */

        if (opval == 2) {
            rhs = EVALV (rhs, rho, VARIANT_PENDING_OK);
            set_var_nonlocal (lhs, rhs, ENCLOS(rho), 3);
            break;  /* out of main switch */
        }

        /* Handle assignment into base and user database environments without
           any special optimizations. */

        if (IS_BASE(rho) || IS_USER_DATABASE(rho)) {
            rhs = evalv (rhs, rho, VARIANT_PENDING_OK);
            set_var_in_frame (lhs, rhs, rho, TRUE, 3);
            break;  /* out of main switch */
        }

        /* We decide whether we'll ask the right hand side evalutation to do
           the assignment, for statements like v<-exp(v), v<-v+1, or v<-2*v. */

        int local_assign = 0;

        if (TYPEOF(rhs) == LANGSXP) {
            if (CADR(rhs) == lhs) 
                local_assign = VARIANT_LOCAL_ASSIGN1;
            else if (CADDR(rhs) == lhs)
                local_assign = VARIANT_LOCAL_ASSIGN2;
        }

        /* Evaluate the right hand side, asking for it in a static box. */

        rhs = EVALV (rhs, rho, 
                     local_assign | VARIANT_PENDING_OK | VARIANT_STATIC_BOX_OK);

        /* See if the assignment was done by the rhs operator. */

        if (R_variant_result) {
            R_variant_result = 0;
            break;
        }

        /* Try to copy the value, not assign the object, if the rhs is scalar
           and doesn't have zero NAMEDCNT (for which assignment would be free). 
           This will copy from a static box, which must be replaced by a regular
           value if the copy can't be done.  If the copy can't be done, but 
           a binding cell was found here, the assignment is done directly into
           the binding cell, avoiding overhead of calling set_var_in_frame.

           Avoid accessing NAMEDCNT in a way that will cause unnecessary waits
           for task completion. */

        if (isVectorNonpointer(rhs) && LENGTH(rhs) == 1 && NAMEDCNT_GT_0(rhs)) {
            SEXPTYPE rhs_type = TYPEOF(rhs);
            SEXP v;
            if (rho != LASTSYMENV(lhs) 
                  || BINDING_IS_LOCKED((R_binding_cell = LASTSYMBINDING(lhs)))
                  || (v = CAR(R_binding_cell)) == R_UnboundValue)
                v = findVarInFrame3_nolast (rho, lhs, 7);
            if (v != R_UnboundValue  && TYPEOF(v) == rhs_type && LENGTH(v) == 1
                 && ATTRIB(v) == ATTRIB(rhs) && TRUELENGTH(v) == TRUELENGTH(rhs)
                 && LEVELS(v) == LEVELS(rhs) && !NAMEDCNT_GT_1(v)) {
                if (NAMEDCNT_EQ_0(v))
                    SET_NAMEDCNT_1(v);
                helpers_wait_until_not_in_use(v);
                WAIT_UNTIL_COMPUTED(v);
                switch (rhs_type) {
                case LGLSXP:  *LOGICAL(v) = *LOGICAL(rhs); break;
                case INTSXP:  *INTEGER(v) = *INTEGER(rhs); break;
                case REALSXP: *REAL(v)    = *REAL(rhs);    break;
                case CPLXSXP: *COMPLEX(v) = *COMPLEX(rhs); break;
                case RAWSXP:  *RAW(v)     = *RAW(rhs);     break;
                }
                rhs = v; /* for return value */
                break; /* out of main switch */
            }
            if (IS_STATIC_BOX(rhs)) 
                rhs = rhs==R_ScalarIntegerBox ? ScalarInteger(*INTEGER(rhs))
                                              : ScalarReal(*REAL(rhs));
            if (R_binding_cell != R_NilValue) {
                DEC_NAMEDCNT_AND_PRVALUE(v);
                SETCAR(R_binding_cell, rhs);
                SET_MISSING(R_binding_cell,0);
                INC_NAMEDCNT(rhs);
                if (rho == R_GlobalEnv) 
                    R_DirtyImage = 1;
                break; /* out of main switch */
            }
        }

        /* Assign rhs object to lhs symbol the usual way. */

        set_var_in_frame (lhs, rhs, rho, TRUE, 3);
        break;  /* out of main switch */
    }

    /* -- ASSIGNMENT TO A COMPLEX TARGET -- */

    case LANGSXP: {

        SEXP var, varval, newval, rhsprom, lhsprom, e;
        int depth;

        /* We evaluate the right hand side now. */

        PROTECT(rhs = EVALV (rhs, rho, VARIANT_PENDING_OK));

        /* Debugging/comparison aid:  Can be enabled one way or the other below,
           then activated by typing `switch to old` or `switch to new` at the
           prompt. */

#       if 0
            if (1 && !installed_already("switch to new")
             || 0 && installed_already("switch to old")) {

                if ( ! (variant & VARIANT_NULL))
                    INC_NAMEDCNT(rhs);
    
                applydefine (call, op, lhs, rhs, rho);
    
                if ( ! (variant & VARIANT_NULL))
                    DEC_NAMEDCNT(rhs);
      
                UNPROTECT(1);
                break;
            }
#       endif

        /* Increment NAMEDCNT temporarily if rhs will be needed as the value,
           to protect it from being modified by the assignment, or otherwise. */

        if ( ! (variant & VARIANT_NULL))
            INC_NAMEDCNT(rhs);

        /* Find the variable ultimately assigned to, and its depth.
           The depth is 1 for a variable within one replacement function
           (eg, in names(a) <- ...). */

        depth = 1;
        for (var = CADR(lhs); TYPEOF(var) != SYMSXP; var = CADR(var)) {
            if (TYPEOF(var) != LANGSXP)
                errorcall (call, _("invalid assignment left-hand side"));
            depth += 1;
        }

        /* Get the value of the variable assigned to, and ensure it is local
           (unless this is the <<- operator).  Save and protect the binding 
           cell used. */

        if (opval == 2) /* <<- */
            varval = findVar (var, ENCLOS(rho));
        else {
            varval = findVarInFramePendingOK (rho, var);
            if (varval == R_UnboundValue && rho != R_EmptyEnv) {
                varval = findVar (var, ENCLOS(rho));
                if (varval != R_UnboundValue) {
                    if (TYPEOF(varval) == PROMSXP)
                        varval = forcePromisePendingOK(varval);
                    set_var_in_frame (var, varval, rho, TRUE, 3);
                }
            }
        }
        if (NAMEDCNT_EQ_0(varval)) /* may sometime happen - should mean 1 */
            SET_NAMEDCNT_1(varval);

        SEXP bcell = R_binding_cell;
        PROTECT(bcell);

        if (TYPEOF(varval) == PROMSXP)
            varval = forcePromisePendingOK(varval);
        if (varval == R_UnboundValue)
            unbound_var_error(var);

        /* We might be able to avoid this duplication sometimes (eg, in
           a <- b <- integer(10); a[1] <- 0.5), except that some packages 
           (eg, Matrix 1.0-6) assume (in C code) that the object in a 
           replacement function is not shared. */

        if (NAMEDCNT_GT_1(varval))
            varval = dup_top_level(varval);

        PROTECT(varval);

        /* Special code for depth of 1.  This is purely an optimization - the
           general code below should also work when depth is 1. */

        if (depth == 1) {

            PROTECT(rhsprom = mkPROMISE(CAR(a), rho));
            SET_PRVALUE(rhsprom, rhs);
            SEXP assgnfcn = installAssignFcnName(CAR(lhs));
            PROTECT (lhsprom = mkPROMISE(CADR(lhs), rho));
            SET_PRVALUE (lhsprom, varval);
            PROTECT(e = replaceCall (assgnfcn, lhsprom, CDDR(lhs), rhsprom));
            newval = eval(e,rho);
            UNPROTECT(6);
        }

        else {  /* the general case, for any depth */

            /* Structure recording information on expressions at all levels of 
               the lhs.  Level 0 is the ultimate variable, level depth is the
               whole lhs expression. */

            struct { 
                SEXP fetch_args;      /* Arguments lists, sharing promises */
                SEXP store_args;
                SEXP value_arg;       /* Last cell in store_args, for value */
                SEXP expr;            /* Expression at this level */
                SEXP value;           /* Value of expr, may later change */
                int in_next;          /* 1 or 2 if value is unshared part */
            } s[depth+1];             /*   of value at next level, else 0 */

            SEXP v;
            int d;

            /* For each level from 1 to depth, store the lhs expression at that
               level.  For each level except the final variable and outermost 
               level, which only does a store, save argument lists for the 
               fetch/store functions that share promises, so that they are
               evaluated only once.  The store argument list has a "value"
               cell at the end to fill in the stored value. */

            s[0].expr = lhs;
            s[0].store_args = CDDR(lhs);  /* original args, no value cell */
            for (v = CADR(lhs), d = 1; d < depth; v = CADR(v), d++) {
                s[d].fetch_args = R_NilValue;
                PROTECT (s[d].value_arg = s[d].store_args =
                    cons_with_tag (R_NilValue, R_NilValue, R_ValueSymbol));
                promiseArgsTwo (CDDR(v), rho, &s[d].fetch_args, 
                                              &s[d].store_args);
                UNPROTECT(1);
                PROTECT2 (s[d].fetch_args, s[d].store_args);
                s[d].expr = v;
            }
            s[depth].expr = var;

            /* Note: In code below, promises with the value already filled in
                     are used to 'quote' values passsed as arguments, so they 
                     will not be changed when the arguments are evaluated, and 
                     so deparsed error messages will have the source expression.
                     These promises should not be recycled, since they may be 
                     saved in warning messages stored for later display.  */

            /* For each level except the outermost, evaluate and save the value
               of the expression as it is before the assignment.  Also, ask if
               it is an unshared subset of the next larger expression.  If it
               is not known to be part of the next larger expression, we do a
               top-level duplicate of it, unless it has NAMEDCNT of 0. */

            s[depth].value = varval;

            for (d = depth-1; d > 0; d--) {

                SEXP prom = mkPROMISE(s[d+1].expr,rho);
                SET_PRVALUE(prom,s[d+1].value);

                /* We'll need this value for the subsequent replacement
                   operation, so make sure it doesn't change.  Incrementing
                   NAMEDCNT would be the obvious way, but if NAMEDCNT 
                   was already non-zero, that leads to undesirable duplication
                   later (even if the increment is later undone).  Making sure
                   that NAMEDCNT isn't zero seems to be sufficient. */

                if (NAMEDCNT_EQ_0(s[d+1].value)) 
                    SET_NAMEDCNT_1(s[d+1].value);

                e = LCONS (CAR(s[d].expr), CONS (prom, s[d].fetch_args));
                PROTECT(e);
                e = evalv (e, rho, VARIANT_QUERY_UNSHARED_SUBSET);
                UNPROTECT(1);
                s[d].in_next = R_variant_result;  /* 0, 1, or 2 */

                if (R_variant_result == 0 && NAMEDCNT_GT_0(e)) 
                    e = dup_top_level(e);
                R_variant_result = 0;

                s[d].value = e;
                PROTECT(e);
            }

            /* Call the replacement functions at levels 1 to depth, changing the
               values at each level, using the fetched value at that level 
               (was perhaps duplicated), and the new value after replacement at 
               the lower level.  Except we don't do that if it's not necessary
               because the new value is already part of the larger object.
               The new value at the outermost level is the rhs value. */
            
            PROTECT(rhsprom = mkPROMISE(CAR(a), rho));
            SET_PRVALUE(rhsprom, rhs);
            s[0].in_next = 0;

            for (d = 1; ; d++) {

                if (s[d-1].in_next == 1) { /* don't need to do replacement */
                    newval = s[d].value;
                    UNPROTECT(1);  /* s[d].value protected in previous loop */
                }

                else {

                    /* Assume symbol below is protected by the symbol table. */

                    SEXP assgnfcn = installAssignFcnName(CAR(s[d-1].expr));

                    PROTECT (lhsprom = mkPROMISE(s[d].expr, rho));
                    SET_PRVALUE (lhsprom, s[d].value);
                    if (d == 1) /* original args, no value cell at end */
                        PROTECT(e = replaceCall (assgnfcn, lhsprom, 
                                                 s[d-1].store_args, rhsprom));
                    else { 
                        SETCAR (s[d-1].value_arg, rhsprom);
                        PROTECT(e = LCONS (assgnfcn, CONS (lhsprom,
                                                       s[d-1].store_args)));
                    }

                    newval = eval(e,rho);

                    /* Unprotect e, lhsprom, rhsprom, and s[d].value from the
                       previous loop, which went from depth-1 to 1 in the 
                       opposite order as this one (plus unprotect one more from
                       before that).  Note: e used below; no alloc before. */

                    UNPROTECT(4);
                }

                /* See if we're done, with the final value in newval. */

                if (d == depth) break;

                /* If the replacement function returned a different object, 
                   that new object won't be part of the object at the next
                   level, even if the old one was. */

                if (s[d].value != newval)
                    s[d].in_next = 0;

                /* Create a rhs promise if this value needs to be put into
                   the next-higher object. */

                if (s[d].in_next != 1) {
                    PROTECT(newval);
                    rhsprom = mkPROMISE (e, rho);
                    SET_PRVALUE (rhsprom, newval);
                    UNPROTECT(1);
                    PROTECT(rhsprom);
                }
            }

            UNPROTECT(2*(depth-1)+2);  /* fetch_args, store_args + two more */
        }

        /* Assign the final result after the top level replacement.  We
           can sometimes avoid the cost of this by looking at the saved
           binding cell, if we have one. */

        if (bcell != R_NilValue && CAR(bcell) == newval) {
            /* The replacement function might have changed NAMEDCNT to 0. */
            if (NAMEDCNT_EQ_0(varval))
                SET_NAMEDCNT_1(varval);
        }
        else {
            if (opval == 2) /* <<- */
                set_var_nonlocal (var, newval, ENCLOS(rho), 3);
            else
                set_var_in_frame (var, newval, rho, TRUE, 3);
        }

        if ( ! (variant & VARIANT_NULL))
            DEC_NAMEDCNT(rhs);
  
        break;  /* out of main switch */
    }

    /* -- ASSIGNMENT TO AN INVALID TARGET -- */

    default:
        errorcall (call, _("invalid assignment left-hand side"));
    }

    if (variant & VARIANT_NULL)
        return R_NilValue;

    if ( ! (variant & VARIANT_PENDING_OK)) 
        WAIT_UNTIL_COMPUTED(rhs);
    
    return rhs;
}


/* Evaluate each expression in "el" in the environment "rho".  
   The evaluation is done by calling evalv with the given variant,
   which is automaticaly OR'd with VARIANT_PENDING_OK, so the
   caller should wait for computations to finish if this is necessary.

   The MISSING gp field in the CONS cell for a missing argument is 
   set to the result of R_isMissing, which will allow identification 
   of missing arguments resulting from '_'.

   Used in eval and applyMethod (object.c) for builtin primitives,
   do_internal (names.c) for builtin .Internals and in evalArgs.
 */

SEXP attribute_hidden evalListPendingOK(SEXP el, SEXP rho, int variant)
{
    BEGIN_PROTECT4 (head, tail, ev, h);

    variant |= VARIANT_PENDING_OK;
    head = R_NilValue;

    while (el != R_NilValue) {

	if (CAR(el) == R_DotsSymbol) {
            /* If we have a ... symbol, we look to see what it is bound to.
               If its binding is Null (i.e. zero length) or missing we just
               ignore it and return the cdr with all its expressions evaluated.
               If it is bound to a ... list of promises, we force all the 
               promises and then splice the list of resulting values into
               the return value. Anything else bound to a ... symbol is an 
               error. */
	    h = findVar(CAR(el), rho);
	    if (TYPEOF(h) == DOTSXP) {
		while (h != R_NilValue) {
                    ev = cons_with_tag (EVALV (CAR(h), rho, variant),
                                        R_NilValue, TAG(h));
                    if (head==R_NilValue)
                        head = ev;
                    else
                        SETCDR(tail, ev);
                    tail = ev;
                    if (CAR(ev) == R_MissingArg && isSymbol(CAR(h)))
                        SET_MISSING (ev, R_isMissing(CAR(h),rho));
		    h = CDR(h);
		}
	    }
	    else if (h != R_NilValue && h != R_MissingArg)
		dotdotdot_error();

	} else {
            ev = cons_with_tag(EVALV(CAR(el),rho,variant), R_NilValue, TAG(el));
            if (head==R_NilValue)
                head = ev;
            else
                SETCDR(tail, ev);
            tail = ev;
            if (CAR(ev) == R_MissingArg && isSymbol(CAR(el)))
                SET_MISSING (ev, R_isMissing(CAR(el),rho));
	}

	el = CDR(el);
    }

    RETURN_SEXP_INSIDE_PROTECT (head);
    END_PROTECT;

} /* evalListPendingOK() */


/* evalListUnshared evaluates each expression in "el" in the
   environment "rho", ensuring that the values of variables evaluated
   are unshared, if they are atomic scalars without attributes, by
   assigning a duplicate to them if necessary.

   Used in .External and .Call as a defensive measure against argument 
   abuse.  Waits for arguments to be computed. */

static inline SEXP eval_unshared (SEXP e, SEXP rho, int variant)
{
    SEXP res;

    if (!isSymbol(e) || e == R_DotsSymbol || DDVAL(e)) {
        res = evalv (e, rho, variant);
    }
    else {

        res = findVarPendingOK (e, rho);

        if (res == R_UnboundValue)
            unbound_var_error(e);
        else if (res == R_MissingArg) {
            if ( ! (variant & VARIANT_MISSING_OK))
                if (!DDVAL(e))  /* revert bug fix for the moment */
                    arg_missing_error(e);
        }
        else if (TYPEOF(res) == PROMSXP) {
            if (PRVALUE_PENDING_OK(res) == R_UnboundValue)
                res = forcePromiseUnbound(res);
            else
                res = PRVALUE_PENDING_OK(res);
        }
        else {
            if (NAMEDCNT_GT_1(res) && R_binding_cell != R_NilValue
                 && isVectorAtomic(res) && LENGTH(res) == 1
                 && ATTRIB(res) == R_NilValue) {
                if (0) { /* Enable for debugging */
                    if (installed_already("UNSHARED.DEBUG"))
                        Rprintf("Making %s unshared\n",CHAR(PRINTNAME(e)));
                }
                res = duplicate(res);
                SETCAR (R_binding_cell, res);
            }
<<<<<<< HEAD
            else if (NAMEDCNT_EQ_0(res))
=======
            if (NAMEDCNT_EQ_0(res))
>>>>>>> 49e16ef3
                SET_NAMEDCNT_1(res);
        }
    }

    return res;
}

SEXP attribute_hidden evalListUnshared(SEXP el, SEXP rho)
{
    BEGIN_PROTECT4 (head, tail, ev, h);

    int variant = VARIANT_PENDING_OK;

    head = R_NilValue;

    while (el != R_NilValue) {

        if (CDR(el) == R_NilValue)
            variant = 0;  /* would need to wait for last immediately anyway */

	if (CAR(el) == R_DotsSymbol) {
            /* If we have a ... symbol, we look to see what it is bound to.
               If its binding is Null (i.e. zero length) or missing we just
               ignore it and return the cdr with all its expressions evaluated.
               If it is bound to a ... list of promises, we force all the 
               promises and then splice the list of resulting values into
               the return value. Anything else bound to a ... symbol is an 
               error. */
	    h = findVar(CAR(el), rho);
	    if (TYPEOF(h) == DOTSXP) {
		while (h != R_NilValue) {
                    ev = cons_with_tag (eval_unshared (CAR(h), rho, variant),
                                        R_NilValue, TAG(h));
                    if (head==R_NilValue)
                        head = ev;
                    else
                        SETCDR(tail, ev);
                    tail = ev;
                    if (CAR(ev) == R_MissingArg && isSymbol(CAR(h)))
                        SET_MISSING (ev, R_isMissing(CAR(h),rho));
		    h = CDR(h);
		}
	    }
	    else if (h != R_NilValue && h != R_MissingArg)
		dotdotdot_error();

	} else {
            ev = cons_with_tag (eval_unshared (CAR(el), rho, variant), 
                                R_NilValue, TAG(el));
            if (head==R_NilValue)
                head = ev;
            else
                SETCDR(tail, ev);
            tail = ev;
            if (CAR(ev) == R_MissingArg && isSymbol(CAR(el)))
                SET_MISSING (ev, R_isMissing(CAR(el),rho));
	}

	el = CDR(el);
    }

    WAIT_UNTIL_ARGUMENTS_COMPUTED (head);
    RETURN_SEXP_INSIDE_PROTECT (head);
    END_PROTECT;

} /* evalListUnshared() */

/* Evaluate argument list, waiting for any pending computations of arguments. */

SEXP attribute_hidden evalList(SEXP el, SEXP rho)
{
    SEXP args;

    args = evalListPendingOK (el, rho, 0);
    WAIT_UNTIL_ARGUMENTS_COMPUTED (args);

    return args;
}

/* Evaluate argument list, waiting for pending computations, and with no 
   error for missing arguments. */

SEXP attribute_hidden evalListKeepMissing(SEXP el, SEXP rho)
{ 
    SEXP args;

    args = evalListPendingOK (el, rho, VARIANT_MISSING_OK);
    WAIT_UNTIL_ARGUMENTS_COMPUTED (args);

    return args;
}


/* Create a promise to evaluate each argument.	If the argument is itself
   a promise, it is used unchanged, except that it has its NAMEDCNT
   incremented, and the NAMEDCNT of its value (if not unbound) incremented
   unless it is zero.  See inside for handling of ... */

SEXP attribute_hidden promiseArgs(SEXP el, SEXP rho)
{
    BEGIN_PROTECT4 (head, tail, ev, h);

    head = R_NilValue;

    while (el != R_NilValue) {

        SEXP a = CAR(el);

	/* If we have a ... symbol, we look to see what it is bound to.
	   If its binding is R_NilValue we just ignore it.  If it is bound
           to a ... list of promises, we repromise all the promises and 
           then splice the list of resulting values into the return value.
	   Anything else bound to a ... symbol is an error. */

	if (a == R_DotsSymbol) {
	    h = findVar(a, rho);
            if (h == R_NilValue) {
                /* nothing */
            }
	    else if (TYPEOF(h) == DOTSXP) {
		while (h != R_NilValue) {
                    a = CAR(h);
                    if (TYPEOF(a) == PROMSXP) {
                        INC_NAMEDCNT(a);
                        SEXP p = PRVALUE_PENDING_OK(a);
                        if (p != R_UnboundValue && NAMEDCNT_GT_0(p))
                            INC_NAMEDCNT(p);
                    }
                    else if (a != R_MissingArg && a != R_MissingUnder)
                        a = mkPROMISE (a, rho);
                    ev = cons_with_tag (a, R_NilValue, TAG(h));
                    if (head==R_NilValue)
                        head = ev;
                    else
                        SETCDR(tail,ev);
                    tail = ev;
		    h = CDR(h);
		}
	    }
	    else if (h != R_MissingArg)
		dotdotdot_error();
	}
        else {
            if (TYPEOF(a) == PROMSXP) {
                INC_NAMEDCNT(a);
                SEXP p = PRVALUE_PENDING_OK(a);
                if (p != R_UnboundValue && NAMEDCNT_GT_0(p))
                    INC_NAMEDCNT(p);
            }
            else if (a != R_MissingArg && a != R_MissingUnder)
               a = mkPROMISE (a, rho);
            ev = cons_with_tag (a, R_NilValue, TAG(el));
            if (head == R_NilValue)
                head = ev;
            else
                SETCDR(tail, ev);
            tail = ev;
        }
	el = CDR(el);
    }

    RETURN_SEXP_INSIDE_PROTECT (head);
    END_PROTECT;
}
 
/* Create promises for arguments, with values for promises filled in.  
   Values for arguments that don't become promises are silently ignored.  
   This is used in method dispatch, hence the text of the error message 
   (which should never occur). */
 
SEXP attribute_hidden promiseArgsWithValues(SEXP el, SEXP rho, SEXP values)
{
    SEXP s, a, b;
    PROTECT(s = promiseArgs(el, rho));
    if (length(s) != length(values)) error(_("dispatch error"));
    for (a = values, b = s; a != R_NilValue; a = CDR(a), b = CDR(b))
        if (TYPEOF(CAR(b)) == PROMSXP) {
            SET_PRVALUE(CAR(b), CAR(a));
            INC_NAMEDCNT(CAR(a));
        }
    UNPROTECT(1);
    return s;
}

/* Like promiseArgsWithValues except it sets only the first value. */

SEXP attribute_hidden promiseArgsWith1Value(SEXP el, SEXP rho, SEXP value)
{
    SEXP s;
    PROTECT(s = promiseArgs(el, rho));
    if (s == R_NilValue) error(_("dispatch error"));
    if (TYPEOF(CAR(s)) == PROMSXP) {
        SET_PRVALUE(CAR(s), value);
        INC_NAMEDCNT(value);
    }
    UNPROTECT(1);
    return s;
}


/* Check that each formal is a symbol */

/* used in coerce.c */
void attribute_hidden CheckFormals(SEXP ls)
{
    if (isList(ls)) {
	for (; ls != R_NilValue; ls = CDR(ls))
	    if (TYPEOF(TAG(ls)) != SYMSXP)
		goto err;
	return;
    }
 err:
    error(_("invalid formal argument list for \"function\""));
}


static SEXP VectorToPairListNamed(SEXP x)
{
    SEXP xptr, xnew, xnames;
    int i, len, len_x = length(x);

    PROTECT(x);
    PROTECT(xnames = getAttrib(x, R_NamesSymbol)); 
                       /* isn't this protected via x?  Or could be concocted? */

    len = 0;
    if (xnames != R_NilValue) {
	for (i = 0; i < len_x; i++)
	    if (CHAR(STRING_ELT(xnames,i))[0] != 0) len += 1;
    }

    PROTECT(xnew = allocList(len));

    if (len > 0) {
	xptr = xnew;
	for (i = 0; i < len_x; i++) {
	    if (CHAR(STRING_ELT(xnames,i))[0] != 0) {
		SETCAR (xptr, VECTOR_ELT(x,i));
		SET_TAG (xptr, install (translateChar (STRING_ELT(xnames,i))));
		xptr = CDR(xptr);
	    }
	}
    } 

    UNPROTECT(3);
    return xnew;
}

#define simple_as_environment(arg) (IS_S4_OBJECT(arg) && (TYPEOF(arg) == S4SXP) ? R_getS4DataSlot(arg, ENVSXP) : R_NilValue)

/* "eval" and "eval.with.vis" : Evaluate the first argument */
/* in the environment specified by the second argument. */

static SEXP do_eval (SEXP call, SEXP op, SEXP args, SEXP rho, int variant)
{
    SEXP encl, x, xptr;
    volatile SEXP expr, env, tmp;

    int frame;
    RCNTXT cntxt;

    checkArity(op, args);

    expr = CAR(args);
    env = CADR(args);
    encl = CADDR(args);
    if (isNull(encl)) {
	/* This is supposed to be defunct, but has been kept here
	   (and documented as such) */
	encl = R_BaseEnv;
    } else if ( !isEnvironment(encl) &&
		!isEnvironment((encl = simple_as_environment(encl))) )
	error(_("invalid '%s' argument"), "enclos");
    if(IS_S4_OBJECT(env) && (TYPEOF(env) == S4SXP))
	env = R_getS4DataSlot(env, ANYSXP); /* usually an ENVSXP */
    switch(TYPEOF(env)) {
    case NILSXP:
	env = encl;     /* so eval(expr, NULL, encl) works */
        break;
    case ENVSXP:
	break;
    case LISTSXP:
	/* This usage requires all the pairlist to be named */
	env = NewEnvironment(R_NilValue, duplicate(CADR(args)), encl);
	break;
    case VECSXP:
	/* PR#14035 */
	x = VectorToPairListNamed(CADR(args));
	for (xptr = x ; xptr != R_NilValue ; xptr = CDR(xptr))
	    SET_NAMEDCNT_MAX(CAR(xptr));
	env = NewEnvironment(R_NilValue, x, encl);
	break;
    case INTSXP:
    case REALSXP:
	if (length(env) != 1)
	    error(_("numeric 'envir' arg not of length one"));
	frame = asInteger(env);
	if (frame == NA_INTEGER)
	    error(_("invalid '%s' argument"), "envir");
	env = R_sysframe(frame, R_GlobalContext);
	break;
    default:
	error(_("invalid '%s' argument"), "envir");
    }

    PROTECT(env); /* may no longer be what was passed in arg */

    /* isLanguage includes NILSXP, and that does not need to be evaluated,
       so don't use isLanguage(expr) || isSymbol(expr) || isByteCode(expr) */
    if (TYPEOF(expr) == LANGSXP || TYPEOF(expr) == SYMSXP || isByteCode(expr)) {
	begincontext(&cntxt, CTXT_RETURN, call, env, rho, args, op);
	if (!SETJMP(cntxt.cjmpbuf))
	    expr = evalv (expr, env, VARIANT_PASS_ON(variant));
	else {
	    expr = R_ReturnedValue;
	    if (expr == R_RestartToken) {
		cntxt.callflag = CTXT_RETURN;  /* turn restart off */
		error(_("restarts not supported in 'eval'"));
	    }
            if ( ! (variant & VARIANT_PENDING_OK))
                WAIT_UNTIL_COMPUTED(R_ReturnedValue);
	}
	UNPROTECT(1);
	PROTECT(expr);
	endcontext(&cntxt);
    }
    else if (TYPEOF(expr) == EXPRSXP) {
	int i, n;
        SEXP srcrefs = getBlockSrcrefs(expr);
	n = LENGTH(expr);
	tmp = R_NilValue;
	begincontext(&cntxt, CTXT_RETURN, call, env, rho, args, op);
        SEXP savedsrcref = R_Srcref;
	if (!SETJMP(cntxt.cjmpbuf)) {
	    for (i = 0 ; i < n ; i++) {
                R_Srcref = getSrcref(srcrefs, i); 
		tmp = evalv (VECTOR_ELT(expr, i), env, 
                        i==n-1 ? VARIANT_PASS_ON(variant) 
                               : VARIANT_NULL | VARIANT_PENDING_OK);
            }
        }
	else {
	    tmp = R_ReturnedValue;
	    if (tmp == R_RestartToken) {
		cntxt.callflag = CTXT_RETURN;  /* turn restart off */
		error(_("restarts not supported in 'eval'"));
	    }
            if ( ! (variant & VARIANT_PENDING_OK))
                WAIT_UNTIL_COMPUTED(R_ReturnedValue);
	}
	UNPROTECT(1);
	PROTECT(tmp);
        R_Srcref = savedsrcref;
	endcontext(&cntxt);
	expr = tmp;
    }
    else if( TYPEOF(expr) == PROMSXP ) {
	expr = forcePromise(expr);
    } 
    else 
        ; /* expr is returned unchanged */

    if (PRIMVAL(op)) { /* eval.with.vis(*) : */
	PROTECT(expr);
	PROTECT(env = allocVector(VECSXP, 2));
	PROTECT(encl = allocVector(STRSXP, 2));
	SET_STRING_ELT(encl, 0, mkChar("value"));
	SET_STRING_ELT(encl, 1, mkChar("visible"));
	SET_VECTOR_ELT(env, 0, expr);
	SET_VECTOR_ELT(env, 1, ScalarLogicalMaybeConst(R_Visible));
	setAttrib(env, R_NamesSymbol, encl);
	expr = env;
	UNPROTECT(3);
    }

    UNPROTECT(1);
    return expr;
}

/* This is a special .Internal */
static SEXP do_withVisible(SEXP call, SEXP op, SEXP args, SEXP rho)
{
    SEXP x, nm, ret;

    checkArity(op, args);
    x = CAR(args);
    x = eval(x, rho);
    PROTECT(x);
    PROTECT(ret = allocVector(VECSXP, 2));
    PROTECT(nm = allocVector(STRSXP, 2));
    SET_STRING_ELT(nm, 0, mkChar("value"));
    SET_STRING_ELT(nm, 1, mkChar("visible"));
    SET_VECTOR_ELT(ret, 0, x);
    SET_VECTOR_ELT(ret, 1, ScalarLogicalMaybeConst(R_Visible));
    setAttrib(ret, R_NamesSymbol, nm);
    UNPROTECT(3);
    return ret;
}

/* This is a special .Internal */
static SEXP do_recall(SEXP call, SEXP op, SEXP args, SEXP rho)
{
    RCNTXT *cptr;
    SEXP s, ans ;
    cptr = R_GlobalContext;
    /* get the args supplied */
    while (cptr != NULL) {
	if (cptr->callflag == CTXT_RETURN && cptr->cloenv == rho)
	    break;
	cptr = cptr->nextcontext;
    }
    if (cptr != NULL) {
	args = cptr->promargs;
    }
    /* get the env recall was called from */
    s = R_GlobalContext->sysparent;
    while (cptr != NULL) {
	if (cptr->callflag == CTXT_RETURN && cptr->cloenv == s)
	    break;
	cptr = cptr->nextcontext;
    }
    if (cptr == NULL)
	error(_("'Recall' called from outside a closure"));

    /* If the function has been recorded in the context, use it
       otherwise search for it by name or evaluate the expression
       originally used to get it.
    */
    if (cptr->callfun != R_NilValue)
	PROTECT(s = cptr->callfun);
    else if( TYPEOF(CAR(cptr->call)) == SYMSXP)
	PROTECT(s = findFun(CAR(cptr->call), cptr->sysparent));
    else
	PROTECT(s = eval(CAR(cptr->call), cptr->sysparent));
    if (TYPEOF(s) != CLOSXP) 
    	error(_("'Recall' called from outside a closure"));
    ans = applyClosure_v(cptr->call, s, args, cptr->sysparent, NULL, 0);
    UNPROTECT(1);
    return ans;
}


static SEXP evalArgs(SEXP el, SEXP rho, int dropmissing)
{
    return dropmissing ? evalList(el,rho) : evalListKeepMissing(el,rho);
}


/* A version of DispatchOrEval that checks for possible S4 methods for
 * any argument, not just the first.  Used in the code for `[` in
 * do_subset.  Differs in that all arguments are evaluated
 * immediately, rather than after the call to R_possible_dispatch.
 * NOT ACTUALLY USED AT PRESENT.
 */
attribute_hidden
int DispatchAnyOrEval(SEXP call, SEXP op, const char *generic, SEXP args,
		      SEXP rho, SEXP *ans, int dropmissing, int argsevald)
{
    if(R_has_methods(op)) {
        SEXP argValue, el,  value; 
	/* Rboolean hasS4 = FALSE; */ 
	int nprotect = 0, dispatch;
	if(!argsevald) {
            PROTECT(argValue = evalArgs(args, rho, dropmissing));
	    nprotect++;
	    argsevald = TRUE;
	}
	else argValue = args;
	for(el = argValue; el != R_NilValue; el = CDR(el)) {
	    if(IS_S4_OBJECT(CAR(el))) {
	        value = R_possible_dispatch(call, op, argValue, rho, TRUE);
	        if(value) {
		    *ans = value;
		    UNPROTECT(nprotect);
		    return 1;
	        }
		else break;
	    }
	}
	 /* else, use the regular DispatchOrEval, but now with evaluated args */
	dispatch = DispatchOrEval(call, op, generic, argValue, rho, ans, dropmissing, argsevald);
	UNPROTECT(nprotect);
	return dispatch;
    }
    return DispatchOrEval(call, op, generic, args, rho, ans, dropmissing, argsevald);
}


/* DispatchOrEval is used in internal functions which dispatch to
 * object methods (e.g. "[" or "[[").  The code either builds promises
 * and dispatches to the appropriate method, or it evaluates the
 * arguments it comes in with (if argsevald is 0) and returns them so that
 * the generic built-in C code can continue.  Note that CDR(call) is
 * used to obtain the unevaluated arguments when creating promises, even
 * when argsevald is 1 (so args is the evaluated arguments).  If argsevald 
 * is -1, only the first argument will have been evaluated.
 *
 * The arg list is protected by this function, and needn't be by the caller.
 */
attribute_hidden
int DispatchOrEval(SEXP call, SEXP op, const char *generic, SEXP args,
		   SEXP rho, SEXP *ans, int dropmissing, int argsevald)
{
/* DispatchOrEval is called very frequently, most often in cases where
   no dispatching is needed and the isObject or the string-based
   pre-test fail.  To avoid degrading performance it is therefore
   necessary to avoid creating promises in these cases.  The pre-test
   does require that we look at the first argument, so that needs to
   be evaluated.  The complicating factor is that the first argument
   might come in with a "..." and that there might be other arguments
   in the "..." as well.  LT */

    BEGIN_PROTECT1 (x);
    ALSO_PROTECT1 (args);

    int dots = FALSE;

    if (argsevald != 0)
	x = CAR(args);
    else {
	/* Find the object to dispatch on, dropping any leading
	   ... arguments with missing or empty values.  If there are no
	   arguments, R_NilValue is used. */
        x = R_NilValue;
	for (; args != R_NilValue; args = CDR(args)) {
	    if (CAR(args) == R_DotsSymbol) {
		SEXP h = findVar(R_DotsSymbol, rho);
		if (TYPEOF(h) == DOTSXP) {
#ifdef DODO
		    /**** any self-evaluating value should be OK; this
			  is used in byte compiled code. LT */
		    /* just a consistency check */
		    if (TYPEOF(CAR(h)) != PROMSXP)
			error(_("value in '...' is not a promise"));
#endif
		    dots = TRUE;
		    x = eval(CAR(h), rho);
                    break;
		}
		else if (h != R_NilValue && h != R_MissingArg)
		    dotdotdot_error();
	    }
	    else {
                dots = FALSE;
                x = eval(CAR(args), rho);
                break;
	    }
	}
    }

    if (isObject(x)) { /* try to dispatch on the object */
	char *pt;
	/* Try for formal method. */
	if(IS_S4_OBJECT(x) && R_has_methods(op)) {

	    BEGIN_INNER_PROTECT2 (value, argValue);

	    /* create a promise to pass down to applyClosure  */
	    if (argsevald < 0)
                argValue = promiseArgsWith1Value(CDR(call), rho, x);
            else if (argsevald == 0)
		argValue = promiseArgsWith1Value(args, rho, x);
	    else 
                argValue = args;
	    /* This means S4 dispatch */
	    value = R_possible_dispatch (call, op, argValue, rho, argsevald<=0);
	    if(value) {
		*ans = value;
		RETURN_OUTSIDE_PROTECT (1);
	    }
	    else {
		/* go on, with the evaluated args.  Not guaranteed to have
		   the same semantics as if the arguments were not
		   evaluated, in special cases (e.g., arg values that are
		   LANGSXP).
		   The use of the promiseArgs is supposed to prevent
		   multiple evaluation after the call to possible_dispatch.
		*/
		if (dots)
		    argValue = evalArgs(argValue, rho, dropmissing);
		else {
		    argValue = CONS(x, evalArgs(CDR(argValue),rho,dropmissing));
		    SET_TAG(argValue, CreateTag(TAG(args)));
		}
		args = argValue; 
		argsevald = 1;
	    }

            END_INNER_PROTECT;
	}
	if (TYPEOF(CAR(call)) == SYMSXP)
	    pt = Rf_strrchr(CHAR(PRINTNAME(CAR(call))), '.');
	else
	    pt = NULL;

	if (pt == NULL || strcmp(pt,".default")) {

	    BEGIN_INNER_PROTECT2 (pargs, rho1);
	    RCNTXT cntxt;

            if (argsevald > 0) {  /* handle as in R_possible_dispatch */
                pargs = promiseArgsWithValues(CDR(call), rho, args);
            }
            else
                pargs = promiseArgsWith1Value(args, rho, x); 

	    /* The context set up here is needed because of the way
	       usemethod() is written.  DispatchGroup() repeats some
	       internal usemethod() code and avoids the need for a
	       context; perhaps the usemethod() code should be
	       refactored so the contexts around the usemethod() calls
	       in this file can be removed.

	       Using rho for current and calling environment can be
	       confusing for things like sys.parent() calls captured
	       in promises (Gabor G had an example of this).  Also,
	       since the context is established without a SETJMP using
	       an R-accessible environment allows a segfault to be
	       triggered (by something very obscure, but still).
	       Hence here and in the other usemethod() uses below a
	       new environment rho1 is created and used.  LT */
	    rho1 = NewEnvironment(R_NilValue, R_NilValue, rho);
	    begincontext(&cntxt, CTXT_RETURN, call, rho1, rho, pargs, op);
	    if(usemethod(generic, x, call, pargs, rho1, rho, R_BaseEnv, 0, ans))
	    {   endcontext(&cntxt);
		RETURN_OUTSIDE_PROTECT (1);
	    }
	    endcontext(&cntxt);

            END_INNER_PROTECT;
	}
    }

    if (argsevald <= 0) {
	if (dots)
	    /* The first call argument was ... and may contain more than the
	       object, so it needs to be evaluated here.  The object should be
	       in a promise, so evaluating it again should be no problem. */
	    args = evalArgs(args, rho, dropmissing);
	else {
	    args = cons_with_tag (x, evalArgs(CDR(args), rho, dropmissing),
                                  TAG(args));
	}
    }

    *ans = args;
    END_PROTECT;
    return 0;
}


/* gr needs to be protected on return from this function. */
static void findmethod(SEXP Class, const char *group, const char *generic,
		       SEXP *sxp,  SEXP *gr, SEXP *meth, int *which,
		       SEXP rho)
{
    int len, whichclass;
    char buf[512];

    len = length(Class);

    /* Need to interleave looking for group and generic methods
       e.g. if class(x) is c("foo", "bar)" then x > 3 should invoke
       "Ops.foo" rather than ">.bar"
    */
    for (whichclass = 0 ; whichclass < len ; whichclass++) {
	const char *ss = translateChar(STRING_ELT(Class, whichclass));
	if (!copy_3_strings (buf, sizeof buf, generic, ".", ss))
	    error(_("class name too long in '%s'"), generic);
	*meth = install(buf);
	*sxp = R_LookupMethod(*meth, rho, rho, R_BaseEnv);
	if (isFunction(*sxp)) {
	    *gr = R_BlankScalarString;
	    break;
	}
        if (!copy_3_strings (buf, sizeof buf, group, ".", ss))
	    error(_("class name too long in '%s'"), group);
	*meth = install(buf);
	*sxp = R_LookupMethod(*meth, rho, rho, R_BaseEnv);
	if (isFunction(*sxp)) {
	    *gr = mkString(group);
	    break;
	}
    }
    *which = whichclass;
}

attribute_hidden
int DispatchGroup(const char* group, SEXP call, SEXP op, SEXP args, SEXP rho,
		  SEXP *ans)
{
    int i, j, nargs, lwhich, rwhich, set;
    SEXP lclass, s, t, m, lmeth, lsxp, lgr, newrho;
    SEXP rclass, rmeth, rgr, rsxp, value;
    char *generic;
    Rboolean useS4 = TRUE, isOps = FALSE;

    /* pre-test to avoid string computations when there is nothing to
       dispatch on because either there is only one argument and it
       isn't an object or there are two or more arguments but neither
       of the first two is an object -- both of these cases would be
       rejected by the code following the string examination code
       below */
    if (args != R_NilValue && ! isObject(CAR(args)) &&
	(CDR(args) == R_NilValue || ! isObject(CADR(args))))
	return 0;

    isOps = strcmp(group, "Ops") == 0;

    /* try for formal method */
    if(length(args) == 1 && !IS_S4_OBJECT(CAR(args))) useS4 = FALSE;
    if(length(args) == 2 &&
       !IS_S4_OBJECT(CAR(args)) && !IS_S4_OBJECT(CADR(args))) useS4 = FALSE;
    if(useS4) {
	/* Remove argument names to ensure positional matching */
	if(isOps)
	    for(s = args; s != R_NilValue; s = CDR(s)) SET_TAG(s, R_NilValue);
	if(R_has_methods(op) &&
	   (value = R_possible_dispatch(call, op, args, rho, FALSE))) {
	       *ans = value;
	       return 1;
	}
	/* else go on to look for S3 methods */
    }

    /* check whether we are processing the default method */
    if ( isSymbol(CAR(call)) ) {
        const char *pt;
        pt = CHAR(PRINTNAME(CAR(call)));
        while (*pt == '.') pt += 1;   /* duplicate previous behaviour exactly */
        while (*pt != 0 && *pt != '.') pt += 1;
        if (*pt != 0) {
            while (*pt == '.') pt += 1;
            if (strcmp(pt,"default") == 0)
                return 0;
        }
    }

    if(isOps)
	nargs = length(args);
    else
	nargs = 1;

    if( nargs == 1 && !isObject(CAR(args)) )
	return 0;

    if(!isObject(CAR(args)) && !isObject(CADR(args)))
	return 0;

    generic = PRIMNAME(op);

    lclass = IS_S4_OBJECT(CAR(args)) ? R_data_class2(CAR(args))
              : getAttrib00(CAR(args), R_ClassSymbol);
    PROTECT(lclass);

    if( nargs == 2 )
	rclass = IS_S4_OBJECT(CADR(args)) ? R_data_class2(CADR(args))
                  : getAttrib00(CADR(args), R_ClassSymbol);
    else
	rclass = R_NilValue;
    PROTECT(rclass);

    lsxp = R_NilValue; lgr = R_NilValue; lmeth = R_NilValue;
    rsxp = R_NilValue; rgr = R_NilValue; rmeth = R_NilValue;

    findmethod(lclass, group, generic, &lsxp, &lgr, &lmeth, &lwhich, rho);
    PROTECT(lgr);
    if(isFunction(lsxp) && IS_S4_OBJECT(CAR(args)) && lwhich > 0
       && isBasicClass(translateChar(STRING_ELT(lclass, lwhich)))) {
	/* This and the similar test below implement the strategy
	 for S3 methods selected for S4 objects.  See ?Methods */
        value = CAR(args);
	if (NAMEDCNT_GT_0(value)) SET_NAMEDCNT_MAX(value);
	value = R_getS4DataSlot(value, S4SXP); /* the .S3Class obj. or NULL*/
	if(value != R_NilValue) /* use the S3Part as the inherited object */
	    SETCAR(args, value);
    }

    if( nargs == 2 )
	findmethod(rclass, group, generic, &rsxp, &rgr, &rmeth, &rwhich, rho);
    else
	rwhich = 0;

    if(isFunction(rsxp) && IS_S4_OBJECT(CADR(args)) && rwhich > 0
       && isBasicClass(translateChar(STRING_ELT(rclass, rwhich)))) {
        value = CADR(args);
	if (NAMEDCNT_GT_0(value)) SET_NAMEDCNT_MAX(value);
	value = R_getS4DataSlot(value, S4SXP);
	if(value != R_NilValue) SETCADR(args, value);
    }

    PROTECT(rgr);

    if( !isFunction(lsxp) && !isFunction(rsxp) ) {
	UNPROTECT(4);
	return 0; /* no generic or group method so use default*/
    }

    if( lsxp != rsxp ) {
	if ( isFunction(lsxp) && isFunction(rsxp) ) {
	    /* special-case some methods involving difftime */
	    const char *lname = CHAR(PRINTNAME(lmeth)),
		*rname = CHAR(PRINTNAME(rmeth));
	    if( streql(rname, "Ops.difftime") && 
		(streql(lname, "+.POSIXt") || streql(lname, "-.POSIXt") ||
		 streql(lname, "+.Date") || streql(lname, "-.Date")) )
		rsxp = R_NilValue;
	    else if (streql(lname, "Ops.difftime") && 
		     (streql(rname, "+.POSIXt") || streql(rname, "+.Date")) )
		lsxp = R_NilValue;
	    else {
		warning(_("Incompatible methods (\"%s\", \"%s\") for \"%s\""),
			lname, rname, generic);
		UNPROTECT(4);
		return 0;
	    }
	}
	/* if the right hand side is the one */
	if( !isFunction(lsxp) ) { /* copy over the righthand stuff */
	    lsxp = rsxp;
	    lmeth = rmeth;
	    lgr = rgr;
	    lclass = rclass;
	    lwhich = rwhich;
	}
    }

    /* we either have a group method or a class method */

    PROTECT(newrho = allocSExp(ENVSXP));
    PROTECT(m = allocVector(STRSXP,nargs));
    s = args;
    for (i = 0 ; i < nargs ; i++) {
	t = IS_S4_OBJECT(CAR(s)) ? R_data_class2(CAR(s))
	  : getAttrib00(CAR(s), R_ClassSymbol);
	set = 0;
	if (isString(t)) {
	    for (j = 0 ; j < LENGTH(t) ; j++) {
		if (!strcmp(translateChar(STRING_ELT(t, j)),
			    translateChar(STRING_ELT(lclass, lwhich)))) {
		    SET_STRING_ELT(m, i, PRINTNAME(lmeth));
		    set = 1;
		    break;
		}
	    }
	}
	if( !set )
	    SET_STRING_ELT(m, i, R_BlankString);
	s = CDR(s);
    }

    defineVar(R_dot_Method, m, newrho);
    UNPROTECT(1);
    PROTECT(t = mkString(generic));
    defineVar(R_dot_Generic, t, newrho);
    UNPROTECT(1);
    defineVar(R_dot_Group, lgr, newrho);
    set = length(lclass) - lwhich;
    t = allocVector(STRSXP, set);
    copy_string_elements (t, 0, lclass, lwhich, set);
    defineVar(R_dot_Class, t, newrho);
    defineVar(R_dot_GenericCallEnv, rho, newrho);
    defineVar(R_dot_GenericDefEnv, R_BaseEnv, newrho);

    PROTECT(t = LCONS(lmeth, CDR(call)));

    /* the arguments have been evaluated; since we are passing them */
    /* out to a closure we need to wrap them in promises so that */
    /* they get duplicated and things like missing/substitute work. */

    PROTECT(s = promiseArgsWithValues(CDR(call), rho, args));
    if (isOps) {
        /* ensure positional matching for operators */
        for (m = s; m != R_NilValue; m = CDR(m))
            SET_TAG(m, R_NilValue);
    }

    *ans = applyClosure_v(t, lsxp, s, rho, newrho, 0);
    UNPROTECT(7);
    return 1;
}


/* START OF BYTECODE SECTION. */

static int R_bcVersion = 7;
static int R_bcMinVersion = 6;

static SEXP R_SqrtSymbol = NULL;
static SEXP R_ExpSymbol = NULL;
static SEXP R_CSymbol = NULL;

static SEXP R_TrueValue = NULL;
static SEXP R_FalseValue = NULL;

#if defined(__GNUC__) && ! defined(BC_PROFILING) && (! defined(NO_THREADED_CODE))
# define THREADED_CODE
#endif

attribute_hidden
void R_initialize_bcode(void)
{
  R_SqrtSymbol = install("sqrt");
  R_ExpSymbol = install("exp");
  R_CSymbol = install("c");

  R_TrueValue = mkTrue();
  SET_NAMEDCNT_MAX(R_TrueValue);
  R_PreserveObject(R_TrueValue);
  R_FalseValue = mkFalse();
  SET_NAMEDCNT_MAX(R_FalseValue);
  R_PreserveObject(R_FalseValue);
#ifdef THREADED_CODE
  bcEval(NULL, NULL, FALSE);
#endif
}

enum {
  BCMISMATCH_OP,
  RETURN_OP,
  GOTO_OP,
  BRIFNOT_OP,
  POP_OP,
  DUP_OP,
  PRINTVALUE_OP,
  STARTLOOPCNTXT_OP,
  ENDLOOPCNTXT_OP,
  DOLOOPNEXT_OP,
  DOLOOPBREAK_OP,
  STARTFOR_OP,
  STEPFOR_OP,
  ENDFOR_OP,
  SETLOOPVAL_OP,
  INVISIBLE_OP,
  LDCONST_OP,
  LDNULL_OP,
  LDTRUE_OP,
  LDFALSE_OP,
  GETVAR_OP,
  DDVAL_OP,
  SETVAR_OP,
  GETFUN_OP,
  GETGLOBFUN_OP,
  GETSYMFUN_OP,
  GETBUILTIN_OP,
  GETINTLBUILTIN_OP,
  CHECKFUN_OP,
  MAKEPROM_OP,
  DOMISSING_OP,
  SETTAG_OP,
  DODOTS_OP,
  PUSHARG_OP,
  PUSHCONSTARG_OP,
  PUSHNULLARG_OP,
  PUSHTRUEARG_OP,
  PUSHFALSEARG_OP,
  CALL_OP,
  CALLBUILTIN_OP,
  CALLSPECIAL_OP,
  MAKECLOSURE_OP,
  UMINUS_OP,
  UPLUS_OP,
  ADD_OP,
  SUB_OP,
  MUL_OP,
  DIV_OP,
  EXPT_OP,
  SQRT_OP,
  EXP_OP,
  EQ_OP,
  NE_OP,
  LT_OP,
  LE_OP,
  GE_OP,
  GT_OP,
  AND_OP,
  OR_OP,
  NOT_OP,
  DOTSERR_OP,
  STARTASSIGN_OP,
  ENDASSIGN_OP,
  STARTSUBSET_OP,
  DFLTSUBSET_OP,
  STARTSUBASSIGN_OP,
  DFLTSUBASSIGN_OP,
  STARTC_OP,
  DFLTC_OP,
  STARTSUBSET2_OP,
  DFLTSUBSET2_OP,
  STARTSUBASSIGN2_OP,
  DFLTSUBASSIGN2_OP,
  DOLLAR_OP,
  DOLLARGETS_OP,
  ISNULL_OP,
  ISLOGICAL_OP,
  ISINTEGER_OP,
  ISDOUBLE_OP,
  ISCOMPLEX_OP,
  ISCHARACTER_OP,
  ISSYMBOL_OP,
  ISOBJECT_OP,
  ISNUMERIC_OP,
  VECSUBSET_OP,
  MATSUBSET_OP,
  SETVECSUBSET_OP,
  SETMATSUBSET_OP,
  AND1ST_OP,
  AND2ND_OP,
  OR1ST_OP,
  OR2ND_OP,
  GETVAR_MISSOK_OP,
  DDVAL_MISSOK_OP,
  VISIBLE_OP,
  SETVAR2_OP,
  STARTASSIGN2_OP,
  ENDASSIGN2_OP,
  SETTER_CALL_OP,
  GETTER_CALL_OP,
  SWAP_OP,
  DUP2ND_OP,
  SWITCH_OP,
  RETURNJMP_OP,
  STARTVECSUBSET_OP,
  STARTMATSUBSET_OP,
  STARTSETVECSUBSET_OP,
  STARTSETMATSUBSET_OP,
  OPCOUNT
};

#define GETSTACK_PTR(s) (*(s))
#define GETSTACK(i) GETSTACK_PTR(R_BCNodeStackTop + (i))

#define SETSTACK_PTR(s, v) do { \
    SEXP __v__ = (v); \
    *(s) = __v__; \
} while (0)

#define SETSTACK(i, v) SETSTACK_PTR(R_BCNodeStackTop + (i), v)

#define SETSTACK_REAL_PTR(s, v) SETSTACK_PTR(s, ScalarReal(v))

#define SETSTACK_REAL(i, v) SETSTACK_REAL_PTR(R_BCNodeStackTop + (i), v)

#define SETSTACK_INTEGER_PTR(s, v) SETSTACK_PTR(s, ScalarInteger(v))

#define SETSTACK_INTEGER(i, v) SETSTACK_INTEGER_PTR(R_BCNodeStackTop + (i), v)

#define SETSTACK_LOGICAL_PTR(s, v) do { \
    int __ssl_v__ = (v); \
    if (__ssl_v__ == NA_LOGICAL) \
	SETSTACK_PTR(s, ScalarLogical(NA_LOGICAL)); \
    else \
	SETSTACK_PTR(s, __ssl_v__ ? R_TrueValue : R_FalseValue); \
} while(0)

#define SETSTACK_LOGICAL(i, v) SETSTACK_LOGICAL_PTR(R_BCNodeStackTop + (i), v)

typedef union { double dval; int ival; } scalar_value_t;

/* bcStackScalar() checks whether the object in the specified stack
   location is a simple real, integer, or logical scalar (i.e. length
   one and no attributes.  If so, the type is returned as the function
   value and the value is returned in the structure pointed to by the
   second argument; if not, then zero is returned as the function
   value. */
static R_INLINE int bcStackScalar(R_bcstack_t *s, scalar_value_t *v)
{
    SEXP x = *s;
    if (ATTRIB(x) == R_NilValue) {
	switch(TYPEOF(x)) {
	case REALSXP:
	    if (LENGTH(x) == 1) {
		v->dval = REAL(x)[0];
		return REALSXP;
	    }
	    else return 0;
	case INTSXP:
	    if (LENGTH(x) == 1) {
		v->ival = INTEGER(x)[0];
		return INTSXP;
	    }
	    else return 0;
	case LGLSXP:
	    if (LENGTH(x) == 1) {
		v->ival = LOGICAL(x)[0];
		return LGLSXP;
	    }
	    else return 0;
	default: return 0;
	}
    }
    else return 0;
}

#define DO_FAST_RELOP2(op,a,b) do { \
    SKIP_OP(); \
    SETSTACK_LOGICAL(-2, ((a) op (b)) ? TRUE : FALSE);	\
    R_BCNodeStackTop--; \
    NEXT(); \
} while (0)

# define FastRelop2(op,opval,opsym) do { \
    scalar_value_t vx; \
    scalar_value_t vy; \
    int typex = bcStackScalar(R_BCNodeStackTop - 2, &vx); \
    int typey = bcStackScalar(R_BCNodeStackTop - 1, &vy); \
    if (typex == REALSXP && ! ISNAN(vx.dval)) { \
	if (typey == REALSXP && ! ISNAN(vy.dval)) \
	    DO_FAST_RELOP2(op, vx.dval, vy.dval); \
	else if (typey == INTSXP && vy.ival != NA_INTEGER) \
	    DO_FAST_RELOP2(op, vx.dval, vy.ival); \
    } \
    else if (typex == INTSXP && vx.ival != NA_INTEGER) { \
	if (typey == REALSXP && ! ISNAN(vy.dval)) \
	    DO_FAST_RELOP2(op, vx.ival, vy.dval); \
	else if (typey == INTSXP && vy.ival != NA_INTEGER) { \
	    DO_FAST_RELOP2(op, vx.ival, vy.ival); \
	} \
    } \
    Relop2(opval, opsym); \
} while (0)

/* Handle when probably a package redefined a base function,
   so try to get the real thing from the internal table of
   primitives */

static SEXP getLostPrimitive(SEXP symbol, SEXPTYPE type)
{
    SEXP value = R_Primitive(CHAR(PRINTNAME(symbol)));
    if (TYPEOF(value) != type)
        /* if that doesn't work we signal an error */
        error(_("\"%s\" is not a %s function"),
              CHAR(PRINTNAME(symbol)),
              type == BUILTINSXP ? "BUILTIN" : "SPECIAL");
    return value;
}

static R_INLINE SEXP getPrimitive(SEXP symbol, SEXPTYPE type)
{
    SEXP value = SYMVALUE(symbol);
    if (TYPEOF(value) == PROMSXP) {
	value = forcePromise(value);
	SET_NAMEDCNT_MAX(value);
    }
    if (TYPEOF(value) != type)
        value = getLostPrimitive (symbol, type);
    return value;
}

static SEXP cmp_relop(SEXP call, int opval, SEXP opsym, SEXP x, SEXP y,
		      SEXP rho)
{
    SEXP op = getPrimitive(opsym, SPECIALSXP);
    if (isObject(x) || isObject(y)) {
	SEXP args, ans;
	args = CONS(x, CONS(y, R_NilValue));
	PROTECT(args);
	if (DispatchGroup("Ops", call, op, args, rho, &ans)) {
	    UNPROTECT(1);
	    return ans;
	}
	UNPROTECT(1);
    }
    return R_relop (call, op, x, y, rho, 0);
}

static SEXP cmp_arith1(SEXP call, SEXP opsym, SEXP x, SEXP rho)
{
    SEXP op = getPrimitive(opsym, SPECIALSXP);
    if (isObject(x)) {
	SEXP args, ans;
	args = CONS(x, R_NilValue);
	PROTECT(args);
	if (DispatchGroup("Ops", call, op, args, rho, &ans)) {
	    UNPROTECT(1);
	    return ans;
	}
	UNPROTECT(1);
    }
    return R_unary(call, op, x, rho, 0);
}

static SEXP cmp_arith2(SEXP call, int opval, SEXP opsym, SEXP x, SEXP y,
		       SEXP rho)
{
    SEXP op = getPrimitive(opsym, SPECIALSXP);
    if (TYPEOF(op) == PROMSXP) {
	op = forcePromise(op);
	SET_NAMEDCNT_MAX(op);
    }
    if (isObject(x) || isObject(y)) {
	SEXP args, ans;
	args = CONS(x, CONS(y, R_NilValue));
	PROTECT(args);
	if (DispatchGroup("Ops", call, op, args, rho, &ans)) {
	    UNPROTECT(1);
	    return ans;
	}
	UNPROTECT(1);
    }
    return R_binary(call, op, x, y, rho, 0);
}

#define Builtin1(do_fun,which,rho) do { \
  SEXP call = VECTOR_ELT(constants, GETOP()); \
  SETSTACK(-1, CONS(GETSTACK(-1), R_NilValue));		     \
  SETSTACK(-1, do_fun(call, getPrimitive(which, BUILTINSXP), \
		      GETSTACK(-1), rho, 0));		     \
  NEXT(); \
} while(0)

#define Builtin2(do_fun,which,rho) do {		     \
  SEXP call = VECTOR_ELT(constants, GETOP()); \
  SEXP tmp = CONS(GETSTACK(-1), R_NilValue); \
  SETSTACK(-2, CONS(GETSTACK(-2), tmp));     \
  R_BCNodeStackTop--; \
  SETSTACK(-1, do_fun(call, getPrimitive(which, BUILTINSXP),	\
		      GETSTACK(-1), rho, 0));			\
  NEXT(); \
} while(0)

#define Special2(do_fun,which,rho) do {		     \
  SEXP call = VECTOR_ELT(constants, GETOP()); \
  SEXP tmp = CONS(GETSTACK(-1), R_NilValue); \
  SETSTACK(-2, CONS(GETSTACK(-2), tmp));     \
  R_BCNodeStackTop--; \
  SETSTACK(-1, do_fun(call, getPrimitive(which, SPECIALSXP),	\
		      GETSTACK(-1), rho, 0));			\
  NEXT(); \
} while(0)

#define NewBuiltin2(do_fun,opval,opsym,rho) do {	\
  SEXP call = VECTOR_ELT(constants, GETOP()); \
  SEXP x = GETSTACK(-2); \
  SEXP y = GETSTACK(-1); \
  SETSTACK(-2, do_fun(call, opval, opsym, x, y,rho));	\
  R_BCNodeStackTop--; \
  NEXT(); \
} while(0)

#define Arith1(opsym) do {		\
  SEXP call = VECTOR_ELT(constants, GETOP()); \
  SEXP x = GETSTACK(-1); \
  SETSTACK(-1, cmp_arith1(call, opsym, x, rho)); \
  NEXT(); \
} while(0)


#define Arith2(opval,opsym) NewBuiltin2(cmp_arith2,opval,opsym,rho)
#define Math1(which) Builtin1(do_math1,which,rho)
#define Relop2(opval,opsym) NewBuiltin2(cmp_relop,opval,opsym,rho)

# define DO_FAST_BINOP(op,a,b) do { \
    SKIP_OP(); \
    SETSTACK_REAL(-2, (a) op (b)); \
    R_BCNodeStackTop--; \
    NEXT(); \
} while (0)

# define DO_FAST_BINOP_INT(op, a, b) do { \
    double dval = ((double) (a)) op ((double) (b)); \
    if (dval <= INT_MAX && dval >= INT_MIN + 1) { \
        SKIP_OP(); \
	SETSTACK_INTEGER(-2, (int) dval); \
	R_BCNodeStackTop--; \
	NEXT(); \
    } \
} while(0)

# define FastBinary(op,opval,opsym) do { \
    scalar_value_t vx; \
    scalar_value_t vy; \
    int typex = bcStackScalar(R_BCNodeStackTop - 2, &vx); \
    int typey = bcStackScalar(R_BCNodeStackTop - 1, &vy); \
    if (typex == REALSXP) { \
        if (typey == REALSXP) \
	    DO_FAST_BINOP(op, vx.dval, vy.dval); \
	else if (typey == INTSXP && vy.ival != NA_INTEGER) \
	    DO_FAST_BINOP(op, vx.dval, vy.ival); \
    } \
    else if (typex == INTSXP && vx.ival != NA_INTEGER) { \
	if (typey == REALSXP) \
	    DO_FAST_BINOP(op, vx.ival, vy.dval); \
	else if (typey == INTSXP && vy.ival != NA_INTEGER) { \
	    if (opval == DIVOP) \
		DO_FAST_BINOP(op, (double) vx.ival, (double) vy.ival); \
            else \
		DO_FAST_BINOP_INT(op, vx.ival, vy.ival); \
	} \
    } \
    Arith2(opval, opsym); \
} while (0)

#define BCNPUSH(v) do { \
  SEXP __value__ = (v); \
  R_bcstack_t *__ntop__ = R_BCNodeStackTop + 1; \
  if (__ntop__ > R_BCNodeStackEnd) nodeStackOverflow(); \
  __ntop__[-1] = __value__; \
  R_BCNodeStackTop = __ntop__; \
} while (0)

#define BCNDUP() do { \
    R_bcstack_t *__ntop__ = R_BCNodeStackTop + 1; \
    if (__ntop__ > R_BCNodeStackEnd) nodeStackOverflow(); \
    __ntop__[-1] = __ntop__[-2]; \
    R_BCNodeStackTop = __ntop__; \
} while(0)

#define BCNDUP2ND() do { \
    R_bcstack_t *__ntop__ = R_BCNodeStackTop + 1; \
    if (__ntop__ > R_BCNodeStackEnd) nodeStackOverflow(); \
    __ntop__[-1] = __ntop__[-3]; \
    R_BCNodeStackTop = __ntop__; \
} while(0)

#define BCNPOP() (R_BCNodeStackTop--, GETSTACK(0))
#define BCNPOP_IGNORE_VALUE() R_BCNodeStackTop--

#define BCNSTACKCHECK(n)  do { \
  if (R_BCNodeStackTop + 1 > R_BCNodeStackEnd) nodeStackOverflow(); \
} while (0)

#define BCIPUSHPTR(v)  do { \
  void *__value__ = (v); \
  IStackval *__ntop__ = R_BCIntStackTop + 1; \
  if (__ntop__ > R_BCIntStackEnd) intStackOverflow(); \
  *__ntop__[-1].p = __value__; \
  R_BCIntStackTop = __ntop__; \
} while (0)

#define BCIPUSHINT(v)  do { \
  int __value__ = (v); \
  IStackval *__ntop__ = R_BCIntStackTop + 1; \
  if (__ntop__ > R_BCIntStackEnd) intStackOverflow(); \
  __ntop__[-1].i = __value__; \
  R_BCIntStackTop = __ntop__; \
} while (0)

#define BCIPOPPTR() ((--R_BCIntStackTop)->p)
#define BCIPOPINT() ((--R_BCIntStackTop)->i)

#define BCCONSTS(e) BCODE_CONSTS(e)

static void nodeStackOverflow()
{
    error(_("node stack overflow"));
}

#ifdef BC_INT_STACK
static void intStackOverflow()
{
    error(_("integer stack overflow"));
}
#endif

static SEXP bytecodeExpr(SEXP e)
{
    if (isByteCode(e)) {
	if (LENGTH(BCCONSTS(e)) > 0)
	    return VECTOR_ELT(BCCONSTS(e), 0);
	else return R_NilValue;
    }
    else return e;
}

SEXP R_PromiseExpr(SEXP p)
{
    return bytecodeExpr(PRCODE(p));
}

SEXP R_ClosureExpr(SEXP p)
{
    return bytecodeExpr(BODY(p));
}

#ifdef THREADED_CODE
typedef union { void *v; int i; } BCODE;

static struct { void *addr; int argc; } opinfo[OPCOUNT];

#define OP(name,n) \
  case name##_OP: opinfo[name##_OP].addr = (__extension__ &&op_##name); \
    opinfo[name##_OP].argc = (n); \
    goto loop; \
    op_##name

#define BEGIN_MACHINE  NEXT(); init: { loop: switch(which++)
#define LASTOP } value = R_NilValue; goto done
#define INITIALIZE_MACHINE() if (body == NULL) goto init

#define NEXT() (__extension__ ({goto *(*pc++).v;}))
#define GETOP() (*pc++).i
#define SKIP_OP() (pc++)

#define BCCODE(e) (BCODE *) INTEGER(BCODE_CODE(e))
#else
typedef int BCODE;

#define OP(name,argc) case name##_OP

#ifdef BC_PROFILING
#define BEGIN_MACHINE  loop: current_opcode = *pc; switch(*pc++)
#else
#define BEGIN_MACHINE  loop: switch(*pc++)
#endif
#define LASTOP  default: error(_("Bad opcode"))
#define INITIALIZE_MACHINE()

#define NEXT() goto loop
#define GETOP() *pc++
#define SKIP_OP() (pc++)

#define BCCODE(e) INTEGER(BCODE_CODE(e))
#endif

static R_INLINE SEXP GET_BINDING_CELL(SEXP symbol, SEXP rho)
{
    if (rho == R_BaseEnv || rho == R_BaseNamespace)
	return R_NilValue;
    else {
	SEXP loc = (SEXP) R_findVarLocInFrame(rho, symbol);
	return (loc != NULL) ? loc : R_NilValue;
    }
}

static R_INLINE Rboolean SET_BINDING_VALUE(SEXP loc, SEXP value) {
    /* This depends on the current implementation of bindings */
    if (loc != R_NilValue &&
	! BINDING_IS_LOCKED(loc) && ! IS_ACTIVE_BINDING(loc)) {
	if (CAR(loc) != value) {
	    SETCAR(loc, value);
	    if (MISSING(loc))
		SET_MISSING(loc, 0);
	}
	return TRUE;
    }
    else
	return FALSE;
}

static R_INLINE SEXP BINDING_VALUE(SEXP loc)
{
    if (loc != R_NilValue && ! IS_ACTIVE_BINDING(loc))
	return CAR(loc);
    else
	return R_UnboundValue;
}

#define BINDING_SYMBOL(loc) TAG(loc)

/* Defining USE_BINDING_CACHE enables a cache for GETVAR, SETVAR, and
   others to more efficiently locate bindings in the top frame of the
   current environment.  The index into of the symbol in the constant
   table is used as the cache index.  Two options can be used to chose
   among implementation strategies:

       If CACHE_ON_STACK is defined the the cache is allocated on the
       byte code stack. Otherwise it is allocated on the heap as a
       VECSXP.  The stack-based approach is more efficient, but runs
       the risk of running out of stack space.

       If CACHE_MAX is defined, then a cache of at most that size is
       used. The value must be a power of 2 so a modulus computation x
       % CACHE_MAX can be done as x & (CACHE_MAX - 1). More than 90%
       of the closures in base have constant pools with fewer than 128
       entries when compiled, to that is a good value to use.

   On average about 1/3 of constant pool entries are symbols, so this
   approach wastes some space.  This could be avoided by grouping the
   symbols at the beginning of the constant pool and recording the
   number.

   Bindings recorded may become invalid if user code removes a
   variable.  The code in envir.c has been modified to insert
   R_unboundValue as the value of a binding when it is removed, and
   code using cached bindings checks for this.

   It would be nice if we could also cache bindings for variables
   found in enclosing environments. These would become invalid if a
   new variable is defined in an intervening frame. Some mechanism for
   invalidating the cache would be needed. This is certainly possible,
   but finding an efficient mechanism does not seem to be easy.   LT */

/* Both mechanisms implemented here make use of the stack to hold
   cache information.  This is not a problem except for "safe" for()
   loops using the STARTLOOPCNTXT instruction to run the body in a
   separate bcEval call.  Since this approach expects loop setup
   information to be passed on the stack from the outer bcEval call to
   an inner one the inner one cannot put things on the stack. For now,
   bcEval takes an additional argument that disables the cache in
   calls via STARTLOOPCNTXT for all "safe" loops. It would be better
   to deal with this in some other way, for example by having a
   specific STARTFORLOOPCNTXT instruction that deals with transferring
   the information in some other way. For now disabling the cache is
   an expedient solution. LT */

#define USE_BINDING_CACHE
# ifdef USE_BINDING_CACHE
/* CACHE_MAX must be a power of 2 for modulus using & CACHE_MASK to work*/
# define CACHE_MAX 128
# ifdef CACHE_MAX
#  define CACHE_MASK (CACHE_MAX - 1)
#  define CACHEIDX(i) ((i) & CACHE_MASK)
# else
#  define CACHEIDX(i) (i)
# endif

# define CACHE_ON_STACK
# ifdef CACHE_ON_STACK
typedef R_bcstack_t * R_binding_cache_t;
#  define GET_CACHED_BINDING_CELL(vcache, sidx) \
    (vcache ? vcache[CACHEIDX(sidx)] : R_NilValue)
#  define GET_SMALLCACHE_BINDING_CELL(vcache, sidx) \
    (vcache ? vcache[sidx] : R_NilValue)

#  define SET_CACHED_BINDING(cvache, sidx, cell) \
    do { if (vcache) vcache[CACHEIDX(sidx)] = (cell); } while (0)
# else
typedef SEXP R_binding_cache_t;
#  define GET_CACHED_BINDING_CELL(vcache, sidx) \
    (vcache ? VECTOR_ELT(vcache, CACHEIDX(sidx)) : R_NilValue)
#  define GET_SMALLCACHE_BINDING_CELL(vcache, sidx) \
    (vcache ? VECTOR_ELT(vcache, sidx) : R_NilValue)

#  define SET_CACHED_BINDING(vcache, sidx, cell) \
    do { if (vcache) SET_VECTOR_ELT(vcache, CACHEIDX(sidx), cell); } while (0)
# endif
#else
typedef void *R_binding_cache_t;
# define GET_CACHED_BINDING_CELL(vcache, sidx) R_NilValue
# define GET_SMALLCACHE_BINDING_CELL(vcache, sidx) R_NilValue

# define SET_CACHED_BINDING(vcache, sidx, cell)
#endif

static R_INLINE SEXP GET_BINDING_CELL_CACHE(SEXP symbol, SEXP rho,
					    R_binding_cache_t vcache, int idx)
{
    SEXP cell = GET_CACHED_BINDING_CELL(vcache, idx);
    /* The value returned by GET_CACHED_BINDING_CELL is either a
       binding cell or R_NilValue.  TAG(R_NilValue) is R_NilVelue, and
       that will no equal symbol. So a separate test for cell !=
       R_NilValue is not needed. */
    if (TAG(cell) == symbol && CAR(cell) != R_UnboundValue)
	return cell;
    else {
	SEXP ncell = GET_BINDING_CELL(symbol, rho);
	if (ncell != R_NilValue)
	    SET_CACHED_BINDING(vcache, idx, ncell);
	else if (cell != R_NilValue && CAR(cell) == R_UnboundValue)
	    SET_CACHED_BINDING(vcache, idx, R_NilValue);
	return ncell;
    }
}

static R_INLINE SEXP FORCE_PROMISE(SEXP value, SEXP symbol, SEXP rho,
				   Rboolean keepmiss)
{
    if (PRVALUE(value) == R_UnboundValue) {
	/**** R_isMissing is inefficient */
	if (keepmiss && R_isMissing(symbol, rho))
	    value = R_MissingArg;
	else 
            value = forcePromise(value);
    }
    else 
        value = PRVALUE(value);
    return value;
}

static R_INLINE SEXP FIND_VAR_NO_CACHE(SEXP symbol, SEXP rho, SEXP cell)
{
    SEXP value;
    /* only need to search the current frame again if
       binding was special or frame is a base frame */
    if (cell != R_NilValue ||
	rho == R_BaseEnv || rho == R_BaseNamespace)
	value =  findVar(symbol, rho);
    else
	value =  findVar(symbol, ENCLOS(rho));
    return value;
}

static R_INLINE SEXP getvar(SEXP symbol, SEXP rho,
			    Rboolean dd, Rboolean keepmiss,
			    R_binding_cache_t vcache, int sidx)
{
    SEXP value;
    if (dd)
	value = ddfindVar(symbol, rho);
    else if (vcache != NULL) {
	SEXP cell = GET_BINDING_CELL_CACHE(symbol, rho, vcache, sidx);
	value = BINDING_VALUE(cell);
	if (value == R_UnboundValue)
	    value = FIND_VAR_NO_CACHE(symbol, rho, cell);
    }
    else
	value = findVar(symbol, rho);

    if (value == R_UnboundValue)
	unbound_var_error(symbol);
    else if (value == R_MissingArg) {
	if (! keepmiss) arg_missing_error(symbol);
    }
    else if (TYPEOF(value) == PROMSXP)
	value = FORCE_PROMISE(value, symbol, rho, keepmiss);
    else if (NAMEDCNT_EQ_0(value))
	SET_NAMEDCNT_1(value);
    return value;
}

#define INLINE_GETVAR
#ifdef INLINE_GETVAR
/* Try to handle the most common case as efficiently as possible.  If
   smallcache is true then a modulus operation on the index is not
   needed, nor is a check that a non-null value corresponds to the
   requested symbol. The symbol from the constant pool is also usually
   not needed. The test TYPOF(value) != SYMBOL rules out R_MissingArg
   and R_UnboundValue as these are implemented s symbols.  It also
   rules other symbols, but as those are rare they are handled by the
   getvar() call. */
#define DO_GETVAR(dd,keepmiss) do { \
    int sidx = GETOP(); \
    if (!dd && smallcache) { \
	SEXP cell = GET_SMALLCACHE_BINDING_CELL(vcache, sidx); \
	/* try fast handling of REALSXP, INTSXP, LGLSXP */ \
	/* (cell won't be R_NilValue or an active binding) */ \
	value = CAR(cell); \
	int type = TYPEOF(value); \
	switch(type) { \
	case REALSXP: \
	case INTSXP: \
	case LGLSXP: \
	    /* may be ok to skip this test: */ \
	    if (NAMEDCNT_EQ_0(value)) \
		SET_NAMEDCNT_1(value); \
	    R_Visible = TRUE; \
	    BCNPUSH(value); \
	    NEXT(); \
	} \
	if (cell != R_NilValue && ! IS_ACTIVE_BINDING(cell)) { \
	    value = CAR(cell); \
	    if (TYPEOF(value) != SYMSXP) {	\
		if (TYPEOF(value) == PROMSXP) {		\
		    SEXP pv = PRVALUE(value);		\
		    if (pv == R_UnboundValue) {		\
			SEXP symbol = VECTOR_ELT(constants, sidx);	\
			value = FORCE_PROMISE(value, symbol, rho, keepmiss); \
		    }							\
		    else value = pv;					\
		}							\
		else if (NAMEDCNT_EQ_0(value))				\
		    SET_NAMEDCNT_1(value);				\
		R_Visible = TRUE;					\
		BCNPUSH(value);						\
		NEXT();							\
	    }								\
	}								\
    }									\
    SEXP symbol = VECTOR_ELT(constants, sidx);				\
    R_Visible = TRUE;							\
    BCNPUSH(getvar(symbol, rho, dd, keepmiss, vcache, sidx));		\
    NEXT();								\
} while (0)
#else
#define DO_GETVAR(dd,keepmiss) do { \
  int sidx = GETOP(); \
  SEXP symbol = VECTOR_ELT(constants, sidx); \
  R_Visible = TRUE; \
  BCNPUSH(getvar(symbol, rho, dd, keepmiss, vcache, sidx));	\
  NEXT(); \
} while (0)
#endif

#define PUSHCALLARG(v) PUSHCALLARG_CELL(CONS(v, R_NilValue))

#define PUSHCALLARG_CELL(c) do { \
  SEXP __cell__ = (c); \
  if (GETSTACK(-2) == R_NilValue) SETSTACK(-2, __cell__); \
  else SETCDR(GETSTACK(-1), __cell__); \
  SETSTACK(-1, __cell__);	       \
} while (0)

static int tryDispatch(char *generic, SEXP call, SEXP x, SEXP rho, SEXP *pv)
{
  RCNTXT cntxt;
  SEXP pargs, rho1;
  int dispatched = FALSE;
  SEXP op = SYMVALUE(install(generic)); /**** avoid this */

  PROTECT(pargs = promiseArgsWith1Value(CDR(call), rho, x));

  /**** Minimal hack to try to handle the S4 case.  If we do the check
	and do not dispatch then some arguments beyond the first might
	have been evaluated; these will then be evaluated again by the
	compiled argument code. */
  if (IS_S4_OBJECT(x) && R_has_methods(op)) {
    SEXP val = R_possible_dispatch(call, op, pargs, rho, TRUE);
    if (val) {
      *pv = val;
      UNPROTECT(1);
      return TRUE;
    }
  }

  /* See comment at first usemethod() call in this file. LT */
  PROTECT(rho1 = NewEnvironment(R_NilValue, R_NilValue, rho));
  begincontext(&cntxt, CTXT_RETURN, call, rho1, rho, pargs, op);
  if (usemethod(generic, x, call, pargs, rho1, rho, R_BaseEnv, 0, pv))
    dispatched = TRUE;
  endcontext(&cntxt);
  UNPROTECT(2);
  return dispatched;
}

static int tryAssignDispatch(char *generic, SEXP call, SEXP lhs, SEXP rhs,
			     SEXP rho, SEXP *pv)
{
    int result;
    SEXP ncall, last, prom;

    PROTECT(ncall = duplicate(call));
    last = ncall;
    while (CDR(last) != R_NilValue)
	last = CDR(last);
    prom = mkPROMISE(CAR(last), rho);
    SET_PRVALUE(prom, rhs);
    INC_NAMEDCNT(rhs);
    SETCAR(last, prom);
    result = tryDispatch(generic, ncall, lhs, rho, pv);
    UNPROTECT(1);
    return result;
}

#define DO_STARTDISPATCH(generic) do { \
  SEXP call = VECTOR_ELT(constants, GETOP()); \
  int label = GETOP(); \
  value = GETSTACK(-1); \
  if (isObject(value) && tryDispatch(generic, call, value, rho, &value)) {\
    SETSTACK(-1, value);						\
    BC_CHECK_SIGINT(); \
    pc = codebase + label; \
  } \
  else { \
    SEXP tag = TAG(CDR(call)); \
    SEXP cell = CONS(value, R_NilValue); \
    BCNSTACKCHECK(3); \
    SETSTACK(0, call); \
    SETSTACK(1, cell); \
    SETSTACK(2, cell); \
    R_BCNodeStackTop += 3; \
    if (tag != R_NilValue) \
      SET_TAG(cell, CreateTag(tag)); \
  } \
  NEXT(); \
} while (0)

#define DO_DFLTDISPATCH0(fun, symbol) do { \
  SEXP call = GETSTACK(-3); \
  SEXP args = GETSTACK(-2); \
  value = fun(call, symbol, args, rho, 0); \
  R_BCNodeStackTop -= 3; \
  SETSTACK(-1, value); \
  NEXT(); \
} while (0)

#define DO_DFLTDISPATCH(fun, symbol) do { \
  SEXP call = GETSTACK(-3); \
  SEXP args = GETSTACK(-2); \
  value = fun(call, symbol, args, rho); \
  R_BCNodeStackTop -= 3; \
  SETSTACK(-1, value); \
  NEXT(); \
} while (0)

#define DO_START_ASSIGN_DISPATCH(generic) do { \
  SEXP call = VECTOR_ELT(constants, GETOP()); \
  int label = GETOP(); \
  SEXP lhs = GETSTACK(-2); \
  SEXP rhs = GETSTACK(-1); \
  if (NAMEDCNT_GT_1(lhs) && lhs != R_NilValue) { \
    lhs = duplicate(lhs); \
    SETSTACK(-2, lhs); \
    SET_NAMEDCNT_1(lhs); \
  } \
  if (isObject(lhs) && \
      tryAssignDispatch(generic, call, lhs, rhs, rho, &value)) { \
    R_BCNodeStackTop--;	\
    SETSTACK(-1, value); \
    BC_CHECK_SIGINT(); \
    pc = codebase + label; \
  } \
  else { \
    SEXP tag = TAG(CDR(call)); \
    SEXP cell = CONS(lhs, R_NilValue); \
    BCNSTACKCHECK(3); \
    SETSTACK(0, call); \
    SETSTACK(1, cell); \
    SETSTACK(2, cell); \
    R_BCNodeStackTop += 3; \
    if (tag != R_NilValue) \
      SET_TAG(cell, CreateTag(tag)); \
  } \
  NEXT(); \
} while (0)

#define DO_DFLT_ASSIGN_DISPATCH(fun, symbol) do { \
  SEXP rhs = GETSTACK(-4); \
  SEXP call = GETSTACK(-3); \
  SEXP args = GETSTACK(-2); \
  PUSHCALLARG(rhs); \
  value = fun(call, symbol, args, rho); \
  R_BCNodeStackTop -= 4; \
  SETSTACK(-1, value);	 \
  NEXT(); \
} while (0)

#define DO_STARTDISPATCH_N(generic) do { \
    int callidx = GETOP(); \
    int label = GETOP(); \
    value = GETSTACK(-1); \
    if (isObject(value)) { \
	SEXP call = VECTOR_ELT(constants, callidx); \
	if (tryDispatch(generic, call, value, rho, &value)) { \
	    SETSTACK(-1, value); \
	    BC_CHECK_SIGINT(); \
	    pc = codebase + label; \
	} \
    } \
    NEXT(); \
} while (0)

#define DO_START_ASSIGN_DISPATCH_N(generic) do { \
    int callidx = GETOP(); \
    int label = GETOP(); \
    SEXP lhs = GETSTACK(-2); \
    if (isObject(lhs)) { \
	SEXP call = VECTOR_ELT(constants, callidx); \
	SEXP rhs = GETSTACK(-1); \
	if (NAMEDCNT_GT_1(lhs) && lhs != R_NilValue) { \
	    lhs = duplicate(lhs); \
	    SETSTACK(-2, lhs); \
	    SET_NAMEDCNT_1(lhs); \
	} \
	if (tryAssignDispatch(generic, call, lhs, rhs, rho, &value)) { \
	    R_BCNodeStackTop--; \
	    SETSTACK(-1, value); \
	    BC_CHECK_SIGINT(); \
	    pc = codebase + label; \
	} \
    } \
    NEXT(); \
} while (0)

#define DO_ISTEST(fun) do { \
  SETSTACK(-1, fun(GETSTACK(-1)) ? R_TrueValue : R_FalseValue);	\
  NEXT(); \
} while(0)
#define DO_ISTYPE(type) do { \
  SETSTACK(-1, TYPEOF(GETSTACK(-1)) == type ? mkTrue() : mkFalse()); \
  NEXT(); \
} while (0)
#define isNumericOnly(x) (isNumeric(x) && ! isLogical(x))

#ifdef BC_PROFILING
#define NO_CURRENT_OPCODE -1
static int current_opcode = NO_CURRENT_OPCODE;
static int opcode_counts[OPCOUNT];
#endif

#define BC_COUNT_DELTA 1000

#define BC_CHECK_SIGINT() do { \
  if (++eval_count > BC_COUNT_DELTA) { \
      R_CheckUserInterrupt(); \
      eval_count = 0; \
  } \
} while (0)

static void loopWithContext(volatile SEXP code, volatile SEXP rho)
{
    RCNTXT cntxt;
    begincontext(&cntxt, CTXT_LOOP, R_NilValue, rho, R_BaseEnv, R_NilValue,
		 R_NilValue);
    if (SETJMP(cntxt.cjmpbuf) != CTXT_BREAK)
	bcEval(code, rho, FALSE);
    endcontext(&cntxt);
}

static R_INLINE int bcStackIndex(R_bcstack_t *s)
{
    SEXP idx = *s;
    switch(TYPEOF(idx)) {
    case INTSXP:
	if (LENGTH(idx) == 1 && INTEGER(idx)[0] != NA_INTEGER)
	    return INTEGER(idx)[0];
	else return -1;
    case REALSXP:
	if (LENGTH(idx) == 1) {
	    double val = REAL(idx)[0];
	    if (! ISNAN(val) && val <= INT_MAX && val > INT_MIN)
		return val;
	    else return -1;
	}
	else return -1;
    default: return -1;
    }
}

static void VECSUBSET_PTR(R_bcstack_t *sx, R_bcstack_t *si,
                          R_bcstack_t *sv, SEXP rho)
{
    SEXP idx, args, value;
    SEXP vec = GETSTACK_PTR(sx);
    int i = bcStackIndex(si) - 1;

    if (ATTRIB(vec) == R_NilValue && i >= 0) {
	switch (TYPEOF(vec)) {
	case REALSXP:
	    if (LENGTH(vec) <= i) break;
	    SETSTACK_REAL_PTR(sv, REAL(vec)[i]);
	    return;
	case INTSXP:
	    if (LENGTH(vec) <= i) break;
	    SETSTACK_INTEGER_PTR(sv, INTEGER(vec)[i]);
	    return;
	case LGLSXP:
	    if (LENGTH(vec) <= i) break;
	    SETSTACK_LOGICAL_PTR(sv, LOGICAL(vec)[i]);
	    return;
	case CPLXSXP:
	    if (LENGTH(vec) <= i) break;
	    SETSTACK_PTR(sv, ScalarComplex(COMPLEX(vec)[i]));
	    return;
	case RAWSXP:
	    if (LENGTH(vec) <= i) break;
	    SETSTACK_PTR(sv, ScalarRaw(RAW(vec)[i]));
	    return;
	}
    }

    /* fall through to the standard default handler */
    idx = GETSTACK_PTR(si);
    args = CONS(idx, R_NilValue);
    args = CONS(vec, args);
    PROTECT(args);
    value = do_subset_dflt(R_NilValue, R_BracketSymbol, args, rho);
    UNPROTECT(1);
    SETSTACK_PTR(sv, value);
}

#define DO_VECSUBSET(rho) do { \
    VECSUBSET_PTR(R_BCNodeStackTop - 2, R_BCNodeStackTop - 1, \
		  R_BCNodeStackTop - 2, rho); \
    R_BCNodeStackTop--; \
} while(0)

static R_INLINE SEXP getMatrixDim(SEXP mat)
{
    if (! OBJECT(mat) &&
	TAG(ATTRIB(mat)) == R_DimSymbol &&
	CDR(ATTRIB(mat)) == R_NilValue) {
	SEXP dim = CAR(ATTRIB(mat));
	if (TYPEOF(dim) == INTSXP && LENGTH(dim) == 2)
	    return dim;
	else return R_NilValue;
    }
    else return R_NilValue;
}

static R_INLINE void DO_MATSUBSET(SEXP rho)
{
    SEXP idx, jdx, args, value;
    SEXP mat = GETSTACK(-3);
    SEXP dim = getMatrixDim(mat);

    if (dim != R_NilValue) {
	int i = bcStackIndex(R_BCNodeStackTop - 2);
	int j = bcStackIndex(R_BCNodeStackTop - 1);
	int nrow = INTEGER(dim)[0];
	int ncol = INTEGER(dim)[1];
	if (i > 0 && j > 0 && i <= nrow && j <= ncol) {
	    int k = i - 1 + nrow * (j - 1);
	    switch (TYPEOF(mat)) {
	    case REALSXP:
		if (LENGTH(mat) <= k) break;
		R_BCNodeStackTop -= 2;
		SETSTACK_REAL(-1, REAL(mat)[k]);
		return;
	    case INTSXP:
		if (LENGTH(mat) <= k) break;
		R_BCNodeStackTop -= 2;
		SETSTACK_INTEGER(-1, INTEGER(mat)[k]);
		return;
	    case LGLSXP:
		if (LENGTH(mat) <= k) break;
		R_BCNodeStackTop -= 2;
		SETSTACK_LOGICAL(-1, LOGICAL(mat)[k]);
		return;
	    case CPLXSXP:
		if (LENGTH(mat) <= k) break;
		R_BCNodeStackTop -= 2;
		SETSTACK(-1, ScalarComplex(COMPLEX(mat)[k]));
		return;
	    }
	}
    }

    /* fall through to the standard default handler */
    idx = GETSTACK(-2);
    jdx = GETSTACK(-1);
    args = CONS(jdx, R_NilValue);
    args = CONS(idx, args);
    args = CONS(mat, args);
    SETSTACK(-1, args); /* for GC protection */
    value = do_subset_dflt(R_NilValue, R_BracketSymbol, args, rho);
    R_BCNodeStackTop -= 2;
    SETSTACK(-1, value);
}

#define INTEGER_TO_REAL(x) ((x) == NA_INTEGER ? NA_REAL : (x))
#define LOGICAL_TO_REAL(x) ((x) == NA_LOGICAL ? NA_REAL : (x))

static R_INLINE Rboolean setElementFromScalar(SEXP vec, int i, int typev,
					      scalar_value_t *v)
{
    if (i < 0) return FALSE;

    if (TYPEOF(vec) == REALSXP) {
	if (LENGTH(vec) <= i) return FALSE;
	switch(typev) {
	case REALSXP: REAL(vec)[i] = v->dval; return TRUE;
	case INTSXP: REAL(vec)[i] = INTEGER_TO_REAL(v->ival); return TRUE;
	case LGLSXP: REAL(vec)[i] = LOGICAL_TO_REAL(v->ival); return TRUE;
	}
    }
    else if (typev == TYPEOF(vec)) {
	if (LENGTH(vec) <= i) return FALSE;
	switch (typev) {
	case INTSXP: INTEGER(vec)[i] = v->ival; return TRUE;
	case LGLSXP: LOGICAL(vec)[i] = v->ival; return TRUE;
	}
    }
    return FALSE;
}

static R_INLINE void SETVECSUBSET_PTR(R_bcstack_t *sx, R_bcstack_t *srhs,
				      R_bcstack_t *si, R_bcstack_t *sv,
				      SEXP rho)
{
    SEXP idx, args, value;
    SEXP vec = GETSTACK_PTR(sx);

    if (NAMEDCNT_GT_1(vec)) {
	vec = duplicate(vec);
	SETSTACK_PTR(sx, vec);
    }
    else
	SET_NAMEDCNT_0(vec);

    if (ATTRIB(vec) == R_NilValue) {
	int i = bcStackIndex(si);
	if (i > 0) {
	    scalar_value_t v;
	    int typev = bcStackScalar(srhs, &v);
	    if (setElementFromScalar(vec, i - 1, typev, &v)) {
		SETSTACK_PTR(sv, vec);
		return;
	    }
	}
    }

    /* fall through to the standard default handler */
    value = GETSTACK_PTR(srhs);
    idx = GETSTACK_PTR(si);
    args = CONS(value, R_NilValue);
    SET_TAG(args, R_ValueSymbol);
    args = CONS(idx, args);
    args = CONS(vec, args);
    PROTECT(args);
    vec = do_subassign_dflt(R_NilValue, R_SubAssignSymbol, args, rho);
    UNPROTECT(1);
    SETSTACK_PTR(sv, vec);
}

static void DO_SETVECSUBSET(SEXP rho)
{
    SETVECSUBSET_PTR(R_BCNodeStackTop - 3, R_BCNodeStackTop - 2,
		     R_BCNodeStackTop - 1, R_BCNodeStackTop - 3, rho);
    R_BCNodeStackTop -= 2;
}

static void DO_SETMATSUBSET(SEXP rho)
{
    SEXP dim, idx, jdx, args, value;
    SEXP mat = GETSTACK(-4);

    if (NAMEDCNT_GT_1(mat)) {
	mat = duplicate(mat);
	SETSTACK(-4, mat);
    }
    else
	SET_NAMEDCNT_0(mat);

    dim = getMatrixDim(mat);

    if (dim != R_NilValue) {
	int i = bcStackIndex(R_BCNodeStackTop - 2);
	int j = bcStackIndex(R_BCNodeStackTop - 1);
	int nrow = INTEGER(dim)[0];
	int ncol = INTEGER(dim)[1];
	if (i > 0 && j > 0 && i <= nrow && j <= ncol) {
	    scalar_value_t v;
	    int typev = bcStackScalar(R_BCNodeStackTop - 3, &v);
	    int k = i - 1 + nrow * (j - 1);
	    if (setElementFromScalar(mat, k, typev, &v)) {
		R_BCNodeStackTop -= 3;
		SETSTACK(-1, mat);
		return;
	    }
	}
    }

    /* fall through to the standard default handler */
    value = GETSTACK(-3);
    idx = GETSTACK(-2);
    jdx = GETSTACK(-1);
    args = CONS(value, R_NilValue);
    SET_TAG(args, R_ValueSymbol);
    args = CONS(jdx, args);
    args = CONS(idx, args);
    args = CONS(mat, args);
    SETSTACK(-1, args); /* for GC protection */
    mat = do_subassign_dflt(R_NilValue, R_SubAssignSymbol, args, rho);
    R_BCNodeStackTop -= 3;
    SETSTACK(-1, mat);
}

#define FIXUP_SCALAR_LOGICAL(callidx, arg, op) do { \
	SEXP val = GETSTACK(-1); \
	if (TYPEOF(val) != LGLSXP || LENGTH(val) != 1) { \
	    if (!isNumber(val))	\
		errorcall(VECTOR_ELT(constants, callidx), \
			  _("invalid %s type in 'x %s y'"), arg, op);	\
	    SETSTACK(-1, ScalarLogical(asLogical(val))); \
	} \
    } while(0)

static void maybe_missing_error(SEXP call)
{
    SEXP c;
    int k;

    if (call == R_NilValue) 
        return;

    /* check for an empty argument in the call -- start from
       the beginning in case of ... arguments */
    for (k = 1, c = CDR(call); c != R_NilValue; c = CDR(c), k++)
        if (CAR(c) == R_MissingArg)
            errorcall(call, "argument %d is empty", k);

    /* An error from evaluating a symbol will already have
       been signaled.  The interpreter, in evalList, does
       _not_ signal an error for a call expression that
       produces an R_MissingArg value; for example
       
           c(alist(a=)$a)

       does not signal an error. */
}

static R_INLINE void checkForMissings(SEXP args, SEXP call)
{
    SEXP a;
    for (a = args; a != R_NilValue; a = CDR(a))
	if (CAR(a) == R_MissingArg) {
            maybe_missing_error(call);
            return;
        }
}

#define GET_VEC_LOOP_VALUE(var, pos) do {		\
    (var) = GETSTACK(pos);				\
    if (NAMEDCNT_GT_1(var)) {				\
	(var) = allocVector(TYPEOF(seq), 1);		\
	SETSTACK(pos, var);				\
	SET_NAMEDCNT_1(var);				\
    }							\
} while (0)

static R_NORETURN void bad_function_error (void)
{
    error(_("bad function"));
}

static SEXP bcEval(SEXP body, SEXP rho, Rboolean useCache)
{
  SEXP value, constants;
  BCODE *pc, *codebase;
  int ftype = 0;
  R_bcstack_t *oldntop = R_BCNodeStackTop;
  static int eval_count = 0;
#ifdef BC_INT_STACK
  IStackval *olditop = R_BCIntStackTop;
#endif
#ifdef BC_PROFILING
  int old_current_opcode = current_opcode;
#endif
#ifdef THREADED_CODE
  int which = 0;
#endif

  BC_CHECK_SIGINT();

  INITIALIZE_MACHINE();
  codebase = pc = BCCODE(body);
  constants = BCCONSTS(body);

  /* allow bytecode to be disabled for testing */
  if (R_disable_bytecode)
      return eval(bytecodeExpr(body), rho);

  /* check version */
  {
      int version = GETOP();
      if (version < R_bcMinVersion || version > R_bcVersion) {
	  if (version >= 2) {
	      static Rboolean warned = FALSE;
	      if (! warned) {
		  warned = TRUE;
		  warning(_("bytecode version mismatch; using eval"));
	      }
	      return eval(bytecodeExpr(body), rho);
	  }
	  else if (version < R_bcMinVersion)
	      error(_("bytecode version is too old"));
	  else error(_("bytecode version is too new"));
      }
  }

  R_binding_cache_t vcache = NULL;
  Rboolean smallcache = TRUE;
#ifdef USE_BINDING_CACHE
  if (useCache) {
      R_len_t n = LENGTH(constants);
# ifdef CACHE_MAX
      if (n > CACHE_MAX) {
	  n = CACHE_MAX;
	  smallcache = FALSE;
      }
# endif
# ifdef CACHE_ON_STACK
      /* initialize binding cache on the stack */
      vcache = R_BCNodeStackTop;
      if (R_BCNodeStackTop + n > R_BCNodeStackEnd)
	  nodeStackOverflow();
      while (n > 0) {
	  *R_BCNodeStackTop = R_NilValue;
	  R_BCNodeStackTop++;
	  n--;
      }
# else
      /* allocate binding cache and protect on stack */
      vcache = allocVector(VECSXP, n);
      BCNPUSH(vcache);
# endif
  }
#endif

  BEGIN_MACHINE {
    OP(BCMISMATCH, 0): error(_("byte code version mismatch"));
    OP(RETURN, 0): value = GETSTACK(-1); goto done;
    OP(GOTO, 1):
      {
	int label = GETOP();
	BC_CHECK_SIGINT();
	pc = codebase + label;
	NEXT();
      }
    OP(BRIFNOT, 2):
      {
	int callidx = GETOP();
	int label = GETOP();
	int cond;
	SEXP call = VECTOR_ELT(constants, callidx);
	value = BCNPOP();
	cond = asLogicalNoNA(value, call);
	if (! cond) {
	    BC_CHECK_SIGINT(); /**** only on back branch?*/
	    pc = codebase + label;
	}
	NEXT();
      }
    OP(POP, 0): BCNPOP_IGNORE_VALUE(); NEXT();
    OP(DUP, 0): BCNDUP(); NEXT();
    OP(PRINTVALUE, 0): PrintValue(BCNPOP()); NEXT();
    OP(STARTLOOPCNTXT, 1):
	{
	    SEXP code = VECTOR_ELT(constants, GETOP());
	    loopWithContext(code, rho);
	    NEXT();
	}
    OP(ENDLOOPCNTXT, 0): value = R_NilValue; goto done;
    OP(DOLOOPNEXT, 0): findcontext(CTXT_NEXT, rho, R_NilValue);
    OP(DOLOOPBREAK, 0): findcontext(CTXT_BREAK, rho, R_NilValue);
    OP(STARTFOR, 3):
      {
	SEXP seq = GETSTACK(-1);
	int callidx = GETOP();
	SEXP symbol = VECTOR_ELT(constants, GETOP());
	int label = GETOP();

	/* if we are iterating over a factor, coerce to character first */
	if (inherits(seq, "factor")) {
	    seq = asCharacterFactor(seq);
	    SETSTACK(-1, seq);
	}

	defineVar(symbol, R_NilValue, rho);
	BCNPUSH(GET_BINDING_CELL(symbol, rho));

	value = allocVector(INTSXP, 2);
	INTEGER(value)[0] = -1;
	if (isVector(seq))
	  INTEGER(value)[1] = LENGTH(seq);
	else if (isList(seq) || isNull(seq))
	  INTEGER(value)[1] = length(seq);
	else errorcall(VECTOR_ELT(constants, callidx),
		       _("invalid for() loop sequence"));
	BCNPUSH(value);

	/* bump up NAMED count of seq to avoid modification by loop code */
	INC_NAMEDCNT(seq);

	/* place initial loop variable value object on stack */
	switch(TYPEOF(seq)) {
	case LGLSXP:
	case INTSXP:
	case REALSXP:
	case CPLXSXP:
	case STRSXP:
	case RAWSXP:
	    value = allocVector(TYPEOF(seq), 1);
	    BCNPUSH(value);
	    break;
	default: BCNPUSH(R_NilValue);
	}

	BC_CHECK_SIGINT();
	pc = codebase + label;
	NEXT();
      }
    OP(STEPFOR, 1):
      {
	int label = GETOP();
	int i = ++(INTEGER(GETSTACK(-2))[0]);
	int n = INTEGER(GETSTACK(-2))[1];
	if (i < n) {
	  SEXP seq = GETSTACK(-4);
	  SEXP cell = GETSTACK(-3);
	  switch (TYPEOF(seq)) {
	  case LGLSXP:
	    GET_VEC_LOOP_VALUE(value, -1);
	    LOGICAL(value)[0] = LOGICAL(seq)[i];
	    break;
	  case INTSXP:
	    GET_VEC_LOOP_VALUE(value, -1);
	    INTEGER(value)[0] = INTEGER(seq)[i];
	    break;
	  case REALSXP:
	    GET_VEC_LOOP_VALUE(value, -1);
	    REAL(value)[0] = REAL(seq)[i];
	    break;
	  case CPLXSXP:
	    GET_VEC_LOOP_VALUE(value, -1);
	    COMPLEX(value)[0] = COMPLEX(seq)[i];
	    break;
	  case STRSXP:
	    GET_VEC_LOOP_VALUE(value, -1);
	    SET_STRING_ELT(value, 0, STRING_ELT(seq, i));
	    break;
	  case RAWSXP:
	    GET_VEC_LOOP_VALUE(value, -1);
	    RAW(value)[0] = RAW(seq)[i];
	    break;
	  case EXPRSXP:
	  case VECSXP:
	    value = VECTOR_ELT(seq, i);
	    SET_NAMEDCNT_MAX(value);
	    break;
	  case LISTSXP:
	    value = CAR(seq);
	    SETSTACK(-4, CDR(seq));
	    SET_NAMEDCNT_MAX(value);
	    break;
	  default:
	    error(_("invalid sequence argument in for loop"));
	  }
	  if (! SET_BINDING_VALUE(cell, value))
	      defineVar(BINDING_SYMBOL(cell), value, rho);
	  BC_CHECK_SIGINT();
	  pc = codebase + label;
	}
	NEXT();
      }
    OP(ENDFOR, 0):
      {
	R_BCNodeStackTop -= 3;
	SETSTACK(-1, R_NilValue);
	NEXT();
      }
    OP(SETLOOPVAL, 0):
      BCNPOP_IGNORE_VALUE(); SETSTACK(-1, R_NilValue); NEXT();
    OP(INVISIBLE,0): R_Visible = FALSE; NEXT();
    /**** for now LDCONST, LDTRUE, and LDFALSE duplicate/allocate to
	  be defensive against bad package C code */
    OP(LDCONST, 1):
      R_Visible = TRUE;
      value = VECTOR_ELT(constants, GETOP());
      /* make sure NAMED = 2 -- lower values might be safe in some cases but
	 not in general, especially if the constant pool was created by
	 unserializing a compiled expression. */
      /*if (NAMED(value) < 2) SET_NAMED(value, 2);*/
      BCNPUSH(duplicate(value));
      NEXT();
    OP(LDNULL, 0): R_Visible = TRUE; BCNPUSH(R_NilValue); NEXT();
    OP(LDTRUE, 0): R_Visible = TRUE; BCNPUSH(mkTrue()); NEXT();
    OP(LDFALSE, 0): R_Visible = TRUE; BCNPUSH(mkFalse()); NEXT();
    OP(GETVAR, 1): DO_GETVAR(FALSE, FALSE);
    OP(DDVAL, 1): DO_GETVAR(TRUE, FALSE);
    OP(SETVAR, 1):
      {
	int sidx = GETOP();
	SEXP loc;
	if (smallcache)
	    loc = GET_SMALLCACHE_BINDING_CELL(vcache, sidx);
	else {
	    SEXP symbol = VECTOR_ELT(constants, sidx);
	    loc = GET_BINDING_CELL_CACHE(symbol, rho, vcache, sidx);
	}
	value = GETSTACK(-1);
        INC_NAMEDCNT(value);
	if (! SET_BINDING_VALUE(loc, value)) {
	    SEXP symbol = VECTOR_ELT(constants, sidx);
	    PROTECT(value);
	    defineVar(symbol, value, rho);
	    UNPROTECT(1);
	}
	NEXT();
      }
    OP(GETFUN, 1):
      {
	/* get the function */
	SEXP symbol = VECTOR_ELT(constants, GETOP());
	value = findFun(symbol, rho);
	if(RTRACE(value)) {
            Rprintf("trace: ");
            PrintValue(symbol);
	}

	/* initialize the function type register, push the function, and
	   push space for creating the argument list. */
	ftype = TYPEOF(value);
	BCNSTACKCHECK(3);
	SETSTACK(0, value);
	SETSTACK(1, R_NilValue);
	SETSTACK(2, R_NilValue);
	R_BCNodeStackTop += 3;
	NEXT();
      }
    OP(GETGLOBFUN, 1):
      {
	/* get the function */
	SEXP symbol = VECTOR_ELT(constants, GETOP());
	value = findFun(symbol, R_GlobalEnv);
	if(RTRACE(value)) {
            Rprintf("trace: ");
            PrintValue(symbol);
	}

	/* initialize the function type register, push the function, and
	   push space for creating the argument list. */
	ftype = TYPEOF(value);
	BCNSTACKCHECK(3);
	SETSTACK(0, value);
	SETSTACK(1, R_NilValue);
	SETSTACK(2, R_NilValue);
	R_BCNodeStackTop += 3;
	NEXT();
      }
    OP(GETSYMFUN, 1):
      {
	/* get the function */
	SEXP symbol = VECTOR_ELT(constants, GETOP());
	value = SYMVALUE(symbol);
	if (TYPEOF(value) == PROMSXP) {
	    value = forcePromise(value);
	    SET_NAMEDCNT_MAX(value);
	}
	if(RTRACE(value)) {
            Rprintf("trace: ");
            PrintValue(symbol);
	}

	/* initialize the function type register, push the function, and
	   push space for creating the argument list. */
	ftype = TYPEOF(value);
	BCNSTACKCHECK(3);
	SETSTACK(0, value);
	SETSTACK(1, R_NilValue);
	SETSTACK(2, R_NilValue);
	R_BCNodeStackTop += 3;
	NEXT();
      }
    OP(GETBUILTIN, 1):
      {
	/* get the function */
	SEXP symbol = VECTOR_ELT(constants, GETOP());
	value = getPrimitive(symbol, BUILTINSXP);
	if (RTRACE(value)) {
            Rprintf("trace: ");
            PrintValue(symbol);
	}

	/* push the function and push space for creating the argument list. */
	ftype = TYPEOF(value);
	BCNSTACKCHECK(3);
	SETSTACK(0, value);
	SETSTACK(1, R_NilValue);
	SETSTACK(2, R_NilValue);
	R_BCNodeStackTop += 3;
	NEXT();
      }
    OP(GETINTLBUILTIN, 1):
      {
	/* get the function */
	SEXP symbol = VECTOR_ELT(constants, GETOP());
	value = INTERNAL(symbol);
	if (TYPEOF(value) != BUILTINSXP)
	  error(_("there is no .Internal function '%s'"), 
		CHAR(PRINTNAME(symbol)));

	/* push the function and push space for creating the argument list. */
	ftype = TYPEOF(value);
	BCNSTACKCHECK(3);
	SETSTACK(0, value);
	SETSTACK(1, R_NilValue);
	SETSTACK(2, R_NilValue);
	R_BCNodeStackTop += 3;
	NEXT();
      }
    OP(CHECKFUN, 0):
      {
	/* check then the value on the stack is a function */
	value = GETSTACK(-1);
	if (TYPEOF(value) != CLOSXP && TYPEOF(value) != BUILTINSXP &&
	    TYPEOF(value) != SPECIALSXP)
	  apply_non_function_error();

	/* initialize the function type register, and push space for
	   creating the argument list. */
	ftype = TYPEOF(value);
	BCNSTACKCHECK(2);
	SETSTACK(0, R_NilValue);
	SETSTACK(1, R_NilValue);
	R_BCNodeStackTop += 2;
	NEXT();
      }
    OP(MAKEPROM, 1):
      {
	SEXP code = VECTOR_ELT(constants, GETOP());
	if (ftype != SPECIALSXP) {
	  if (ftype == BUILTINSXP)
	      value = bcEval(code, rho, TRUE);
	  else
	    value = mkPROMISE(code, rho);
	  PUSHCALLARG(value);
	}
	NEXT();
      }
    OP(DOMISSING, 0):
      {
	if (ftype != SPECIALSXP)
	  PUSHCALLARG(R_MissingArg);
	NEXT();
      }
    OP(SETTAG, 1):
      {
	SEXP tag = VECTOR_ELT(constants, GETOP());
	SEXP cell = GETSTACK(-1);
	if (ftype != SPECIALSXP && cell != R_NilValue)
	  SET_TAG(cell, CreateTag(tag));
	NEXT();
      }
    OP(DODOTS, 0):
      {
	if (ftype != SPECIALSXP) {
	  SEXP h = findVar(R_DotsSymbol, rho);
	  if (TYPEOF(h) == DOTSXP || h == R_NilValue) {
	    for (; h != R_NilValue; h = CDR(h)) {
	      SEXP val, cell;
	      if (ftype == BUILTINSXP) val = eval(CAR(h), rho);
	      else val = mkPROMISE(CAR(h), rho);
	      cell = CONS(val, R_NilValue);
	      PUSHCALLARG_CELL(cell);
	      if (TAG(h) != R_NilValue) SET_TAG(cell, CreateTag(TAG(h)));
	    }
	  }
	  else if (h != R_MissingArg)
	    dotdotdot_error();
	}
	NEXT();
      }
    OP(PUSHARG, 0): PUSHCALLARG(BCNPOP()); NEXT();
    /**** for now PUSHCONST, PUSHTRUE, and PUSHFALSE duplicate/allocate to
	  be defensive against bad package C code */
    OP(PUSHCONSTARG, 1):
      value = VECTOR_ELT(constants, GETOP());
      PUSHCALLARG(duplicate(value));
      NEXT();
    OP(PUSHNULLARG, 0): PUSHCALLARG(R_NilValue); NEXT();
    OP(PUSHTRUEARG, 0): PUSHCALLARG(mkTrue()); NEXT();
    OP(PUSHFALSEARG, 0): PUSHCALLARG(mkFalse()); NEXT();
    OP(CALL, 1):
      {
	SEXP fun = GETSTACK(-3);
	SEXP call = VECTOR_ELT(constants, GETOP());
	SEXP args = GETSTACK(-2);
	int flag;
	switch (ftype) {
	case BUILTINSXP:
	  checkForMissings(args, call);
	  flag = PRIMPRINT(fun);
	  R_Visible = flag != 1;
          value = CALL_PRIMFUN(call, fun, args, rho, 0);
	  if (flag < 2) R_Visible = flag != 1;
	  break;
	case SPECIALSXP:
	  flag = PRIMPRINT(fun);
	  R_Visible = flag != 1;
          value = CALL_PRIMFUN(call, fun, CDR(call), rho, 0);
	  if (flag < 2) R_Visible = flag != 1;
	  break;
	case CLOSXP:
	  value = applyClosure_v(call, fun, args, rho, NULL, 0);
	  break;
	default: bad_function_error();
	}
	R_BCNodeStackTop -= 2;
	SETSTACK(-1, value);
	ftype = 0;
	NEXT();
      }
    OP(CALLBUILTIN, 1):
      {
	SEXP fun = GETSTACK(-3);
	SEXP call = VECTOR_ELT(constants, GETOP());
	SEXP args = GETSTACK(-2);
	int flag;
	const void *vmax = VMAXGET();
	if (TYPEOF(fun) != BUILTINSXP)
          error(_("not a BUILTIN function"));
	flag = PRIMPRINT(fun);
	R_Visible = flag != 1;
        value = CALL_PRIMFUN(call, fun, args, rho, 0);
	if (flag < 2) R_Visible = flag != 1;
	VMAXSET(vmax);
	R_BCNodeStackTop -= 2;
	SETSTACK(-1, value);
	NEXT();
      }
    OP(CALLSPECIAL, 1):
      {
	SEXP call = VECTOR_ELT(constants, GETOP());
	SEXP symbol = CAR(call);
	SEXP fun = getPrimitive(symbol, SPECIALSXP);
	int flag;
	const void *vmax = VMAXGET();
	if (RTRACE(fun)) {
            Rprintf("trace: ");
            PrintValue(symbol);
	}
	BCNPUSH(fun);  /* for GC protection */
	flag = PRIMPRINT(fun);
	R_Visible = flag != 1;
        value = CALL_PRIMFUN(call, fun, CDR(call), rho, 0);
	if (flag < 2) R_Visible = flag != 1;
	VMAXSET(vmax);
	SETSTACK(-1, value); /* replaces fun on stack */
	NEXT();
      }
    OP(MAKECLOSURE, 1):
      {
	SEXP fb = VECTOR_ELT(constants, GETOP());
	SEXP forms = VECTOR_ELT(fb, 0);
	SEXP body = VECTOR_ELT(fb, 1);
	value = mkCLOSXP(forms, body, rho);
	BCNPUSH(value);
	NEXT();
      }
    OP(UMINUS, 1): Arith1(R_SubSymbol);
    OP(UPLUS, 1): Arith1(R_AddSymbol);
    OP(ADD, 1): FastBinary(+, PLUSOP, R_AddSymbol);
    OP(SUB, 1): FastBinary(-, MINUSOP, R_SubSymbol);
    OP(MUL, 1): FastBinary(*, TIMESOP, R_MulSymbol);
    OP(DIV, 1): FastBinary(/, DIVOP, R_DivSymbol);
    OP(EXPT, 1): Arith2(POWOP, R_ExptSymbol);
    OP(SQRT, 1): Math1(R_SqrtSymbol);
    OP(EXP, 1): Math1(R_ExpSymbol);
    OP(EQ, 1): FastRelop2(==, EQOP, R_EqSymbol);
    OP(NE, 1): FastRelop2(!=, NEOP, R_NeSymbol);
    OP(LT, 1): FastRelop2(<, LTOP, R_LtSymbol);
    OP(LE, 1): FastRelop2(<=, LEOP, R_LeSymbol);
    OP(GE, 1): FastRelop2(>=, GEOP, R_GeSymbol);
    OP(GT, 1): FastRelop2(>, GTOP, R_GtSymbol);
    OP(AND, 1): Special2(do_andor, R_AndSymbol, rho);
    OP(OR, 1): Special2(do_andor, R_OrSymbol, rho);
    OP(NOT, 1): Builtin1(do_not, R_NotSymbol, rho);
    OP(DOTSERR, 0): dotdotdot_error();
    OP(STARTASSIGN, 1):
      {
	int sidx = GETOP();
	SEXP symbol = VECTOR_ELT(constants, sidx);
	SEXP cell = GET_BINDING_CELL_CACHE(symbol, rho, vcache, sidx);
	value = BINDING_VALUE(cell);
        if (TYPEOF(value) == PROMSXP)
            value = forcePromise(value);
	if (value == R_UnboundValue || NAMEDCNT(value) != 1) {
            /* Used to call EnsureLocal, now changed, so old code is here. */
            value = findVarInFrame3 (rho, symbol, TRUE);
            if (value != R_UnboundValue) {
                if (TYPEOF(value) == PROMSXP)
                    value = forcePromise(value);
        	if (!NAMEDCNT_GT_1(value)) 
                    goto in_frame;
            }
            else {
                if (rho != R_EmptyEnv) {
                    value = findVar (symbol, ENCLOS(rho));
                    if (TYPEOF(value) == PROMSXP)
                        value = forcePromise(value);
                }
                if (value == R_UnboundValue)
                    unbound_var_error(symbol);
            }
            value = dup_top_level(value);
            set_var_in_frame (symbol, value, rho, TRUE, 3);
          in_frame: ;
        }
	BCNPUSH(value);
	BCNDUP2ND();
	/* top three stack entries are now RHS value, LHS value, RHS value */
	NEXT();
      }
    OP(ENDASSIGN, 1):
      {
	int sidx = GETOP();
	SEXP symbol = VECTOR_ELT(constants, sidx);
	SEXP cell = GET_BINDING_CELL_CACHE(symbol, rho, vcache, sidx);
	value = GETSTACK(-1); /* leave on stack for GC protection */
        INC_NAMEDCNT(value);
	if (! SET_BINDING_VALUE(cell, value))
	    defineVar(symbol, value, rho);
	R_BCNodeStackTop--; /* now pop LHS value off the stack */
	/* original right-hand side value is now on top of stack again */
	/* we do not duplicate the right-hand side value, so to be
	   conservative mark the value as NAMED = 2 */
	SET_NAMEDCNT_MAX(GETSTACK(-1));
	NEXT();
      }
    OP(STARTSUBSET, 2): DO_STARTDISPATCH("[");
    OP(DFLTSUBSET, 0): DO_DFLTDISPATCH(do_subset_dflt, R_BracketSymbol);
    OP(STARTSUBASSIGN, 2): DO_START_ASSIGN_DISPATCH("[<-");
    OP(DFLTSUBASSIGN, 0):
      DO_DFLT_ASSIGN_DISPATCH(do_subassign_dflt, R_SubAssignSymbol);
    OP(STARTC, 2): DO_STARTDISPATCH("c");
    OP(DFLTC, 0): DO_DFLTDISPATCH(do_c_dflt, R_CSymbol);
    OP(STARTSUBSET2, 2): DO_STARTDISPATCH("[[");
    OP(DFLTSUBSET2, 0): DO_DFLTDISPATCH0(do_subset2_dflt, R_Bracket2Symbol);
    OP(STARTSUBASSIGN2, 2): DO_START_ASSIGN_DISPATCH("[[<-");
    OP(DFLTSUBASSIGN2, 0):
      DO_DFLT_ASSIGN_DISPATCH(do_subassign2_dflt, R_SubSubAssignSymbol);
    OP(DOLLAR, 2):
      {
	int dispatched = FALSE;
	SEXP call = VECTOR_ELT(constants, GETOP());
	SEXP symbol = VECTOR_ELT(constants, GETOP());
	SEXP x = GETSTACK(-1);
	if (isObject(x)) {
	    SEXP ncall;
	    PROTECT(ncall = duplicate(call));
	    /**** hack to avoid evaluating the symbol */
	    SETCAR(CDDR(ncall), ScalarString(PRINTNAME(symbol)));
	    dispatched = tryDispatch("$", ncall, x, rho, &value);
	    UNPROTECT(1);
	}
	if (dispatched)
	    SETSTACK(-1, value);
	else
	    SETSTACK(-1, R_subset3_dflt(x, R_NilValue, symbol, R_NilValue, 0));
	NEXT();
      }
    OP(DOLLARGETS, 2):
      {
	int dispatched = FALSE;
	SEXP call = VECTOR_ELT(constants, GETOP());
	SEXP symbol = VECTOR_ELT(constants, GETOP());
	SEXP x = GETSTACK(-2);
	SEXP rhs = GETSTACK(-1);
	if (NAMEDCNT_GT_1(x) && x != R_NilValue) {
	    x = duplicate(x);
	    SETSTACK(-2, x);
	    SET_NAMEDCNT_1(x);
	}
	if (isObject(x)) {
	    SEXP ncall, prom;
	    PROTECT(ncall = duplicate(call));
	    /**** hack to avoid evaluating the symbol */
	    SETCAR(CDDR(ncall), ScalarString(PRINTNAME(symbol)));
	    prom = mkPROMISE(CADDDR(ncall), rho);
	    SET_PRVALUE(prom, rhs);
            INC_NAMEDCNT(rhs);
	    SETCAR(CDR(CDDR(ncall)), prom);
	    dispatched = tryDispatch("$<-", ncall, x, rho, &value);
	    UNPROTECT(1);
	}
	if (! dispatched)
	    value = R_subassign3_dflt(call, x, symbol, rhs);
	R_BCNodeStackTop--;
	SETSTACK(-1, value);
	NEXT();
      }
    OP(ISNULL, 0): DO_ISTEST(isNull);
    OP(ISLOGICAL, 0): DO_ISTYPE(LGLSXP);
    OP(ISINTEGER, 0): {
	SEXP arg = GETSTACK(-1);
	Rboolean test = (TYPEOF(arg) == INTSXP) && ! inherits(arg, "factor");
	SETSTACK(-1, test ? mkTrue() : mkFalse());
	NEXT();
      }
    OP(ISDOUBLE, 0): DO_ISTYPE(REALSXP);
    OP(ISCOMPLEX, 0): DO_ISTYPE(CPLXSXP);
    OP(ISCHARACTER, 0): DO_ISTYPE(STRSXP);
    OP(ISSYMBOL, 0): DO_ISTYPE(SYMSXP); /**** S4 thingy allowed now???*/
    OP(ISOBJECT, 0): DO_ISTEST(OBJECT);
    OP(ISNUMERIC, 0): DO_ISTEST(isNumericOnly);
    OP(VECSUBSET, 0): DO_VECSUBSET(rho); NEXT();
    OP(MATSUBSET, 0): DO_MATSUBSET(rho); NEXT();
    OP(SETVECSUBSET, 0): DO_SETVECSUBSET(rho); NEXT();
    OP(SETMATSUBSET, 0): DO_SETMATSUBSET(rho); NEXT();
    OP(AND1ST, 2): {
	int callidx = GETOP();
	int label = GETOP();
        FIXUP_SCALAR_LOGICAL(callidx, "'x'", "&&");
        value = GETSTACK(-1);
	if (LOGICAL(value)[0] == FALSE)
	    pc = codebase + label;
	NEXT();
    }
    OP(AND2ND, 1): {
	int callidx = GETOP();
	FIXUP_SCALAR_LOGICAL(callidx, "'y'", "&&");
        value = GETSTACK(-1);
	/* The first argument is TRUE or NA. If the second argument is
	   not TRUE then its value is the result. If the second
	   argument is TRUE, then the first argument's value is the
	   result. */
	if (LOGICAL(value)[0] != TRUE)
	    SETSTACK(-2, value);
	R_BCNodeStackTop -= 1;
	NEXT();
    }
    OP(OR1ST, 2):  {
	int callidx = GETOP();
	int label = GETOP();
        FIXUP_SCALAR_LOGICAL(callidx, "'x'", "||");
        value = GETSTACK(-1);
	if (LOGICAL(value)[0] != NA_LOGICAL && LOGICAL(value)[0]) /* is true */
	    pc = codebase + label;
	NEXT();
    }
    OP(OR2ND, 1):  {
	int callidx = GETOP();
	FIXUP_SCALAR_LOGICAL(callidx, "'y'", "||");
        value = GETSTACK(-1);
	/* The first argument is FALSE or NA. If the second argument is
	   not FALSE then its value is the result. If the second
	   argument is FALSE, then the first argument's value is the
	   result. */
	if (LOGICAL(value)[0] != FALSE)
	    SETSTACK(-2, value);
	R_BCNodeStackTop -= 1;
	NEXT();
    }
    OP(GETVAR_MISSOK, 1): DO_GETVAR(FALSE, TRUE);
    OP(DDVAL_MISSOK, 1): DO_GETVAR(TRUE, TRUE);
    OP(VISIBLE, 0): R_Visible = TRUE; NEXT();
    OP(SETVAR2, 1):
      {
	SEXP symbol = VECTOR_ELT(constants, GETOP());
	value = GETSTACK(-1);
	if (NAMEDCNT_GT_0(value)) {
	    value = duplicate(value);
	    SETSTACK(-1, value);
	}
	set_var_nonlocal (symbol, value, ENCLOS(rho), 3);
	NEXT();
      }
    OP(STARTASSIGN2, 1):
      {
	SEXP symbol = VECTOR_ELT(constants, GETOP());
	value = GETSTACK(-1);
	BCNPUSH(getvar(symbol, ENCLOS(rho), FALSE, FALSE, NULL, 0));
	BCNPUSH(value);
	/* top three stack entries are now RHS value, LHS value, RHS value */
	NEXT();
      }
    OP(ENDASSIGN2, 1):
      {
	SEXP symbol = VECTOR_ELT(constants, GETOP());
	value = BCNPOP();
	set_var_nonlocal (symbol, value, ENCLOS(rho), 3);
	/* original right-hand side value is now on top of stack again */
	/* we do not duplicate the right-hand side value, so to be
	   conservative mark the value as NAMED = 2 */
	SET_NAMEDCNT_MAX(GETSTACK(-1));
	NEXT();
      }
    OP(SETTER_CALL, 2):
      {
        SEXP lhs = GETSTACK(-5);
        SEXP rhs = GETSTACK(-4);
	SEXP fun = GETSTACK(-3);
	SEXP call = VECTOR_ELT(constants, GETOP());
	SEXP vexpr = VECTOR_ELT(constants, GETOP());
	SEXP args, prom, last;
	if (NAMEDCNT_GT_1(lhs) && lhs != R_NilValue) {
	  lhs = duplicate(lhs);
	  SETSTACK(-5, lhs);
	  SET_NAMEDCNT_1(lhs);
	}
	switch (ftype) {
	case BUILTINSXP:
	  /* push RHS value onto arguments with 'value' tag */
	  PUSHCALLARG(rhs);
	  SET_TAG(GETSTACK(-1), R_ValueSymbol);
	  /* replace first argument with LHS value */
	  args = GETSTACK(-2);
	  SETCAR(args, lhs);
	  /* make the call */
	  checkForMissings(args, call);
          value = CALL_PRIMFUN(call, fun, args, rho, 0);
	  break;
	case SPECIALSXP:
	  /* duplicate arguments and put into stack for GC protection */
	  args = duplicate(CDR(call));
	  SETSTACK(-2, args);
	  /* insert evaluated promise for LHS as first argument */
          prom = mkPROMISE(R_TmpvalSymbol, rho);
	  SET_PRVALUE(prom, lhs);
          INC_NAMEDCNT(lhs);
	  SETCAR(args, prom);
	  /* insert evaluated promise for RHS as last argument */
	  last = args;
	  while (CDR(last) != R_NilValue)
	      last = CDR(last);
	  prom = mkPROMISE(vexpr, rho);
	  SET_PRVALUE(prom, rhs);
          INC_NAMEDCNT(rhs);
	  SETCAR(last, prom);
	  /* make the call */
          value = CALL_PRIMFUN(call, fun, args, rho, 0);
	  break;
	case CLOSXP:
	  /* push evaluated promise for RHS onto arguments with 'value' tag */
	  prom = mkPROMISE(vexpr, rho);
	  SET_PRVALUE(prom, rhs);
          INC_NAMEDCNT(rhs);
	  PUSHCALLARG(prom);
	  SET_TAG(GETSTACK(-1), R_ValueSymbol);
	  /* replace first argument with evaluated promise for LHS */
          prom = mkPROMISE(R_TmpvalSymbol, rho);
	  SET_PRVALUE(prom, lhs);
          INC_NAMEDCNT(lhs);
	  args = GETSTACK(-2);
	  SETCAR(args, prom);
	  /* make the call */
	  value = applyClosure_v(call, fun, args, rho, NULL, 0);
	  break;
	default: bad_function_error();
	}
	R_BCNodeStackTop -= 4;
	SETSTACK(-1, value);
	ftype = 0;
	NEXT();
      }
    OP(GETTER_CALL, 1):
      {
	SEXP lhs = GETSTACK(-5);
	SEXP fun = GETSTACK(-3);
	SEXP call = VECTOR_ELT(constants, GETOP());
	SEXP args, prom;
	switch (ftype) {
	case BUILTINSXP:
	  /* replace first argument with LHS value */
	  args = GETSTACK(-2);
	  SETCAR(args, lhs);
	  /* make the call */
	  checkForMissings(args, call);
          value = CALL_PRIMFUN(call, fun, args, rho, 0);
	  break;
	case SPECIALSXP:
	  /* duplicate arguments and put into stack for GC protection */
	  args = duplicate(CDR(call));
	  SETSTACK(-2, args);
	  /* insert evaluated promise for LHS as first argument */
          prom = mkPROMISE(R_TmpvalSymbol, rho);
	  SET_PRVALUE(prom, lhs);
          INC_NAMEDCNT(lhs);
	  SETCAR(args, prom);
	  /* make the call */
          value = CALL_PRIMFUN(call, fun, args, rho, 0);
	  break;
	case CLOSXP:
	  /* replace first argument with evaluated promise for LHS */
          prom = mkPROMISE(R_TmpvalSymbol, rho);
	  SET_PRVALUE(prom, lhs);
          INC_NAMEDCNT(lhs);
	  args = GETSTACK(-2);
	  SETCAR(args, prom);
	  /* make the call */
	  value = applyClosure_v(call, fun, args, rho, NULL, 0);
	  break;
	default: bad_function_error();
	}
	R_BCNodeStackTop -= 2;
	SETSTACK(-1, value);
	ftype = 0;
	NEXT();
      }
    OP(SWAP, 0): {
	R_bcstack_t tmp = R_BCNodeStackTop[-1];
	R_BCNodeStackTop[-1] = R_BCNodeStackTop[-2];
	R_BCNodeStackTop[-2] = tmp;
	NEXT();
    }
    OP(DUP2ND, 0): BCNDUP2ND(); NEXT();
    OP(SWITCH, 4): {
       SEXP call = VECTOR_ELT(constants, GETOP());
       SEXP names = VECTOR_ELT(constants, GETOP());
       SEXP coffsets = VECTOR_ELT(constants, GETOP());
       SEXP ioffsets = VECTOR_ELT(constants, GETOP());
       value = BCNPOP();
       if (!isVector(value) || length(value) != 1)
	   errorcall(call, _("EXPR must be a length 1 vector"));
       if (TYPEOF(value) == STRSXP) {
	   int i, n, which;
	   if (names == R_NilValue)
	       errorcall(call, _("numeric EXPR required for switch() "
				 "without named alternatives"));
	   if (TYPEOF(coffsets) != INTSXP)
	       errorcall(call, _("bad character switch offsets"));
	   if (TYPEOF(names) != STRSXP || LENGTH(names) != LENGTH(coffsets))
	       errorcall(call, _("bad switch names"));
	   n = LENGTH(names);
	   which = n - 1;
	   for (i = 0; i < n - 1; i++)
	       if (ep_match_exprs(STRING_ELT(value, 0),
			          STRING_ELT(names, i))==1 /* exact */) {
		   which = i;
		   break;
	       }
	   pc = codebase + INTEGER(coffsets)[which];
       }
       else {
	   int which = asInteger(value) - 1;
	   if (TYPEOF(ioffsets) != INTSXP)
	       errorcall(call, _("bad numeric switch offsets"));
	   if (which < 0 || which >= LENGTH(ioffsets))
	       which = LENGTH(ioffsets) - 1;
	   pc = codebase + INTEGER(ioffsets)[which];
       }
       NEXT();
    }
    OP(RETURNJMP, 0): {
      value = BCNPOP();
      findcontext(CTXT_BROWSER | CTXT_FUNCTION, rho, value);
    }
    OP(STARTVECSUBSET, 2): DO_STARTDISPATCH_N("[");
    OP(STARTMATSUBSET, 2): DO_STARTDISPATCH_N("[");
    OP(STARTSETVECSUBSET, 2): DO_START_ASSIGN_DISPATCH_N("[<-");
    OP(STARTSETMATSUBSET, 2): DO_START_ASSIGN_DISPATCH_N("[<-");
    LASTOP;
  }

 done:
  R_BCNodeStackTop = oldntop;
#ifdef BC_INT_STACK
  R_BCIntStackTop = olditop;
#endif
#ifdef BC_PROFILING
  current_opcode = old_current_opcode;
#endif
  return value;
}

#ifdef THREADED_CODE
SEXP R_bcEncode(SEXP bytes)
{
    SEXP code;
    BCODE *pc;
    int *ipc, i, n, m, v;

    m = (sizeof(BCODE) + sizeof(int) - 1) / sizeof(int);

    n = LENGTH(bytes);
    ipc = INTEGER(bytes);

    v = ipc[0];
    if (v < R_bcMinVersion || v > R_bcVersion) {
	code = allocVector(INTSXP, m * 2);
	pc = (BCODE *) INTEGER(code);
	pc[0].i = v;
	pc[1].v = opinfo[BCMISMATCH_OP].addr;
	return code;
    }
    else {
	code = allocVector(INTSXP, m * n);
	pc = (BCODE *) INTEGER(code);

	for (i = 0; i < n; i++) pc[i].i = ipc[i];

	/* install the current version number */
	pc[0].i = R_bcVersion;

	for (i = 1; i < n;) {
	    int op = pc[i].i;
	    if (op < 0 || op >= OPCOUNT)
		error("unknown instruction code");
	    pc[i].v = opinfo[op].addr;
	    i += opinfo[op].argc + 1;
	}

	return code;
    }
}

static int findOp(void *addr)
{
    int i;

    for (i = 0; i < OPCOUNT; i++)
	if (opinfo[i].addr == addr)
	    return i;
    error(_("cannot find index for threaded code address"));
}

SEXP R_bcDecode(SEXP code) {
    int n, i, j, *ipc;
    BCODE *pc;
    SEXP bytes;

    int m = (sizeof(BCODE) + sizeof(int) - 1) / sizeof(int);

    n = LENGTH(code) / m;
    pc = (BCODE *) INTEGER(code);

    bytes = allocVector(INTSXP, n);
    ipc = INTEGER(bytes);

    /* copy the version number */
    ipc[0] = pc[0].i;

    for (i = 1; i < n;) {
	int op = findOp(pc[i].v);
	int argc = opinfo[op].argc;
	ipc[i] = op;
	i++;
	for (j = 0; j < argc; j++, i++)
	    ipc[i] = pc[i].i;
    }

    return bytes;
}
#else
SEXP R_bcEncode(SEXP x) { return x; }
SEXP R_bcDecode(SEXP x) { return duplicate(x); }
#endif

static SEXP do_mkcode(SEXP call, SEXP op, SEXP args, SEXP rho)
{
    SEXP bytes, consts, ans;

    checkArity(op, args);
    bytes = CAR(args);
    consts = CADR(args);
    ans = CONS(R_bcEncode(bytes), consts);
    SET_TYPEOF(ans, BCODESXP);
    return ans;
}

static SEXP do_bcclose(SEXP call, SEXP op, SEXP args, SEXP rho)
{
    SEXP forms, body, env;

    checkArity(op, args);
    forms = CAR(args);
    body = CADR(args);
    env = CADDR(args);

    CheckFormals(forms);

    if (! isByteCode(body))
	errorcall(call, _("invalid body"));

    if (isNull(env)) {
	error(_("use of NULL environment is defunct"));
	env = R_BaseEnv;
    } else
    if (!isEnvironment(env))
	errorcall(call, _("invalid environment"));

    return mkCLOSXP(forms, body, env);
}

static SEXP do_is_builtin_internal(SEXP call, SEXP op, SEXP args, SEXP rho)
{
    SEXP symbol, i;

    checkArity(op, args);
    symbol = CAR(args);

    if (!isSymbol(symbol))
	errorcall(call, _("invalid symbol"));

    if ((i = INTERNAL(symbol)) != R_NilValue && TYPEOF(i) == BUILTINSXP)
	return R_TrueValue;
    else
	return R_FalseValue;
}

static SEXP disassemble(SEXP bc)
{
  SEXP ans, dconsts;
  int i;
  SEXP code = BCODE_CODE(bc);
  SEXP consts = BCODE_CONSTS(bc);
  SEXP expr = BCODE_EXPR(bc);
  int nc = LENGTH(consts);

  PROTECT(ans = allocVector(VECSXP, expr != R_NilValue ? 4 : 3));
  SET_VECTOR_ELT(ans, 0, install(".Code"));
  SET_VECTOR_ELT(ans, 1, R_bcDecode(code));
  SET_VECTOR_ELT(ans, 2, allocVector(VECSXP, nc));
  if (expr != R_NilValue)
      SET_VECTOR_ELT(ans, 3, duplicate(expr));

  dconsts = VECTOR_ELT(ans, 2);
  for (i = 0; i < nc; i++) {
    SEXP c = VECTOR_ELT(consts, i);
    if (isByteCode(c))
      SET_VECTOR_ELT(dconsts, i, disassemble(c));
    else
      SET_VECTOR_ELT(dconsts, i, duplicate(c));
  }

  UNPROTECT(1);
  return ans;
}

static SEXP do_disassemble(SEXP call, SEXP op, SEXP args, SEXP rho)
{
  SEXP code;

  checkArity(op, args);
  code = CAR(args);
  if (! isByteCode(code))
    errorcall(call, _("argument is not a byte code object"));
  return disassemble(code);
}

static SEXP do_bcversion(SEXP call, SEXP op, SEXP args, SEXP rho)
{
  SEXP ans = allocVector1INT();
  INTEGER(ans)[0] = R_bcVersion;
  return ans;
}

static SEXP do_loadfile(SEXP call, SEXP op, SEXP args, SEXP env)
{
    SEXP file, s;
    FILE *fp;

    checkArity(op, args);

    PROTECT(file = coerceVector(CAR(args), STRSXP));

    if (! isValidStringF(file))
	errorcall(call, _("bad file name"));

    fp = RC_fopen(STRING_ELT(file, 0), "rb", TRUE);
    if (!fp)
	errorcall(call, _("unable to open 'file'"));
    s = R_LoadFromFile(fp, 0);
    fclose(fp);

    UNPROTECT(1);
    return s;
}

static SEXP do_savefile(SEXP call, SEXP op, SEXP args, SEXP env)
{
    FILE *fp;

    checkArity(op, args);

    if (!isValidStringF(CADR(args)))
	errorcall(call, _("'file' must be non-empty string"));
    if (TYPEOF(CADDR(args)) != LGLSXP)
	errorcall(call, _("'ascii' must be logical"));

    fp = RC_fopen(STRING_ELT(CADR(args), 0), "wb", TRUE);
    if (!fp)
	errorcall(call, _("unable to open 'file'"));

    R_SaveToFileV(CAR(args), fp, INTEGER(CADDR(args))[0], 0);

    fclose(fp);
    return R_NilValue;
}

#define R_COMPILED_EXTENSION ".Rc"

/* neither of these functions call R_ExpandFileName -- the caller
   should do that if it wants to */
char *R_CompiledFileName(char *fname, char *buf, size_t bsize)
{
    char *basename, *ext;

    /* find the base name and the extension */
    basename = Rf_strrchr(fname, FILESEP[0]);
    if (basename == NULL) basename = fname;
    ext = Rf_strrchr(basename, '.');

    if (ext != NULL && strcmp(ext, R_COMPILED_EXTENSION) == 0) {
	/* the supplied file name has the compiled file extension, so
	   just copy it to the buffer and return the buffer pointer */
	if (snprintf(buf, bsize, "%s", fname) < 0)
	    error(_("R_CompiledFileName: buffer too small"));
	return buf;
    }
    else if (ext == NULL) {
	/* if the requested file has no extention, make a name that
	   has the extenrion added on to the expanded name */
	if (snprintf(buf, bsize, "%s%s", fname, R_COMPILED_EXTENSION) < 0)
	    error(_("R_CompiledFileName: buffer too small"));
	return buf;
    }
    else {
	/* the supplied file already has an extention, so there is no
	   corresponding compiled file name */
	return NULL;
    }
}

FILE *R_OpenCompiledFile(char *fname, char *buf, size_t bsize)
{
    char *cname = R_CompiledFileName(fname, buf, bsize);

    if (cname != NULL && R_FileExists(cname) &&
	(strcmp(fname, cname) == 0 ||
	 ! R_FileExists(fname) ||
	 R_FileMtime(cname) > R_FileMtime(fname)))
	/* the compiled file cname exists, and either fname does not
	   exist, or it is the same as cname, or both exist and cname
	   is newer */
	return R_fopen(buf, "rb");
    else return NULL;
}

static SEXP do_growconst(SEXP call, SEXP op, SEXP args, SEXP env)
{
    SEXP constBuf, ans;
    int i, n;

    checkArity(op, args);
    constBuf = CAR(args);
    if (TYPEOF(constBuf) != VECSXP)
	error(_("constant buffer must be a generic vector"));

    n = LENGTH(constBuf);
    ans = allocVector(VECSXP, 2 * n);
    for (i = 0; i < n; i++)
	SET_VECTOR_ELT(ans, i, VECTOR_ELT(constBuf, i));

    return ans;
}

static SEXP do_putconst(SEXP call, SEXP op, SEXP args, SEXP env)
{
    SEXP constBuf, x;
    int i, constCount;

    checkArity(op, args);

    constBuf = CAR(args);
    if (TYPEOF(constBuf) != VECSXP)
	error(_("constBuf must be a generic vector"));

    constCount = asInteger(CADR(args));
    if (constCount < 0 || constCount >= LENGTH(constBuf))
	error(_("bad constCount value"));

    x = CADDR(args);

    /* check for a match and return index if one is found */
    for (i = 0; i < constCount; i++) {
	SEXP y = VECTOR_ELT(constBuf, i);
	if (x == y || R_compute_identical(x, y, 0))
	    return ScalarInteger(i);
    }

    /* otherwise insert the constant and return index */
    SET_VECTOR_ELT(constBuf, constCount, x);
    return ScalarInteger(constCount);
}

static SEXP do_getconst(SEXP call, SEXP op, SEXP args, SEXP env)
{
    SEXP constBuf, ans;
    int i, n;

    checkArity(op, args);
    constBuf = CAR(args);
    n = asInteger(CADR(args));

    if (TYPEOF(constBuf) != VECSXP)
	error(_("constant buffer must be a generic vector"));
    if (n < 0 || n > LENGTH(constBuf))
	error(_("bad constant count"));

    ans = allocVector(VECSXP, n);
    for (i = 0; i < n; i++)
	SET_VECTOR_ELT(ans, i, VECTOR_ELT(constBuf, i));

    return ans;
}

#ifdef BC_PROFILING
SEXP R_getbcprofcounts()
{
    SEXP val;
    int i;

    val = allocVector(INTSXP, OPCOUNT);
    for (i = 0; i < OPCOUNT; i++)
	INTEGER(val)[i] = opcode_counts[i];
    return val;
}

static void dobcprof(int sig)
{
    if (current_opcode >= 0 && current_opcode < OPCOUNT)
	opcode_counts[current_opcode]++;
    signal(SIGPROF, dobcprof);
}

SEXP R_startbcprof()
{
    struct itimerval itv;
    int interval;
    double dinterval = 0.02;
    int i;

    if (R_Profiling)
	error(_("profile timer in use"));
    if (bc_profiling)
	error(_("already byte code profiling"));

    /* according to man setitimer, it waits until the next clock
       tick, usually 10ms, so avoid too small intervals here */
    interval = 1e6 * dinterval + 0.5;

    /* initialize the profile data */
    current_opcode = NO_CURRENT_OPCODE;
    for (i = 0; i < OPCOUNT; i++)
	opcode_counts[i] = 0;

    signal(SIGPROF, dobcprof);

    itv.it_interval.tv_sec = 0;
    itv.it_interval.tv_usec = interval;
    itv.it_value.tv_sec = 0;
    itv.it_value.tv_usec = interval;
    if (setitimer(ITIMER_PROF, &itv, NULL) == -1)
	error(_("setting profile timer failed"));

    bc_profiling = TRUE;

    return R_NilValue;
}

static void dobcprof_null(int sig)
{
    signal(SIGPROF, dobcprof_null);
}

SEXP R_stopbcprof()
{
    struct itimerval itv;

    if (! bc_profiling)
	error(_("not byte code profiling"));

    itv.it_interval.tv_sec = 0;
    itv.it_interval.tv_usec = 0;
    itv.it_value.tv_sec = 0;
    itv.it_value.tv_usec = 0;
    setitimer(ITIMER_PROF, &itv, NULL);
    signal(SIGPROF, dobcprof_null);

    bc_profiling = FALSE;

    return R_NilValue;
}
#else
SEXP R_getbcprofcounts() { return R_NilValue; }
SEXP R_startbcprof() { return R_NilValue; }
SEXP R_stopbcprof() { return R_NilValue; }
#endif

/* end of byte code section */

static SEXP do_setnumthreads(SEXP call, SEXP op, SEXP args, SEXP rho)
{
    int old = R_num_math_threads, new;
    checkArity(op, args);
    new = asInteger(CAR(args));
    if (new >= 0 && new <= R_max_num_math_threads)
	R_num_math_threads = new;
    return ScalarIntegerMaybeConst(old);
}

static SEXP do_setmaxnumthreads(SEXP call, SEXP op, SEXP args, SEXP rho)
{
    int old = R_max_num_math_threads, new;
    checkArity(op, args);
    new = asInteger(CAR(args));
    if (new >= 0) {
	R_max_num_math_threads = new;
	if (R_num_math_threads > R_max_num_math_threads)
	    R_num_math_threads = R_max_num_math_threads;
    }
    return ScalarIntegerMaybeConst(old);
}

/* FUNTAB entries defined in this source file. See names.c for documentation. */

attribute_hidden FUNTAB R_FunTab_eval[] =
{
/* printname	c-entry		offset	eval	arity	pp-kind	     precedence	rightassoc */

{"if",		do_if,		0,	1200,	-1,	{PP_IF,	     PREC_FN,	  1}},
{"for",		do_for,		0,	100,	-1,	{PP_FOR,     PREC_FN,	  0}},
{"while",	do_while,	0,	100,	-1,	{PP_WHILE,   PREC_FN,	  0}},
{"repeat",	do_repeat,	0,	100,	-1,	{PP_REPEAT,  PREC_FN,	  0}},
{"break",	do_break, CTXT_BREAK,	0,	-1,	{PP_BREAK,   PREC_FN,	  0}},
{"next",	do_break, CTXT_NEXT,	0,	-1,	{PP_NEXT,    PREC_FN,	  0}},
{"(",		do_paren,	0,	1000,	1,	{PP_PAREN,   PREC_FN,	  0}},
{"{",		do_begin,	0,	1200,	-1,	{PP_CURLY,   PREC_FN,	  0}},
{"return",	do_return,	0,	1200,	-1,	{PP_RETURN,  PREC_FN,	  0}},
{"function",	do_function,	0,	0,	-1,	{PP_FUNCTION,PREC_FN,	  0}},
{"<-",		do_set,		1,	1100,	2,	{PP_ASSIGN,  PREC_LEFT,	  1}},
{"=",		do_set,		3,	1100,	2,	{PP_ASSIGN,  PREC_EQ,	  1}},
{"<<-",		do_set,		2,	1100,	2,	{PP_ASSIGN2, PREC_LEFT,	  1}},
{"->",		do_set,		11,	1100,	2,	{PP_ASSIGN,  PREC_RIGHT,	  1}},
{"->>",		do_set,		12,	1100,	2,	{PP_ASSIGN2, PREC_RIGHT,	  1}},
{"eval",	do_eval,	0,	1211,	3,	{PP_FUNCALL, PREC_FN,	0}},
{"eval.with.vis",do_eval,	1,	1211,	3,	{PP_FUNCALL, PREC_FN,	0}},
{"Recall",	do_recall,	0,	210,	-1,	{PP_FUNCALL, PREC_FN,	  0}},

{"Rprof",	do_Rprof,	0,	11,	4,	{PP_FUNCALL, PREC_FN,	0}},
{"enableJIT",    do_enablejit,  0,      11,     1,      {PP_FUNCALL, PREC_FN, 0}},
{"compilePKGS", do_compilepkgs, 0,      11,     1,      {PP_FUNCALL, PREC_FN, 0}},
{"withVisible", do_withVisible,	1,	10,	1,	{PP_FUNCALL, PREC_FN,	0}},

{"mkCode",     do_mkcode,       0,      11,     2,      {PP_FUNCALL, PREC_FN, 0}},
{"bcClose",    do_bcclose,      0,      11,     3,      {PP_FUNCALL, PREC_FN, 0}},
{"is.builtin.internal", do_is_builtin_internal, 0, 11, 1, {PP_FUNCALL, PREC_FN, 0}},
{"disassemble", do_disassemble, 0,      11,     1,      {PP_FUNCALL, PREC_FN, 0}},
{"bcVersion", do_bcversion,     0,      11,     0,      {PP_FUNCALL, PREC_FN, 0}},
{"load.from.file", do_loadfile, 0,      11,     1,      {PP_FUNCALL, PREC_FN, 0}},
{"save.to.file", do_savefile,   0,      11,     3,      {PP_FUNCALL, PREC_FN, 0}},
{"growconst", do_growconst,     0,      11,     1,      {PP_FUNCALL, PREC_FN, 0}},
{"putconst", do_putconst,       0,      11,     3,      {PP_FUNCALL, PREC_FN, 0}},
{"getconst", do_getconst,       0,      11,     2,      {PP_FUNCALL, PREC_FN, 0}},

{"setNumMathThreads", do_setnumthreads,      0, 11, 1,  {PP_FUNCALL, PREC_FN, 0}},
{"setMaxNumMathThreads", do_setmaxnumthreads,0, 11, 1,  {PP_FUNCALL, PREC_FN, 0}},

{NULL,		NULL,		0,	0,	0,	{PP_INVALID, PREC_FN,	0}},
};<|MERGE_RESOLUTION|>--- conflicted
+++ resolved
@@ -721,7 +721,6 @@
               && arg1!=R_MissingArg && arg1!=R_MissingUnder) {
 
             PROTECT(arg1 = EVALV (arg1, rho, PRIMFUN_ARG1VAR(op)));
-<<<<<<< HEAD
 
             if (isObject(arg1) && PRIMFUN_DSPTCH1(op)) {
                 UNPROTECT(1);
@@ -748,34 +747,6 @@
 
     res = CALL_PRIMFUN(e, op, args, rho, variant);
 
-=======
-
-            if (isObject(arg1) && PRIMFUN_DSPTCH1(op)) {
-                UNPROTECT(1);
-                PROTECT(args = CONS(arg1,R_NilValue));
-                goto not_fast;
-            }
-
-            res = ((SEXP(*)(SEXP,SEXP,SEXP,SEXP,int)) PRIMFUN_FAST(op)) 
-                     (e, op, arg1, rho, variant);
-
-            UNPROTECT(1);  /* arg1 */
-            return res;
-        }
-
-        args = evalList (args, rho);
-    }
-
-    PROTECT(args);
-
-    /* Handle a non-fast op.  We may get here after starting to handle a
-       fast op, but if so, args has been set to the evaluated argument list. */
-
-  not_fast: 
-
-    res = CALL_PRIMFUN(e, op, args, rho, variant);
-
->>>>>>> 49e16ef3
     UNPROTECT(1); /* args */
     return res;
 }
@@ -2764,11 +2735,7 @@
                 res = duplicate(res);
                 SETCAR (R_binding_cell, res);
             }
-<<<<<<< HEAD
-            else if (NAMEDCNT_EQ_0(res))
-=======
             if (NAMEDCNT_EQ_0(res))
->>>>>>> 49e16ef3
                 SET_NAMEDCNT_1(res);
         }
     }
