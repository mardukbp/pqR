--- conflicted
+++ resolved
@@ -381,7 +381,6 @@
         helpers_wait_until_not_being_computed (wait_for);
 }
 
-<<<<<<< HEAD
 static SEXP forcePromiseUnbound(SEXP e) /* e is protected here */
 {
     RPRSTACK prstack;
@@ -396,41 +395,6 @@
         else 
             warningcall(R_GlobalContext->call,
              _("restarting interrupted promise evaluation"));
-=======
-SEXP attribute_hidden forcePromise(SEXP e) /* e protected here if necessary */
-{
-    if (PRVALUE(e) == R_UnboundValue) {
-	RPRSTACK prstack;
-	SEXP val;
-        PROTECT(e);
-	if(PRSEEN(e)) {
-	    if (PRSEEN(e) == 1)
-		errorcall(R_GlobalContext->call,
-			  _("promise already under evaluation: recursive default argument reference or earlier problems?"));
-	    else warningcall(R_GlobalContext->call,
-			     _("restarting interrupted promise evaluation"));
-	}
-	/* Mark the promise as under evaluation and push it on a stack
-	   that can be used to unmark pending promises if a jump out
-	   of the evaluation occurs. */
-	SET_PRSEEN(e, 1);
-	prstack.promise = e;
-	prstack.next = R_PendingPromises;
-	R_PendingPromises = &prstack;
-
-	val = eval(PRCODE(e), PRENV(e));
-
-	/* Pop the stack, unmark the promise and set its value field.
-	   Also set the environment to R_NilValue to allow GC to
-	   reclaim the promise environment; this is also useful for
-	   fancy games with delayedAssign() */
-	R_PendingPromises = prstack.next;
-	SET_PRSEEN(e, 0);
-	SET_PRVALUE(e, val);
-        INC_NAMEDCNT(val);
-	SET_PRENV(e, R_NilValue);
-        UNPROTECT(1);
->>>>>>> 56a0c4bd
     }
 
     /* Mark the promise as under evaluation and push it on a stack
@@ -442,7 +406,6 @@
     prstack.next = R_PendingPromises;
     R_PendingPromises = &prstack;
 
-<<<<<<< HEAD
     val = evalv (PRCODE(e), PRENV(e), VARIANT_PENDING_OK);
 
     /* Pop the stack, unmark the promise and set its value field.
@@ -465,41 +428,6 @@
         SEXP val = forcePromiseUnbound(e);
         WAIT_UNTIL_COMPUTED(val);
         return val;
-=======
-SEXP attribute_hidden forcePromisePendingOK(SEXP e)/* e protected here if rqd */
-{
-    if (PRVALUE(e) == R_UnboundValue) {
-	RPRSTACK prstack;
-	SEXP val;
-        PROTECT(e);
-	if(PRSEEN(e)) {
-	    if (PRSEEN(e) == 1)
-		errorcall(R_GlobalContext->call,
-			  _("promise already under evaluation: recursive default argument reference or earlier problems?"));
-	    else warningcall(R_GlobalContext->call,
-			     _("restarting interrupted promise evaluation"));
-	}
-	/* Mark the promise as under evaluation and push it on a stack
-	   that can be used to unmark pending promises if a jump out
-	   of the evaluation occurs. */
-	SET_PRSEEN(e, 1);
-	prstack.promise = e;
-	prstack.next = R_PendingPromises;
-	R_PendingPromises = &prstack;
-
-	val = evalv (PRCODE(e), PRENV(e), VARIANT_PENDING_OK);
-
-	/* Pop the stack, unmark the promise and set its value field.
-	   Also set the environment to R_NilValue to allow GC to
-	   reclaim the promise environment; this is also useful for
-	   fancy games with delayedAssign() */
-	R_PendingPromises = prstack.next;
-	SET_PRSEEN(e, 0);
-	SET_PRVALUE(e, val);
-        INC_NAMEDCNT(val);
-	SET_PRENV(e, R_NilValue);
-        UNPROTECT(1);
->>>>>>> 56a0c4bd
     }
     else
         return PRVALUE(e);
@@ -563,10 +491,6 @@
 static SEXP evalv2(SEXP e, SEXP rho, int variant)
 {
     SEXP op, res;
-<<<<<<< HEAD
-=======
-    int pending_OK = variant & VARIANT_PENDING_OK;
->>>>>>> 56a0c4bd
 
     /* Handle check for user interrupt.  Count was decremented in evalv. */
 
@@ -611,10 +535,7 @@
 #endif
 
     switch (TYPEOF(e)) {
-<<<<<<< HEAD
-
-=======
->>>>>>> 56a0c4bd
+
     case BCODESXP:
 	res = bcEval(e, rho, TRUE);
 	break;
@@ -626,11 +547,7 @@
 	if (DDVAL(e))
 	    res = ddfindVar(e,rho);
 	else
-<<<<<<< HEAD
 	    res = findVarPendingOK (e, rho);
-=======
-	    res = pending_OK ? findVarPendingOK (e, rho) : findVar (e, rho);
->>>>>>> 56a0c4bd
 	if (res == R_UnboundValue)
             unbound_var_error(e);
 
@@ -640,16 +557,9 @@
 
         if (TYPEOF(res) == PROMSXP) {
             if (PRVALUE_PENDING_OK(res) == R_UnboundValue)
-<<<<<<< HEAD
                 res = forcePromiseUnbound(res);
             else 
                 res = PRVALUE_PENDING_OK(res);
-=======
-                res = pending_OK ? forcePromisePendingOK(res) 
-                                 : forcePromise(res);
-            else 
-                res = pending_OK ? PRVALUE_PENDING_OK(res) : PRVALUE(res);
->>>>>>> 56a0c4bd
         }
 
         /* A NAMEDCNT of 0 might arise from an inadverently missing increment
@@ -658,12 +568,9 @@
 
         if (NAMEDCNT_EQ_0(res))
             SET_NAMEDCNT_1(res);
-<<<<<<< HEAD
 
         if ( ! (variant & VARIANT_PENDING_OK))
             WAIT_UNTIL_COMPUTED(res);
-=======
->>>>>>> 56a0c4bd
 
         break;
 
@@ -673,7 +580,6 @@
            promise is already evaluated.  We don't change NAMEDCNT, 
            since for use in applydefine, that would be undesirable. */
 	if (PRVALUE_PENDING_OK(e) == R_UnboundValue)
-<<<<<<< HEAD
             res = forcePromiseUnbound(e);
         else
             res = PRVALUE_PENDING_OK(e);
@@ -681,11 +587,6 @@
         if ( ! (variant & VARIANT_PENDING_OK))
             WAIT_UNTIL_COMPUTED(res);
 
-=======
-            res = pending_OK ? forcePromisePendingOK(e) : forcePromise(e);
-        else
-            res = pending_OK ? PRVALUE_PENDING_OK(e) : PRVALUE(e);
->>>>>>> 56a0c4bd
 	break;
 
     case LANGSXP:
@@ -807,17 +708,10 @@
                         cntxt = alloca (sizeof *cntxt);
 #                   endif
                     beginbuiltincontext (cntxt, e);
-<<<<<<< HEAD
                 }
                 if (!PRIMFUN_PENDING_OK(op)) {
                     WAIT_UNTIL_COMPUTED(arg1);
                 }
-=======
-                }
-                if (!PRIMFUN_PENDING_OK(op)) {
-                    WAIT_UNTIL_COMPUTED(arg1);
-                }
->>>>>>> 56a0c4bd
                 res = ((SEXP(*)(SEXP,SEXP,SEXP,SEXP,int)) PRIMFUN_FAST(op)) 
                          (e, op, arg1, rho, variant);
                 goto done_builtin;
@@ -834,15 +728,10 @@
                     goto not_fast;
                 }
                 if (arg2 != NULL) {
-<<<<<<< HEAD
                    /* Use of ARG2VAR is currently disabled, since no 
                       primitives are using it at the moment. */
                     PROTECT(arg2 = evalv(arg2, rho, 
                               /* PRIMFUN_ARG2VAR(op) | */ VARIANT_PENDING_OK));
-=======
-                    PROTECT(arg2 = evalv(arg2, rho, 
-                              PRIMFUN_ARG2VAR(op) | VARIANT_PENDING_OK));
->>>>>>> 56a0c4bd
                     if (isObject(arg2) && PRIMFUN_DSPTCH2(op)) {
                         args = R_NilValue;  /* == CDDR(args) */
                         goto not_fast;
@@ -1077,13 +966,9 @@
 SEXP attribute_hidden applyClosure_v(SEXP call, SEXP op, SEXP arglist, SEXP rho,
                                      SEXP suppliedenv, int variant)
 {
-<<<<<<< HEAD
-    int vrnt = VARIANT_PENDING_OK | VARIANT_DIRECT_RETURN | variant;
-=======
     int vrnt = VARIANT_PENDING_OK | VARIANT_DIRECT_RETURN 
                  | VARIANT_PASS_ON(variant);
 
->>>>>>> 56a0c4bd
     SEXP formals, actuals, savedrho;
     volatile SEXP body, newrho;
     SEXP f, a, res;
@@ -1181,23 +1066,7 @@
 	if (TYPEOF(body) == BCODESXP)
 	    body = bytecodeExpr(body);
 	Rprintf("debugging in: ");
-<<<<<<< HEAD
         printcall(call,rho);
-=======
-	if(blines != NA_INTEGER && blines > 0)
-	    R_BrowseLines = blines;
-	PrintValueRec(call, rho);
-	R_BrowseLines = old_bl;
-
-	/* Is the body a bare symbol (PR#6804) */
-	if (!isSymbol(body) & !isVectorAtomic(body)){
-		/* Find out if the body is function with only one statement. */
-		if (isSymbol(CAR(body)))
-			res = findFun(CAR(body), rho);
-		else
-			res = eval(CAR(body), rho);
-	}
->>>>>>> 56a0c4bd
 	savesrcref = R_Srcref;
 	PROTECT(R_Srcref = getSrcref(getBlockSrcrefs(body), 0));
 	SrcrefPrompt("debug", R_Srcref);
@@ -1289,14 +1158,11 @@
 
     begincontext(&cntxt, CTXT_RETURN, call, newrho, rho, arglist, op);
 
-<<<<<<< HEAD
     /* Get the srcref record from the closure object.  Disable for now
        at least, since it's not clear that it's needed. */
     
     /* R_Srcref = getAttrib(op, R_SrcrefSymbol); */
 
-=======
->>>>>>> 56a0c4bd
     /* Debugging */
 
     SET_RDEBUG(newrho, RDEBUG(op) || RSTEP(op));
@@ -1307,16 +1173,7 @@
 	if (TYPEOF(body) == BCODESXP)
 	    body = bytecodeExpr(body);
 	Rprintf("debugging in: ");
-<<<<<<< HEAD
 	printcall (call, rho);
-=======
-	PrintValueRec(call,rho);
-	/* Find out if the body is function with only one statement. */
-	if (isSymbol(CAR(body)))
-	    res = findFun(CAR(body), rho);
-	else
-	    res = eval(CAR(body), rho);
->>>>>>> 56a0c4bd
 	savesrcref = R_Srcref;
 	PROTECT(R_Srcref = getSrcref(getBlockSrcrefs(body), 0));
 	SrcrefPrompt("debug", R_Srcref);
@@ -1476,11 +1333,7 @@
     return vl;
 }
 
-<<<<<<< HEAD
 static R_NORETURN void asLogicalNoNA_error (SEXP s, SEXP call)
-=======
-static void asLogicalNoNA_error (SEXP s, SEXP call)
->>>>>>> 56a0c4bd
 {
     errorcall (call, 
       length(s) == 0 ? _("argument is of length zero") :
