--- conflicted
+++ resolved
@@ -524,13 +524,8 @@
 	if (DDVAL(e))
 	    tmp = ddfindVar(e,rho);
 	else
-<<<<<<< HEAD
-		tmp = variant & VARIANT_PENDING_OK ? findVarPendingOK (e, rho)
-                                                   : findVar (e, rho);
-=======
 	    tmp = variant & VARIANT_PENDING_OK ? findVarPendingOK (e, rho)
                                                : findVar (e, rho);
->>>>>>> 755bca78
 	if (tmp == R_UnboundValue)
 	    error(_("object '%s' not found"), CHAR(PRINTNAME(e)));
 
@@ -543,28 +538,6 @@
 	    else 
                 error(_("argument is missing, with no default"));
 	}
-<<<<<<< HEAD
-	else if (TYPEOF(tmp) == PROMSXP) {
-	    if (PRVALUE_PENDING_OK(tmp) == R_UnboundValue) {
-		/* not sure the PROTECT is needed here but keep it to
-		   be on the safe side. */
-		PROTECT(tmp);
-		tmp = variant & VARIANT_PENDING_OK ? forcePromisePendingOK(tmp)
-                                                   : forcePromise(tmp);
-		UNPROTECT(1);
-	    }
-	    else 
-                tmp = variant & VARIANT_PENDING_OK ? PRVALUE_PENDING_OK(tmp)
-                                                   : PRVALUE(tmp);
-	}
-	else if (NAMEDCNT_EQ_0(tmp))
-	    SET_NAMEDCNT_1(tmp);
-	break;
-    case PROMSXP:
-        /* We could just unconditionally use the return value from
-           forcePromise; the test below avoids the function call if the
-           promise is already evaluated. */
-=======
 
         if (TYPEOF(tmp) == PROMSXP) {
             if (PRVALUE_PENDING_OK(tmp) == R_UnboundValue) {
@@ -593,7 +566,6 @@
            forcePromise; the test below avoids the function call if the
            promise is already evaluated.  We don't change NAMEDCNT, 
            since for use in applydefine, that would be undesirable. */
->>>>>>> 755bca78
 	if (PRVALUE_PENDING_OK(e) == R_UnboundValue)
             tmp = variant & VARIANT_PENDING_OK ? forcePromisePendingOK(e)
                                                : forcePromise(e);
@@ -1350,7 +1322,6 @@
 {
     Rboolean cond;
     int len;
-<<<<<<< HEAD
 
     switch(TYPEOF(s)) { /* common cases done here for efficiency */
     case LGLSXP:
@@ -1373,38 +1344,6 @@
     if (len == 0)
         errorcall(call, _("argument is of length zero"));
 
-    if (len > 1)
-        warningcall(call,
-        _("the condition has length > 1 and only the first element will be used"));
-
-    if (cond == NA_LOGICAL)
-	errorcall(call, isLogical(s) ? 
-                          _("missing value where TRUE/FALSE needed") :
-                          _("argument is not interpretable as logical"));
-
-=======
-
-    switch(TYPEOF(s)) { /* common cases done here for efficiency */
-    case LGLSXP:
-        len = LENGTH(s);
-        if (len > 0) 
-            cond = LOGICAL(s)[0];
-        break;
-    case INTSXP:
-        len = LENGTH(s);
-        if (len > 0) 
-            cond = INTEGER(s)[0] == NA_INTEGER ? NA_LOGICAL : INTEGER(s)[0]; 
-        break;
-    default:
-        len = length(s);
-        if (len > 0)
-            cond = asLogical(s);
-        break;
-    }
-
-    if (len == 0)
-        errorcall(call, _("argument is of length zero"));
-
     if (len > 1) {
         PROTECT(s);
         warningcall(call,
@@ -1417,20 +1356,14 @@
                           _("missing value where TRUE/FALSE needed") :
                           _("argument is not interpretable as logical"));
 
->>>>>>> 755bca78
     return cond;
 }
 
 
 #define BodyHasBraces(body) \
     (isLanguage(body) && CAR(body) == R_BraceSymbol)
-<<<<<<< HEAD
-
-
-=======
-
-
->>>>>>> 755bca78
+
+
 static SEXP do_if (SEXP call, SEXP op, SEXP args, SEXP rho,
                              int variant)
 {
@@ -1521,7 +1454,6 @@
 
         /* increment NAMEDCNT for sequence to avoid modification by loop code */
         INC_NAMEDCNT(val);
-<<<<<<< HEAD
 
         if (isList(val) || isNull(val)) {
 	    n = length(val);
@@ -1530,16 +1462,6 @@
         else
 	    n = LENGTH(val);
 
-=======
-
-        if (isList(val) || isNull(val)) {
-	    n = length(val);
-            nval = val;
-        }
-        else
-	    n = LENGTH(val);
-
->>>>>>> 755bca78
         val_type = TYPEOF(val);
     }
 
@@ -1613,19 +1535,11 @@
         }
 
         set_var_in_frame (sym, v, rho, TRUE, 3);
-<<<<<<< HEAD
 
         DO_LOOP_RDEBUG(call, op, body, rho, bgn);
 
         evalv (body, rho, VARIANT_NULL | VARIANT_PENDING_OK);
 
-=======
-
-        DO_LOOP_RDEBUG(call, op, body, rho, bgn);
-
-        evalv (body, rho, VARIANT_NULL | VARIANT_PENDING_OK);
-
->>>>>>> 755bca78
     for_next: ;  /* semi-colon needed for attaching label */
     }
 
@@ -1715,15 +1629,9 @@
    Also avoids overhead of calling checkArity when there is no error.  
    Care is taken to allow (...) when ... is bound to exactly one argument, 
    though it is debatable whether this should be considered valid. 
-<<<<<<< HEAD
 
    The eval variant requested is passed on to the inner expression. */
 
-=======
-
-   The eval variant requested is passed on to the inner expression. */
-
->>>>>>> 755bca78
 static SEXP do_paren (SEXP call, SEXP op, SEXP args, SEXP rho, 
                                 int variant)
 {
@@ -1882,14 +1790,11 @@
  *  The partial evaluations are carried out efficiently using previously 
  *  computed components.
  *
-<<<<<<< HEAD
-=======
  *  Each CONS cell in the list returned will have its LEVELS field set to 1
  *  if NAMEDCNT for its CAR or the CAR of any later element in the list is
  *  greater than 1 (and otherwise to 0).  This determines whether duplication 
  *  of the corresponding part of the object is neccessary.
  *
->>>>>>> 755bca78
  *  The expr and rho arguments must be protected by the caller of evalseq.
  */
 
@@ -1907,12 +1812,8 @@
 	else {/* now we are down to the target symbol */
 	  nval = eval(expr, ENCLOS(rho));
 	}
-<<<<<<< HEAD
-	return CONS(nval, expr);
-=======
 	r = CONS(nval, expr);
         SETLEVELS (r, NAMEDCNT_GT_1(nval));
->>>>>>> 755bca78
     }
     else if (isLanguage(expr)) {
 	PROTECT(val = evalseq(CADR(expr), rho, forcelocal, tmploc));
@@ -1921,22 +1822,15 @@
                                LCONS(R_GetVarLocSymbol(tmploc), CDDR(expr))));
 	nval = eval(nexpr, rho);
 	UNPROTECT(2);
-<<<<<<< HEAD
-	return CONS(nval, val);
-=======
 	r = CONS(nval, val);
         SETLEVELS (r, LEVELS(val) || NAMEDCNT_GT_1(nval));
->>>>>>> 755bca78
     }
     else 
         error(_("target of assignment expands to non-language object"));
 
-<<<<<<< HEAD
-=======
     return r;
 }
 
->>>>>>> 755bca78
 static void tmp_cleanup(void *data)
 {
     (void) RemoveVariable (R_TmpvalSymbol, (SEXP) data);
@@ -2133,21 +2027,12 @@
         break;
 
     /* Assignment to complex target. */
-<<<<<<< HEAD
 
     case LANGSXP:
 
         /* Increment NAMEDCNT temporarily if rhs will be needed as the value,
            to protect it from being modified by the assignment, or otherwise. */
 
-=======
-
-    case LANGSXP:
-
-        /* Increment NAMEDCNT temporarily if rhs will be needed as the value,
-           to protect it from being modified by the assignment, or otherwise. */
-
->>>>>>> 755bca78
         if (VARIANT_KIND(variant) != VARIANT_NULL)
             INC_NAMEDCNT(rhs);
         PROTECT(rhs);
