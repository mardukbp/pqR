--- conflicted
+++ resolved
@@ -1330,7 +1330,6 @@
 
         /* deal with the case where we are iterating over a factor
            we need to coerce to character - then iterate */
-<<<<<<< HEAD
 
         if ( inherits(val, "factor") )
             REPROTECT(val = asCharacterFactor(val), valpi);
@@ -1342,17 +1341,6 @@
 	    n = length(val);
             nval = val;
         }
-=======
-
-        if ( inherits(val, "factor") )
-            REPROTECT(val = asCharacterFactor(val), valpi);
-
-        /* increment NAMED for sequence to avoid modification by loop code */
-        if (NAMED(val) < 2) SET_NAMED(val, NAMED(val) + 1);
-
-        if (isList(val) || isNull(val))
-	    n = length(val);
->>>>>>> 8929577f
         else
 	    n = LENGTH(val);
 
@@ -1382,7 +1370,6 @@
 	case EXPRSXP:
 	case VECSXP:
 	    v = VECTOR_ELT(val, i);
-<<<<<<< HEAD
 	    SET_NAMEDCNT_MAX(v); /* maybe unnecessary? */
 	    break;
 
@@ -1390,22 +1377,10 @@
 	    v = CAR(nval);
 	    nval = CDR(nval);
 	    SET_NAMEDCNT_MAX(v);
-=======
-	    /* make sure loop variable is not modified via other vars */
-	    SET_NAMED(v, 2);
 	    break;
 
-	case LISTSXP:
-	    v = CAR(val);
-	    val = CDR(val);
-	    /* make sure loop variable is not modified via other vars */
-	    SET_NAMED(v, 2);
->>>>>>> 8929577f
-	    break;
-
 	default:
 
-<<<<<<< HEAD
             /* Allocate space for the loop variable value the first time through
                (when v == R_NilValue), when the value has been assigned to
                another variable (NAMEDCNT(v) > 1), and when an attribute
@@ -1413,9 +1388,6 @@
 
             if (v == R_NilValue || NAMEDCNT_GT_1(v) || ATTRIB(v) != R_NilValue)
                 REPROTECT(v = allocVector(val_type, 1), vpi);
-=======
-            ALLOC_LOOP_VAR(v, val_type, vpi);
->>>>>>> 8929577f
 
             switch (val_type) {
             case LGLSXP:
@@ -1442,15 +1414,9 @@
             }
 
             break;
-<<<<<<< HEAD
         }
 
         set_var_in_frame (sym, v, rho, TRUE, 3);
-=======
-	    }
-
-        defineVar(sym, v, rho); /* define, not set, as it might be removed */
->>>>>>> 8929577f
 
         DO_LOOP_RDEBUG(call, op, body, rho, bgn);
 
@@ -1925,7 +1891,6 @@
 
 SEXP attribute_hidden do_set(SEXP call, SEXP op, SEXP args, SEXP rho)
 {
-<<<<<<< HEAD
     SEXP a, lhs, rhs, result;
     int lhs_string = 0;
 
@@ -1934,74 +1899,6 @@
 
     lhs = CAR(args);
     rhs = CAR(a);
-=======
-    SEXP s, a, lhs, rhs;
-
-    if (isNull(args) || isNull(a = CDR(args)) || !isNull(CDR(a)))
-        checkArity(op,args);
-
-    lhs = CAR(args);
-    rhs = CAR(a);
-
-    if (isString(lhs)) {
-	/* fix up a duplicate or args and recursively call do_set */
-	SEXP val;
-        PROTECT (a = install(translateChar(STRING_ELT(lhs, 0))));
-        PROTECT (args = CONS (a, CONS(rhs, R_NilValue)));
-	val = do_set(call, op, args, rho);
-	UNPROTECT(2);
-	return val;
-    }
-
-    switch (PRIMVAL(op)) {
-    case 1: case 3:					/* <-, = */
-	if (isSymbol(lhs)) {
-	    s = eval(rhs, rho);
-#ifdef CONSERVATIVE_COPYING /* not default */
-	    if (NAMED(s))
-	    {
-		SEXP t;
-		PROTECT(s);
-		t = duplicate(s);
-		UNPROTECT(1);
-		s = t;
-	    }
-	    PROTECT(s);
-	    defineVar(lhs, s, rho);
-	    UNPROTECT(1);
-	    SET_NAMED(s, 1);
-#else
-	    switch (NAMED(s)) {
-	    case 0: SET_NAMED(s, 1); break;
-	    case 1: SET_NAMED(s, 2); break;
-	    }
-	    defineVar(lhs, s, rho);
-#endif
-	    R_Visible = FALSE;
-	    return (s);
-	}
-	else if (isLanguage(lhs)) {
-	    R_Visible = FALSE;
-	    return applydefine(call, op, lhs, rhs, rho);
-	}
-	else errorcall(call,
-		       _("invalid (do_set) left-hand side to assignment"));
-    case 2:						/* <<- */
-	if (isSymbol(lhs)) {
-	    s = eval(rhs, rho);
-	    if (NAMED(s))
-		s = duplicate(s);
-	    PROTECT(s);
-	    setVar(lhs, s, ENCLOS(rho));
-	    UNPROTECT(1);
-	    SET_NAMED(s, 1);
-	    R_Visible = FALSE;
-	    return s;
-	}
-	else if (isLanguage(lhs))
-	    return applydefine(call, op, lhs, rhs, rho);
-	else error(_("invalid assignment left-hand side"));
->>>>>>> 8929577f
 
     if (isString(lhs)) {
         PROTECT(lhs = install(translateChar(STRING_ELT(lhs, 0)))); 
