/*
 *  pqR : A pretty quick version of R
 *  Copyright (C) 2013, 2014, 2015, 2016, 2017, 2018 by Radford M. Neal
 *
 *  Based on R : A Computer Language for Statistical Data Analysis
 *  Copyright (C) 1995, 1996	Robert Gentleman and Ross Ihaka
 *  Copyright (C) 1998--2011	The R Core Team.
 *
 *  The changes in pqR from R-2.15.0 distributed by the R Core Team are
 *  documented in the NEWS and MODS files in the top-level source directory.
 *
 *  This program is free software; you can redistribute it and/or modify
 *  it under the terms of the GNU General Public License as published by
 *  the Free Software Foundation; either version 2 of the License, or
 *  (at your option) any later version.
 *
 *  This program is distributed in the hope that it will be useful,
 *  but WITHOUT ANY WARRANTY; without even the implied warranty of
 *  MERCHANTABILITY or FITNESS FOR A PARTICULAR PURPOSE.  See the
 *  GNU General Public License for more details.
 *
 *  You should have received a copy of the GNU General Public License
 *  along with this program; if not, a copy is available at
 *  http://www.r-project.org/Licenses/
 */

#ifdef HAVE_CONFIG_H
# include <config.h>
#endif

#define USE_FAST_PROTECT_MACROS
#define R_USE_SIGNALS 1
#include <Defn.h>
#include <Rinterface.h>
#include <Fileio.h>

#include "scalar-stack.h"
#include <Rmath.h>
#include "arithmetic.h"

#include <helpers/helpers-app.h>


<<<<<<< HEAD
#define SCALAR_STACK_DEBUG 1
=======
#ifndef SCALAR_STACK_DEBUG    /* can be overridden by compiler option */
#define SCALAR_STACK_DEBUG 0
#endif
>>>>>>> fd94d98b


attribute_hidden void SrcrefPrompt(const char * prefix, SEXP srcref)
{
    /* If we have a valid srcref, use it */
    if (srcref && srcref != R_NilValue) {
        if (TYPEOF(srcref) == VECSXP) srcref = VECTOR_ELT(srcref, 0);
	SEXP srcfile = getAttrib00(srcref, R_SrcfileSymbol);
	if (TYPEOF(srcfile) == ENVSXP) {
	    SEXP filename = findVar(install("filename"), srcfile);
	    if (isString(filename) && length(filename)) {
	    	Rprintf(_("%s at %s#%d: "),prefix,CHAR(STRING_ELT(filename,0)), 
	                                   asInteger(srcref));
	        return;
	    }
	}
    }
    /* default: */
    Rprintf("%s: ", prefix);
}


/* This function gets the srcref attribute from a statement block, 
   and confirms it's in the expected format */
   
static inline void getBlockSrcrefs(SEXP call, SEXP **refs, int *len)
{
    SEXP srcrefs = getAttrib00(call, R_SrcrefSymbol);
    if (TYPEOF(srcrefs) == VECSXP) {
        *refs = (SEXP *) DATAPTR(srcrefs);
        *len = LENGTH(srcrefs);
    }
    else
    {   *len = 0;
    }
}


/* This function extracts one srcref, and confirms the format.  It is 
   passed an index and the array and length from getBlockSrcrefs. */

static inline SEXP getSrcref(SEXP *refs, int len, int ind)
{
    if (ind < len) {
        SEXP result = refs[ind];
        if (TYPEOF(result) == INTSXP && LENGTH(result) >= 6)
            return result;
    }

    return R_NilValue;
}

static void start_browser (SEXP call, SEXP op, SEXP stmt, SEXP env)
{
    SrcrefPrompt("debug", R_Srcref);
    PrintValue(stmt);
    do_browser(call, op, R_NilValue, env);
}


static void printcall (SEXP call, SEXP rho)
{
    int old_bl = R_BrowseLines;
    int blines = asInteger(GetOption1(install("deparse.max.lines")));
    if (blines != NA_INTEGER && blines > 0) R_BrowseLines = blines;
    PrintValueRec(call,rho);
    R_BrowseLines = old_bl;
}


static SEXP VectorToPairListNamed(SEXP x)
{
    SEXP xptr, xnew, xnames;
    int i, len, len_x = length(x);

    PROTECT(x);
    PROTECT(xnames = getAttrib(x, R_NamesSymbol)); 
                       /* isn't this protected via x?  Or could be concocted? */

    len = 0;
    if (xnames != R_NilValue) {
	for (i = 0; i < len_x; i++)
	    if (CHAR(STRING_ELT(xnames,i))[0] != 0) len += 1;
    }

    PROTECT(xnew = allocList(len));

    if (len > 0) {
	xptr = xnew;
	for (i = 0; i < len_x; i++) {
	    if (CHAR(STRING_ELT(xnames,i))[0] != 0) {
		SETCAR (xptr, VECTOR_ELT(x,i));
		SET_TAG (xptr, install_translated (STRING_ELT(xnames,i)));
		xptr = CDR(xptr);
	    }
	}
    } 

    UNPROTECT(3);
    return xnew;
}

#define simple_as_environment(arg) (IS_S4_OBJECT(arg) && (TYPEOF(arg) == S4SXP) ? R_getS4DataSlot(arg, ENVSXP) : R_NilValue)

/* "eval" and "eval.with.vis" : Evaluate the first argument */
/* in the environment specified by the second argument. */

static SEXP do_eval (SEXP call, SEXP op, SEXP args, SEXP rho, int variant)
{
    SEXP encl, x, xptr;
    volatile SEXP expr, env, tmp;

    int frame;
    RCNTXT cntxt;

    checkArity(op, args);

    expr = CAR(args);
    env = CADR(args);
    encl = CADDR(args);
    if (isNull(encl)) {
	/* This is supposed to be defunct, but has been kept here
	   (and documented as such) */
	encl = R_BaseEnv;
    } else if ( !isEnvironment(encl) &&
		!isEnvironment((encl = simple_as_environment(encl))) )
	error(_("invalid '%s' argument"), "enclos");
    if(IS_S4_OBJECT(env) && (TYPEOF(env) == S4SXP))
	env = R_getS4DataSlot(env, ANYSXP); /* usually an ENVSXP */
    switch(TYPEOF(env)) {
    case NILSXP:
	env = encl;     /* so eval(expr, NULL, encl) works */
        break;
    case ENVSXP:
	break;
    case LISTSXP:
	/* This usage requires all the pairlist to be named */
	env = NewEnvironment(R_NilValue, duplicate(CADR(args)), encl);
        set_symbits_in_env(env);
	break;
    case VECSXP:
	/* PR#14035 */
	x = VectorToPairListNamed(CADR(args));
	for (xptr = x ; xptr != R_NilValue ; xptr = CDR(xptr))
	    SET_NAMEDCNT_MAX(CAR(xptr));
	env = NewEnvironment(R_NilValue, x, encl);
        set_symbits_in_env(env);
	break;
    case INTSXP:
    case REALSXP:
	if (length(env) != 1)
	    error(_("numeric 'envir' arg not of length one"));
	frame = asInteger(env);
	if (frame == NA_INTEGER)
	    error(_("invalid '%s' argument"), "envir");
	env = R_sysframe(frame, R_GlobalContext);
	break;
    default:
	error(_("invalid '%s' argument"), "envir");
    }

    PROTECT(env); /* may no longer be what was passed in arg */

    /* isLanguage includes NILSXP, and that does not need to be evaluated,
       so don't use isLanguage(expr) || isSymbol(expr) || isByteCode(expr) */
    if (TYPEOF(expr) == LANGSXP || TYPEOF(expr) == SYMSXP || isByteCode(expr)) {
	begincontext(&cntxt, CTXT_RETURN, call, env, rho, args, op);
	if (!SETJMP(cntxt.cjmpbuf))
	    expr = evalv (expr, env, VARIANT_PASS_ON(variant));
	else {
	    expr = R_ReturnedValue;
	    if (expr == R_RestartToken) {
		cntxt.callflag = CTXT_RETURN;  /* turn restart off */
		error(_("restarts not supported in 'eval'"));
	    }
            if ( ! (variant & VARIANT_PENDING_OK))
                WAIT_UNTIL_COMPUTED(R_ReturnedValue);
	}
	UNPROTECT(1);
	PROTECT(expr);
	endcontext(&cntxt);
    }
    else if (TYPEOF(expr) == EXPRSXP) {
	int i, n;
        int len;
        SEXP *srcrefs;
        getBlockSrcrefs(expr,&srcrefs,&len);
	n = LENGTH(expr);
	tmp = R_NilValue;
	begincontext(&cntxt, CTXT_RETURN, call, env, rho, args, op);
        SEXP savedsrcref = R_Srcref;
	if (!SETJMP(cntxt.cjmpbuf)) {
	    for (i = 0 ; i < n ; i++) {
                R_Srcref = getSrcref (srcrefs, len, i); 
		tmp = evalv (VECTOR_ELT(expr, i), env, 
                        i==n-1 ? VARIANT_PASS_ON(variant) 
                               : VARIANT_NULL | VARIANT_PENDING_OK);
            }
        }
	else {
	    tmp = R_ReturnedValue;
	    if (tmp == R_RestartToken) {
		cntxt.callflag = CTXT_RETURN;  /* turn restart off */
		error(_("restarts not supported in 'eval'"));
	    }
            if ( ! (variant & VARIANT_PENDING_OK))
                WAIT_UNTIL_COMPUTED(R_ReturnedValue);
	}
	UNPROTECT(1);
	PROTECT(tmp);
        R_Srcref = savedsrcref;
	endcontext(&cntxt);
	expr = tmp;
    }
    else if( TYPEOF(expr) == PROMSXP ) {
	expr = forcePromise(expr);
    } 
    else 
        ; /* expr is returned unchanged */

    if (PRIMVAL(op)) { /* eval.with.vis(*) : */
	PROTECT(expr);
	PROTECT(env = allocVector(VECSXP, 2));
	PROTECT(encl = allocVector(STRSXP, 2));
	SET_STRING_ELT(encl, 0, mkChar("value"));
	SET_STRING_ELT(encl, 1, mkChar("visible"));
	SET_VECTOR_ELT(env, 0, expr);
	SET_VECTOR_ELT(env, 1, ScalarLogicalMaybeConst(R_Visible));
	setAttrib(env, R_NamesSymbol, encl);
	expr = env;
	UNPROTECT(3);
    }

    UNPROTECT(1);
    return expr;
}

/* This is a special .Internal */
static SEXP do_withVisible(SEXP call, SEXP op, SEXP args, SEXP rho)
{
    SEXP x, nm, ret;

    checkArity(op, args);
    x = CAR(args);
    x = eval(x, rho);
    PROTECT(x);
    PROTECT(ret = allocVector(VECSXP, 2));
    PROTECT(nm = allocVector(STRSXP, 2));
    SET_STRING_ELT(nm, 0, mkChar("value"));
    SET_STRING_ELT(nm, 1, mkChar("visible"));
    SET_VECTOR_ELT(ret, 0, x);
    SET_VECTOR_ELT(ret, 1, ScalarLogicalMaybeConst(R_Visible));
    setAttrib(ret, R_NamesSymbol, nm);
    UNPROTECT(3);
    return ret;
}

/* This is a special .Internal */
static SEXP do_recall(SEXP call, SEXP op, SEXP args, SEXP rho)
{
    RCNTXT *cptr;
    SEXP s, ans ;
    cptr = R_GlobalContext;
    /* get the args supplied */
    while (cptr != NULL) {
	if (cptr->callflag == CTXT_RETURN && cptr->cloenv == rho)
	    break;
	cptr = cptr->nextcontext;
    }
    if (cptr != NULL) {
	args = cptr->promargs;
    }
    /* get the env recall was called from */
    s = R_GlobalContext->sysparent;
    while (cptr != NULL) {
	if (cptr->callflag == CTXT_RETURN && cptr->cloenv == s)
	    break;
	cptr = cptr->nextcontext;
    }
    if (cptr == NULL)
	error(_("'Recall' called from outside a closure"));

    /* If the function has been recorded in the context, use it
       otherwise search for it by name or evaluate the expression
       originally used to get it.
    */
    if (cptr->callfun != R_NilValue)
	PROTECT(s = cptr->callfun);
    else if( TYPEOF(CAR(cptr->call)) == SYMSXP)
	PROTECT(s = findFun(CAR(cptr->call), cptr->sysparent));
    else
	PROTECT(s = eval(CAR(cptr->call), cptr->sysparent));
    if (TYPEOF(s) != CLOSXP) 
    	error(_("'Recall' called from outside a closure"));
    ans = applyClosure_v(cptr->call, s, args, cptr->sysparent, NULL, 0);
    UNPROTECT(1);
    return ans;
}


/* -------------------------------------------------------------------------- */
/*                CONTEXT PROCEDURES - others are in context.c                */

void beginbuiltincontext (RCNTXT * cptr, SEXP syscall)
{ begincontext (cptr, CTXT_BUILTIN, syscall, R_BaseEnv, 
                      R_BaseEnv, R_NilValue, R_NilValue);
}

/* begincontext - begin an execution context

   begincontext and endcontext are used in dataentry.c and modules. */

void begincontext(RCNTXT * cptr, int flags,
		  SEXP syscall, SEXP env, SEXP sysp,
		  SEXP promargs, SEXP callfun)
{
    cptr->nextcontext = R_GlobalContext;  /* store in order in structure, */
    cptr->callflag = flags;               /*   since that may be faster   */
    cptr->cstacktop = R_PPStackTop;
    cptr->evaldepth = R_EvalDepth;
    cptr->promargs = promargs;
    cptr->callfun = callfun;
    cptr->sysparent = sysp;
    cptr->call = syscall;
    cptr->cloenv = env;
    cptr->conexit = R_NilValue;
    cptr->cend = NULL;
    cptr->vmax = VMAXGET();
    cptr->intsusp = R_interrupts_suspended;
    cptr->handlerstack = R_HandlerStack;
    cptr->restartstack = R_RestartStack;
    cptr->prstack = R_PendingPromises;
    cptr->nodestack = R_BCNodeStackTop;
#ifdef BC_INT_STACK
    cptr->intstack = R_BCIntStackTop;
#endif
    cptr->srcref = R_Srcref;
    cptr->local_pr = R_local_protect_start;
    cptr->scalar_stack = R_scalar_stack;
    R_GlobalContext = cptr;
}


/* endcontext - end an execution context. */

void endcontext(RCNTXT * cptr)
{
    R_HandlerStack = cptr->handlerstack;
    R_RestartStack = cptr->restartstack;
    if (cptr->cloenv != R_NilValue && cptr->conexit != R_NilValue ) {
	SEXP s = cptr->conexit;
	Rboolean savevis = R_Visible;
	cptr->conexit = R_NilValue; /* prevent recursion */
	PROTECT(s);
	eval(s, cptr->cloenv);
	UNPROTECT(1);
	R_Visible = savevis;
    }
    R_GlobalContext = cptr->nextcontext;
}


/* revisecontext - change environments in a context

   The revised context differs from the previous one only in env and sysp. */

static inline void revisecontext (SEXP env, SEXP sysp)
{
    R_GlobalContext->sysparent = sysp;
    R_GlobalContext->cloenv = env;
}


/* jumpfun - jump to the named context */

static R_NORETURN void jumpfun(RCNTXT * cptr, int mask, SEXP val)
{
    Rboolean savevis = R_Visible;

    if (ON_SCALAR_STACK(val))
        val = DUP_STACK_VALUE(val);

    /* run onexit/cend code for all contexts down to but not including
       the jump target */
    PROTECT(val);
    R_run_onexits(cptr);
    UNPROTECT(1);
    R_Visible = savevis;

    R_ReturnedValue = val;
    R_GlobalContext = cptr; /* this used to be set to
			       cptr->nextcontext for non-toplevel
			       jumps (with the context set back at the
			       SETJMP for restarts).  Changing this to
			       always using cptr as the new global
			       context should simplify some code and
			       perhaps allow loops to be handled with
			       fewer SETJMP's.  LT */
    R_restore_globals(R_GlobalContext);

    LONGJMP(cptr->cjmpbuf, mask);
}


/* findcontext - find the correct context */

void R_NORETURN attribute_hidden findcontext(int mask, SEXP env, SEXP val)
{
    RCNTXT *cptr;
    if (mask & CTXT_LOOP) {		/* break/next */
	for (cptr = R_GlobalContext;
	     cptr != NULL && cptr->callflag != CTXT_TOPLEVEL;
	     cptr = cptr->nextcontext)
	    if ((cptr->callflag & CTXT_LOOP) && cptr->cloenv == env )
		jumpfun(cptr, mask, val);
	error(_("no loop for break/next, jumping to top level"));
    }
    else {				/* return; or browser */
	for (cptr = R_GlobalContext;
	     cptr != NULL && cptr->callflag != CTXT_TOPLEVEL;
	     cptr = cptr->nextcontext)
	    if ((cptr->callflag & mask) && cptr->cloenv == env)
		jumpfun(cptr, mask, val);
	error(_("no function to return from, jumping to top level"));
    }
}

void R_NORETURN attribute_hidden R_JumpToContext (RCNTXT *target, int mask, 
                                                  SEXP val)
{
    RCNTXT *cptr;
    for (cptr = R_GlobalContext;
	 cptr != NULL && cptr->callflag != CTXT_TOPLEVEL;
	 cptr = cptr->nextcontext)
	if (cptr == target)
	    jumpfun(cptr, mask, val);
    error(_("target context is not on the stack"));
}


/* -------------------------------------------------------------------------- */
/*              CORE EVAL PROCEDURES - KEEP TOGETHER FOR LOCALITY             */


/* Similar version used in bytecode.c */

extern void Rf_asLogicalNoNA_warning(SEXP s, SEXP call);
extern R_NORETURN void Rf_asLogicalNoNA_error(SEXP s, SEXP call);

/* Caller needn't protect the s arg below.  Value is popped off the
   scalar stack if it's there. */

static inline Rboolean asLogicalNoNA(SEXP s, SEXP call)
{
    int len, cond;

    /* Check the constants explicitly, since they should be the most
       common cases, and then no need to check for NA, or pop scalar stack. */

    if (s == R_ScalarLogicalTRUE)
        return TRUE;
    if (s == R_ScalarLogicalFALSE)
        return FALSE;

    switch(TYPEOF(s)) { /* common cases done here for efficiency */
    case INTSXP:  /* assume logical and integer are the same */
    case LGLSXP:
        len = LENGTH(s);
        if (len == 0) goto error;
        cond = LOGICAL(s)[0];
        break;
    case REALSXP:
    case CPLXSXP:
    case STRSXP:
    case RAWSXP:
        len = LENGTH(s);
        if (len == 0) goto error;
        cond = asLogical(s);
        break;
    default:
        goto error;
    }

    if (cond == NA_LOGICAL) goto error;

    POP_IF_TOP_OF_STACK(s);

    if (len > 1) Rf_asLogicalNoNA_warning (s, call);

    return cond;

  error:
    Rf_asLogicalNoNA_error (s, call);
}


/* Inline version of findVarPendingOK, for speed when symbol is found
   from LASTSYMBINDING. */

static inline SEXP FIND_VAR_PENDING_OK (SEXP sym, SEXP rho)
{
    rho = SKIP_USING_SYMBITS (rho, sym);

    if (LASTSYMENV(sym) == SEXP32_FROM_SEXP(rho)) {
        SEXP b = CAR(LASTSYMBINDING(sym));
        if (b != R_UnboundValue) {
            R_binding_cell = LASTSYMBINDING(sym);
            return b;
        }
        LASTSYMENV(sym) = R_NoObject32;
    }

    return findVarPendingOK(sym,rho);
}


/* Inline version of findFun.  It's meant to be very fast when a
   function is found in the base environmet.  It can delegate uncommon
   cases such as traced functions to the general-case procedure.

   Note that primitive functions in the base environment are directly
   stored as the bound values, while closures (including internals)
   are referenced via promises (for lazy loading). */

static inline SEXP FINDFUN (SEXP symbol, SEXP rho)
{
    rho = SKIP_USING_SYMBITS (rho, symbol);

    if (rho == R_GlobalEnv && BASE_CACHE(symbol)) {
        SEXP res = SYMVALUE(symbol);
        int type_etc = TYPE_ETC(res);
        if (type_etc == SPECIALSXP || type_etc == BUILTINSXP)
            return res;
        if (type_etc == PROMSXP + TYPE_ET_CETERA_VEC_DOTS_TR) { /* forced prom*/
            res = PRVALUE_PENDING_OK(res);
            type_etc = TYPE_ETC(res);
        }
        if (type_etc == CLOSXP)
            return res;
    }

    return findFun_nospecsym(symbol,rho);
}


#define CHECK_STACK_BALANCE(o,s) do { \
  if (s != R_PPStackTop) check_stack_balance(o,s); \
} while (0)


/* Wait until no value in an argument list is still being computed by a task.
   Macro version does preliminary check in-line for speed. */

#define WAIT_UNTIL_ARGUMENTS_COMPUTED(_args_) \
    do { \
        if (helpers_tasks > 0) { \
            SEXP _a_ = (_args_); \
            while (_a_ != R_NilValue) { \
                if (helpers_is_being_computed(CAR(_a_))) { \
                    wait_until_arguments_computed (_a_); \
                    break; \
                } \
                _a_ = CDR(_a_); \
            } \
        } \
    } while (0)

void attribute_hidden wait_until_arguments_computed (SEXP args)
{
    SEXP wait_for, a;

    if (helpers_tasks == 0) return;

    wait_for = R_NoObject;

    for (a = args; a != R_NilValue; a = CDR(a)) {
        SEXP this_arg = CAR(a);
        if (helpers_is_being_computed(this_arg)) {
            if (wait_for == R_NoObject)
                wait_for = this_arg;
            else {
                helpers_wait_until_not_being_computed2 (wait_for, this_arg);
                wait_for = R_NoObject;
            }
        }
    }

    if (wait_for != R_NoObject)
        helpers_wait_until_not_being_computed (wait_for);
}


/* Fast eval macros.  Do not set R_Visible properly, so should not be
   used if that is needed.  Do not check evaluation count, so should
   not be used if a loop without such a check might result.  Do not
   check expression depth or stack overflow, so should not be used if
   infinite recursion could result.  EVALV_NC is meant for use in
   contexts where a self-evaluating constant is not likely. */

static SEXP attribute_noinline evalv_sym   (SEXP, SEXP, int);
static SEXP attribute_noinline evalv_other (SEXP, SEXP, int);

#define EVALV(e, rho, variant) ( \
    R_variant_result = 0, \
    SELF_EVAL(TYPEOF(e)) ? \
       (NAMEDCNT_EQ_MAX(e) ? e \
         : (UPTR_FROM_SEXP(e)->sxpinfo.nmcnt |= MAX_NAMEDCNT, e)) \
    : TYPE_ETC(e) == SYMSXP /* not ..., ..1, etc */ ? \
       evalv_sym (e, rho, variant) \
    :  evalv_other (e, rho, variant) \
)

#define EVALV_NC(e, rho, variant) ( \
    R_variant_result = 0, \
    TYPE_ETC(e) == SYMSXP /* not ..., ..1, etc */ ? \
       evalv_sym (e, rho, variant) \
    :  evalv_other (e, rho, variant) \
)


/* The "evalv" function returns the value of "e" evaluated in "rho",
   with given variant.  The caller must ensure that both SEXP
   arguments are protected.  The "eval" function is just like "evalv"
   with 0 for the variant return argument. */

static SEXP attribute_noinline forcePromiseUnbound (SEXP e, int variant);
static SEXP attribute_noinline Rf_builtin_op_no_cntxt (SEXP op, SEXP e, 
                                                       SEXP rho, int variant);
SEXP attribute_hidden Rf_builtin_op (SEXP op, SEXP e, 
                                     SEXP rho, int variant);

#define evalcount R_high_frequency_globals.evalcount

SEXP eval (SEXP e, SEXP rho)
{
    return evalv (e, rho, 0);
}

SEXP evalv (SEXP e, SEXP rho, int variant)
{
    SEXP res;

    R_variant_result = 0;
    R_Visible = TRUE;
    
    /* Handle check for user interrupt. */

    if (--evalcount < 0) {
        R_CheckUserInterrupt();
        evalcount = 1000;
    }

    /* Quick return for self-evaluating constants. */

    if (SELF_EVAL(TYPEOF(e))) {
        SET_NAMEDCNT_MAX(e);
        return e;
    }

    /* Handle symbol lookup without stack overflow or expression depth check */

    if (TYPE_ETC(e) == SYMSXP /* symbol, but not ..., ..1, etc */) {
        res = evalv_sym (e, rho, variant);  /* may change R_Visible, but
                                               that seems to be desired... */
        return res;
    }

    /* Handle evaluations of other things (mostly language objects). */

    R_CHECKSTACK();  /* Check for stack overflow. */

    R_EvalDepth += 1;

    if (R_EvalDepth > R_Expressions)
        too_deep_error();

    res =  evalv_other (e, rho, variant);

    R_EvalDepth -= 1;

#   ifdef ENABLE_EVAL_DEBUG
    {
        sggc_cptr_t cptr = CPTR_FROM_SEXP(res);
        sggc_check_valid_cptr (cptr);
        if (SEXP_FROM_CPTR(cptr) != res) abort();
        if (res != R_NilValue && TYPEOF(res) == NILSXP) abort();
        if (TYPEOF(res) == FREESXP) abort();

#       ifdef ENABLE_SGGC_DEBUG
            if (sggc_trace_cptr_in_use) {
                sggc_check_valid_cptr (sggc_trace_cptr);
                SEXP trp = SEXP_FROM_CPTR (sggc_trace_cptr);
                if (trp != R_NilValue && TYPEOF(trp) == NILSXP) abort();
                if (TYPEOF(trp) == FREESXP) abort();
            }
#       endif
    }
#   endif

    return res;
}


static inline SEXP handle_symbol (SEXP res, SEXP e, SEXP rho, int variant)
{
    SEXP grad = R_NoObject;

    if (TYPEOF(res) == PROMSXP) {
        if (TYPE_ETC(res) == PROMSXP + TYPE_ET_CETERA_VEC_DOTS_TR) {
            /* forced promise, no gradient */
            res = PRVALUE_PENDING_OK(res);
        }
        else {
            SEXP prom = res;
            if (PRVALUE_PENDING_OK(prom) == R_UnboundValue)
                res = forcePromiseUnbound(prom,variant);
            else
                res = PRVALUE_PENDING_OK(prom);
            if ((variant & VARIANT_GRADIENT) && HAS_ATTRIB(prom))
                grad = ATTRIB(prom);
        }
    }
    else {
        if (TYPEOF(res) == SYMSXP) {
            if (res == R_MissingArg) {
                if ( ! (variant & VARIANT_MISSING_OK))
                    if (!DDVAL(e))  /* revert bug fix for the moment */
                        arg_missing_error(e);
            }
            else if (res == R_UnboundValue)
                unbound_var_error(e);
        }
        if ((variant & VARIANT_GRADIENT) && HAS_ATTRIB(R_binding_cell))
            grad = ATTRIB(R_binding_cell);
    }

    if (grad != R_NoObject) {
        R_variant_result = VARIANT_GRADIENT_FLAG;
        R_gradient = grad;
    }

    /* A NAMEDCNT of 0 might arise from an inadverently missing increment
       somewhere, or from a save/load sequence (since loaded values in
       promises have NAMEDCNT of 0), so fix up here... */

    SET_NAMEDCNT_NOT_0(res);

    if ( ! (variant & VARIANT_PENDING_OK))
        WAIT_UNTIL_COMPUTED(res);

    return res;
}


/* Evaluate an expression that is a symbol other than ..., ..1, ..2, etc. */

static SEXP attribute_noinline evalv_sym (SEXP e, SEXP rho, int variant)
{
    return handle_symbol (FIND_VAR_PENDING_OK (e, rho), e, rho, variant);
}


/* Evaluate an expression that is not a symbol (other than ..., ..1, ..2, etc.)
   such as language objects, promises, and self-evaluating expressions. 
   (Most often called with language objects.) */

static SEXP attribute_noinline evalv_other (SEXP e, SEXP rho, int variant)
{
    SEXP res;

    if (TYPE_ETC(e) == LANGSXP) {  /* parts other than type will be 0 */

        SEXP op;

#       if SCALAR_STACK_DEBUG
            SEXP sv_scalar_stack = R_scalar_stack;
#       endif

        SEXP fn = CAR(e);

        if (TYPE_ETC(fn) == SYMSXP)  /* symbol, and not ..., ..1, ..2, etc. */
            op = FINDFUN(fn,rho);
        else {
            op = eval(fn,rho);
            R_variant_result = 0;
        }

        int type_etc = TYPE_ETC(op);
        SEXP args = CDR(e);

      redo:  /* comes back here for traced functions, after clearing flag */

        if (type_etc == CLOSXP) {
            PROTECT(op);
            res = applyClosure_v (e, op, promiseArgs(args,rho,variant), 
                                  rho, NULL, variant);
            UNPROTECT(1);
        }
        else {
            int save = R_PPStackTop;
            const void *vmax = VMAXGET();

#           ifdef Win32
                /* Reset precision, rounding & exception modes of an ix86 fpu */
                __asm__ ( "fninit" );
#           endif

            /* Note: If called from evalv, R_Visible will've been set to TRUE */
            if (type_etc == SPECIALSXP) {
                /* Note:  Special primitives always take variant argument,
                   and are responsible for setting R_Visible as desired 
                   themselves, with default of TRUE. */
                res = PRIMFUNV(op) (e, op, args, rho, variant);
            }
            else if (type_etc == BUILTINSXP) {
                res = R_Profiling ? Rf_builtin_op(op, e, rho, variant)
                                  : Rf_builtin_op_no_cntxt(op, e, rho, variant);
                if (PRIMVISON(op))
                    R_Visible = TRUE;
            }
            else if (type_etc & TYPE_ET_CETERA_VEC_DOTS_TR) {
                PROTECT(op);
                R_trace_call(e,op);
                UNPROTECT(1);
                type_etc &= ~TYPE_ET_CETERA_VEC_DOTS_TR;
                goto redo;
            }
            else
                apply_non_function_error();

            CHECK_STACK_BALANCE(op, save);
            VMAXSET(vmax);
        }

#       if SCALAR_STACK_DEBUG
            if (variant & VARIANT_SCALAR_STACK_OK) {
                if (ON_SCALAR_STACK(res)) {
                    if (res != sv_scalar_stack) abort();
                    if (res != SCALAR_STACK_OFFSET(1)) abort();
                }
                else {
                    if (R_scalar_stack != sv_scalar_stack) abort();
                }
            }
            else {
                if (ON_SCALAR_STACK(res)) abort();
                if (R_scalar_stack != sv_scalar_stack) abort();
            }
#       endif

#       if SCALAR_STACK_DEBUG /* to get debug output, type SCALAR.STACK.DEBUG */
            if (installed_already("SCALAR.STACK.DEBUG") != R_NoObject) {
                if (ON_SCALAR_STACK(res)) {
                    REprintf(
                     "SCALAR STACK VALUE RETURNED: %llx %llx %llx %s %f\n",
                     (long long) R_scalar_stack_start,
                     (long long) res, 
                     (long long) R_scalar_stack,
                     TYPEOF(res)==INTSXP ? "int" : "real",
                     TYPEOF(res)==INTSXP ? (double)*INTEGER(res) : *REAL(res));
                }
#               if 0
                    REprintf("STACK:\n");
                    for (int i = 0; i < 6; i++) {
                        if (SCALAR_STACK_ENTRY(i)==R_scalar_stack)
                            REprintf("@@\n");
                        R_inspect(SCALAR_STACK_ENTRY(i));
                    }
                    REprintf("END\n");
#               endif
            }
#       endif

        return res;
    }

    if (TYPE_ETC(e) == PROMSXP + TYPE_ET_CETERA_VEC_DOTS_TR) {
        /* forced promise, no gradient */
        res = PRVALUE_PENDING_OK(e);
        if ( ! (variant & VARIANT_PENDING_OK))
            WAIT_UNTIL_COMPUTED(res);
        return res;
    }

    if (TYPE_ETC(e) == PROMSXP) {
        /* unforced promise, force here */
        res = forcePromiseUnbound(e,variant);
        if ((variant & VARIANT_GRADIENT) && HAS_ATTRIB(e)) {
            R_variant_result = VARIANT_GRADIENT_FLAG;
            R_gradient = ATTRIB(e);
        }
        if ( ! (variant & VARIANT_PENDING_OK))
            WAIT_UNTIL_COMPUTED(res);
        R_Visible = TRUE;
        return res;
    }
 
    if (TYPE_ETC(e) == 
           PROMSXP + TYPE_ET_CETERA_VEC_DOTS_TR + TYPE_ET_CETERA_HAS_ATTR) {
        /* forced promise, with gradient */
        res = PRVALUE_PENDING_OK(e);
        if (variant & VARIANT_GRADIENT) {
            R_variant_result = VARIANT_GRADIENT_FLAG;
            R_gradient = ATTRIB(e);
        }
        if ( ! (variant & VARIANT_PENDING_OK))
            WAIT_UNTIL_COMPUTED(res);
        return res;
    }

    if (SELF_EVAL(TYPEOF(e))) {
        SET_NAMEDCNT_MAX(e);
        return e;
    }

    if (TYPE_ETC(e )== SYMSXP+TYPE_ET_CETERA_VEC_DOTS_TR) /* ... or ..1, ..2 */
        return handle_symbol (ddfindVar(e,rho), e, rho, variant);

    if (TYPE_ETC(e) == BCODESXP) {  /* parts other than type will be 0 */
        return bcEval(e, rho, TRUE);
    }

    if (TYPEOF(e) == DOTSXP)
        dotdotdot_error();
    else
        UNIMPLEMENTED_TYPE("eval", e);
}


/* e is protected here */
static SEXP attribute_noinline forcePromiseUnbound (SEXP e, int variant)
{
    SEXP val;

    val = PRCODE(e);

    if (SELF_EVAL(TYPEOF(val)) ) {

        /* Just copy code to value - avoids old-to-new check. */

        SET_PRVALUE_TO_PRCODE (e);

        SET_NAMEDCNT_MAX (val);  /* mimic what would happen if eval'd */
    }
    else {

        RPRSTACK prstack;

        if (PRSEEN(e) == 1) PRSEEN_error(e);

        /* Mark the promise as under evaluation and push it on a stack
           that can be used to unmark pending promises if a jump out
           of the evaluation occurs. */

        prstack.promise = e;
        prstack.next = R_PendingPromises;
        R_PendingPromises = &prstack;

        SET_PRSEEN (e, 1);

        PROTECT(e);

        int vrnt = variant & VARIANT_PENDING_OK;

        if (STORE_GRAD(e)) {
            vrnt |= VARIANT_MISSING_OK | VARIANT_GRADIENT;
            val = EVALV_NC (val, PRENV(e), vrnt);
            if (R_variant_result & VARIANT_GRADIENT_FLAG)
                SET_ATTRIB (e, R_gradient);
        }
        else {
            vrnt |= VARIANT_MISSING_OK;
            val = EVALV_NC (val, PRENV(e), vrnt);
        }

        /* Pop the stack, unmark the promise and set its value field. */

        R_PendingPromises = prstack.next;
        SET_PRSEEN (e, 0);

        SET_PRVALUE_MACRO (e, val);

        if (val == R_MissingArg) {

            /* Attempt to mimic past behaviour... */
            if ( ! (variant & VARIANT_MISSING_OK) && TYPEOF(PRCODE(e)) == SYMSXP
                      && R_isMissing (PRCODE(e), PRENV(e)))
                arg_missing_error(PRCODE(e));

            UNPROTECT(1);
            return val;
        }

        INC_NAMEDCNT(val);
        UNPROTECT(1);
    }

    /* Set the environment to R_NilValue to allow GC to reclaim the
       promise environment (unless value is R_MissingArg); this is
       also useful for fancy games with delayedAssign() */

    SET_PRENV_NIL(e);

    return val;
}

SEXP forcePromise (SEXP e) /* e protected here if necessary */
{
    if (PRVALUE(e) == R_UnboundValue)
        return forcePromiseUnbound(e,0);
    else
        return PRVALUE(e);
}

SEXP forcePromise_v (SEXP e, int variant) /* e protected here if necessary */
{
    if (PRVALUE(e) == R_UnboundValue)
        return forcePromiseUnbound(e,variant);
    else {
        if ((variant & VARIANT_GRADIENT) && HAS_ATTRIB(e)) {
            R_variant_result = VARIANT_GRADIENT_FLAG;
            R_gradient = ATTRIB(e);
        }
        SEXP r = PRVALUE_PENDING_OK(e);
        if ( ! (variant & VARIANT_PENDING_OK))
            WAIT_UNTIL_COMPUTED(r);
        return r;
    }
}


/* Like Rf_builtin_op (in builtin.c) except that no context is
   created.  Making this separate from Rf_builtin_op saves on stack
   space for the local context variable.  Since the somewhat
   time-consuming context creation is not done, there is no advantage
   to evaluating a single argument with pending OK. */

static SEXP attribute_noinline Rf_builtin_op_no_cntxt(SEXP op, SEXP e, SEXP rho,
                                                      int variant)
{
    SEXP args = CDR(e);
    SEXP arg1;
    SEXP res;

    /* See if this may be a fast primitive.  All fast primitives
       should be BUILTIN.  We do a fast call only if there is exactly
       one argument, with no tag, not missing or a ... argument; also
       must not be an object if the fast primitive dispatches, unless
       the argument was evaluated with VARIANT_UNCLASS and we got this
       variant result.  The argument is stored in arg1. */

    if (args!=R_NilValue) {
        if (PRIMFUN_FAST(op) 
              && TAG(args)==R_NilValue && CDR(args)==R_NilValue
              && (arg1 = CAR(args))!=R_DotsSymbol 
              && arg1!=R_MissingArg && arg1!=R_MissingUnder) {

            PROTECT(arg1 = EVALV (arg1, rho, PRIMFUN_ARG1VAR(op)));

            if (isObject(arg1) && PRIMFUN_DSPTCH1(op)) {
                if ((PRIMFUN_ARG1VAR (op) & VARIANT_UNCLASS)
                       && (R_variant_result & VARIANT_UNCLASS_FLAG)) {
                    R_variant_result &= ~VARIANT_UNCLASS_FLAG;
                }
                else {
                    UNPROTECT(1);
                    PROTECT(args = CONS(arg1,R_NilValue));
                    goto not_fast;
                }
            }

            R_Visible = TRUE;
            res = ((SEXP(*)(SEXP,SEXP,SEXP,SEXP,int)) PRIMFUN_FAST(op)) 
                     (e, op, arg1, rho, variant);

            UNPROTECT(1); /* arg1 */
            return res;
        }

        args = evalList (args, rho);
    }

    PROTECT(args);

    /* Handle a non-fast op.  We may get here after starting to handle a
       fast op, but if so, args has been set to the evaluated argument list. */

  not_fast: 

    R_variant_result = 0;
    R_Visible = TRUE;
    res = CALL_PRIMFUN(e, op, args, rho, variant);

    UNPROTECT(1); /* args */
    return res;
}


/* 'supplied' is an array of SEXP values, first a set of pairs of tag and
   value, then a pairlist of tagged values (or R_NilValue).  If NULL, no
   extras supplied. */

SEXP attribute_hidden applyClosure_v(SEXP call, SEXP op, SEXP arglist, SEXP rho,
                                     SEXP *supplied, int variant)
{
    int vrnt = VARIANT_PENDING_OK | VARIANT_DIRECT_RETURN | VARIANT_WHOLE_BODY
                 | VARIANT_PASS_ON(variant);

    if (variant & VARIANT_NOT_WHOLE_BODY)
        vrnt &= ~VARIANT_WHOLE_BODY;

    SEXP formals, actuals, savedrho, savedsrcref;
    volatile SEXP body, newrho;
    SEXP f, a;
    RCNTXT cntxt;

    formals = FORMALS(op);
    body = BODY(op);
    savedrho = CLOENV(op);

    /*  Set up a context with the call in it for use if an error occurs below
        in matchArgs or from running out of memory (eg, in NewEnvironment). 
        Note that this also protects call, savedrho, rho, arglist, and op. */

    begincontext(&cntxt, CTXT_RETURN, call, savedrho, rho, arglist, op);

    savedsrcref = R_Srcref;  /* saved in context for longjmp, and protection */

    /*  Build a list which matches the actual (unevaluated) arguments
	to the formal paramters.  Build a new environment which
	contains the matched pairs.  Note that actuals is protected via
        newrho. */

    actuals = matchArgs_pairlist (formals, arglist, call);
    PROTECT(newrho = NewEnvironment(R_NilValue, actuals, savedrho));
        /* no longer passes formals, since matchArg now puts tags in actuals */
    if (variant & VARIANT_GRADIENT)
        SET_STORE_GRAD (newrho, STORE_GRAD(rho));

    /* This piece of code is destructively modifying the actuals list,
       which is now also the list of bindings in the frame of newrho.
       This is one place where internal structure of environment
       bindings leaks out of envir.c.  It should be rewritten
       eventually so as not to break encapsulation of the internal
       environment layout.  We can live with it for now since it only
       happens immediately after the environment creation.  LT */

    R_symbits_t bits = 0;

    f = formals;
    a = actuals;
    while (a != R_NilValue) {
        SEXP t = TAG(a);
        bits |= SYMBITS(t);
        if (MISSING(a)) {
            if (CAR(f) != R_MissingArg) {
                SETCAR(a, mkPROMISE(CAR(f), newrho));
                SET_MISSING(a, 2);
            }
        }
        else { 
            /* optimize assuming non-missing arguments are usually referenced */
            LASTSYMENV(t) = SEXP32_FROM_SEXP(newrho);
            LASTSYMBINDING(t) = a;
        }
	a = CDR(a);
	f = CDR(f);
    }

    SET_ENVSYMBITS (newrho, bits);

    /* set_symbits_in_env (newrho); */  /* now done in loop above */

    /*  Fix up any extras that were supplied by usemethod. */

    if (supplied != NULL) {
        while (TYPEOF(*supplied) == SYMSXP) {
            set_var_in_frame (*supplied, *(supplied+1), newrho, TRUE, 3);
            supplied += 2;
        }
	for (SEXP t = *supplied; t != R_NilValue; t = CDR(t)) {
	    for (a = actuals; a != R_NilValue; a = CDR(a))
		if (TAG(a) == TAG(t))
		    break;
	    if (a == R_NilValue)
		set_var_in_frame (TAG(t), CAR(t), newrho, TRUE, 3);
	}
    }

    UNPROTECT(1); /* newrho, which will be protected below via revised context*/

    /*  Change the previously-set-up context to have the correct environment.

        If we have a generic function we need to use the sysparent of
	the generic as the sysparent of the method because the method
	is a straight substitution of the generic. */

    if (R_GlobalContext->nextcontext->callflag == CTXT_GENERIC)
	revisecontext (newrho, R_GlobalContext->nextcontext->sysparent);
    else
	revisecontext (newrho, rho);

    /* Get the srcref record from the closure object */
    
    R_Srcref = getAttrib00(op, R_SrcrefSymbol);

    /* Debugging */

    if (RDEBUG(op) | RSTEP(op)) {
        SET_RDEBUG(newrho, 1);
        if (RSTEP(op)) SET_RSTEP(op, 0);
	SEXP savesrcref; SEXP *srcrefs; int len;
	/* switch to interpreted version when debugging compiled code */
	if (TYPEOF(body) == BCODESXP)
	    body = bytecodeExpr(body);
	Rprintf("debugging in: ");
        printcall(call,rho);
	savesrcref = R_Srcref;
	getBlockSrcrefs(body,&srcrefs,&len);
	PROTECT(R_Srcref = getSrcref(srcrefs,len,0));
        start_browser (call, op, body, newrho);
	R_Srcref = savesrcref;
	UNPROTECT(1);
    }

    /* Set a longjmp target which will catch any explicit returns from the
       function body that are not instead handled by VARIANT_DIRECT_RETURN.  */

    SEXP res;

    if ((SETJMP(cntxt.cjmpbuf))) {
	if (R_ReturnedValue == R_RestartToken) {
	    cntxt.callflag = CTXT_RETURN;  /* turn restart off */
	    R_ReturnedValue = R_NilValue;  /* remove restart token */
	    res = evalv (body, newrho, vrnt);
	}
	else {
	    res = R_ReturnedValue;
        }
    }
    else {
	res = evalv (body, newrho, vrnt);
    }

    PROTECT(res);

    R_variant_result &= ~VARIANT_RTN_FLAG;

    R_Srcref = savedsrcref;
    endcontext(&cntxt);

    if ( ! (variant & VARIANT_PENDING_OK))
        WAIT_UNTIL_COMPUTED(res);

    if (RDEBUG(op)) {
	Rprintf("exiting from: ");
        printcall(call,rho);
    }

    UNPROTECT(1); /* res */
    return res;
}

SEXP applyClosure (SEXP call, SEXP op, SEXP arglist, SEXP rho, 
                   SEXP *supplied)
{
    if (supplied != NULL) error("Last argument to applyClosure must be NULL");
    return applyClosure_v (call, op, arglist, rho, NULL, 0);
}

/* **** FIXME: This code is factored out of applyClosure.  If we keep
   **** it we should change applyClosure to run through this routine
   **** to avoid code drift. */
static SEXP R_execClosure(SEXP call, SEXP op, SEXP arglist, SEXP rho,
			  SEXP newrho)
{
    volatile SEXP body;
    SEXP savedsrcref;
    RCNTXT cntxt;

    body = BODY(op);

    begincontext(&cntxt, CTXT_RETURN, call, newrho, rho, arglist, op);
    savedsrcref = R_Srcref;  /* saved in context for longjmp, and protection */

    /* Get the srcref record from the closure object.  Disable for now
       at least, since it's not clear that it's needed. */
    
    R_Srcref = R_NilValue;  /* was: getAttrib(op, R_SrcrefSymbol); */

    /* Debugging */

    if (RDEBUG(op) | RSTEP(op)) {
        SET_RDEBUG(newrho, 1);
        if (RSTEP(op)) SET_RSTEP(op, 0);
        SEXP savesrcref; SEXP *srcrefs; int len;
	/* switch to interpreted version when debugging compiled code */
	if (TYPEOF(body) == BCODESXP)
	    body = bytecodeExpr(body);
	Rprintf("debugging in: ");
	printcall (call, rho);
	savesrcref = R_Srcref;
	getBlockSrcrefs(body,&srcrefs,&len);
	PROTECT(R_Srcref = getSrcref(srcrefs,len,0));
        start_browser (call, op, body, newrho);
	R_Srcref = savesrcref;
	UNPROTECT(1);
    }

    /*  Set a longjmp target which will catch any explicit returns
	from the function body.  */

    SEXP res;

    if ((SETJMP(cntxt.cjmpbuf))) {
	if (R_ReturnedValue == R_RestartToken) {
	    cntxt.callflag = CTXT_RETURN;  /* turn restart off */
	    R_ReturnedValue = R_NilValue;  /* remove restart token */
	    res = evalv(body, newrho, VARIANT_NOT_WHOLE_BODY);
	}
	else {
	    res = R_ReturnedValue;
            WAIT_UNTIL_COMPUTED(res);
        }
    }
    else {
	res = evalv(body, newrho, 0);
    }

    PROTECT(res);

    R_Srcref = savedsrcref;
    endcontext(&cntxt);

    if (RDEBUG(op)) {
	Rprintf("exiting from: ");
	printcall (call, rho);
    }

    UNPROTECT(1);  /* res */
    return res;
}

/* **** FIXME: Temporary code to execute S4 methods in a way that
   **** preserves lexical scope. */

/* called from methods_list_dispatch.c */
SEXP R_execMethod(SEXP op, SEXP rho)
{
    SEXP call, arglist, callerenv, newrho, next, val;
    RCNTXT *cptr;

    /* create a new environment frame enclosed by the lexical
       environment of the method */
    PROTECT(newrho = Rf_NewEnvironment(R_NilValue, R_NilValue, CLOENV(op)));

    /* copy the bindings for the formal environment from the top frame
       of the internal environment of the generic call to the new
       frame.  need to make sure missingness information is preserved
       and the environments for any default expression promises are
       set to the new environment.  should move this to envir.c where
       it can be done more efficiently. */
    for (next = FORMALS(op); next != R_NilValue; next = CDR(next)) {
	SEXP symbol =  TAG(next);
	R_varloc_t loc;
	int missing;
	loc = R_findVarLocInFrame(rho,symbol);
	if (loc == R_NoObject)
	    error(_("could not find symbol \"%s\" in environment of the generic function"),
		  CHAR(PRINTNAME(symbol)));
	missing = R_GetVarLocMISSING(loc);
	val = R_GetVarLocValue(loc);
	SET_FRAME(newrho, CONS(val, FRAME(newrho)));
	SET_TAG(FRAME(newrho), symbol);
	if (missing) {
	    SET_MISSING(FRAME(newrho), missing);
	    if (TYPEOF(val) == PROMSXP && PRENV(val) == rho) {
		SEXP deflt;
		SET_PRENV(val, newrho);
		/* find the symbol in the method, copy its expression
		 * to the promise */
		for(deflt = CAR(op); deflt != R_NilValue; deflt = CDR(deflt)) {
		    if(TAG(deflt) == symbol)
			break;
		}
		if(deflt == R_NilValue)
		    error(_("symbol \"%s\" not in environment of method"),
			  CHAR(PRINTNAME(symbol)));
		SET_PRCODE(val, CAR(deflt));
	    }
	}
    }

    /* copy the bindings of the spacial dispatch variables in the top
       frame of the generic call to the new frame */
    defineVar(R_dot_defined, findVarInFrame(rho, R_dot_defined), newrho);
    defineVar(R_dot_Method, findVarInFrame(rho, R_dot_Method), newrho);
    defineVar(R_dot_target, findVarInFrame(rho, R_dot_target), newrho);

    /* copy the bindings for .Generic and .Methods.  We know (I think)
       that they are in the second frame, so we could use that. */
    defineVar(R_dot_Generic, findVar(R_dot_Generic, rho), newrho);
    defineVar(R_dot_Methods, findVar(R_dot_Methods, rho), newrho);

    /* Find the calling context.  Should be R_GlobalContext unless
       profiling has inserted a CTXT_BUILTIN frame. */
    cptr = R_GlobalContext;
    if (cptr->callflag & CTXT_BUILTIN)
	cptr = cptr->nextcontext;

    /* The calling environment should either be the environment of the
       generic, rho, or the environment of the caller of the generic,
       the current sysparent. */
    callerenv = cptr->sysparent; /* or rho? */

    /* get the rest of the stuff we need from the current context,
       execute the method, and return the result */
    call = cptr->call;
    arglist = cptr->promargs;
    val = R_execClosure(call, op, arglist, callerenv, newrho);
    UNPROTECT(1);
    return val;
}


#define BodyHasBraces(body) \
    (isLanguage(body) && CAR(body) == R_BraceSymbol)


static SEXP do_if (SEXP call, SEXP op, SEXP args, SEXP rho, int variant)
{
    /* Don't check arg count - missing are seen as R_NilValue, extra ignored. */

    SEXP Cond, Stmt;
    int absent_else = 0;

    Cond = CAR(args); args = CDR(args);
    Stmt = CAR(args); args = CDR(args);

    SEXP condval = EVALV_NC (Cond, rho, 
                             VARIANT_SCALAR_STACK_OK | VARIANT_ANY_ATTR);

    if ( ! asLogicalNoNA (condval, call)) {
        /* go to else part */
        if (args != R_NilValue)
            Stmt = CAR(args);
        else {
            absent_else = 1;
            Stmt = R_NilValue;
        }
    }

    if (RDEBUG(rho) && Stmt!=R_NilValue && !BodyHasBraces(Stmt))
        start_browser (call, op, Stmt, rho);

    if (absent_else) {
        R_Visible = FALSE; /* case of no 'else' so return invisible NULL */
        return R_NilValue;
    }

    return evalv (Stmt, rho, VARIANT_PASS_ON(variant));
}


/* For statement.  Unevaluated arguments for different formats are as follows:

       for (i in v) body          i, v, body
       for (i down v) body        i, down=v, body
       for (i across v) body      i, across=v, body
       for (i along v) body       i, along=v, body     (ok for vec or for array)
       for (i, j along M) body    i, j, along=M, body     (requires correct dim)
       etc.

   Extra variables after i are ignored for 'in', 'down', and 'across'.

   Evaluates body with VARIANT_NULL | VARIANT_PENDING_OK.
 */

#define DO_LOOP_RDEBUG(call, op, body, rho, bgn) do { \
        if (!bgn && RDEBUG(rho)) start_browser (call, op, body, rho); \
    } while (0)

static SEXP do_for (SEXP call, SEXP op, SEXP args, SEXP rho, int variant)
{
    /* Need to declare volatile variables whose values are relied on
       after for_next or for_break longjmps and that might change between
       the setjmp and longjmp calls.  Theoretically this does not include
       n and some others, but gcc -O2 -Wclobbered warns about some, 
       so to be safe we declare them volatile as well. */

    volatile int i, n;
    volatile SEXP val, nval;
    volatile SEXP v, bcell;                /* for use with one 'for' variable */
    volatile SEXP indexes, ixvals, bcells; /* for use with >1 'for' variables */
    int dbg, val_type;
    SEXP a, syms, sym, body, dims;
    RCNTXT cntxt;
    PROTECT_INDEX vpi, bix;
    int is_seq, seq_start;
    int along = 0, across = 0, down = 0, in = 0;
    int nsyms;
    SEXP ret;
    SEXP s;
    int j;

#   if SCALAR_STACK_DEBUG
        SEXP sv_scalar_stack = R_scalar_stack;
#   endif

    int vrnt = VARIANT_NULL | VARIANT_PENDING_OK;
    if (variant & VARIANT_DIRECT_RETURN) 
        vrnt |= VARIANT_PASS_ON(variant);

    R_Visible = FALSE;

    /* Count how many variables there are before the argument after the "in",
       "across", "down", or "along" keyword.  Set 'a' to the cell for the 
       argument after these variables. */

    syms = args;
    nsyms = 0;
    a = args;
    do {
        if (!isSymbol(CAR(a))) errorcall(call, _("non-symbol loop variable"));
        a = CDR(a);
        nsyms += 1;
    } while (CDDR(a) != R_NilValue);

    if (TAG(a) == R_AlongSymbol)
        along = 1;
    else if (TAG(a) == R_AcrossSymbol)
        across = 1;
    else if (TAG(a) == R_DownSymbol)
        down = 1;
    else
        in = 1;  /* we treat any other (or no) tag as "in" */

    if (!along) nsyms = 1;  /* ignore extras when not 'along' */

    val = CAR(a);
    body = CADR(a);
    sym = CAR(syms);

    PROTECT2(args,rho);

    PROTECT(val = EVALV_NC (val, rho, 
                            in    ? VARIANT_SEQ | VARIANT_ANY_ATTR :
                            along ? VARIANT_UNCLASS | VARIANT_ANY_ATTR :
                                    VARIANT_UNCLASS | VARIANT_ANY_ATTR_EX_DIM));
    dims = R_NilValue;

    is_seq = 0;

    if (along) { /* "along" and therefore not seq variant */
        R_variant_result = 0;
        if (nsyms == 1) { /* go along vector/pairlist (may also be an array) */
            is_seq = 1;
            seq_start = 1;
            val_type = INTSXP;
        }
        else { /* "along" for array, with several dimensions */
            dims = getAttrib (val, R_DimSymbol);
            if (length(dims) != nsyms)
                errorcall (call, _("incorrect number of dimensions"));
            PROTECT(dims);
            INC_NAMEDCNT(dims);
            PROTECT(indexes = allocVector(INTSXP,nsyms));
            INTEGER(indexes)[0] = 0; /* so will be 1 after first increment */
            for (int j = 1; j < nsyms; j++) 
                INTEGER(indexes)[j] = 1;
            PROTECT(ixvals = allocVector(VECSXP,nsyms));
            PROTECT(bcells = allocVector(VECSXP,nsyms));
        }
        n = length(val);
    }
    else if (across || down) { /* "across" or "down", hence not seq variant*/
        R_variant_result = 0;
        is_seq = 1;
        seq_start = 1;
        val_type = INTSXP;
        dims = getAttrib (val, R_DimSymbol);
        if (TYPEOF(dims)!=INTSXP || LENGTH(dims)==0) /* no valid dim attribute*/
            n = length(val);
        else if (down)
            n = INTEGER(dims)[0];
        else /* across */
            n = LENGTH(dims) > 1 ? INTEGER(dims)[1] : INTEGER(dims)[0];
    }
    else if (R_variant_result) {  /* variant "in" value */
        R_variant_result = 0;
        is_seq = 1;
        seq_start = R_variant_seq_spec >= 0 ? R_variant_seq_spec>>32
            /* Note:  In C99, negative >> ... is undefined */
          : (int64_t)((uint64_t)R_variant_seq_spec>>32) - ((int64_t)1<<32);
        n = (R_variant_seq_spec & 0xffffffff) >> 1;
        val_type = INTSXP;
    }
    else { /* non-variant "in" value */

        INC_NAMEDCNT(val);  /* increment NAMEDCNT to avoid mods by loop code */
        nval = val;  /* for scanning pairlist */

        /* Deal with the case where we are iterating over a factor.
           We need to coerce to character, then iterate */

        if (inherits_CHAR (val, R_factor_CHARSXP)) {
            val = asCharacterFactor(val);
            UNPROTECT(1);
            PROTECT(val);
        }

        n = length(val);
        val_type = TYPEOF(val);
    }

    /* If no iterations, just set all variable(s) to R_NilValue or the 
       sizes of the dimensions and then return. */

    if (n == 0) {
        if (nsyms == 1)
            set_var_in_frame (sym, in ? R_NilValue : ScalarIntegerMaybeConst(0),
                              rho, TRUE, 3);
        else {
            int i;
            for (i = 0; i < nsyms; i++) {
                set_var_in_frame (CAR(syms), 
                                  ScalarIntegerMaybeConst(INTEGER(dims)[i]),
                                  rho, TRUE, 3);
                syms = CDR(syms);
            }
        }
        if (nsyms != 1)
            UNPROTECT(4);  /* dims, indexes, ixvals, bcells */
        if (in && !is_seq)
            DEC_NAMEDCNT(val);
        UNPROTECT(3);      /* args, rho, val */
        R_Visible = FALSE;
        return R_NilValue;
    }

    /* Initialize record of binding cells for variables. */

    if (nsyms == 1) { 
        PROTECT_WITH_INDEX (bcell = Rf_find_binding_in_frame (rho, sym, NULL),
                            &bix);
        PROTECT_WITH_INDEX (v = CAR(bcell), &vpi);
    }
    else { 
        for (j = 0, s = syms; j < nsyms; j++, s = CDR(s)) {
            bcell = Rf_find_binding_in_frame (rho, CAR(s), NULL);
            SET_VECTOR_ELT (bcells, j, bcell);
            SET_VECTOR_ELT (ixvals, j, CAR(bcell));
        }
    }

    dbg = RDEBUG(rho);

    begincontext(&cntxt, CTXT_LOOP, R_NilValue, rho, R_BaseEnv, R_NilValue,
		 R_NilValue);

    switch (SETJMP(cntxt.cjmpbuf)) {
    case CTXT_BREAK: goto for_break;
    case CTXT_NEXT: goto for_next;
    }

    /* MAIN LOOP. */

    for (i = 0; i < n; i++) {

        /* Handle multi-dimensional "along". */

        if (nsyms > 1) {

            /* Increment to next combination of indexes. */

            for (j = 0; INTEGER(indexes)[j] == INTEGER(dims)[j]; j++) {
                if (j == nsyms-1) abort();
                INTEGER(indexes)[j] = 1;
            }
            INTEGER(indexes)[j] += 1;

            /* Make sure all 'for' variables are set to the right index,
               using records of the binding cells used for speed. */

            for (j = 0, s = syms; j < nsyms; j++, s = CDR(s)) {
                SEXP v = VECTOR_ELT(ixvals,j);
                if (TYPEOF(v) != INTSXP || LENGTH(v) != 1 || HAS_ATTRIB(v)
                                        || NAMEDCNT_GT_1(v)) {
                    v = allocVector(INTSXP,1);
                    SET_VECTOR_ELT(ixvals,j,v);
                }
                INTEGER(v)[0] = INTEGER(indexes)[j];
                SEXP bcell = VECTOR_ELT(bcells,j);
                if (bcell == R_NilValue || CAR(bcell) != v) {
                    set_var_in_frame (CAR(s), v, rho, TRUE, 3);
                    SET_VECTOR_ELT(bcells,j,R_binding_cell);
                }
            }
            
            goto do_iter;
        }

        /* Handle "in", "across", "down", and univariate "along". */

	switch (val_type) {

	case EXPRSXP:
	case VECSXP:
	    v = VECTOR_ELT(val, i);
	    SET_NAMEDCNT_MAX(v); /* maybe unnecessary? */
	    break;

	case LISTSXP:
	    v = CAR(nval);
	    nval = CDR(nval);
	    SET_NAMEDCNT_MAX(v);
	    break;

	default:

            /* Allocate new space for the loop variable value when the value has
               been assigned to another variable (NAMEDCNT(v) > 1), or when an
               attribute has been attached to it, etc. */

            if (TYPE_ETC(v) != val_type || NAMEDCNT_GT_1(v))
                REPROTECT(v = allocVector(val_type, 1), vpi);

            switch (val_type) {
            case LGLSXP:
                LOGICAL(v)[0] = LOGICAL(val)[i];
                break;
            case INTSXP:
                INTEGER(v)[0] = is_seq ? seq_start + i : INTEGER(val)[i];
                break;
            case REALSXP:
                REAL(v)[0] = REAL(val)[i];
                break;
            case CPLXSXP:
                COMPLEX(v)[0] = COMPLEX(val)[i];
                break;
            case STRSXP:
                SET_STRING_ELT(v, 0, STRING_ELT(val, i));
                break;
            case RAWSXP:
                RAW(v)[0] = RAW(val)[i];
                break;
            default:
                errorcall(call, _("invalid for() loop sequence"));
            }

            break;
        }

        if (bcell == R_NilValue || CAR(bcell) != v) {
            set_var_in_frame (sym, v, rho, TRUE, 3);
            REPROTECT(bcell = R_binding_cell, bix);
        }

    do_iter: ;

        if (RDEBUG(rho) && !BodyHasBraces(body))
            start_browser (call, op, body, rho);

        SEXP r = evalv (body, rho, vrnt);

        if (R_variant_result & VARIANT_RTN_FLAG) {
            ret = r;
            goto for_return;
        }

        (void) POP_IF_TOP_OF_STACK(r);

#       if SCALAR_STACK_DEBUG
            if (R_scalar_stack != sv_scalar_stack) abort();
#       endif

    for_next: ;  /* semi-colon needed for attaching label */
    }

 for_break:
    R_Visible = FALSE;
    ret = R_NilValue;

 for_return:
    endcontext(&cntxt);
    if (in && !is_seq)
        DEC_NAMEDCNT(val);
    if (nsyms == 1)
        UNPROTECT(2);  /* v, bcell */
    else 
        UNPROTECT(4);  /* dims, indexes, ixvals, bcells */
    UNPROTECT(3);      /* val, rho, args */
    SET_RDEBUG(rho, dbg);

    return ret;
}


/* While statement.  Evaluates body with VARIANT_NULL | VARIANT_PENDING_OK. */

static SEXP do_while(SEXP call, SEXP op, SEXP args, SEXP rho, int variant)
{
    /* Don't check arg count - missing are seen as R_NilValue, extra ignored. */

    SEXP cond = CAR(args);
    SEXP body = CADR(args);
    RCNTXT cntxt;
    int dbg;

    int vrnt = VARIANT_NULL | VARIANT_PENDING_OK;
    if (variant & VARIANT_DIRECT_RETURN) 
        vrnt |= VARIANT_PASS_ON(variant);

    R_Visible = FALSE;

    dbg = RDEBUG(rho);

#   if SCALAR_STACK_DEBUG
        SEXP sv_scalar_stack = R_scalar_stack;
#   endif

    begincontext(&cntxt, CTXT_LOOP, R_NilValue, rho, R_BaseEnv, R_NilValue,
		 R_NilValue);

    if (SETJMP(cntxt.cjmpbuf) != CTXT_BREAK) { /* <- back here for "next" */
        for (;;) {
            SEXP condval = EVALV_NC (cond, rho, VARIANT_SCALAR_STACK_OK 
                                                    | VARIANT_ANY_ATTR);

            if ( ! asLogicalNoNA (condval, call))
                break;

            if (RDEBUG(rho) && !BodyHasBraces(body))
                start_browser (call, op, body, rho);

            SEXP r = evalv (body, rho, vrnt);

            if (R_variant_result & VARIANT_RTN_FLAG) {
                endcontext(&cntxt);
                SET_RDEBUG (rho, dbg);
                return r;
            }

            (void) POP_IF_TOP_OF_STACK(r);

#           if SCALAR_STACK_DEBUG
                if (R_scalar_stack != sv_scalar_stack) abort();
#           endif
	}
    }

    endcontext(&cntxt);
    SET_RDEBUG(rho, dbg);

    R_Visible = FALSE;
    return R_NilValue;
}


/* Repeat statement.  Evaluates body with VARIANT_NULL | VARIANT_PENDING_OK. */

static SEXP do_repeat(SEXP call, SEXP op, SEXP args, SEXP rho, int variant)
{
    /* Don't check arg count - missing are seen as R_NilValue, extra ignored. */

    SEXP body = CAR(args);
    RCNTXT cntxt;
    int dbg;

    int vrnt = VARIANT_NULL | VARIANT_PENDING_OK;
    if (variant & VARIANT_DIRECT_RETURN) 
        vrnt |= VARIANT_PASS_ON(variant);

    R_Visible = FALSE;

    dbg = RDEBUG(rho);

#   if SCALAR_STACK_DEBUG
        SEXP sv_scalar_stack = R_scalar_stack;
#   endif

    begincontext(&cntxt, CTXT_LOOP, R_NilValue, rho, R_BaseEnv, R_NilValue,
		 R_NilValue);

    if (SETJMP(cntxt.cjmpbuf) != CTXT_BREAK) { /* <- back here for "next" */
	for (;;) {

            if (RDEBUG(rho) && !BodyHasBraces(body))
                start_browser (call, op, body, rho);

            SEXP r = evalv (body, rho, vrnt);

            if (R_variant_result & VARIANT_RTN_FLAG) {
                endcontext(&cntxt);
                SET_RDEBUG (rho, dbg);
                return r;
            }

            (void) POP_IF_TOP_OF_STACK(r);

#           if SCALAR_STACK_DEBUG
                if (R_scalar_stack != sv_scalar_stack) abort();
#           endif
	}
    }

    endcontext(&cntxt);
    SET_RDEBUG(rho, dbg);

    R_Visible = FALSE;
    return R_NilValue;
}


/* "break" */

static R_NORETURN SEXP do_break(SEXP call, SEXP op, SEXP args, SEXP rho, 
                                int variant)
{
    findcontext (CTXT_BREAK, rho, R_NilValue);
}


/* "next" */

static R_NORETURN SEXP do_next(SEXP call, SEXP op, SEXP args, SEXP rho,
                               int variant)
{
    findcontext (CTXT_NEXT, rho, R_NilValue);
}


/* Parens are now a SPECIAL, to avoid overhead of creating an arg list. 
   Care is taken to allow (...), though it is debatable whether this should 
   be considered valid. 

   The eval variant requested is passed on to the inner expression. */

static SEXP do_paren (SEXP call, SEXP op, SEXP args, SEXP rho, int variant)
{
    /* Don't check arg count - missing are seen as R_NilValue, extra ignored. */

    SEXP res = EVALV_NC (CAR(args), rho, VARIANT_PASS_ON(variant));

    R_Visible = TRUE;
    return res;
}


/* Curly brackets.  Passes on the eval variant to the last expression.  For
   earlier expressions, passes either VARIANT_NULL | VARIANT_PENDING_OK or
   the variant passed OR'd with those, if the variant passed includes
   VARIANT_DIRECT_RETURN. */

static SEXP do_begin (SEXP call, SEXP op, SEXP args, SEXP rho, int variant)
{
    if (args == R_NilValue)
        return R_NilValue;

    SEXP arg, s;
    SEXP savedsrcref = R_Srcref;
    int len;
    SEXP *srcrefs;

    getBlockSrcrefs(call,&srcrefs,&len);

    int vrnt = VARIANT_NULL | VARIANT_PENDING_OK;
    if (variant & VARIANT_DIRECT_RETURN) 
        vrnt |= VARIANT_PASS_ON(variant) & ~VARIANT_GRADIENT;

#   if SCALAR_STACK_DEBUG
        SEXP sv_scalar_stack = R_scalar_stack;
#   endif

    for (int i = 1; ; i++) {
        arg = CAR(args);
        args = CDR(args);
        R_Srcref = getSrcref (srcrefs, len, i);
        if (RDEBUG(rho))
            start_browser (call, op, arg, rho);
        if (args == R_NilValue)
            break;
        s = EVALV_NC (arg, rho, vrnt);
        if (R_variant_result & VARIANT_RTN_FLAG) {
            R_Srcref = savedsrcref;
            return s;
        }
        (void) POP_IF_TOP_OF_STACK(s);
#       if SCALAR_STACK_DEBUG
            if (R_scalar_stack != sv_scalar_stack) abort();
#       endif
    }

    s = evalv (arg, rho, variant);
    R_Srcref = savedsrcref;
    return s;
}


static SEXP do_return(SEXP call, SEXP op, SEXP args, SEXP rho, int variant)
{
    SEXP a = CAR(args);  /* if malformed, CAR(R_NilValue) will be R_NilValue. */

    if (CDR(args) != R_NilValue)
	errorcall(call, _("multi-argument returns are not permitted"));

    SEXP v;

    if (variant & VARIANT_DIRECT_RETURN) {
        int vrnt =  VARIANT_PASS_ON(variant) 
                     & ~ (VARIANT_NULL | VARIANT_SCALAR_STACK_OK);
        if (STORE_GRAD(rho))
            vrnt |= VARIANT_GRADIENT;
        v = evalv (a, rho, vrnt);
        R_variant_result |= VARIANT_RTN_FLAG;
        return v;
    }
    else {
        v = evalv (a, rho, 0);
        findcontext (CTXT_BROWSER | CTXT_FUNCTION, rho, v);
    }
}


#define FIND_SUBASSIGN_FUNC(fun)  \
    SUBASSIGN_FOLLOWS(fun) ? SUBASSIGN_THAT_FOLLOWS(fun) \
                           : find_subassign_func(fun)

static attribute_noinline SEXP find_subassign_func(SEXP fun)
{
    if (TYPE_ETC(fun) == SYMSXP) {  /* don't allow ... or ..1, ..2, etc. */

        if (SUBASSIGN_FOLLOWS(fun))
            return SUBASSIGN_THAT_FOLLOWS(fun);

        char buf[40];
        const char *fname = CHAR(PRINTNAME(fun));

        if (!copy_2_strings (buf, sizeof buf, fname, "<-"))
            error(_("overlong name in '%s'"), fname);

        return install(buf);
    }

    /* Handle foo::bar and foo:::bar. */

    if (TYPEOF(fun)==LANGSXP && length(fun)==3 && TYPEOF(CADDR(fun))==SYMSXP
      && (CAR(fun)==R_DoubleColonSymbol || CAR(fun)==R_TripleColonSymbol))
        return lang3 (CAR(fun), CADR(fun), find_subassign_func(CADDR(fun)));

    error(_("invalid function in complex assignment"));
}

/* arguments of replaceCall must be protected by the caller. */

static SEXP replaceCall(SEXP fun, SEXP varval, SEXP args, SEXP rhs)
{
    SEXP value, first;

    first = value = cons_with_tag (rhs, R_NilValue, R_ValueSymbol);

    if (args != R_NilValue) {

        first = cons_with_tag (CAR(args), value, TAG(args));

        SEXP p = CDR(args);
        if (p != R_NilValue) {
            PROTECT(first);
            SEXP q = first;
            do { 
                SETCDR (q, cons_with_tag (CAR(p), value, TAG(p)));
                q = CDR(q);
                p = CDR(p);
            } while (p != R_NilValue);
            UNPROTECT(1);
        }
    }

    first = LCONS (fun, CONS(varval, first));

    return first;
}


/*  Assignment in its various forms. */

static attribute_noinline SEXP Rf_set_subassign 
  (SEXP call, SEXP lhs, SEXP rhs, SEXP rho, int variant, int opval);

static SEXP do_set (SEXP call, SEXP op, SEXP args, SEXP rho, int variant)
{
    /* Don't check arg count - missing are seen as R_NilValue, extra ignored. */

    SEXP lhs = CAR(args), rhs = CADR(args);
    int opval = PRIMVAL(op);
    SEXP grad = R_NilValue;

    /* Swap operands for -> and ->>. */

    if (opval >= 10) {
        lhs = rhs;
        rhs = CAR(args);
        opval -= 10;
    }

  redo:  /* come back here after converting string as lhs to symbol */

    if (TYPE_ETC(lhs) == SYMSXP) {  /* don't allow ... or ..1, ..2, etc. */

        /* -- ASSIGNMENT TO A SIMPLE VARIABLE -- */

        /* Handle <<-, or assignment to the base environment, or a user 
           database (which has object bit set) without trying the 
           optimizations done below.  Does not track gradient. */

        if (opval || IS_BASE(rho) || OBJECT(rho)) {
            rhs = evalv (rhs, rho, VARIANT_PENDING_OK);
            if (opval) {
                set_var_nonlocal (lhs, rhs, ENCLOS(rho), 3);
                goto done;
            }
            else
                goto set_in_frame;
        }

        /* We decide whether we'll ask the right hand side evalutation to do
           the assignment, for statements like v<-exp(v), v<-v+1, or v<-2*v. */

        int varnt = VARIANT_PENDING_OK | VARIANT_SCALAR_STACK_OK;

        if (STORE_GRAD(rho) && !opval || (variant & VARIANT_GRADIENT)) 
            varnt |= VARIANT_GRADIENT;
        else if (TYPEOF(rhs) == LANGSXP) {
            if (CADR(rhs) == lhs) 
                varnt |= VARIANT_LOCAL_ASSIGN1;
            else if (CADDR(rhs) == lhs)
                varnt |= VARIANT_LOCAL_ASSIGN2;
        }

        /* Evaluate the right hand side, asking for it on the scalar stack. */

        rhs = EVALV (rhs, rho, varnt);
        if (R_variant_result & VARIANT_GRADIENT_FLAG) {
            R_variant_result = 0;
            grad = R_gradient;
        }

        /* See if the assignment was done by the rhs operator. */

        if (R_variant_result) {
            R_variant_result = 0;
            goto done;
        }

        /* Look to see if the binding for the variable can be found
           from LASTSYMBINDING.  Set v to the bound value, or
           R_UnboundValue if not found, and R_binding_cell to the
           cell, if it was found. */

        SEXP v = R_UnboundValue;
        if (SEXP32_FROM_SEXP(rho) == LASTSYMENV(lhs) 
              && ! BINDING_IS_LOCKED((R_binding_cell = LASTSYMBINDING(lhs)))) {
            v = CAR(R_binding_cell);
        }
        else
            R_binding_cell = R_NilValue;

        /* Try to copy the value, not assign the object, if the rhs is
           scalar (no attributes, not being computed) and doesn't have
           zero NAMEDCNT (for which assignment would be free).  This
           will copy from the scalar stack, which must be replaced by
           a regular value if the copy can't be done.  If the copy
           can't be done, but a binding cell was found here, the
           assignment is done directly into the binding cell, avoiding
           overhead of calling set_var_in_frame.

           Avoid accessing NAMEDCNT in a way that will cause unnecessary
           waits for task completion.

           Note that the check below catches items on the scalar stack. */

        int rhs_type_etc = TYPE_ETC(rhs);  /* type + vec + attr + b.c. */

        if (NAMEDCNT_GT_0(rhs)
         && (rhs_type_etc&~TYPE_ET_CETERA_TYPE)==0 /* scalar, no attr, n.b.c. */
         && ((NONPOINTER_VECTOR_TYPES >> rhs_type_etc) & 1)) {
            if (v == R_UnboundValue)
                v = findVarInFrame3_nolast (rho, lhs, 7);
            if (TYPE_ETC(v) == rhs_type_etc  /* won't be if R_UnboundValue */
                 && TRUELENGTH(v) == TRUELENGTH(rhs) && LEVELS(v) == LEVELS(rhs)
                 && !NAMEDCNT_GT_1(v)) {
                SET_NAMEDCNT_NOT_0(v);
                (void) POP_IF_TOP_OF_STACK(rhs);
                WAIT_UNTIL_NOT_IN_USE(v);  /* won't be being computed */
                switch (rhs_type_etc) {
                case REALSXP:
                    *REAL(v)    = *REAL(rhs);
                    break;
                case CPLXSXP:
                    *COMPLEX(v) = *COMPLEX(rhs);
                    break;
                case RAWSXP:
                    *RAW(v)     = *RAW(rhs);
                    break;
                default: /* INTSXP or LGLSXP */
                    *INTEGER(v) = *INTEGER(rhs);
                    break;
                }
                rhs = v; /* for return value */
                goto done;
            }
            if (POP_IF_TOP_OF_STACK(rhs))
                rhs = DUP_STACK_VALUE(rhs);
        }

        /* Assign rhs to lhs using the binding cell found above. */

        if (v != R_UnboundValue) {
            DEC_NAMEDCNT_AND_PRVALUE(v);
            SETCAR_MACRO(R_binding_cell, rhs);
            SET_MISSING(R_binding_cell,0);
            INC_NAMEDCNT(rhs);
            if (rho == R_GlobalEnv) 
                R_DirtyImage = 1;
            goto done;
        }

        /* Assign rhs object to lhs symbol the usual way. */

      set_in_frame:

        set_var_in_frame (lhs, rhs, rho, TRUE, 3);
    }

    else if (TYPE_ETC(lhs) == LANGSXP) {  /* other parts will be 0 */

        /* -- ASSIGNMENT TO A COMPLEX TARGET -- */

        rhs = Rf_set_subassign (call, lhs, rhs, rho, variant, opval);
    }

    else if (TYPEOF(lhs) == STRSXP && LENGTH(lhs) == 1) {
        /* Convert lhs string to a symbol and try again */
        lhs = install_translated (STRING_ELT(lhs,0));
        goto redo;
    }

    else {
        invalid_assignment_error(call);
    }

  done:

    if (STORE_GRAD(rho) && !opval && R_binding_cell != R_NilValue)
        SET_ATTRIB (R_binding_cell, grad);

    if ((variant & VARIANT_GRADIENT) && grad != R_NilValue) {
        R_variant_result = VARIANT_GRADIENT_FLAG;
        R_gradient = grad;
    }

    R_Visible = FALSE;

    if (variant & VARIANT_NULL)
        return R_NilValue;

    if ( ! (variant & VARIANT_PENDING_OK)) 
        WAIT_UNTIL_COMPUTED(rhs);
    
    return rhs;
}

/* Complex assignment.  Made a separate, non-static, function in order
   to avoid possible overhead of a large function (eg, stack frame size)
   for the simple case. */

static attribute_noinline SEXP Rf_set_subassign_general 
  (SEXP call, SEXP lhs, SEXP rhs, SEXP rho, int depth, SEXP var, SEXP varval,
   SEXP assgnfcn, SEXP rhsprom, SEXP rhs_uneval, int maybe_fast);

static SEXP attribute_noinline Rf_set_subassign 
  (SEXP call, SEXP lhs, SEXP rhs, SEXP rho, int variant, int opval)
{
    /* Find the assignment function symbol for the depth 1 assignment, and
       see if we maybe (tentatively) will be using the fast interface. */

    SEXP assgnfcn = FIND_SUBASSIGN_FUNC(CAR(lhs));

    int maybe_fast = MAYBE_FAST_SUBASSIGN(assgnfcn);

    /* We evaluate the right hand side now, asking for it on the
       scalar stack if we (tentatively) will be using the fast
       interface (unless value needed for return, and not allowed on
       scalar stack), and otherwise for pending computation. */

    SEXP rhs_uneval = rhs;  /* save unevaluated rhs */

    PROTECT (rhs = EVALV (rhs, rho, 
                          !maybe_fast ? 
                            VARIANT_PENDING_OK :
                          (variant & (VARIANT_SCALAR_STACK_OK | VARIANT_NULL)) ?
                            VARIANT_SCALAR_STACK_OK : 0));

    /* Increment NAMEDCNT temporarily if rhs will be needed as the value,
       to protect it from being modified by the assignment, or otherwise. */

    if ( ! (variant & VARIANT_NULL))
        INC_NAMEDCNT(rhs);

    SEXP var, varval, newval, rhsprom;

    /* Find the variable ultimately assigned to, and its depth.
       The depth is 1 for a variable within one replacement function
       (eg, in names(a) <- ...). */

    int depth = 1;
    for (var = CADR(lhs); TYPEOF(var) != SYMSXP; var = CADR(var)) {
        if (TYPEOF(var) != LANGSXP) {
            if (TYPEOF(var) == STRSXP && LENGTH(var) == 1) {
                var = installChar (STRING_ELT(var,0));
                break;
            }
            invalid_assignment_error(call);
        }
        depth += 1;
    }

    /* Get the value of the variable assigned to, and ensure it is local
       (unless this is the <<- operator).  Save and protect the binding 
       cell used. */

    if (opval) /* <<- */
        varval = findVar (var, ENCLOS(rho));
    else {
        varval = findVarInFramePendingOK (rho, var);
        if (varval == R_UnboundValue && rho != R_EmptyEnv) {
            varval = findVar (var, ENCLOS(rho));
            if (varval != R_UnboundValue) {
                if (TYPEOF(varval) == PROMSXP)
                    varval = forcePromise(varval);
                set_var_in_frame (var, varval, rho, TRUE, 3);
            }
        }
    }

    SET_NAMEDCNT_NOT_0(varval); /* 0 may sometime happen - should mean 1 */

    SEXP bcell = R_binding_cell;
    PROTECT(bcell);

    if (TYPEOF(varval) == PROMSXP)
        varval = forcePromise(varval);
    if (varval == R_UnboundValue)
        unbound_var_error(var);
    if (varval == R_MissingArg)
        arg_missing_error(var);

    /* We might be able to avoid this duplication sometimes (eg, in
       a <- b <- integer(10); a[1] <- 0.5), except that some packages 
       (eg, Matrix 1.0-6) assume (in C code) that the object in a 
       replacement function is not shared. */

    if (NAMEDCNT_GT_1(varval))
        varval = dup_top_level(varval);

    PROTECT(varval);

    /* Special code for depth of 1.  This is purely an optimization - the
       general code below should also work when depth is 1. */

    if (depth == 1) {
        SEXP lhsprom, fn, e;
        if (maybe_fast && !isObject(varval)
              && CADDR(lhs) != R_DotsSymbol
              && (fn = FINDFUN(assgnfcn,rho), 
                  TYPEOF(fn) == SPECIALSXP && PRIMFASTSUB(fn) && !RTRACE(fn))) {
            /* Use the fast interface.  No need to wait for rhs, since
               not evaluated with PENDING_OK */
            R_fast_sub_var = varval;
            R_fast_sub_replacement = rhs;
            R_variant_result = 0;
            newval = CALL_PRIMFUN (call, fn, CDDR(lhs), rho, 
                                   VARIANT_FAST_SUB);
        }
        else {
            if (POP_IF_TOP_OF_STACK(rhs))  /* might be on stack if maybe_fast */
                rhs = DUP_STACK_VALUE(rhs);
            PROTECT (rhsprom = mkValuePROMISE(rhs_uneval, rhs));
            PROTECT (lhsprom = mkValuePROMISE(CADR(lhs), varval));
            PROTECT(e = replaceCall (assgnfcn, lhsprom, CDDR(lhs), rhsprom));
            newval = eval(e,rho);
            UNPROTECT(3);
        }
    }

    else {  

        /* The general case, for any depth, done in another function to
           possibly reduce overhead (eg, stack frame size) for simpler cases. */

        newval = 
          Rf_set_subassign_general (call, lhs, rhs, rho, depth, var, varval, 
                                    assgnfcn, rhsprom, rhs_uneval, maybe_fast);
    }

    UNPROTECT(3);  /* rhs, bcell, varval */

    /* Assign the final result after the top level replacement.  We
       can sometimes avoid the cost of this by looking at the saved
       binding cell, if we have one. */

    if (bcell != R_NilValue && CAR(bcell) == newval) {
        SET_MISSING(bcell,0);
        /* The replacement function might have changed NAMEDCNT to 0. */
        SET_NAMEDCNT_NOT_0(varval);
    }
    else {
        if (opval) /* <<- */
            set_var_nonlocal (var, newval, ENCLOS(rho), 3);
        else
            set_var_in_frame (var, newval, rho, TRUE, 3);
    }

    if (variant & VARIANT_NULL) {
        POP_IF_TOP_OF_STACK(rhs);
        return R_NilValue;
    }
    else {
        DEC_NAMEDCNT(rhs);
        return rhs;
    }
}

static SEXP attribute_noinline Rf_set_subassign_general 
  (SEXP call, SEXP lhs, SEXP rhs, SEXP rho, int depth, SEXP var, SEXP varval,
   SEXP assgnfcn, SEXP rhsprom, SEXP rhs_uneval, int maybe_fast)
{
    SEXP v, b, e, op, prom, fn, fetch_args, newval, lhsprom;
    int d, fast;

    /* Structure recording information on expressions at all levels of 
       the lhs.  Level 'depth' is the ultimate variable; level 0 is the
       whole lhs expression. */

    struct { 
        SEXP expr;        /* Expression at this level */
        SEXP value;       /* Value of expr, may later change */
        SEXP store_args;  /* Arg list for store; depth 0 special, else  */
                          /*   LISTSXP or NILSXP - pairlist of promises */
                          /*   PROMSXP - promise for single argument    */
                          /*   R_NoObject - one arg from CADDR(expr)    */
        int in_top;       /* 1 or 2 if value is an unshared part of the */
                          /*   value at top level, else 0               */
    } s[depth+1];         

    /* For each level from 1 to depth, store the lhs expression at that
       level. */

    s[0].expr = lhs;
    for (v = CADR(lhs), d = 1; d < depth; v = CADR(v), d++) {
        s[d].expr = v;
    }
    s[depth].expr = var;

    /* Note: In code below, promises with the value already filled
             in are used to 'quote' values passsed as arguments,
             so they will not be changed when the arguments are
             evaluated, and so deparsed error messages will have
             the source expression.  These promises should not be
             recycled, since they may be saved in warning messages
             stored for later display.  */

    /* For each level except the outermost, evaluate and save the
       value of the expression as it is before the assignment.
       Also, ask if it is an unshared subset of the next larger
       expression (and all larger ones).  If it is not known to be
       part of the larger expressions, we do a top-level duplicate
       of it.

       Also, for each level except the final variable and
       outermost level, which only does a store, save argument
       lists for the fetch/store functions that are built with
       shared promises, so that they are evaluated only once.  The
       store argument list has a "value" cell at the end to fill
       in the stored value.

       For efficiency, $ and [[ are handled with VARIANT_FAST_SUB,
       and for $, no promise is created for its argument. */

    s[depth].value = varval;
    s[depth].in_top = 1;

    s[0].store_args = CDDR(lhs);  /* original args, no value cell */

    for (d = depth-1; d > 0; d--) {

        op = CAR(s[d].expr);

        fast = 0;
        if (op == R_DollarSymbol || op == R_Bracket2Symbol) {
            fn = FINDFUN (op, rho);
            fast = TYPEOF(fn)==SPECIALSXP && PRIMFASTSUB(fn) && !RTRACE(fn);
        }

        if (fast && op == R_DollarSymbol 
                 && CDDR(s[d].expr) != R_NilValue 
                 && CDR(CDDR(s[d].expr)) == R_NilValue) {
            fetch_args = CDDR(s[d].expr);
            s[d].store_args = R_NoObject;
        }
        else {
            fetch_args = promiseArgs (CDDR(s[d].expr), rho, 0);
            if (CDR(fetch_args)==R_NilValue && TAG(fetch_args)==R_NilValue)
                s[d].store_args = CAR(fetch_args);
            else
                s[d].store_args = dup_arg_list (fetch_args);
        }

        PROTECT2 (s[d].store_args, fetch_args);

        /* We'll need this value for the subsequent replacement
           operation, so make sure it doesn't change.  Incrementing
           NAMEDCNT would be the obvious way, but if NAMEDCNT 
           was already non-zero, that leads to undesirable duplication
           later (even if the increment is later undone).  Making sure
           that NAMEDCNT isn't zero seems to be sufficient. */

        SET_NAMEDCNT_NOT_0(s[d+1].value);

        if (fast) {
            R_fast_sub_var = s[d+1].value;
            R_variant_result = 0;
            e = CALL_PRIMFUN (call, fn, fetch_args, rho, 
                  VARIANT_FAST_SUB /* implies QUERY_UNSHARED_SUBSET */);
            UNPROTECT(1);  /* fetch_args */
        }
        else {
            prom = mkValuePROMISE(s[d+1].expr,s[d+1].value);
            PROTECT (e = LCONS (op, CONS (prom, fetch_args)));
            R_variant_result = 0;
            e = evalv_other (e, rho, VARIANT_QUERY_UNSHARED_SUBSET);
            UNPROTECT(2);  /* e, fetch_args */
        }

        s[d].in_top = 
          s[d+1].in_top == 1 ? R_variant_result : 0;  /* 0, 1, or 2 */
        R_variant_result = 0;
        if (s[d].in_top == 0)
            e = dup_top_level(e);
        s[d].value = e;
        PROTECT(e);
    }

    /* Call the replacement function at level 1, perhaps using the
       fast interface. */

    if (maybe_fast && !isObject(s[1].value) 
          && CAR(s[0].store_args) != R_DotsSymbol
          && (fn = FINDFUN(assgnfcn,rho), 
              TYPEOF(fn) == SPECIALSXP && PRIMFASTSUB(fn) && !RTRACE(fn))) {
        R_fast_sub_var = s[1].value;
        R_fast_sub_replacement = rhs;
        PROTECT3 (R_fast_sub_replacement, R_fast_sub_var, fn);
        newval = CALL_PRIMFUN (call, fn, s[0].store_args, rho, 
                               VARIANT_FAST_SUB);
        e = R_NilValue;
    }
    else {
        if (POP_IF_TOP_OF_STACK(rhs))  /* might be on stack if maybe_fast */
            rhs = DUP_STACK_VALUE(rhs);
        PROTECT (rhsprom = mkValuePROMISE(rhs_uneval, rhs));
        PROTECT (lhsprom = mkValuePROMISE(s[1].expr, s[1].value));
        /* original args, no value cell at end, assgnfcn set above*/
        PROTECT (e = replaceCall (assgnfcn, lhsprom, 
                                  s[0].store_args, rhsprom));
        newval = eval(e,rho);
    }

    UNPROTECT(3);  /* e, lhsprom, rhsprom OR 3 from other branch of above if
                      Note: is e used later, but with no alloc before. */

    /* Call the replacement functions at levels 2 to depth, changing the
       values at each level, using the fetched value at that level 
       (was perhaps duplicated), and the new value after replacement at 
       the lower level.  Except we don't do that if it's not necessary
       because the new value is already part of the larger object. */
    
    for (d = 1; d < depth; d++) {

        /* If the replacement function returned a different object, 
           we have to replace, since that new object won't be part 
           of the object at the next level, even if the old one was. */

        if (s[d].in_top == 1 && s[d].value == newval) { 

            /* Don't need to do replacement. */

            newval = s[d+1].value;
        }
        else {

            /* Put value into the next-higher object. */

            PROTECT (rhsprom = mkValuePROMISE (e, newval));
            PROTECT (lhsprom = mkValuePROMISE (s[d+1].expr, s[d+1].value));
            assgnfcn = FIND_SUBASSIGN_FUNC(CAR(s[d].expr));
            b = cons_with_tag (rhsprom, R_NilValue, R_ValueSymbol);
            if (s[d].store_args == R_NoObject)
                s[d].store_args = CONS (CADDR(s[d].expr), b);
            else if (s[d].store_args == R_NilValue)
                s[d].store_args = b;
            else if (TYPEOF(s[d].store_args) != LISTSXP) /* one arg */
                s[d].store_args = CONS (s[d].store_args, b);
            else {
                for (v = s[d].store_args; CDR(v)!=R_NilValue; v = CDR(v)) ;
                SETCDR(v, b);
            }
            PROTECT(e = LCONS (assgnfcn, CONS(lhsprom, s[d].store_args)));

            newval = eval(e,rho);

            UNPROTECT(3);  /* rhsprom, lhsprom, e (used later, but no alloc) */
        }
    }

    UNPROTECT (2 * (depth-1));

    return newval;
}


/* Evaluate each expression in "el" in the environment "rho".  
   The evaluation is done by calling evalv with the given variant.

   The MISSING gp field in the CONS cell for a missing argument is 
   set to the result of R_isMissing, which will allow identification 
   of missing arguments resulting from '_'.

   For all but the last argument, NAMEDCNT is temporarily incremented
   to prevent modification by evaluation of later arguments, with
   NAMEDCNT decremented again when all arguments have been evaluated.

   Used in eval and applyMethod (object.c) for builtin primitives,
   do_internal (names.c) for builtin .Internals and in evalArgs. 

   R_variant_result and R_gradient will be set to the values from the
   last evaluation (if any). */

SEXP attribute_hidden evalList_v (SEXP el, SEXP rho, int variant)
{
    /* Handle 0 or 1 arguments (not ...) specially, for speed. */

    if (CDR(el) == R_NilValue) { /* Note that CDR(R_NilValue) == R_NilValue */
        if (el == R_NilValue)
            return R_NilValue;
        if (CAR(el) != R_DotsSymbol)
            return cons_with_tag (EVALV (CAR(el), rho, variant), 
                                  R_NilValue, TAG(el));
    }

    /* The general case (except for el == R_NilValue, handed above). */

    int varpend = variant | VARIANT_PENDING_OK;

    BEGIN_PROTECT3 (head, tail, h);
    SEXP ev, ev_el;

    head = R_NilValue;
    tail = R_NilValue;

    do {  /* el won't be R_NilValue, so will loop at least once */

	if (CAR(el) == R_DotsSymbol) {
            /* If we have a ... symbol, we look to see what it is bound to.
               If its binding is Null (i.e. zero length) or missing we just
               ignore it and return the cdr with all its expressions evaluated.
               If it is bound to a ... list of promises, we force all the 
               promises and then splice the list of resulting values into
               the return value. Anything else bound to a ... symbol is an 
               error. */
	    h = findVar(CAR(el), rho);
	    if (TYPEOF(h) == DOTSXP) {
		while (h != R_NilValue) {
                    INC_NAMEDCNT(CAR(tail));  /* OK when tail is R_NilValue */
                    ev_el = EVALV (CAR(h), rho, varpend);
                    ev = cons_with_tag (ev_el, R_NilValue, TAG(h));
                    if (head==R_NilValue)
                        head = ev;
                    else
                        SETCDR(tail, ev);
                    tail = ev;
                    if (CAR(ev) == R_MissingArg && isSymbol(CAR(h)))
                        SET_MISSING (ev, R_isMissing(CAR(h),rho));
		    h = CDR(h);
		}
	    }
	    else if (h != R_NilValue && h != R_MissingArg)
		dotdotdot_error();

	} else {
            if (CDR(el) == R_NilValue) 
                varpend = variant;  /* don't defer pointlessly for last one */
            INC_NAMEDCNT(CAR(tail));  /* OK when tail is R_NilValue */
            ev_el = EVALV(CAR(el),rho,varpend);
            ev = cons_with_tag (ev_el, R_NilValue, TAG(el));
            if (head==R_NilValue)
                head = ev;
            else
                SETCDR_MACRO(tail, ev);
            tail = ev;
            if (ev_el == R_MissingArg && isSymbol(CAR(el)))
                SET_MISSING (ev, R_isMissing(CAR(el),rho));
	}

	el = CDR(el);

    } while (el != R_NilValue);

    for (el = head; CDR(el) != R_NilValue; el = CDR(el))
        DEC_NAMEDCNT(CAR(el));

    if (! (variant & VARIANT_PENDING_OK))
        WAIT_UNTIL_ARGUMENTS_COMPUTED(head);

    RETURN_SEXP_INSIDE_PROTECT (head);
    END_PROTECT;

} /* evalList_v */


/* Version of evalList_v that also asks for gradients of some arguments,
   attaching them as attributes of the CONS cells holding the arguments.
   The n argument must be non-zero.  If n is 1, 2, 3, or 4, that number
   of leading arguments are evaluated with VARIANT_GRADIENT.  If n is
   5, 6, or 7, the first argument is evaluated without asking for gradient,
   but a gradient is requested for the next 1, 2, or 3. */

SEXP attribute_hidden evalList_gradient (SEXP el, SEXP rho, int variant, int n)
{
    /* Handle 0 or 1 arguments (not ...) specially, for speed. */

    if (CDR(el) == R_NilValue) { /* Note that CDR(R_NilValue) == R_NilValue */
        if (el == R_NilValue)
            return R_NilValue;
        if (CAR(el) != R_DotsSymbol) {
            SEXP r = cons_with_tag (EVALV (CAR(el), rho,
                       n > 4 ? variant : variant | VARIANT_GRADIENT), 
                       R_NilValue, TAG(el));
            if (R_variant_result & VARIANT_GRADIENT_FLAG)
                SET_ATTRIB (r, R_gradient);
            return r;
        }
    }

    /* The general case (except for el == R_NilValue, handed above). */

    int varpend = variant | VARIANT_PENDING_OK;

    BEGIN_PROTECT3 (head, tail, h);
    SEXP ev, ev_el;

    int i, m;
    i = 0;
    if (n > 4) { 
        m = 0;   /* so i won't be less than m for first argument */
        n -= 4;  /* m will be set to this new n after first argument */
    }
    else 
        m = n;

    head = R_NilValue;
    tail = R_NilValue;

    do {  /* el won't be R_NilValue, so will loop at least once */

	if (CAR(el) == R_DotsSymbol) {
            /* If we have a ... symbol, we look to see what it is bound to.
               If its binding is Null (i.e. zero length) or missing we just
               ignore it and return the cdr with all its expressions evaluated.
               If it is bound to a ... list of promises, we force all the 
               promises and then splice the list of resulting values into
               the return value. Anything else bound to a ... symbol is an 
               error. */
	    h = findVar(CAR(el), rho);
	    if (TYPEOF(h) == DOTSXP) {
		while (h != R_NilValue) {
                    INC_NAMEDCNT(CAR(tail));  /* OK when tail is R_NilValue */
                    ev_el = EVALV (CAR(h), rho, 
                                   i<n ? varpend | VARIANT_GRADIENT : varpend);
                    i += 1; m = n;
                    ev = cons_with_tag (ev_el, R_NilValue, TAG(h));
                    if (R_variant_result & VARIANT_GRADIENT_FLAG)
                        SET_ATTRIB (ev, R_gradient);
                    if (head==R_NilValue)
                        head = ev;
                    else
                        SETCDR(tail, ev);
                    tail = ev;
                    if (CAR(ev) == R_MissingArg && isSymbol(CAR(h)))
                        SET_MISSING (ev, R_isMissing(CAR(h),rho));
		    h = CDR(h);
		}
	    }
	    else if (h != R_NilValue && h != R_MissingArg)
		dotdotdot_error();

	} else {
            if (CDR(el) == R_NilValue) 
                varpend = variant;  /* don't defer pointlessly for last one */
            INC_NAMEDCNT(CAR(tail));  /* OK when tail is R_NilValue */
            ev_el = EVALV (CAR(el), rho, 
                           i<m ? varpend | VARIANT_GRADIENT : varpend);
            i += 1; m = n;
            ev = cons_with_tag (ev_el, R_NilValue, TAG(el));
            if (R_variant_result & VARIANT_GRADIENT_FLAG)
                SET_ATTRIB (ev, R_gradient);
            if (head==R_NilValue)
                head = ev;
            else
                SETCDR_MACRO(tail, ev);
            tail = ev;
            if (ev_el == R_MissingArg && isSymbol(CAR(el)))
                SET_MISSING (ev, R_isMissing(CAR(el),rho));
	}

	el = CDR(el);

    } while (el != R_NilValue);

    for (el = head; CDR(el) != R_NilValue; el = CDR(el))
        DEC_NAMEDCNT(CAR(el));

    if (! (variant & VARIANT_PENDING_OK))
        WAIT_UNTIL_ARGUMENTS_COMPUTED(head);

    RETURN_SEXP_INSIDE_PROTECT (head);
    END_PROTECT;

} /* evalList_v */


/* evalListUnshared evaluates each expression in "el" in the
   environment "rho", ensuring that the values of variables evaluated
   are unshared, if they are atomic scalars without attributes, by
   assigning a duplicate to them if necessary.

   Used in .External (with .Call using eval_unshared directly) as a
   defensive measure against argument abuse.  evalListUnshared waits
   for arguments to be computed, and does not allow missing
   arguments. */

SEXP attribute_hidden eval_unshared (SEXP e, SEXP rho, int variant)
{
    SEXP res;

    if (!isSymbol(e) || e == R_DotsSymbol || DDVAL(e) 
                     || e == R_MissingArg || e == R_MissingUnder) {
        res = EVALV (e, rho, variant);
    }
    else {

        res = findVarPendingOK (e, rho);

        if (res == R_UnboundValue)
            unbound_var_error(e);

        else if (res == R_MissingArg) {
            if ( ! (variant & VARIANT_MISSING_OK))
                if (!DDVAL(e))  /* revert bug fix for the moment */
                    arg_missing_error(e);
        }

        else if (TYPEOF(res) == PROMSXP) {
            SEXP prom = res;
            if (PRVALUE_PENDING_OK(prom) == R_UnboundValue)
                res = forcePromiseUnbound(prom,VARIANT_PENDING_OK);
            else
                res = PRVALUE_PENDING_OK(prom);
            if (isVectorAtomic(res) && LENGTH(res) == 1 && !HAS_ATTRIB(res)
                  && NAMEDCNT(res) > 2 /* will be 2 if unshared var passed */) {
                if (0) { /* Enable for debugging */
                    if (installed_already("UNSHARED.DEBUG") != R_NoObject)
                        Rprintf("Making %s unshared\n",CHAR(PRINTNAME(e)));
                }
                res = duplicate(res);
                SET_PRVALUE (prom, res);
            }
            SET_NAMEDCNT_NOT_0(res);
        }

        else {
            if (NAMEDCNT_GT_1(res) && R_binding_cell != R_NilValue
              && isVectorAtomic(res) && LENGTH(res) == 1 && !HAS_ATTRIB(res)) {
                if (0) { /* Enable for debugging */
                    if (installed_already("UNSHARED.DEBUG") != R_NoObject)
                        Rprintf("Making %s unshared\n",CHAR(PRINTNAME(e)));
                }
                res = duplicate(res);
                SETCAR (R_binding_cell, res);
                /* DON'T clear MISSING, though may not get here if it matters */
            }
            SET_NAMEDCNT_NOT_0(res);
        }
    }

    return res;
}

SEXP attribute_hidden evalListUnshared(SEXP el, SEXP rho)
{
    BEGIN_PROTECT3 (head, tail, h);
    int variant = VARIANT_PENDING_OK;
    SEXP ev, ev_el;

    head = R_NilValue;
    tail = R_NilValue;

    while (el != R_NilValue) {

        if (CDR(el) == R_NilValue)
            variant = 0;  /* would need to wait for last immediately anyway */

	if (CAR(el) == R_DotsSymbol) {
            /* If we have a ... symbol, we look to see what it is bound to.
               If its binding is Null (i.e. zero length) or missing we just
               ignore it and return the cdr with all its expressions evaluated.
               If it is bound to a ... list of promises, we force all the 
               promises and then splice the list of resulting values into
               the return value. Anything else bound to a ... symbol is an 
               error. */
	    h = findVar(CAR(el), rho);
	    if (TYPEOF(h) == DOTSXP) {
		while (h != R_NilValue) {
                    INC_NAMEDCNT(CAR(tail));  /* OK when tail is R_NilValue */
                    ev_el = eval_unshared (CAR(h), rho, variant);
                    ev = cons_with_tag (ev_el, R_NilValue, TAG(h));
                    if (head==R_NilValue)
                        head = ev;
                    else
                        SETCDR(tail, ev);
                    tail = ev;
                    if (CAR(ev) == R_MissingArg && isSymbol(CAR(h)))
                        SET_MISSING (ev, R_isMissing(CAR(h),rho));
		    h = CDR(h);
		}
	    }
	    else if (h != R_NilValue && h != R_MissingArg)
		dotdotdot_error();

	} else {
            INC_NAMEDCNT(CAR(tail));  /* OK when tail is R_NilValue */
            ev_el = eval_unshared (CAR(el), rho, variant);
            ev = cons_with_tag (ev_el, R_NilValue, TAG(el));
            if (head==R_NilValue)
                head = ev;
            else
                SETCDR(tail, ev);
            tail = ev;
            if (CAR(ev) == R_MissingArg && isSymbol(CAR(el)))
                SET_MISSING (ev, R_isMissing(CAR(el),rho));
	}

	el = CDR(el);
    }

    for (el = head; CDR(el) != R_NilValue; el = CDR(el))
        DEC_NAMEDCNT(CAR(el));

    WAIT_UNTIL_ARGUMENTS_COMPUTED (head);

    RETURN_SEXP_INSIDE_PROTECT (head);
    END_PROTECT;

} /* evalListUnshared() */

/* Evaluate argument list, waiting for any pending computations of arguments. */

SEXP attribute_hidden evalList(SEXP el, SEXP rho)
{
    return evalList_v (el, rho, 0);
}

/* Evaluate argument list, waiting for pending computations, and with no 
   error for missing arguments. */

SEXP attribute_hidden evalListKeepMissing(SEXP el, SEXP rho)
{ 
    return evalList_v (el, rho, VARIANT_MISSING_OK);
}


/* Create a promise to evaluate each argument.	If the argument is itself
   a promise, it is used unchanged, except that it has its NAMEDCNT
   incremented, and the NAMEDCNT of its value (if not unbound) incremented
   unless it is zero.  See inside for handling of ... */

#define MAKE_PROMISE(a,rho,variant) do { \
    if (TYPEOF(a) == PROMSXP) { \
        INC_NAMEDCNT(a); \
        SEXP p = PRVALUE_PENDING_OK(a); \
        if (p != R_UnboundValue && NAMEDCNT_GT_0(p)) \
            INC_NAMEDCNT(p); \
    } \
    else if (a != R_MissingArg && a != R_MissingUnder) { \
        a = mkPROMISE (a, rho); \
        if (variant) SET_STORE_GRAD (a, 1); \
    } \
} while (0)

SEXP attribute_hidden promiseArgs(SEXP el, SEXP rho, int variant)
{
    variant &= VARIANT_GRADIENT;

    /* Handle 0, 1, or 2 arguments (not ...) specially, for speed. */

    if (CDR(el) == R_NilValue) {  /* Note that CDR(R_NilValue) == R_NilValue */
        if (el == R_NilValue)
            return el;
        SEXP a = CAR(el);
        if (a != R_DotsSymbol) {
            MAKE_PROMISE(a,rho,variant);
            return cons_with_tag (a, R_NilValue, TAG(el));
        }
    }
    else if (CDDR(el) == R_NilValue) {
        SEXP a1 = CAR(el);
        SEXP a2 = CADR(el);
        if (a1 != R_DotsSymbol && a2 != R_DotsSymbol) {
            SEXP r;
            MAKE_PROMISE(a2,rho,variant);
            PROTECT (r = cons_with_tag (a2, R_NilValue, TAG(CDR(el))));
            MAKE_PROMISE(a1,rho,variant);
            r = cons_with_tag (a1, r, TAG(el));
            UNPROTECT(1);
            return r;
        }
    }

    /* Handle the general case (except for el being R_NilValue, done above). */

    BEGIN_PROTECT4 (head, tail, ev, h);

    head = R_NilValue;

    do {  /* el == R_NilValue is handled above, so always loop at least once */

        SEXP a = CAR(el);

	/* If we have a ... symbol, we look to see what it is bound to.
	   If its binding is R_NilValue we just ignore it.  If it is bound
           to a list, promises in the list (typical case) are re-used with
           NAMEDCNT incremented, and non-promises have promises created for
           them; the promise is then spliced into the list that is returned.
           Anything else bound to a ... symbol is an error. */

	if (a == R_DotsSymbol) {
	    h = findVar(a, rho);
            if (h == R_NilValue) {
                /* nothing */
            }
	    else if (TYPEOF(h) == DOTSXP) {
		while (h != R_NilValue) {
                    a = CAR(h);
                    MAKE_PROMISE(a,rho,variant);
                    ev = cons_with_tag (a, R_NilValue, TAG(h));
                    if (head==R_NilValue)
                        head = ev;
                    else
                        SETCDR(tail,ev);
                    tail = ev;
		    h = CDR(h);
		}
	    }
	    else if (h != R_MissingArg)
		dotdotdot_error();
	}
        else {
            MAKE_PROMISE(a,rho,variant);
            ev = cons_with_tag (a, R_NilValue, TAG(el));
            if (head == R_NilValue)
                head = ev;
            else
                SETCDR_MACRO(tail, ev);
            tail = ev;
        }
	el = CDR(el);

    } while (el != R_NilValue);

    RETURN_SEXP_INSIDE_PROTECT (head);
    END_PROTECT;
}
 
/* Create promises for arguments, with values for promises filled in.  
   Values for arguments that don't become promises are silently ignored.  
   This is used in method dispatch, hence the text of the error message 
   (which should never occur).  Copies gradient info from 'values' to
   promises in result. */
 
SEXP attribute_hidden promiseArgsWithValues(SEXP el, SEXP rho, SEXP values)
{
    SEXP s, a, b;

    PROTECT (s = promiseArgs (el, rho, 0));

    for (a = values, b = s; 
         a != R_NilValue && b != R_NilValue;
         a = CDR(a), b = CDR(b)) {
        if (TYPEOF (CAR(b)) == PROMSXP) {
            SET_PRVALUE (CAR(b), CAR(a));
            if (HAS_ATTRIB(a)) {
                SET_STORE_GRAD (CAR(s), 1);
                SET_ATTRIB (CAR(b), ATTRIB(a));
            }
            INC_NAMEDCNT (CAR(a));
        }
    }

    if (a == R_NilValue && b == R_NilValue) {
        UNPROTECT(1);
        return s;
    }

    error(_("dispatch error"));
}

/* Like promiseArgsWithValues except it sets only the first value.  So it
   needs the variant for creating promises for the other arguments (which
   might require gradient). */

SEXP attribute_hidden promiseArgsWith1Value (SEXP el, SEXP rho, SEXP value,
                                             int variant)
{
    SEXP s;
    PROTECT (s = promiseArgs (el, rho, variant));
    if (s == R_NilValue) error(_("dispatch error"));
    if (TYPEOF (CAR(s)) == PROMSXP) {
        SET_PRVALUE (CAR(s), value);
        if (HAS_ATTRIB(value)) {
            SET_STORE_GRAD (CAR(s), 1);
            SET_ATTRIB (CAR(s), ATTRIB(value));
        }
        INC_NAMEDCNT (value);
    }
    UNPROTECT(1);
    return s;
}


static SEXP evalArgs(SEXP el, SEXP rho, int dropmissing)
{
    return dropmissing ? evalList(el,rho) : evalListKeepMissing(el,rho);
}


/* A version of DispatchOrEval that checks for possible S4 methods for
 * any argument, not just the first.  Used in the code for `[` in
 * do_subset.  Differs in that all arguments are evaluated
 * immediately, rather than after the call to R_possible_dispatch.
 * NOT ACTUALLY USED AT PRESENT.
 */
attribute_hidden
int DispatchAnyOrEval(SEXP call, SEXP op, const char *generic, SEXP args,
		      SEXP rho, SEXP *ans, int dropmissing, int argsevald)
{
    if(R_has_methods(op)) {
        SEXP argValue, el,  value; 
	/* Rboolean hasS4 = FALSE; */ 
	int nprotect = 0, dispatch;
	if(!argsevald) {
            PROTECT(argValue = evalArgs(args, rho, dropmissing));
	    nprotect++;
	    argsevald = TRUE;
	}
	else argValue = args;
	for(el = argValue; el != R_NilValue; el = CDR(el)) {
	    if(IS_S4_OBJECT(CAR(el))) {
	        value = R_possible_dispatch(call, op, argValue, rho, TRUE);
	        if (value != R_NoObject) {
		    *ans = value;
		    UNPROTECT(nprotect);
		    return 1;
	        }
		else break;
	    }
	}
	 /* else, use the regular DispatchOrEval, but now with evaluated args */
	dispatch = DispatchOrEval(call, op, generic, argValue, rho, ans, dropmissing, argsevald);
	UNPROTECT(nprotect);
	return dispatch;
    }
    return DispatchOrEval(call, op, generic, args, rho, ans, dropmissing, argsevald);
}


/* DispatchOrEval is used in internal functions which dispatch to
 * object methods (e.g. "[" or "[[").  The code either builds promises
 * and dispatches to the appropriate method, or it evaluates the
 * arguments it comes in with (if argsevald is 0) and returns them so that
 * the generic built-in C code can continue.  Note that CDR(call) is
 * used to obtain the unevaluated arguments when creating promises, even
 * when argsevald is 1 (so args is the evaluated arguments).  If argsevald 
 * is -1, only the first argument will have been evaluated.
 *
 * The arg list is protected by this function, and needn't be by the caller.
 */
attribute_hidden
int DispatchOrEval(SEXP call, SEXP op, const char *generic, SEXP args,
		   SEXP rho, SEXP *ans, int dropmissing, int argsevald)
{
/* DispatchOrEval is called very frequently, most often in cases where
   no dispatching is needed and the isObject or the string-based
   pre-test fail.  To avoid degrading performance it is therefore
   necessary to avoid creating promises in these cases.  The pre-test
   does require that we look at the first argument, so that needs to
   be evaluated.  The complicating factor is that the first argument
   might come in with a "..." and that there might be other arguments
   in the "..." as well.  LT */

    BEGIN_PROTECT1 (x);
    ALSO_PROTECT1 (args);

    int dots = FALSE;

    if (argsevald != 0)
	x = CAR(args);
    else {
	/* Find the object to dispatch on, dropping any leading
	   ... arguments with missing or empty values.  If there are no
	   arguments, R_NilValue is used. */
        x = R_NilValue;
	for (; args != R_NilValue; args = CDR(args)) {
	    if (CAR(args) == R_DotsSymbol) {
		SEXP h = findVar(R_DotsSymbol, rho);
		if (TYPEOF(h) == DOTSXP) {
#ifdef DODO
		    /**** any self-evaluating value should be OK; this
			  is used in byte compiled code. LT */
		    /* just a consistency check */
		    if (TYPEOF(CAR(h)) != PROMSXP)
			error(_("value in '...' is not a promise"));
#endif
		    dots = TRUE;
		    x = eval(CAR(h), rho);
                    break;
		}
		else if (h != R_NilValue && h != R_MissingArg)
		    dotdotdot_error();
	    }
	    else {
                dots = FALSE;
                x = eval(CAR(args), rho);
                break;
	    }
	}
    }

    if (isObject(x)) { /* try to dispatch on the object */
	char *pt;
	/* Try for formal method. */
	if(IS_S4_OBJECT(x) && R_has_methods(op)) {

	    BEGIN_INNER_PROTECT2 (value, argValue);

	    /* create a promise to pass down to applyClosure  */
	    if (argsevald < 0)
                argValue = promiseArgsWith1Value(CDR(call), rho, x, 0);
            else if (argsevald == 0)
		argValue = promiseArgsWith1Value(args, rho, x, 0);
	    else 
                argValue = args;
	    /* This means S4 dispatch */
	    value = R_possible_dispatch (call, op, argValue, rho, argsevald<=0);
	    if (value != R_NoObject) {
		*ans = value;
		RETURN_OUTSIDE_PROTECT (1);
	    }
	    else {
		/* go on, with the evaluated args.  Not guaranteed to have
		   the same semantics as if the arguments were not
		   evaluated, in special cases (e.g., arg values that are
		   LANGSXP).
		   The use of the promiseArgs is supposed to prevent
		   multiple evaluation after the call to possible_dispatch.
		*/
		if (dots)
		    argValue = evalArgs(argValue, rho, dropmissing);
		else {
		    argValue = CONS(x, evalArgs(CDR(argValue),rho,dropmissing));
		    SET_TAG(argValue, CreateTag(TAG(args)));
		}
		args = argValue; 
		argsevald = 1;
	    }

            END_INNER_PROTECT;
	}
	if (TYPEOF(CAR(call)) == SYMSXP)
	    pt = Rf_strrchr(CHAR(PRINTNAME(CAR(call))), '.');
	else
	    pt = NULL;

	if (pt == NULL || strcmp(pt,".default")) {

	    BEGIN_INNER_PROTECT2 (pargs, rho1);
	    RCNTXT cntxt;

            if (argsevald > 0) {  /* handle as in R_possible_dispatch */
                pargs = promiseArgsWithValues(CDR(call), rho, args);
            }
            else
                pargs = promiseArgsWith1Value(args, rho, x, 0); 

	    /* The context set up here is needed because of the way
	       usemethod() is written.  DispatchGroup() repeats some
	       internal usemethod() code and avoids the need for a
	       context; perhaps the usemethod() code should be
	       refactored so the contexts around the usemethod() calls
	       in this file can be removed.

	       Using rho for current and calling environment can be
	       confusing for things like sys.parent() calls captured
	       in promises (Gabor G had an example of this).  Also,
	       since the context is established without a SETJMP using
	       an R-accessible environment allows a segfault to be
	       triggered (by something very obscure, but still).
	       Hence here and in the other usemethod() uses below a
	       new environment rho1 is created and used.  LT */
	    rho1 = NewEnvironment(R_NilValue, R_NilValue, rho);
	    begincontext(&cntxt, CTXT_RETURN, call, rho1, rho, pargs, op);
	    if(usemethod(generic, x, call, pargs, rho1, rho, R_BaseEnv, 0, ans))
	    {   endcontext(&cntxt);
		RETURN_OUTSIDE_PROTECT (1);
	    }
	    endcontext(&cntxt);

            END_INNER_PROTECT;
	}
    }

    if (argsevald <= 0) {
	if (dots)
	    /* The first call argument was ... and may contain more than the
	       object, so it needs to be evaluated here.  The object should be
	       in a promise, so evaluating it again should be no problem. */
	    args = evalArgs(args, rho, dropmissing);
	else {
	    args = cons_with_tag (x, evalArgs(CDR(args), rho, dropmissing),
                                  TAG(args));
	}
    }

    *ans = args;
    END_PROTECT;
    return 0;
}


/* gr needs to be protected on return from this function. */
static void findmethod(SEXP Class, const char *group, const char *generic,
		       SEXP *sxp,  SEXP *gr, SEXP *meth, int *which,
		       SEXP rho)
{
    int len, whichclass;
    char buf[512];

    len = length(Class);

    /* Need to interleave looking for group and generic methods
       e.g. if class(x) is c("foo", "bar)" then x > 3 should invoke
       "Ops.foo" rather than ">.bar"
    */
    for (whichclass = 0 ; whichclass < len ; whichclass++) {
	const char *ss = translateChar(STRING_ELT(Class, whichclass));
	if (!copy_3_strings (buf, sizeof buf, generic, ".", ss))
	    error(_("class name too long in '%s'"), generic);
	*meth = install(buf);
	*sxp = R_LookupMethod(*meth, rho, rho, R_BaseEnv);
	if (isFunction(*sxp)) {
	    *gr = R_BlankScalarString;
	    break;
	}
        if (!copy_3_strings (buf, sizeof buf, group, ".", ss))
	    error(_("class name too long in '%s'"), group);
	*meth = install(buf);
	*sxp = R_LookupMethod(*meth, rho, rho, R_BaseEnv);
	if (isFunction(*sxp)) {
	    *gr = mkString(group);
	    break;
	}
    }
    *which = whichclass;
}

attribute_hidden
int DispatchGroup(const char* group, SEXP call, SEXP op, SEXP args, SEXP rho,
		  SEXP *ans, int variant)
{
    int nargs, lwhich, rwhich, set;
    SEXP lclass, s, t, m, lmeth, lsxp, lgr;
    SEXP rclass, rmeth, rgr, rsxp, value;
    char *generic;
    Rboolean useS4 = TRUE, isOps = FALSE;

    /* pre-test to avoid string computations when there is nothing to
       dispatch on because either there is only one argument and it
       isn't an object or there are two or more arguments but neither
       of the first two is an object -- both of these cases would be
       rejected by the code following the string examination code
       below */
    if (args != R_NilValue && ! isObject(CAR(args)) &&
	(CDR(args) == R_NilValue || ! isObject(CADR(args))))
	return 0;

    isOps = strcmp(group, "Ops") == 0;

    /* try for formal method */
    if(length(args) == 1 && !IS_S4_OBJECT(CAR(args))) useS4 = FALSE;
    if(length(args) == 2 &&
       !IS_S4_OBJECT(CAR(args)) && !IS_S4_OBJECT(CADR(args))) useS4 = FALSE;
    if(useS4) {
	/* Remove argument names to ensure positional matching */
	if(isOps)
	    for(s = args; s != R_NilValue; s = CDR(s)) SET_TAG_NIL(s);
	if(R_has_methods(op)) {
	    value = R_possible_dispatch(call, op, args, rho, FALSE);
            if (value != R_NoObject) {
	        *ans = value;
	        return 1;
            }
	}
	/* else go on to look for S3 methods */
    }

    /* check whether we are processing the default method */
    if ( isSymbol(CAR(call)) ) {
        const char *pt;
        pt = CHAR(PRINTNAME(CAR(call)));
        while (*pt == '.') pt += 1;   /* duplicate previous behaviour exactly */
        while (*pt != 0 && *pt != '.') pt += 1;
        if (*pt != 0) {
            while (*pt == '.') pt += 1;
            if (strcmp(pt,"default") == 0)
                return 0;
        }
    }

    if(isOps)
	nargs = length(args);
    else
	nargs = 1;

    if( nargs == 1 && !isObject(CAR(args)) )
	return 0;

    if(!isObject(CAR(args)) && !isObject(CADR(args)))
	return 0;

    generic = PRIMNAME(op);

    lclass = IS_S4_OBJECT(CAR(args)) ? R_data_class2(CAR(args))
              : getClassAttrib(CAR(args));
    PROTECT(lclass);

    if( nargs == 2 )
	rclass = IS_S4_OBJECT(CADR(args)) ? R_data_class2(CADR(args))
                  : getClassAttrib(CADR(args));
    else
	rclass = R_NilValue;
    PROTECT(rclass);

    lsxp = R_NilValue; lgr = R_NilValue; lmeth = R_NilValue;
    rsxp = R_NilValue; rgr = R_NilValue; rmeth = R_NilValue;

    findmethod(lclass, group, generic, &lsxp, &lgr, &lmeth, &lwhich, rho);
    PROTECT(lgr);
    if(isFunction(lsxp) && IS_S4_OBJECT(CAR(args)) && lwhich > 0
       && isBasicClass(translateChar(STRING_ELT(lclass, lwhich)))) {
	/* This and the similar test below implement the strategy
	 for S3 methods selected for S4 objects.  See ?Methods */
        value = CAR(args);
	if (NAMEDCNT_GT_0(value)) SET_NAMEDCNT_MAX(value);
	value = R_getS4DataSlot(value, S4SXP); /* the .S3Class obj. or NULL*/
	if(value != R_NilValue) /* use the S3Part as the inherited object */
	    SETCAR(args, value);
    }

    if( nargs == 2 )
	findmethod(rclass, group, generic, &rsxp, &rgr, &rmeth, &rwhich, rho);
    else
	rwhich = 0;

    if(isFunction(rsxp) && IS_S4_OBJECT(CADR(args)) && rwhich > 0
       && isBasicClass(translateChar(STRING_ELT(rclass, rwhich)))) {
        value = CADR(args);
	if (NAMEDCNT_GT_0(value)) SET_NAMEDCNT_MAX(value);
	value = R_getS4DataSlot(value, S4SXP);
	if(value != R_NilValue) SETCADR(args, value);
    }

    PROTECT(rgr);

    if( !isFunction(lsxp) && !isFunction(rsxp) ) {
	UNPROTECT(4);
	return 0; /* no generic or group method so use default*/
    }

    if( lsxp != rsxp ) {
	if ( isFunction(lsxp) && isFunction(rsxp) ) {
	    /* special-case some methods involving difftime */
	    const char *lname = CHAR(PRINTNAME(lmeth)),
		*rname = CHAR(PRINTNAME(rmeth));
	    if( streql(rname, "Ops.difftime") && 
		(streql(lname, "+.POSIXt") || streql(lname, "-.POSIXt") ||
		 streql(lname, "+.Date") || streql(lname, "-.Date")) )
		rsxp = R_NilValue;
	    else if (streql(lname, "Ops.difftime") && 
		     (streql(rname, "+.POSIXt") || streql(rname, "+.Date")) )
		lsxp = R_NilValue;
	    else {
		warning(_("Incompatible methods (\"%s\", \"%s\") for \"%s\""),
			lname, rname, generic);
		UNPROTECT(4);
		return 0;
	    }
	}
	/* if the right hand side is the one */
	if( !isFunction(lsxp) ) { /* copy over the righthand stuff */
	    lsxp = rsxp;
	    lmeth = rmeth;
	    lgr = rgr;
	    lclass = rclass;
	    lwhich = rwhich;
	}
    }

    /* we either have a group method or a class method */

    int i, j;

    PROTECT(m = allocVector(STRSXP,nargs));
    s = args;
    for (i = 0 ; i < nargs ; i++) {
	t = IS_S4_OBJECT(CAR(s)) ? R_data_class2(CAR(s))
	  : getClassAttrib(CAR(s));
	set = 0;
	if (isString(t)) {
	    for (j = 0 ; j < LENGTH(t) ; j++) {
		if (!strcmp(translateChar(STRING_ELT(t, j)),
			    translateChar(STRING_ELT(lclass, lwhich)))) {
		    SET_STRING_ELT(m, i, PRINTNAME(lmeth));
		    set = 1;
		    break;
		}
	    }
	}
	if( !set )
	    SET_STRING_ELT_BLANK(m, i);
	s = CDR(s);
    }

    SEXP genstr = PROTECT(mkString(generic));

    set = length(lclass) - lwhich;
    PROTECT(t = allocVector(STRSXP, set));
    copy_string_elements (t, 0, lclass, lwhich, set);

    SEXP supplied[13];
    supplied[0] = R_NilValue;

    i = 0;

    supplied[i++] = R_dot_Class;          supplied[i++] = t;
    supplied[i++] = R_dot_Generic;        supplied[i++] = genstr;
    supplied[i++] = R_dot_Method;         supplied[i++] = m;
    supplied[i++] = R_dot_GenericCallEnv; supplied[i++] = rho;
    supplied[i++] = R_dot_GenericDefEnv;  supplied[i++] = R_BaseEnv;
    supplied[i++] = R_dot_Group;          supplied[i++] = lgr;


    supplied[i] = R_NilValue;

    PROTECT(t = LCONS(lmeth, CDR(call)));

    /* The arguments have been evaluated; since we are passing them
       out to a closure we need to wrap them in promises so that they
       get duplicated and things like missing/substitute work.  */

    PROTECT(s = promiseArgsWithValues(CDR(call), rho, args));
    if (isOps) {
        /* ensure positional matching for operators */
        for (m = s; m != R_NilValue; m = CDR(m))
            SET_TAG_NIL(m);
    }

    *ans = applyClosure_v (t, lsxp, s, rho, supplied, variant);

    UNPROTECT(9);
    return 1;
}

/* Check that each formal is a symbol.  Also used in coerce.c */

void attribute_hidden CheckFormals(SEXP ls)
{
    if (isList(ls)) {
	for (; ls != R_NilValue; ls = CDR(ls))
	    if (TYPEOF(TAG(ls)) != SYMSXP)
		goto err;
	return;
    }
 err:
    error(_("invalid formal argument list for \"function\""));
}

/* Declared with a variable number of args in names.c */
static SEXP do_function(SEXP call, SEXP op, SEXP args, SEXP rho, int variant)
{
    SEXP rval, srcref;

    /* The following is as in 2.15.0, but it's not clear how it can happen. */
    if (TYPEOF(op) == PROMSXP) {
	op = forcePromise(op);
	SET_NAMEDCNT_MAX(op);
    }

    CheckFormals(CAR(args));
    rval = mkCLOSXP(CAR(args), CADR(args), rho);
    srcref = CADDR(args);
    if (srcref != R_NilValue) 
        setAttrib(rval, R_SrcrefSymbol, srcref);

    R_Visible = TRUE;
    return rval;
}


/* --------------------------------------------------------------------------

   Inline function used by operators that can take operands on the
   scalar stack and can handle unclassed objects (VARIANT_UNCLASS_FLAG).

   Evaluates two arguments that may be put on the scalar stack.  These
   two arguments are returned in arg1 and arg2, and whether they are
   objects (accounting for VARIANT_UNCLASS_FLAG) in the two lowest
   bits of obj.  If one of the first two arguments is an object, a
   list of the evaluated arguments is returned as the value of the
   function, so that dispatch can be attempted (note that the
   argument count in this case may not be two).  If neither is an
   object, a list with the correct number of arguments is returned,
   but they may (or may not) be the unevaluated arguments.

   If an argument is an object, all arguments will have been computed
   before return from this function, but evaluation of arguments may 
   be pending if neither operand is an object.

   Note that if there are less than two arguments, the missing ones will
   appear here to be R_NilValue (since CAR(R_NilValue) is R_NilValue).

   The args and env arguments must be protected by the caller. */

static inline SEXP scalar_stack_eval2 (SEXP args, SEXP *arg1, SEXP *arg2,
                                       int *obj, SEXP env)
{
    SEXP argsevald;
    SEXP x, y;
    int ob;

    x = CAR(args); 
    y = CADR(args);

    /* Evaluate by the general procedure if ... present, or more than
       two arguments, not trying to put arguments on the scalar stack. */

    if (x==R_DotsSymbol || y==R_DotsSymbol || CDDR(args)!=R_NilValue) {
        argsevald = evalList (args, env);
        x = CAR(argsevald);
        y = CADR(argsevald);
        ob = isObject(x) | (isObject(y)<<1);
        goto rtrn;
    }

    ob = 0;

    /* Otherwise, we try to put the first argument on the scalar stack,
       and evaluate with VARIANT_UNCLASS. */

    PROTECT(x = EVALV (x, env, 
             VARIANT_SCALAR_STACK_OK | VARIANT_UNCLASS | VARIANT_PENDING_OK));

    if (isObject(x)) {

        if (! (R_variant_result & VARIANT_UNCLASS_FLAG)) {

            /* If first argument is an object, we evaluate the rest of
               the arguments (actually, at most one) normally. */

            ob = 1;  /* x is an object, not unclassed */
            INC_NAMEDCNT(x);
            argsevald = evalList (CDR(args), env);
            DEC_NAMEDCNT(x);
            y = CAR(argsevald);
            if (isObject(y)) ob |= 2;
            argsevald = cons_with_tag (x, argsevald, TAG(args));
            UNPROTECT(1); /* x */
            WAIT_UNTIL_COMPUTED(x);
            goto rtrn;
        }
    }

    /* If there's no second argument, we can return now. */

    if (y == R_NilValue) {
        UNPROTECT(1);
        argsevald = args;
        goto rtrn;
    }

    /* Now we evaluate the second argument, also allowing it to be on the
       scalar stack, again with VARIANT_UNCLASS. */

    if (SELF_EVAL(TYPEOF(y))) {
        R_variant_result = 0;
        SET_NAMEDCNT_MAX(y);
    }
    else {
        INC_NAMEDCNT(x);
        y = EVALV_NC (y, env, 
              VARIANT_UNCLASS | VARIANT_SCALAR_STACK_OK | VARIANT_PENDING_OK);
        DEC_NAMEDCNT(x);
    }

    if (isObject(y)) {

        if (! (R_variant_result & VARIANT_UNCLASS_FLAG)) {

            /* If the second argument is an object, we have to
               duplicate the first arg if it is on the scalar stack,
               or an unclassed object, and create the list of
               evaluated arguments. */

            ob = 2;  /* y is an object, not unclassed */
            if (ON_SCALAR_STACK(x) || isObject(x)) /* can't be both */ {
                UNPROTECT(1); /* x */
                PROTECT(y);
                if (ON_SCALAR_STACK(x)) {
                    POP_SCALAR_STACK(x);
                    x = duplicate(x);
                }
                else { /* isObject(x) */
                    x = Rf_makeUnclassed(x);
                }
                PROTECT(x);
            }
            else
                PROTECT(y);

            /* should not be any more arguments */
            argsevald = cons_with_tag (y, R_NilValue, TAG(CDR(args)));
            argsevald = cons_with_tag (x, argsevald, TAG(args));
            UNPROTECT(2); /* x & y */
            WAIT_UNTIL_COMPUTED_2(x,y);
            goto rtrn;
        }
    }

    /* If neither of the first two arguments are an object (or have
       been unclassed), we don't look at any possible remaining
       arguments.  The caller is responsible for reporting an error if
       any are present, but we assist by returning the unevaluated
       arguments, which in this case (no ...) number the same as the
       actual arguments. */

    UNPROTECT(1); /* x */
    argsevald = args;

  rtrn:

    R_variant_result = 0;

    *arg1 = x;
    *arg2 = y;

    *obj = ob;

    return argsevald;
}


/* -------------------------------------------------------------------------- */
/*                         LOGICAL OPERATORS                                  */

#define SWAP12(s1,n1,s2,n2) \
 do { SEXP st = s1; s1 = s2; s2 = st; int nt = n1; n1 = n2; n2 = nt; } while (0)

static SEXP binaryLogic2(int code, SEXP s1, SEXP s2);


void task_and_or (helpers_op_t code, SEXP ans, SEXP s1, SEXP s2)
{
    int * restrict lans = LOGICAL(ans);

    int n, n1, n2;

    n1 = LENGTH(s1);
    n2 = LENGTH(s2);
    n = LENGTH(ans);

    if (n2 < n1) SWAP12(s1,n1,s2,n2);

    switch (code) {
    case 1:  /* & operator */
        if (n1 == n2) {
            for (R_len_t i = 0; i<n; i++) {
                uint32_t u1 = LOGICAL(s1)[i];
                uint32_t u2 = LOGICAL(s2)[i];
                uint32_t u = u1 | u2;
                lans[i] = (u1 & u2) | (u & (u << 31));
            }
        }
        else {  /* n1 < n2 */
            mod_iterate_1(n1,n2,i1,i2) {
                uint32_t u1 = LOGICAL(s1)[i1];
                uint32_t u2 = LOGICAL(s2)[i2];
                uint32_t u = u1 | u2;
                lans[i] = (u1 & u2) | (u & (u << 31));
            }
        }
        break;
    case 2:  /* | operator */
        if (n1 == n2) {
            for (R_len_t i = 0; i<n; i++) {
                uint32_t u = LOGICAL(s1)[i] | LOGICAL(s2)[i];
                lans[i] = u & ~ (u << 31);
            }
        }
        else {  /* n1 < n2 */
            mod_iterate_1(n1,n2,i1,i2) {
                uint32_t u = LOGICAL(s1)[i1] | LOGICAL(s2)[i2];
                lans[i] = u & ~ (u << 31);
            }
        }
        break;
    }
}


/* Handles the & and | operators. */

#define T_and_or THRESHOLD_ADJUST(100)

SEXP attribute_hidden do_andor(SEXP call, SEXP op, SEXP args, SEXP env, 
                               int variant)
{
    SEXP ans, x, y;
    int args_evald;

    /* Evaluate arguments, setting x to first argument and y to
       second argument.  The whole argument list is in args, already 
       evaluated if args_evald is 1. */

    x = CAR(args); 
    y = CADR(args);

    if (x==R_DotsSymbol || y==R_DotsSymbol || CDDR(args)!=R_NilValue) {
        args = evalList (args, env);
        x = CAR(args); 
        y = CADR(args);
        PROTECT2(x,y);
        args_evald = 1;
    }
    else {
        PROTECT(x = EVALV_NC (x, env, VARIANT_PENDING_OK));
        INC_NAMEDCNT(x);
        PROTECT(y = EVALV_NC (y, env, VARIANT_PENDING_OK));
        DEC_NAMEDCNT(x);
        args_evald = 0;
    }

    /* Check for dispatch on S3 or S4 objects.  Takes care to match length
       of "args" to length of original (number of args in "call"). */

    if (isObject(x) || isObject(y)) {
        if (!args_evald) {
            args = CDR(args)!=R_NilValue ? CONS(x,CONS(y,R_NilValue)) 
                                         : CONS(x,R_NilValue);
            WAIT_UNTIL_COMPUTED_2(x,y);
        }
        PROTECT(args);
        if (DispatchGroup("Ops", call, op, args, env, &ans, variant)) {
            UNPROTECT(3);
            R_Visible = TRUE;
            return ans;
        }
        UNPROTECT(1);
    }

    /* Check argument count now (after dispatch, since other methods may allow
       other argument count). */

    if (CDR(args) == R_NilValue || CDDR(args) != R_NilValue)
        checkArity(op,args);  /* to report the error */

    /* Arguments are now in x and y, and are protected.  The value 
       in args may not be protected, and is not used below. */

    R_Visible = TRUE;

    SEXP dims, tsp, klass, xnames, ynames;
    int xarray, yarray, xts, yts;

    if (! (isRaw(x) && isRaw(y)) && ! (isNumber(x) && isNumber(y)))
        errorcall (call,
       _("operations are possible only for numeric, logical or complex types"));

    tsp = R_NilValue;		/* -Wall */
    klass = R_NilValue;		/* -Wall */
    xarray = isArray(x);
    yarray = isArray(y);
    xts = isTs(x);
    yts = isTs(y);
    if (xarray || yarray) {
	if (xarray && yarray) {
	    if (!conformable(x, y))
		error(_("non-conformable arrays"));
	    dims = getDimAttrib(x);
	}
	else if (xarray) {
	    dims = getDimAttrib(x);
	}
	else /*(yarray)*/ {
	    dims = getDimAttrib(y);
	}
        PROTECT(dims);
	PROTECT(xnames = getAttrib(x, R_DimNamesSymbol));
	PROTECT(ynames = getAttrib(y, R_DimNamesSymbol));
    }
    else {
	PROTECT(dims = R_NilValue);
	PROTECT(xnames = getAttrib(x, R_NamesSymbol));
	PROTECT(ynames = getAttrib(y, R_NamesSymbol));
    }

    if (xts || yts) {
	if (xts && yts) {
	    if (!tsConform(x, y))
		errorcall(call, _("non-conformable time series"));
	    PROTECT(tsp = getAttrib(x, R_TspSymbol));
	    PROTECT(klass = getClassAttrib(x));
	}
	else if (xts) {
	    if (length(x) < length(y))
		ErrorMessage(call, ERROR_TSVEC_MISMATCH);
	    PROTECT(tsp = getAttrib(x, R_TspSymbol));
	    PROTECT(klass = getClassAttrib(x));
	}
	else /*(yts)*/ {
	    if (length(y) < length(x))
		ErrorMessage(call, ERROR_TSVEC_MISMATCH);
	    PROTECT(tsp = getAttrib(y, R_TspSymbol));
	    PROTECT(klass = getClassAttrib(y));
	}
    }

    R_len_t nx = LENGTH(x);
    R_len_t ny = LENGTH(y);

    if (nx > 0 && ny > 0 && (nx > ny ? nx % ny : ny % nx))
        warningcall(call,
         _("longer object length is not a multiple of shorter object length"));

    if (isRaw(x) && isRaw(y)) {
        WAIT_UNTIL_COMPUTED_2(x,y);
        PROTECT(ans = binaryLogic2(PRIMVAL(op), x, y));
    }
    else if (nx == 0 || ny == 0) {
        PROTECT (ans = allocVector (LGLSXP, 0));
    }
    else {
        R_len_t n = (nx > ny) ? nx : ny;
        PROTECT(ans = allocVector (LGLSXP, n));

        if (!isLogical(x) || !isLogical(y)) {
            WAIT_UNTIL_COMPUTED_2(x,y);
            PROTECT(x = coerceVector(x, LGLSXP));
            y = coerceVector(y, LGLSXP);
            UNPROTECT(1);
        }

        DO_NOW_OR_LATER2 (variant, n >= T_and_or, 
                          0, task_and_or, PRIMVAL(op), ans, x, y);
    }

    if (dims != R_NilValue) {
	setAttrib (ans, R_DimSymbol, dims);
	if (xnames != R_NilValue)
	    setAttrib(ans, R_DimNamesSymbol, xnames);
	else if (ynames != R_NilValue)
	    setAttrib(ans, R_DimNamesSymbol, ynames);
    }
    else {
	if (LENGTH(ans) == length(xnames))
	    setAttrib (ans, R_NamesSymbol, xnames);
	else if (LENGTH(ans) == length(ynames))
	    setAttrib (ans, R_NamesSymbol, ynames);
    }

    if (xts || yts) {
	setAttrib(ans, R_TspSymbol, tsp);
	setAttrib(ans, R_ClassSymbol, klass);
	UNPROTECT(2);
    }

    UNPROTECT(6);
    return ans;
}

void task_not (helpers_op_t code, SEXP x, SEXP arg, SEXP unused)
{
    int len = LENGTH(arg);
    int i;

    switch(TYPEOF(arg)) {
    case LGLSXP:
        for (i = 0; i < len; i++) {
            uint32_t u = LOGICAL(arg)[i];
            LOGICAL(x)[i] = u ^ 1 ^ (u >> 31);
        }
        break;
    case INTSXP:
	for (i = 0; i < len; i++)
	    LOGICAL(x)[i] = (INTEGER(arg)[i] == NA_INTEGER) ? NA_LOGICAL 
                          : INTEGER(arg)[i] == 0;
	break;
    case REALSXP:
	for (i = 0; i < len; i++)
	    LOGICAL(x)[i] = ISNAN(REAL(arg)[i]) ? NA_LOGICAL 
                          : REAL(arg)[i] == 0;
	break;
    case CPLXSXP:
	for (i = 0; i < len; i++)
	    LOGICAL(x)[i] = ISNAN(COMPLEX(arg)[i].r) || ISNAN(COMPLEX(arg)[i].i)
              ? NA_LOGICAL : (COMPLEX(arg)[i].r == 0 && COMPLEX(arg)[i].i == 0);
	break;
    case RAWSXP:
	for (i = 0; i < len; i++)
	    RAW(x)[i] = ~ RAW(arg)[i];
	break;
    }
}


/* Handles the ! operator.  When unary, it's "not", when binary, it's paste0. */

#define T_not THRESHOLD_ADJUST(100)

static SEXP do_fast_not(SEXP call, SEXP op, SEXP arg, SEXP env, int variant)
{
    /* Quickly do scalar operation on logical with no attributes. */

    if (TYPE_ETC(arg) == LGLSXP) {
        int v = LOGICAL(arg)[0];
        return ScalarLogicalMaybeConst (v==NA_LOGICAL ? NA_LOGICAL : !v);
    }

    if (!isLogical(arg) && !isNumber(arg) && !isRaw(arg)) {
	/* For back-compatibility */
	if (length(arg)==0) 
            return allocVector(LGLSXP, 0);
	else
            errorcall(call, _("invalid argument type"));
    }

    R_len_t len = LENGTH(arg);

    SEXP x, dim, dimnames, names;

    /* The general case... */

    if (TYPEOF(arg) != LGLSXP && TYPEOF(arg) != RAWSXP)
        x = allocVector(LGLSXP,len);
    else if (isObject(arg) || NAMEDCNT_GT_0(arg))
        x = duplicate(arg);
    else
        x = arg;

    if (!isVectorAtomic(arg) || TYPEOF(arg) == STRSXP)
	UNIMPLEMENTED_TYPE("do_fast_not", arg);

    DO_NOW_OR_LATER1 (variant, len >= T_not, 0, task_not, 0, x, arg);

    if (TYPEOF(arg) != LGLSXP && TYPEOF(arg) != RAWSXP) {
        if (!NO_ATTRIBUTES_OK(variant,arg)) {
            PROTECT(x);
            PROTECT (names    = getAttrib (arg, R_NamesSymbol));
            PROTECT (dim      = getDimAttrib(arg));
            PROTECT (dimnames = getAttrib (arg, R_DimNamesSymbol));
            if (names    != R_NilValue) setAttrib(x,R_NamesSymbol,    names);
            if (dim      != R_NilValue) setAttrib(x,R_DimSymbol,      dim);
            if (dimnames != R_NilValue) setAttrib(x,R_DimNamesSymbol, dimnames);
            UNPROTECT(4);
        }
    }

    return x;
}

SEXP attribute_hidden do_not (SEXP call, SEXP op, SEXP args, SEXP env, 
                              int variant)
{
    if (CDR(args) != R_NilValue)  /* more than one arg, so paste0, not not */
        return do_paste_bang (call, op, args, env);

    SEXP ans;

    if (DispatchGroup("Ops", call, op, args, env, &ans, variant)) {
	return ans;
    }

    if (args == R_NilValue)
        checkArity(op,args);  /* to report the error */

    return do_fast_not (call, op, CAR(args), env, variant);
}


/* Handles the && (op 1) and || (op 2) operators. */

SEXP attribute_hidden do_andor2(SEXP call, SEXP op, SEXP args, SEXP env,
                                int variant)
{
    int ov = PRIMVAL(op);

    SEXP s1, s2;
    int x1, x2;

    if (args==R_NilValue || CDR(args)==R_NilValue || CDDR(args)!=R_NilValue)
	error(_("'%s' operator requires 2 arguments"), ov == 1 ? "&&" : "||");

    s1 = EVALV_NC (CAR(args), env, VARIANT_ANY_ATTR);
    if (!isNumber(s1))
	errorcall(call, _("invalid 'x' type in 'x %s y'"), ov==1 ? "&&" : "||");

    x1 = TYPEOF(s1) == LGLSXP && LENGTH(s1) == 1 ? *LOGICAL(s1) : asLogical(s1);

    if (ov==1 && x1==FALSE)  /* FALSE && ... */
        return ScalarLogicalMaybeConst(FALSE);

    if (ov==2 && x1==TRUE)   /* TRUE || ... */
        return ScalarLogicalMaybeConst(TRUE);
    
    s2  = EVALV_NC (CADR(args), env, VARIANT_ANY_ATTR);
    if (!isNumber(s2))	
        errorcall(call, _("invalid 'y' type in 'x %s y'"), ov==1 ? "&&" : "||");

    x2 = TYPEOF(s2) == LGLSXP && LENGTH(s2) == 1 ? *LOGICAL(s2) : asLogical(s2);

    R_Visible = TRUE;

    if (ov==1) /* ... && ... */
        return ScalarLogicalMaybeConst (x2==FALSE ? FALSE
                                  : x1==TRUE && x2==TRUE ? TRUE
                                  : NA_LOGICAL);
    else /* ... || ... */
        return ScalarLogicalMaybeConst (x2==TRUE ? TRUE
                                  : x1==FALSE && x2==FALSE ? FALSE
                                  : NA_LOGICAL);
}

static SEXP binaryLogic2(int code, SEXP s1, SEXP s2)
{
    int i, i1, i2, n, n1, n2;
    SEXP ans;

    n1 = LENGTH(s1);
    n2 = LENGTH(s2);
    n = (n1 > n2) ? n1 : n2;
    if (n1 == 0 || n2 == 0) {
	ans = allocVector(RAWSXP, 0);
	return ans;
    }
    ans = allocVector(RAWSXP, n);

    if (n2 < n1) SWAP12(s1,n1,s2,n2);

    switch (code) {
    case 1:  /* & : AND */
        if (n1 == n2) {
            for (i = 0; i<n; i++)
                RAW(ans)[i] = RAW(s1)[i] & RAW(s2)[i];
        }
        else {  /* n1 < n2 */
            mod_iterate_1(n1,n2,i1,i2)
                RAW(ans)[i] = RAW(s1)[i1] & RAW(s2)[i2];
        }
	break;
    case 2:  /* | : OR */
        if (n1 == n2) {
            for (i = 0; i<n; i++)
                RAW(ans)[i] = RAW(s1)[i] | RAW(s2)[i];
        }
        else {  /* n1 < n2 */
            mod_iterate_1(n1,n2,i1,i2)
                RAW(ans)[i] = RAW(s1)[i1] | RAW(s2)[i2];
        }
	break;
    }
    return ans;
}

#define OP_ALL 1
#define OP_ANY 2

static int any_all_check (int op, int na_rm, int *x, int n)
{
    int i = 0;

    if (op == OP_ANY) {
        unsigned na = 0;
        if (n & 1) {
            na |= x[i];
            if (na & 1) 
                return TRUE;
            i += 1;
        }
        if (n & 2) {
            na |= x[i];
            na |= x[i+1];
            if (na & 1) 
                return TRUE;
            i += 2;
        }
        if (n & 4) {
            na |= x[i];
            na |= x[i+1];
            na |= x[i+2];
            na |= x[i+3];
            if (na & 1) 
                return TRUE;
            i += 4;
        }
        while (i < n) {
            na |= x[i];
            na |= x[i+1];
            na |= x[i+2];
            na |= x[i+3];
            na |= x[i+4];
            na |= x[i+5];
            na |= x[i+6];
            na |= x[i+7];
            if (na & 1) 
                return TRUE;
            i += 8;
        }

        return na_rm || (na>>31) == 0 ? FALSE : NA_LOGICAL;
    }
    else { /* OP_ALL */
        uint64_t na = 0;
        if (n & 1) {
            if (x[i] == FALSE)
                return FALSE;
            na |= x[i];
            i += 1;
        }
        if (n & 2) {
            if (x[i] == FALSE)
                return FALSE;
            na |= x[i];
            if (x[i+1] == FALSE)
                return FALSE;
            na |= x[i+1];
            i += 2;
        }
        if (n & 4) {
            uint64_t s;
            s = (unsigned) x[i];
            s += (unsigned) x[i+1];
            s += (unsigned) x[i+2];
            s += (unsigned) x[i+3];
            na |= s;
            if ((uint8_t)(s + (s>>31)) != 4)
                return FALSE;
            i += 4;
        }
        while (i < n) {
            uint64_t s;
            s = (unsigned) x[i];
            s += (unsigned) x[i+1];
            s += (unsigned) x[i+2];
            s += (unsigned) x[i+3];
            s += (unsigned) x[i+4];
            s += (unsigned) x[i+5];
            s += (unsigned) x[i+6];
            s += (unsigned) x[i+7];
            na |= s;
            if ((uint8_t)(s + (s>>31)) != 8)
                return FALSE;
            i += 8;
        }

        return na_rm || (na>>31) == 0 ? TRUE : NA_LOGICAL;
    }
}


/* fast version handles only one unnamed argument, so narm is FALSE. */

static SEXP do_fast_allany (SEXP call, SEXP op, SEXP arg, SEXP env, 
                            int variant)
{
    int val;

    if (length(arg) == 0)
        /* Avoid memory waste from coercing empty inputs, and also
           avoid warnings with empty lists coming from sapply */
        val = PRIMVAL(op) == OP_ALL ? TRUE : FALSE;

    else {
	if (TYPEOF(arg) != LGLSXP) {
	    /* Coercion of integers seems reasonably safe, but for
	       other types it is more often than not an error.
	       One exception is perhaps the result of lapply, but
	       then sapply was often what was intended. */
	    if (TYPEOF(arg) != INTSXP)
		warningcall(call,
			    _("coercing argument of type '%s' to logical"),
			    type2char(TYPEOF(arg)));
	    arg = coerceVector(arg, LGLSXP);
	}
        if (LENGTH(arg) == 1) /* includes variant return of AND or OR of vec */
            val = LOGICAL(arg)[0];
        else
            val = any_all_check (PRIMVAL(op), FALSE, LOGICAL(arg), LENGTH(arg));
    }

    return ScalarLogicalMaybeConst(val);
}

static SEXP do_allany(SEXP call, SEXP op, SEXP args, SEXP env)
{
    SEXP ans, s, t, call2;
    int narm, has_na = 0;
    /* initialize for behavior on empty vector
       all(logical(0)) -> TRUE
       any(logical(0)) -> FALSE
     */
    int val = PRIMVAL(op) == OP_ALL ? TRUE : FALSE;

    PROTECT(args = fixup_NaRm(args));
    PROTECT(call2 = LCONS(CAR(call),args));

    if (DispatchGroup("Summary", call2, op, args, env, &ans, 0)) {
	UNPROTECT(2);
	return(ans);
    }

    ans = matchArgExact(R_NaRmSymbol, &args);
    narm = asLogical(ans);

    for (s = args; s != R_NilValue; s = CDR(s)) {
	t = CAR(s);
	/* Avoid memory waste from coercing empty inputs, and also
	   avoid warnings with empty lists coming from sapply */
	if(length(t) == 0) continue;
	/* coerceVector protects its argument so this actually works
	   just fine */
	if (TYPEOF(t) != LGLSXP) {
	    /* Coercion of integers seems reasonably safe, but for
	       other types it is more often than not an error.
	       One exception is perhaps the result of lapply, but
	       then sapply was often what was intended. */
	    if(TYPEOF(t) != INTSXP)
		warningcall(call,
			    _("coercing argument of type '%s' to logical"),
			    type2char(TYPEOF(t)));
	    t = coerceVector(t, LGLSXP);
	}
	val = any_all_check (PRIMVAL(op), narm, LOGICAL(t), LENGTH(t));
        if (val == NA_LOGICAL)
            has_na = 1;
        else {
            if (PRIMVAL(op) == OP_ANY && val || PRIMVAL(op) == OP_ALL && !val) {
                has_na = 0;
                break;
            }
        } 
    }
    UNPROTECT(2);
    return ScalarLogicalMaybeConst (has_na ? NA_LOGICAL : val);
}

/* -------------------------------------------------------------------------- */
/*                        ARITHMETIC OPERATORS.                               */
/*                                                                            */
/* All but simple cases are handled in R_unary and R_binary in arithmetic.c.  */

static SEXP do_arith (SEXP call, SEXP op, SEXP args, SEXP env, int variant)
{
    int opcode = PRIMVAL(op);

    SEXP argsevald, ans, arg1, arg2, grad1, grad2;
    SEXP sv_scalar_stack = 0;
    int obj;

    if (variant & VARIANT_GRADIENT) {

        /* FOR NOW:  Evaluate by evalList_gradient if gradients are
           desired, with any gradients being attached as attributes of
           the CONS cells of the argument list. */

        argsevald = evalList_gradient (args, env, VARIANT_PENDING_OK, 2);
        arg1 = CAR(argsevald);
        arg2 = CADR(argsevald);
        obj = isObject(arg1) | (isObject(arg2)<<1);
    }
    else {

        /* Evaluate arguments, maybe putting them on the scalar stack. */

        sv_scalar_stack = R_scalar_stack;
        argsevald = scalar_stack_eval2(args, &arg1, &arg2, &obj, env);
    }

    PROTECT3(argsevald,arg1,arg2);

    /* Check for dispatch on S3 or S4 objects. */

    if (obj) { /* one or other or both operands are objects */
        if (DispatchGroup("Ops", call, op, argsevald, env, &ans, variant)) {
            UNPROTECT(3);
            R_Visible = TRUE;
            return ans;
        }
    }

    /* Check for argument count error (not before dispatch, since other
       methods may have different requirements).  Only check for more than
       two at this point - check for simple cases will fail for other
       argument count errors, so do those checks later. */

    if (CDDR(argsevald) != R_NilValue) goto arg_count_err;

    /* FOR NOW:  Handle gradients with the general-case R_unary and R_binary
       procedures. */

    if (variant & VARIANT_GRADIENT) {
        grad1 = ATTRIB(argsevald);
        grad2 = ATTRIB(CDR(argsevald));
        goto gradient;
    }

    /* Arguments are now in arg1 and arg2, and are protected. They may
       be on the scalar stack, but if so, are removed now, though they
       may still be referenced.  Note that result might be on top of
       one of them - OK since after storing into it, the args won't be
       accessed again.

       Below same as POP_IF_TOP_OF_STACK(arg2); POP_IF_TOP_OF_STACK(arg1);
       but faster. */

    R_scalar_stack = sv_scalar_stack;

    /* We quickly do real arithmetic and integer plus/minus/times on
       scalars with no attributes (as will be the case for scalar
       stack values), or attributes that will be ignored.  We don't
       bother trying local assignment, since returning the result on
       the scalar stack should be about as fast. */

    char typeplus1 = TYPE_ETC(arg1);
    char typeplus2 = TYPE_ETC(arg2);

    if (variant & VARIANT_ANY_ATTR) {
        typeplus1 &= ~TYPE_ET_CETERA_HAS_ATTR;
        typeplus2 &= ~TYPE_ET_CETERA_HAS_ATTR;
    }

    if (typeplus2 == NILSXP && CDR(argsevald) == R_NilValue) { /* Unary op */

        if (opcode > MINUSOP) goto general;

        /* Test if arg1 is scalar numeric, computation not pending, attr OK */

        if (typeplus1 == REALSXP) {

            double val = opcode == PLUSOP ? *REAL(arg1) : -*REAL(arg1);

            ans = NAMEDCNT_EQ_0(arg1) ?           (*REAL(arg1) = val, arg1)
                : CAN_USE_SCALAR_STACK(variant) ? PUSH_SCALAR_REAL(val)
                :                                 ScalarReal(val);

            goto ret;
        }

        if (typeplus1 == INTSXP || typeplus1 == LGLSXP) {

            int val = *INTEGER(arg1) == NA_INTEGER ? NA_INTEGER
                    : opcode == PLUSOP ? *INTEGER(arg1) : -*INTEGER(arg1);

            ans = NAMEDCNT_EQ_0(arg1) ?           (*INTEGER(arg1) = val, arg1)
                : CAN_USE_SCALAR_STACK(variant) ? PUSH_SCALAR_INTEGER(val)
                :                                 ScalarInteger(val);

            goto ret;
        }

        goto general;
    }

    double a1, a2;  /* the two operands, if real */
    int i1;         /* the first operand, if integer */

    if (typeplus2 == REALSXP) {
        a2 = *REAL(arg2);
        if (typeplus1 == REALSXP) {
            a1 = *REAL(arg1);
        }
        else if (typeplus1 == INTSXP || typeplus1 == LGLSXP) {
            i1 = *INTEGER(arg1);
            if (i1 == NA_INTEGER) {
                ans = R_ScalarRealNA;
                goto ret;
            }
            a1 = (double) i1;
        }
        else
            goto general;
    }
    else if (typeplus2 == INTSXP || typeplus2 == LGLSXP) {
        int i2 = *INTEGER(arg2);
        if (typeplus1 == REALSXP) {
            if (i2 == NA_INTEGER) {
                ans = R_ScalarRealNA;
                goto ret;
            }
            a1 = *REAL(arg1);
            a2 = (double) i2;
        }
        else if (typeplus1 == INTSXP || typeplus1 == LGLSXP) {

            /* neither operand is real */

            i1 = *INTEGER(arg1);
            if (i1 == NA_INTEGER || i2 == NA_INTEGER) {
                ans = R_ScalarIntegerNA;
                goto ret;
            }

            int_fast64_t val;

            if (opcode==PLUSOP)
                val = (int_fast64_t)i1 + (int_fast64_t)i2;
            else if (opcode == MINUSOP)
                val = (int_fast64_t)i1 - (int_fast64_t)i2;
            else if (opcode == TIMESOP)
                val = (int_fast64_t)i1 * (int_fast64_t)i2;
            else
                goto general;

            if (val < R_INT_MIN || val > R_INT_MAX) {
                val = NA_INTEGER;
                warningcall (call, _("NAs produced by integer overflow"));
            }

            int ival = (int) val;

            ans = NAMEDCNT_EQ_0(arg2) && typeplus2 == INTSXP ? 
                                                   (*INTEGER(arg2) = ival, arg2)
                : NAMEDCNT_EQ_0(arg1) && typeplus1 == INTSXP ?
                                                   (*INTEGER(arg1) = ival, arg1)
                : CAN_USE_SCALAR_STACK(variant) ?  PUSH_SCALAR_INTEGER(ival) 
                :                                  ScalarInteger(ival);
  
            goto ret;
        }
        else
            goto general;
    }
    else
        goto general;

    /* Do the operation on scalar reals. */
    
    double val;

    switch (opcode) {
    case PLUSOP:
        val = a1 + a2;
        break;
    case MINUSOP:
        val = a1 - a2;
        break;
    case TIMESOP:
        val = a1 * a2;
        break;
    case DIVOP:
        val = a1 / a2;
        break;
    case POWOP:
        if (a2 == 2.0)       val = a1 * a1;
        else if (a2 == 1.0)  val = a1;
        else if (a2 == 0.0)  val = 1.0;
        else if (a2 == -1.0) val = 1.0 / a1;
        else                 val = R_pow(a1,a2);
        break;
    case MODOP:
        val = myfmod(a1,a2);
        break;
    case IDIVOP:
        val = myfloor(a1,a2);
        break;
    default: abort();
    }

    ans = NAMEDCNT_EQ_0(arg2) && typeplus2==REALSXP ? (*REAL(arg2) = val, arg2)
        : NAMEDCNT_EQ_0(arg1) && typeplus1==REALSXP ? (*REAL(arg1) = val, arg1)
        : CAN_USE_SCALAR_STACK(variant) ?             PUSH_SCALAR_REAL(val)
        :                                             ScalarReal(val);

    goto ret;

    /* Handle the general case. */

  general:

    grad1 = grad2 = R_NilValue;

  gradient:

    if (CDR(argsevald) != R_NilValue)
        ans = R_binary (call, opcode, arg1, arg2, obj&1, obj>>1, 
                        grad1, grad2, env, variant);
    else {
        if (argsevald == R_NilValue) goto arg_count_err;
        ans = R_unary (call, opcode, arg1, obj, grad1, env, variant);
    }

  ret:
    R_Visible = TRUE;
    UNPROTECT(3);
    return ans;

  arg_count_err:
    errorcall(call,_("operator needs one or two arguments"));
}

/* -------------------------------------------------------------------------- */
/*                       RELATIONAL OPERATORS.                                */
/*                                                                            */
/* Main work (except for simple scalar reals) is done in R_relop, in relop.c. */

static SEXP do_relop(SEXP call, SEXP op, SEXP args, SEXP env, int variant)
{
    SEXP argsevald, ans, x, y;
    int obj;

    /* Evaluate arguments, maybe putting them on the scalar stack. */

    SEXP sv_scalar_stack = R_scalar_stack;

    argsevald = scalar_stack_eval2 (args, &x, &y, &obj, env);
    PROTECT3(argsevald,x,y);

    /* Check for dispatch on S3 or S4 objects. */

    if (obj) {
        if (DispatchGroup("Ops", call, op, argsevald, env, &ans, variant)) {
            R_Visible = TRUE;
            UNPROTECT(3);
            return ans;
        }
    }

    /* Check argument count after dispatch, since other methods may allow
       other argument count.  Only check for too many now, since check
       for simple cases will fail on too few. */

    if (CDDR(argsevald) != R_NilValue) goto arg_count_err;

    int opcode = PRIMVAL(op);

    R_Visible = TRUE;

    /* Arguments are now in x and y, and are protected.  They may be on
       the scalar stack, but if so are popped off here (but retain their
       values if eval is not called). */

    /* Below does same as POP_IF_TOP_OF_STACK(y); POP_IF_TOP_OF_STACK(x);
       but faster. */

    R_scalar_stack = sv_scalar_stack;

    /* Handle numeric scalars specially for speed. */

    int typeplusx = TYPE_ETC(x);
    int typeplusy = TYPE_ETC(y);

    if (variant & VARIANT_ANY_ATTR) {
        typeplusx &= ~TYPE_ET_CETERA_HAS_ATTR;
        typeplusy &= ~TYPE_ET_CETERA_HAS_ATTR;
    }

    double xv, yv;  /* the two operands */

    if (typeplusx == REALSXP)
        xv = *REAL(x);
    else if ((typeplusx == INTSXP || typeplusx == LGLSXP)
               && *INTEGER(x) != NA_INTEGER)
        xv = (double) *INTEGER(x);
    else
        goto general;

    if (typeplusy == REALSXP)
        yv = *REAL(y);
    else if ((typeplusy == INTSXP || typeplusy == LGLSXP)
               && *INTEGER(y) != NA_INTEGER)
        yv = (double) *INTEGER(y);
    else
        goto general;

    /* Do the comparison on scalar reals (possibly converted from int) */

    int res;

    if (MAY_BE_NAN2(xv,yv) && (ISNAN(xv) || ISNAN(yv)))
        res = NA_LOGICAL;
    else {
        switch (opcode) {
        case EQOP: res = xv == yv; break;
        case NEOP: res = xv != yv; break;
        case LTOP: res = xv < yv; break;
        case GTOP: res = xv > yv; break;
        case LEOP: res = xv <= yv; break;
        case GEOP: res = xv >= yv; break;
        }
    }
    ans = ScalarLogicalMaybeConst (res);
    goto ret;

  general:

    if (CDR(argsevald) == R_NilValue) goto arg_count_err;

    ans = R_relop (call, opcode, x, y, obj&1, obj>>1, env, variant);

  ret:
    UNPROTECT(3);
    return ans;

  arg_count_err:
    checkArity(op,argsevald);  /* will report the error, not return */
    return R_NoObject;         /* never executed */
}

/* -------------------------------------------------------------------------- */
/*                           SUBSET OPERATORS.                                */

static SEXP do_subset(SEXP call, SEXP op, SEXP args, SEXP rho, int variant)
{
    SEXP ans;
    int argsevald = 0;

    /* If we can easily determine that this will be handled by
       subset_dflt and has one or two index arguments in total, try to
       evaluate the first index with VARIANT_SEQ, so it may come as a
       range rather than a vector.  Also, evaluate the array with
       VARIANT_UNCLASS and VARIANT_PENDING_OK, and perhaps evaluate
       indexes with VARIANT_SCALAR_STACK (should be safe, since there
       will be no later call of eval). */

    if (CAR(args) != R_DotsSymbol) {

        SEXP ixlist = CDR(args);
        SEXP array;

        array = EVALV_NC (CAR(args), rho, VARIANT_UNCLASS | VARIANT_PENDING_OK);
        int obj = isObject(array);
        if (R_variant_result) {
            obj = 0;
            R_variant_result = 0;
        }

        if (obj) {
            args = CONS(array,ixlist);
            argsevald = -1;
        }
        else if (ixlist == R_NilValue || TAG(ixlist) != R_NilValue 
                                      || CAR(ixlist) == R_DotsSymbol) {
            PROTECT(array);
            args = evalListKeepMissing(ixlist,rho);
            UNPROTECT(1);
            return do_subset_dflt_seq (call, op, array, R_NoObject, R_NoObject,
                                       args, rho, variant, 0);
        }
        else {

            SEXP sv_scalar_stack = R_scalar_stack;
            SEXP ixlist2 = CDR(ixlist);
            SEXP r;

            BEGIN_PROTECT3 (sb1, sb2, remargs);
            ALSO_PROTECT1 (array);

            sb1 = EVALV (CAR(ixlist), rho, 
                         ixlist2 == R_NilValue ?  /* only 1 argument */
                           VARIANT_SEQ | VARIANT_SCALAR_STACK_OK |
                           VARIANT_MISSING_OK
                         : CDR(ixlist2)==R_NilValue ?  /* at most 2 arguments */
                           VARIANT_SEQ | VARIANT_SCALAR_STACK_OK |
                           VARIANT_MISSING_OK | VARIANT_PENDING_OK
                         : /* more than 2 arguments */
                           VARIANT_SCALAR_STACK_OK | 
                           VARIANT_MISSING_OK | VARIANT_PENDING_OK);

            int64_t seq = 0;
            sb2 = R_NoObject;
            remargs = ixlist2;
            if (R_variant_result) {
                seq = R_variant_seq_spec;
                R_variant_result = 0;
            }

            if (ixlist2 == R_NilValue) {
                if (sb1 == R_MissingArg && isSymbol(CAR(ixlist))) {
                    remargs = CONS(sb1,R_NilValue);
                    SET_MISSING (remargs, R_isMissing(CAR(ixlist),rho));
                    sb1 = R_NoObject;
                }
                else if (!seq && isVectorAtomic(array) && !HAS_ATTRIB(array)) {

                    /* Do simplest cases here */

                    R_len_t len = LENGTH(array);
                    R_len_t ix = 0;
                    if (TYPE_ETC(sb1) == INTSXP && *INTEGER(sb1) >= 1
                                                && *INTEGER(sb1) <= len)
                        ix = *INTEGER(sb1);
                    else if (TYPE_ETC(sb1) == REALSXP && *REAL(sb1) >= 1 
                                                      && *REAL(sb1) <= len)
                        ix = (int) *REAL(sb1);
                    if (ix != 0) {
                        ix -= 1;
                        WAIT_UNTIL_COMPUTED(array);
                        switch (TYPEOF(array)) {
                        case LGLSXP:
                            r = ScalarLogicalMaybeConst (LOGICAL(array)[ix]);
                            break;
                        case INTSXP:
                            if (CAN_USE_SCALAR_STACK(variant))
                                r = PUSH_SCALAR_INTEGER(INTEGER(array)[ix]);
                            else
                                r = ScalarIntegerMaybeConst(INTEGER(array)[ix]);
                            break;
                        case REALSXP:
                            if (CAN_USE_SCALAR_STACK(variant))
                                r = PUSH_SCALAR_REAL(REAL(array)[ix]);
                            else
                                r = ScalarRealMaybeConst(REAL(array)[ix]);
                            break;
                        case RAWSXP:
                            r = ScalarRawMaybeConst (RAW(array)[ix]);
                            break;
                        case STRSXP:
                            r = ScalarStringMaybeConst (STRING_ELT(array,ix));
                            break;
                        case CPLXSXP:
                            r = ScalarComplexMaybeConst (COMPLEX(array)[ix]);
                            break;
                        default: abort();
                        }
                        goto done;
                    }
                }
            }
            else {
                if (TAG(ixlist2)==R_NilValue && CAR(ixlist2) != R_DotsSymbol) {
                    INC_NAMEDCNT(sb1);
                    sb2 = EVALV (CAR(ixlist2), rho,
                                 VARIANT_SCALAR_STACK_OK | VARIANT_MISSING_OK);
                    DEC_NAMEDCNT(sb1);
                    remargs = CDR(ixlist2);
                }
                if (remargs != R_NilValue) {
                    INC_NAMEDCNT(sb1);
                    if (sb2 != R_NoObject) INC_NAMEDCNT(sb2);
                    remargs = evalList_v(remargs, rho, VARIANT_SCALAR_STACK_OK |
                                VARIANT_PENDING_OK | VARIANT_MISSING_OK);
                    DEC_NAMEDCNT(sb1);
                    if (sb2 != R_NoObject) DEC_NAMEDCNT(sb2);
                }
                if (sb2 == R_MissingArg && isSymbol(CAR(ixlist2))) {
                    remargs = CONS(sb2,remargs);
                    SET_MISSING (remargs, R_isMissing(CAR(ixlist2),rho));
                    sb2 = R_NoObject;
                }
                if (sb1 == R_MissingArg && isSymbol(CAR(ixlist))) {
                    if (sb2 != R_NoObject) {
                        remargs = CONS(sb2,remargs);
                        sb2 = R_NoObject;
                    }
                    remargs = CONS(sb1,remargs);
                    SET_MISSING (remargs, R_isMissing(CAR(ixlist),rho));
                    sb1 = R_NoObject;
                }
                if (remargs != R_NilValue) 
                    wait_until_arguments_computed(remargs);
            }

            if (sb1 != R_NoObject) WAIT_UNTIL_COMPUTED(sb1);
            r = do_subset_dflt_seq (call, op, array, sb1, sb2,
                                    remargs, rho, variant, seq);

          done:
            R_scalar_stack = sv_scalar_stack;
            END_PROTECT;

            R_Visible = TRUE;
            return ON_SCALAR_STACK(r) ? PUSH_SCALAR(r) : r;
        }
    }

    /* If the first argument is an object and there is an */
    /* appropriate method, we dispatch to that method, */
    /* otherwise we evaluate the arguments and fall through */
    /* to the generic code below.  Note that evaluation */
    /* retains any missing argument indicators. */

    if(DispatchOrEval(call, op, "[", args, rho, &ans, 0, argsevald)) {
/*     if(DispatchAnyOrEval(call, op, "[", args, rho, &ans, 0, 0)) */
	if (NAMEDCNT_GT_0(ans))
	    SET_NAMEDCNT_MAX(ans);    /* IS THIS NECESSARY? */
        R_Visible = TRUE;
	return ans;
    }

    /* Method dispatch has failed, we now */
    /* run the generic internal code. */
    SEXP x = CAR(ans);
    args = CDR(ans);

    if (args == R_NilValue || TAG(args) != R_NilValue)
        return do_subset_dflt_seq (call, op, x, R_NoObject, R_NoObject, 
                                   args, rho, variant, 0);
    else if (CDR(args) == R_NilValue || TAG(CDR(args)) != R_NilValue)
        return do_subset_dflt_seq (call, op, x, CAR(args), R_NoObject,
                                   CDR(args), rho, variant, 0);
    else
        return do_subset_dflt_seq (call, op, x, CAR(args), CADR(args),
                                   CDDR(args), rho, variant, 0);
}

static SEXP do_subset2(SEXP call, SEXP op, SEXP args, SEXP rho, int variant)
{
    int fast_sub = VARIANT_KIND(variant) == VARIANT_FAST_SUB;
    SEXP ans;
        
    /* If we can easily determine that this will be handled by
       subset2_dflt_x, evaluate the array with VARIANT_UNCLASS and
       VARIANT_PENDING_OK, and perhaps evaluate indexes with
       VARIANT_SCALAR_STACK_OK (should be safe, since there will be
       no later call of eval). */

    if (fast_sub || args != R_NilValue && CAR(args) != R_DotsSymbol) {

        SEXP array, ixlist;
        int obj;

        if (fast_sub) {
            ixlist = args;
            array = R_fast_sub_var;
            obj = isObject(array);
        }
        else {
            ixlist = CDR(args);
            array = 
              EVALV_NC (CAR(args), rho, VARIANT_UNCLASS | VARIANT_PENDING_OK);
            obj = isObject(array);
            if (R_variant_result) {
                obj = 0;
                R_variant_result = 0;
            }
        }

        if (obj) {
            args = CONS(array,ixlist);
        }
        else if (ixlist == R_NilValue || TAG(ixlist) != R_NilValue 
                                      || CAR(ixlist) == R_DotsSymbol) {
            PROTECT(array);
            args = evalListKeepMissing(ixlist,rho);
            UNPROTECT(1);  /* array */
            return do_subset2_dflt_x (call, op, array, R_NoObject, R_NoObject,
                                      args, rho, variant);
        }
        else {
            SEXP r;
            PROTECT(array);
            BEGIN_PROTECT3 (sb1, sb2, remargs);
            SEXP sv_scalar_stack = R_scalar_stack;
            SEXP ixlist2 = CDR(ixlist);
            sb1 = EVALV (CAR(ixlist), rho, VARIANT_SCALAR_STACK_OK | 
                         VARIANT_MISSING_OK | VARIANT_PENDING_OK);
            remargs = ixlist2;
            sb2 = R_NoObject;
            if (sb1 == R_MissingArg && isSymbol(CAR(ixlist))) {
                remargs = CONS(sb1,remargs);
                SET_MISSING (remargs, R_isMissing(CAR(ixlist),rho));
                sb1 = R_NoObject;
            }
            else if (ixlist2 != R_NilValue && TAG(ixlist2) == R_NilValue 
                                      && CAR(ixlist2) != R_DotsSymbol) {
                INC_NAMEDCNT(sb1);
                sb2 = EVALV (CAR(ixlist2), rho,
                             VARIANT_SCALAR_STACK_OK | VARIANT_MISSING_OK);
                DEC_NAMEDCNT(sb1);
                remargs = CDR(ixlist2);
            }
            if (remargs != R_NilValue) {
                if (sb1 != R_NoObject) INC_NAMEDCNT(sb1);
                if (sb2 != R_NoObject) INC_NAMEDCNT(sb2);
                remargs = evalList_v (remargs, rho, VARIANT_SCALAR_STACK_OK |
                                      VARIANT_PENDING_OK | VARIANT_MISSING_OK);
                if (sb1 != R_NoObject) DEC_NAMEDCNT(sb1);
                if (sb2 != R_NoObject) DEC_NAMEDCNT(sb2);
            }
            if (sb2 == R_MissingArg && isSymbol(CAR(ixlist2))) {
                remargs = CONS(sb2,remargs);
                SET_MISSING (remargs, R_isMissing(CAR(ixlist2),rho));
                sb2 = R_NoObject;
            }
            if (sb1 != R_NoObject)
                WAIT_UNTIL_COMPUTED(sb1);
            wait_until_arguments_computed(remargs);
            r = do_subset2_dflt_x (call, op, array, sb1, sb2,
                                   remargs, rho, variant);
            R_scalar_stack = sv_scalar_stack;
            END_PROTECT;
            UNPROTECT(1);  /* array */
            R_Visible = TRUE;
            return ON_SCALAR_STACK(r) ? PUSH_SCALAR(r) : r;
        }
    }
    else {
        if (fast_sub) {
            args = CONS (R_fast_sub_var, args);
        }
    }

    PROTECT(args);

    /* If the first argument is an object and there is an */
    /* appropriate method, we dispatch to that method, */
    /* otherwise we evaluate the arguments and fall through */
    /* to the generic code below.  Note that evaluation */
    /* retains any missing argument indicators. */

    if(DispatchOrEval(call, op, "[[", args, rho, &ans, 0, 0)) {
/*     if(DispatchAnyOrEval(call, op, "[[", args, rho, &ans, 0, 0)) */
	if (NAMEDCNT_GT_0(ans))
	    SET_NAMEDCNT_MAX(ans);    /* IS THIS NECESSARY? */
    }
    else {

        /* Method dispatch has failed, we now */
        /* run the generic internal code. */

        UNPROTECT(1);
        PROTECT(ans);

        SEXP x = CAR(ans);
        args = CDR(ans);
    
        if (args == R_NilValue || TAG(args) != R_NilValue)
            ans = do_subset2_dflt_x (call, op, x, R_NoObject, R_NoObject, 
                                     args, rho, variant);
        else if (CDR(args) == R_NilValue || TAG(CDR(args)) != R_NilValue)
            ans = do_subset2_dflt_x (call, op, x, CAR(args), R_NoObject,
                                     CDR(args), rho, variant);
        else
            ans = do_subset2_dflt_x (call, op, x, CAR(args), CADR(args),
                                     CDDR(args), rho, variant);
    }

    UNPROTECT(1);
    R_Visible = TRUE;
    return ans;
}

/* Below is used to implement 'lengths'. */
SEXP attribute_hidden dispatch_subset2(SEXP x, R_xlen_t i, SEXP call, SEXP rho)
{
    static SEXP bracket_op = R_NoObject;
    SEXP args, x_elt;
    if (isObject(x)) {
	if (bracket_op == R_NoObject)
            bracket_op = R_Primitive("[[");
        PROTECT(args = list2(x, ScalarReal(i + 1)));
        x_elt = do_subset2(call, bracket_op, args, rho, 0);
        UNPROTECT(1);
    } else {
      // FIXME: throw error if not a list
	x_elt = VECTOR_ELT(x, i);
    }
    return(x_elt);
}

static SEXP do_subset3(SEXP call, SEXP op, SEXP args, SEXP env, int variant)
{
    SEXP from, what, ans, input, ncall;

    SEXP string = R_NilValue;
    SEXP name = R_NilValue;
    int argsevald = 0;

    if (VARIANT_KIND(variant) == VARIANT_FAST_SUB) {

        /* Fast interface: object to be subsetted comes already evaluated. */

        what = CAR(args);
        from = R_fast_sub_var;
        argsevald = 1;
    }

    else {  /* regular SPECIAL interface */

        checkArity(op, args);
        what = CADR(args);
        from = CAR(args);

        if (from != R_DotsSymbol) {
            from = EVALV_NC (from, env, VARIANT_ONE_NAMED | VARIANT_UNCLASS);
            argsevald = 1;
        }
    }

    if (TYPEOF(what) == PROMSXP)
        what = PRCODE(what);
    if (isSymbol(what))
        name = what;
    else if (isString(what) && LENGTH(what) > 0) 
        string = STRING_ELT(what,0);
    else
	errorcall(call, _("invalid subscript type '%s'"), 
                        type2char(TYPEOF(what)));

    if (argsevald) {
        if (isObject(from) && ! (R_variant_result & VARIANT_UNCLASS_FLAG))
            PROTECT(from);
        else {
            R_variant_result = 0;
            return R_subset3_dflt (from, string, name, call, variant);
        }
    }

    /* first translate CADR of args into a string so that we can
       pass it down to DispatchorEval and have it behave correctly */

    input = allocVector(STRSXP,1);

    if (name!=R_NilValue)
	SET_STRING_ELT(input, 0, PRINTNAME(name));
    else
	SET_STRING_ELT(input, 0, string);

    /* replace the second argument with a string */

    /* Previously this was SETCADR(args, input); */
    /* which could cause problems when "from" was */
    /* ..., as in PR#8718 */
    PROTECT(args = CONS(from, CONS(input, R_NilValue)));
    /* Change call used too, for compatibility with
       R-2.15.0:  It's accessible using "substitute", 
       and was a string in R-2.15.0. */
    PROTECT(ncall = LCONS(CAR(call), CONS(CADR(call), CONS(input,R_NilValue))));

    /* If the first argument is an object and there is */
    /* an approriate method, we dispatch to that method, */
    /* otherwise we evaluate the arguments and fall */
    /* through to the generic code below.  Note that */
    /* evaluation retains any missing argument indicators. */

    if(DispatchOrEval(ncall, op, "$", args, env, &ans, 0, argsevald)) {
        UNPROTECT(2+argsevald);
	if (NAMEDCNT_GT_0(ans))         /* IS THIS NECESSARY? */
	    SET_NAMEDCNT_MAX(ans);
        R_Visible = TRUE;
	return ans;
    }

    ans = R_subset3_dflt(CAR(ans), string, name, call, variant);
    UNPROTECT(2+argsevald);
    return ans;
}

/* -------------------------------------------------------------------------- */
/*                         SUBASSIGN OPERATORS.                               */

static SEXP do_subassign(SEXP call, SEXP op, SEXP args, SEXP rho, int variant)
{
    SEXP sv_scalar_stack = R_scalar_stack;

    SEXP ans, r, x, sb1, sb2, subs, y;
    int argsevald = 0;
    int64_t seq = 0;

    /* See if we are using the fast interface. */

    if (VARIANT_KIND(variant) == VARIANT_FAST_SUB) {

        /* Fast interface: object assigned into (x) comes already
           evaluated.  Evaluate indexes using VARIANT_SCALAR_STACK_OK,
           and evaluate a single index with VARIANT_SEQ so it may come
           as a range rather than a vector.  */

        y = R_fast_sub_replacement;  /* may be on scalar stack */
        x = R_fast_sub_var;
        sb1 = CAR(args);
        subs = CDR(args);

        if (subs == R_NilValue) {
            sb1 = EVALV (sb1, rho, VARIANT_SEQ | VARIANT_SCALAR_STACK_OK |
                                                 VARIANT_MISSING_OK);
            if (R_variant_result) {
                seq = R_variant_seq_spec;
                R_variant_result = 0;
            }

            else {

                /* Do the very simplest cases here. */

                if (isVectorAtomic(x) && TYPEOF(x) == TYPE_ETC(y)) {
                    R_len_t len = LENGTH(x);
                    R_len_t ix = 0;
                    if (TYPE_ETC(sb1) == INTSXP && *INTEGER(sb1) >= 1
                                                && *INTEGER(sb1) <= len)
                        ix = *INTEGER(sb1);
                    else if (TYPE_ETC(sb1) == REALSXP && *REAL(sb1) >= 1 
                                                      && *REAL(sb1) <= len)
                        ix = (int) *REAL(sb1);
                    if (ix != 0) {
                        ix -= 1;
                        WAIT_UNTIL_COMPUTED(x);
                        switch (TYPEOF(x)) {
                            case LGLSXP:
                            case INTSXP:
                                INTEGER(x)[ix] = *INTEGER(y);
                                break;
                            case REALSXP:
                                REAL(x)[ix] = *REAL(y);
                                break;
                            case CPLXSXP:
                                COMPLEX(x)[ix] = *COMPLEX(y);
                                break;
                            case STRSXP:
                                SET_STRING_ELT (x, ix, STRING_ELT(y,0));
                                break;
                            case RAWSXP:
                                RAW(x)[ix] = *RAW(y);
                                break;
                        }
                        SET_NAMEDCNT_0(x);
                        r = x;
                        goto ret;
                    }
                }
            }
            sb2 = R_NoObject;
        }
        else {
            sb1 = EVALV (sb1, rho, VARIANT_SCALAR_STACK_OK |
                                   VARIANT_MISSING_OK);
            PROTECT(sb1);
            if (TAG(subs) != R_NilValue || CAR(subs) == R_DotsSymbol)
                sb2 = R_NoObject;
            else {
                INC_NAMEDCNT(sb1);
                sb2 = EVALV (CAR(subs), rho, VARIANT_SCALAR_STACK_OK |
                                             VARIANT_MISSING_OK);
                DEC_NAMEDCNT(sb1);
                subs = CDR(subs);
            }
            if (subs != R_NilValue) {
                INC_NAMEDCNT(sb1);
                if (sb2 != R_NoObject) {
                    PROTECT(sb2);
                    INC_NAMEDCNT(sb2);
                }
                subs = evalList_v (subs, rho, VARIANT_SCALAR_STACK_OK |
                                              VARIANT_MISSING_OK);
                DEC_NAMEDCNT(sb1);
                if (sb2 != R_NoObject) {
                    UNPROTECT(1);
                    DEC_NAMEDCNT(sb2);
                }
            }
            UNPROTECT(1); /* sb1 */
        }

        goto dflt_seq;
    }

    y = R_NoObject;  /* found later after other arguments */
    x = CAR(args);   /* args are (x, indexes..., y) */
    sb1 = R_NoObject;
    sb2 = R_NoObject;
    subs = CDR(args);

    if (x != R_DotsSymbol) {

        /* Mostly called from do_set, with first arg an evaluated promise. */

        PROTECT (x = TYPEOF(x) == PROMSXP && PRVALUE(x) != R_UnboundValue
                        ? PRVALUE(x) : eval(x,rho));
        if (isObject(x)) {
            args = CONS(x,subs);
            UNPROTECT(1);
            argsevald = -1;
        }
        else if (TYPEOF(CAR(subs)) != LANGSXP || CDR(subs) != R_NilValue) {
            /* in particular, CAR(subs) might be missing or ... */
            subs = evalList_v (subs, rho, VARIANT_SCALAR_STACK_OK |
                                          VARIANT_MISSING_OK);
            UNPROTECT(1);
            goto dflt_seq;
        }
        else {
            PROTECT(sb1 = EVALV (CAR(subs), rho, VARIANT_SEQ |
                            VARIANT_SCALAR_STACK_OK | VARIANT_MISSING_OK));
            if (R_variant_result) {
                seq = R_variant_seq_spec;
                R_variant_result = 0;
            }
            subs = R_NilValue;
            UNPROTECT(2);
            goto dflt_seq;
        }
    }

    if (DispatchOrEval(call, op, "[<-", args, rho, &ans, 0, argsevald)) {
        R_Visible = TRUE;
        return ans;
    }

    return do_subassign_dflt_seq
       (call, CAR(ans), R_NoObject, R_NoObject, CDR(ans), rho, R_NoObject, 0);

    /* ... path that bypasses DispatchOrEval ... */

  dflt_seq:
    r = do_subassign_dflt_seq (call, x, sb1, sb2, subs, rho, y, seq);

  ret:
    R_scalar_stack = sv_scalar_stack;
    return r;
}

static SEXP do_subassign2(SEXP call, SEXP op, SEXP args, SEXP rho, int variant)
{
    if (VARIANT_KIND(variant) == VARIANT_FAST_SUB) {

        SEXP scalar_stack_sv = R_scalar_stack;
        SEXP y = R_fast_sub_replacement; /* may be on the scalar stack */
        SEXP x = R_fast_sub_var;
        SEXP sb1, sb2, subs;

        sb1 = EVALV (CAR(args), rho, VARIANT_SCALAR_STACK_OK | 
                                     VARIANT_MISSING_OK);
        subs = CDR(args);

        PROTECT(sb1);
        if (subs == R_NilValue || TAG(subs) != R_NilValue 
                               || CAR(subs) == R_DotsSymbol)
            sb2 = R_NoObject;
        else {
            INC_NAMEDCNT(sb1);
            sb2 = EVALV (CAR(subs), rho, VARIANT_SCALAR_STACK_OK |
                                         VARIANT_MISSING_OK);
            DEC_NAMEDCNT(sb1);
            subs = CDR(subs);
        }
        if (subs != R_NilValue) {
            INC_NAMEDCNT(sb1);
            if (sb2 != R_NoObject) {
                PROTECT(sb2);
                INC_NAMEDCNT(sb2);
            }
            subs = evalList_v (subs, rho, VARIANT_SCALAR_STACK_OK |
                                          VARIANT_MISSING_OK);
            DEC_NAMEDCNT(sb1);
            if (sb2 != R_NoObject) {
                UNPROTECT(1);
                DEC_NAMEDCNT(sb2);
            }
        }
        UNPROTECT(1); /* sb1 */

        SEXP r = do_subassign2_dflt_int (call, x, sb1, sb2, subs, rho, y);
        R_scalar_stack = scalar_stack_sv;
        return r;
    }

    SEXP ans;

    if (DispatchOrEval(call, op, "[[<-", args, rho, &ans, 0, 0)) {
        R_Visible = TRUE;
        return ans;
    }

    return do_subassign2_dflt_int 
            (call, CAR(ans), R_NoObject, R_NoObject, CDR(ans), rho, R_NoObject);
}

static SEXP do_subassign3(SEXP call, SEXP op, SEXP args, SEXP env, int variant)
{
    SEXP into, what, value, ans, string, ncall;

    SEXP schar = R_NilValue;
    SEXP name = R_NilValue;
    int argsevald = 0;

    if (VARIANT_KIND(variant) == VARIANT_FAST_SUB) {
        value = R_fast_sub_replacement; /* may be on scalar stack */
        into = R_fast_sub_var;
        what = CAR(args);
        if (args == R_NilValue || CDR(args) != R_NilValue)
            errorcall (call, _("%d arguments passed to '%s' which requires %d"),
                             length(args)+2, PRIMNAME(op), 3);
    }
    else {
        into = CAR(args);
        what = CADR(args);
        value = CADDR(args);
        if (CDDR(args) == R_NilValue || CDR(CDDR(args)) != R_NilValue)
            errorcall (call, _("%d arguments passed to '%s' which requires %d"),
                             length(args), PRIMNAME(op), 3);
    }

    if (TYPEOF(what) == PROMSXP)
        what = PRCODE(what);

    if (isSymbol(what)) {
        name = what;
        schar = PRINTNAME(name);
    }
    else if (isString(what) && LENGTH(what) > 0)
        schar = STRING_ELT(what,0);
    else
        errorcall(call, _("invalid subscript type '%s'"), 
                        type2char(TYPEOF(what)));

    /* Handle the fast case, for which 'into' and 'value' have been evaluated,
       and 'into' is not an object. */

    if (VARIANT_KIND(variant) == VARIANT_FAST_SUB) {
        if (name == R_NilValue) name = install_translated(schar);
        return R_subassign3_dflt (call, into, name, value);
    }

    /* Handle usual case with no "..." and not into an object quickly, without
       overhead of allocation and calling of DispatchOrEval. */

    if (into != R_DotsSymbol) {
        /* Note: mostly called from do_set, w first arg an evaluated promise */
        into = TYPEOF(into) == PROMSXP && PRVALUE(into) != R_UnboundValue
                 ? PRVALUE(into) : eval (into, env);
        if (isObject(into)) {
            argsevald = -1;
        } 
        else {
            PROTECT(into);
            if (name == R_NilValue) name = install_translated(schar);
            value = EVALV (value, env, 0);
            UNPROTECT(1);
            return R_subassign3_dflt (call, into, name, value);
        }
    }

    /* First translate CADR of args into a string so that we can
       pass it down to DispatchorEval and have it behave correctly.
       We also change the call used, as in do_subset3, since the
       destructive change in R-2.15.0 has this side effect. */

    PROTECT(into);
    string = allocVector(STRSXP,1);
    SET_STRING_ELT (string, 0, schar);
    PROTECT(args = CONS(into, CONS(string, CDDR(args))));
    PROTECT(ncall = 
      LCONS(CAR(call),CONS(CADR(call),CONS(string,CDR(CDDR(call))))));

    if (DispatchOrEval (ncall, op, "$<-", args, env, &ans, 0, argsevald)) {
        UNPROTECT(3);
        R_Visible = TRUE;
        return ans;
    }

    PROTECT(ans);
    if (name == R_NilValue) name = install_translated(schar);
    UNPROTECT(4);

    return R_subassign3_dflt(call, CAR(ans), name, CADDR(ans));
}


/* FUNTAB entries defined in this source file. See names.c for documentation. */

attribute_hidden FUNTAB R_FunTab_eval[] =
{
/* printname	c-entry		offset	eval	arity	pp-kind	     precedence	rightassoc */

{"if",		do_if,		0,	1200,	-1,	{PP_IF,	     PREC_FN,	  1}},
{"for",		do_for,		0,	1100,	-1,	{PP_FOR,     PREC_FN,	  0}},
{"while",	do_while,	0,	1100,	-1,	{PP_WHILE,   PREC_FN,	  0}},
{"repeat",	do_repeat,	0,	1100,	-1,	{PP_REPEAT,  PREC_FN,	  0}},
{"break",	do_break,	0,	1000,	-1,	{PP_BREAK,   PREC_FN,	  0}},
{"next",	do_next,	0,	1000,	-1,	{PP_NEXT,    PREC_FN,	  0}},
{"(",		do_paren,	0,	1000,	1,	{PP_PAREN,   PREC_FN,	  0}},
{"{",		do_begin,	0,	1200,	-1,	{PP_CURLY,   PREC_FN,	  0}},
{"return",	do_return,	0,	1200,	-1,	{PP_RETURN,  PREC_FN,	  0}},
{"function",	do_function,	0,	1000,	-1,	{PP_FUNCTION,PREC_FN,	  0}},
{"<-",		do_set,		0,	1100,	2,	{PP_ASSIGN,  PREC_LEFT,	  1}},
{"=",		do_set,		0,	1100,	2,	{PP_ASSIGN,  PREC_EQ,	  1}},
{"<<-",		do_set,		1,	1100,	2,	{PP_ASSIGN2, PREC_LEFT,	  1}},
{"->",		do_set,		10,	1100,	2,	{PP_ASSIGN,  PREC_RIGHT,	  1}},
{"->>",		do_set,		11,	1100,	2,	{PP_ASSIGN2, PREC_RIGHT,	  1}},
{"eval",	do_eval,	0,	1211,	3,	{PP_FUNCALL, PREC_FN,	0}},
{"eval.with.vis",do_eval,	1,	1211,	3,	{PP_FUNCALL, PREC_FN,	0}},
{"Recall",	do_recall,	0,	210,	-1,	{PP_FUNCALL, PREC_FN,	  0}},

{"withVisible", do_withVisible,	1,	10,	1,	{PP_FUNCALL, PREC_FN,	0}},

/* Logical Operators, all primitives */
/* these are group generic and so need to eval args (as builtin or themselves)*/

{"&",		do_andor,	1,	1000,	2,	{PP_BINARY,  PREC_AND,	  0}},
{"|",		do_andor,	2,	1000,	2,	{PP_BINARY,  PREC_OR,	  0}},
{"!",		do_not,		1,	1001,	1,	{PP_UNARY,   PREC_NOT,	  0}},

/* specials as conditionally evaluate second arg */
{"&&",		do_andor2,	1,	1000,	2,	{PP_BINARY,  PREC_AND,	  0}},
{"||",		do_andor2,	2,	1000,	2,	{PP_BINARY,  PREC_OR,	  0}},

/* these are group generic and so need to eval args */
{"all",		do_allany,	1,	1,	-1,	{PP_FUNCALL, PREC_FN,	  0}},
{"any",		do_allany,	2,	1,	-1,	{PP_FUNCALL, PREC_FN,	  0}},

/* Arithmetic Operators, all primitives, now special, though always eval args */

{"+",		do_arith,	PLUSOP,	1000,	2,	{PP_BINARY,  PREC_SUM,	  0}},
{"-",		do_arith,	MINUSOP,1000,	2,	{PP_BINARY,  PREC_SUM,	  0}},
{"*",		do_arith,	TIMESOP,1000,	2,	{PP_BINARY,  PREC_PROD,	  0}},
{"/",		do_arith,	DIVOP,	1000,	2,	{PP_BINARY2, PREC_PROD,	  0}},
{"^",		do_arith,	POWOP,	1000,	2,	{PP_BINARY2, PREC_POWER,  1}},
{"%%",		do_arith,	MODOP,	1000,	2,	{PP_BINARY2, PREC_PERCENT,0}},
{"%/%",		do_arith,	IDIVOP,	1000,	2,	{PP_BINARY2, PREC_PERCENT,0}},

/* Relational Operators, all primitives */
/* these are group generic and so need to eval args (inside, as special) */

{"==",		do_relop,	EQOP,	1000,	2,	{PP_BINARY,  PREC_COMPARE,0}},
{"!=",		do_relop,	NEOP,	1000,	2,	{PP_BINARY,  PREC_COMPARE,0}},
{"<",		do_relop,	LTOP,	1000,	2,	{PP_BINARY,  PREC_COMPARE,0}},
{"<=",		do_relop,	LEOP,	1000,	2,	{PP_BINARY,  PREC_COMPARE,0}},
{">=",		do_relop,	GEOP,	1000,	2,	{PP_BINARY,  PREC_COMPARE,0}},
{">",		do_relop,	GTOP,	1000,	2,	{PP_BINARY,  PREC_COMPARE,0}},

/* Subset operators. */

{"[",		do_subset,	1,	1000,	-1,	{PP_SUBSET,  PREC_SUBSET, 0}},
{"[[",		do_subset2,	2,	101000,	-1,	{PP_SUBSET,  PREC_SUBSET, 0}},
{".el.methods",	do_subset2,	0,	101000,	-1,	{PP_SUBSET,  PREC_SUBSET, 0}},
{"$",		do_subset3,	3,	101000,	2,	{PP_DOLLAR,  PREC_DOLLAR, 0}},

/* Subassign operators.  The 100000 part of the flag is for the fast subassign
   interface; keep in sync with SetupSubsetSubassign. */

{"[<-",		do_subassign,	0,	101000,	3,	{PP_SUBASS,  PREC_LEFT,	  1}},
{"[[<-",	do_subassign2,	1,	101000,	3,	{PP_SUBASS,  PREC_LEFT,	  1}},
{"$<-",		do_subassign3,	1,	101000,	3,	{PP_SUBASS,  PREC_LEFT,	  1}},

{NULL,		NULL,		0,	0,	0,	{PP_INVALID, PREC_FN,	0}},
};

/* Fast built-in functions in this file. See names.c for documentation */

attribute_hidden FASTFUNTAB R_FastFunTab_eval[] = {
/*slow func	fast func,     code or -1   dsptch  variant */
{ do_not,	do_fast_not,	-1,		1,  VARIANT_PENDING_OK },
{ do_allany,	do_fast_allany,	OP_ALL,		1,  VARIANT_AND },
{ do_allany,	do_fast_allany,	OP_ANY,		1,  VARIANT_OR },
{ 0,		0,		0,		0,  0 }
};<|MERGE_RESOLUTION|>--- conflicted
+++ resolved
@@ -41,13 +41,9 @@
 #include <helpers/helpers-app.h>
 
 
-<<<<<<< HEAD
-#define SCALAR_STACK_DEBUG 1
-=======
 #ifndef SCALAR_STACK_DEBUG    /* can be overridden by compiler option */
 #define SCALAR_STACK_DEBUG 0
 #endif
->>>>>>> fd94d98b
 
 
 attribute_hidden void SrcrefPrompt(const char * prefix, SEXP srcref)
