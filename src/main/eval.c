/*
 *  pqR : A pretty quick version of R
 *  Copyright (C) 2013, 2014 by Radford M. Neal
 *
 *  Based on R : A Computer Language for Statistical Data Analysis
 *  Copyright (C) 1995, 1996	Robert Gentleman and Ross Ihaka
 *  Copyright (C) 1998--2011	The R Development Core Team.
 *
 *  The changes in pqR from R-2.15.0 distributed by the R Core Team are
 *  documented in the NEWS and MODS files in the top-level source directory.
 *
 *  This program is free software; you can redistribute it and/or modify
 *  it under the terms of the GNU General Public License as published by
 *  the Free Software Foundation; either version 2 of the License, or
 *  (at your option) any later version.
 *
 *  This program is distributed in the hope that it will be useful,
 *  but WITHOUT ANY WARRANTY; without even the implied warranty of
 *  MERCHANTABILITY or FITNESS FOR A PARTICULAR PURPOSE.  See the
 *  GNU General Public License for more details.
 *
 *  You should have received a copy of the GNU General Public License
 *  along with this program; if not, a copy is available at
 *  http://www.r-project.org/Licenses/
 */


#undef HASHING

#ifdef HAVE_CONFIG_H
# include <config.h>
#endif

#ifdef HAVE_ALLOCA_H
# include <alloca.h>
#endif

#define USE_FAST_PROTECT_MACROS
#define R_USE_SIGNALS 1
#include <Defn.h>
#include <Rinterface.h>
#include <Fileio.h>

#include <helpers/helpers-app.h>


/* Bit flags that say whether each SEXP type evaluates to itself.  Used via
   SELF_EVAL(t), which says whether something of type t evaluates to itself. 
   Relies on the type field being 5 bits, so that the shifts below will not
   exceed the capacity of a 32-bit word.  (Also assumes, of course, that these
   shifts and adds will be done at compile time.) */

#define SELF_EVAL_TYPES ( \
  (1<<NILSXP) + \
  (1<<LISTSXP) + \
  (1<<LGLSXP) + \
  (1<<INTSXP) + \
  (1<<REALSXP) + \
  (1<<STRSXP) + \
  (1<<CPLXSXP) + \
  (1<<RAWSXP) + \
  (1<<S4SXP) + \
  (1<<SPECIALSXP) + \
  (1<<BUILTINSXP) + \
  (1<<ENVSXP) + \
  (1<<CLOSXP) + \
  (1<<VECSXP) + \
  (1<<EXTPTRSXP) + \
  (1<<WEAKREFSXP) + \
  (1<<EXPRSXP) )

#define SELF_EVAL(t) ((SELF_EVAL_TYPES>>(t))&1)


#define ARGUSED(x) LEVELS(x)

static SEXP bcEval(SEXP, SEXP, Rboolean);

/*#define BC_PROFILING*/
#ifdef BC_PROFILING
static Rboolean bc_profiling = FALSE;
#endif

static int R_Profiling = 0;

#ifdef R_PROFILING

/* BDR 2000-07-15
   Profiling is now controlled by the R function Rprof(), and should
   have negligible cost when not enabled.
*/

/* A simple mechanism for profiling R code.  When R_PROFILING is
   enabled, eval will write out the call stack every PROFSAMPLE
   microseconds using the SIGPROF handler triggered by timer signals
   from the ITIMER_PROF timer.  Since this is the same timer used by C
   profiling, the two cannot be used together.  Output is written to
   the file PROFOUTNAME.  This is a plain text file.  The first line
   of the file contains the value of PROFSAMPLE.  The remaining lines
   each give the call stack found at a sampling point with the inner
   most function first.

   To enable profiling, recompile eval.c with R_PROFILING defined.  It
   would be possible to selectively turn profiling on and off from R
   and to specify the file name from R as well, but for now I won't
   bother.

   The stack is traced by walking back along the context stack, just
   like the traceback creation in jump_to_toplevel.  One drawback of
   this approach is that it does not show BUILTIN's since they don't
   get a context.  With recent changes to pos.to.env it seems possible
   to insert a context around BUILTIN calls to that they show up in
   the trace.  Since there is a cost in establishing these contexts,
   they are only inserted when profiling is enabled. [BDR: we have since
   also added contexts for the BUILTIN calls to foreign code.]

   One possible advantage of not tracing BUILTIN's is that then
   profiling adds no cost when the timer is turned off.  This would be
   useful if we want to allow profiling to be turned on and off from
   within R.

   One thing that makes interpreting profiling output tricky is lazy
   evaluation.  When an expression f(g(x)) is profiled, lazy
   evaluation will cause g to be called inside the call to f, so it
   will appear as if g is called by f.

   L. T.  */

#ifdef Win32
# define WIN32_LEAN_AND_MEAN 1
# include <windows.h>		/* for CreateEvent, SetEvent */
# include <process.h>		/* for _beginthread, _endthread */
#else
# ifdef HAVE_SYS_TIME_H
#  include <sys/time.h>
# endif
# include <signal.h>
#endif /* not Win32 */

static FILE *R_ProfileOutfile = NULL;
static int R_Mem_Profiling=0;
extern void get_current_mem(unsigned long *,unsigned long *,unsigned long *); /* in memory.c */
extern unsigned long get_duplicate_counter(void);  /* in duplicate.c */
extern void reset_duplicate_counter(void);         /* in duplicate.c */

#ifdef Win32
HANDLE MainThread;
HANDLE ProfileEvent;

static void doprof(void)
{
    RCNTXT *cptr;
    char buf[1100];
    unsigned long bigv, smallv, nodes;
    int len;

    buf[0] = '\0';
    SuspendThread(MainThread);
    if (R_Mem_Profiling){
	    get_current_mem(&smallv, &bigv, &nodes);
	    if((len = strlen(buf)) < 1000) {
		sprintf(buf+len, ":%ld:%ld:%ld:%ld:", smallv, bigv,
		     nodes, get_duplicate_counter());
	    }
	    reset_duplicate_counter();
    }
    for (cptr = R_GlobalContext; cptr; cptr = cptr->nextcontext) {
	if ((cptr->callflag & (CTXT_FUNCTION | CTXT_BUILTIN))
	    && TYPEOF(cptr->call) == LANGSXP) {
	    SEXP fun = CAR(cptr->call);
	    if(strlen(buf) < 1000) {
		strcat(buf, TYPEOF(fun) == SYMSXP ? CHAR(PRINTNAME(fun)) :
		       "<Anonymous>");
		strcat(buf, " ");
	    }
	}
    }
    ResumeThread(MainThread);
    if(strlen(buf))
	fprintf(R_ProfileOutfile, "%s\n", buf);
}

/* Profiling thread main function */
static void __cdecl ProfileThread(void *pwait)
{
    int wait = *((int *)pwait);

    SetThreadPriority(GetCurrentThread(), THREAD_PRIORITY_HIGHEST);
    while(WaitForSingleObject(ProfileEvent, wait) != WAIT_OBJECT_0) {
	doprof();
    }
}
#else /* not Win32 */
static void doprof(int sig)
{
    RCNTXT *cptr;
    int newline = 0;
    unsigned long bigv, smallv, nodes;
    if (R_Mem_Profiling){
	    get_current_mem(&smallv, &bigv, &nodes);
	    if (!newline) newline = 1;
	    fprintf(R_ProfileOutfile, ":%ld:%ld:%ld:%ld:", smallv, bigv,
		     nodes, get_duplicate_counter());
	    reset_duplicate_counter();
    }
    for (cptr = R_GlobalContext; cptr; cptr = cptr->nextcontext) {
	if ((cptr->callflag & (CTXT_FUNCTION | CTXT_BUILTIN))
	    && TYPEOF(cptr->call) == LANGSXP) {
	    SEXP fun = CAR(cptr->call);
	    if (!newline) newline = 1;
	    fprintf(R_ProfileOutfile, "\"%s\" ",
		    TYPEOF(fun) == SYMSXP ? CHAR(PRINTNAME(fun)) :
		    "<Anonymous>");
	}
    }
    if (newline) fprintf(R_ProfileOutfile, "\n");
    signal(SIGPROF, doprof);
}

static void doprof_null(int sig)
{
    signal(SIGPROF, doprof_null);
}
#endif /* not Win32 */


static void R_EndProfiling(void)
{
#ifdef Win32
    SetEvent(ProfileEvent);
    CloseHandle(MainThread);
#else /* not Win32 */
    struct itimerval itv;

    itv.it_interval.tv_sec = 0;
    itv.it_interval.tv_usec = 0;
    itv.it_value.tv_sec = 0;
    itv.it_value.tv_usec = 0;
    setitimer(ITIMER_PROF, &itv, NULL);
    signal(SIGPROF, doprof_null);
#endif /* not Win32 */
    if(R_ProfileOutfile) fclose(R_ProfileOutfile);
    R_ProfileOutfile = NULL;
    R_Profiling = 0;
}

static void R_InitProfiling(SEXP filename, int append, double dinterval, int mem_profiling)
{
#ifndef Win32
    struct itimerval itv;
#else
    int wait;
    HANDLE Proc = GetCurrentProcess();
#endif
    int interval;

    interval = 1e6 * dinterval + 0.5;
    if(R_ProfileOutfile != NULL) R_EndProfiling();
    R_ProfileOutfile = RC_fopen(filename, append ? "a" : "w", TRUE);
    if (R_ProfileOutfile == NULL)
	error(_("Rprof: cannot open profile file '%s'"),
	      translateChar(filename));
    if(mem_profiling)
	fprintf(R_ProfileOutfile, "memory profiling: sample.interval=%d\n", interval);
    else
	fprintf(R_ProfileOutfile, "sample.interval=%d\n", interval);

    R_Mem_Profiling=mem_profiling;
    if (mem_profiling)
	reset_duplicate_counter();

#ifdef Win32
    /* need to duplicate to make a real handle */
    DuplicateHandle(Proc, GetCurrentThread(), Proc, &MainThread,
		    0, FALSE, DUPLICATE_SAME_ACCESS);
    wait = interval/1000;
    if(!(ProfileEvent = CreateEvent(NULL, FALSE, FALSE, NULL)) ||
       (_beginthread(ProfileThread, 0, &wait) == -1))
	R_Suicide("unable to create profiling thread");
    Sleep(wait/2); /* suspend this thread to ensure that the other one starts */
#else /* not Win32 */
    signal(SIGPROF, doprof);

    itv.it_interval.tv_sec = 0;
    itv.it_interval.tv_usec = interval;
    itv.it_value.tv_sec = 0;
    itv.it_value.tv_usec = interval;
    if (setitimer(ITIMER_PROF, &itv, NULL) == -1)
	R_Suicide("setting profile timer failed");
#endif /* not Win32 */
    R_Profiling = 1;
}

static SEXP do_Rprof(SEXP call, SEXP op, SEXP args, SEXP rho)
{
    SEXP filename;
    int append_mode, mem_profiling;
    double dinterval;

#ifdef BC_PROFILING
    if (bc_profiling) {
	warning(_("can't use R profiling while byte code profiling"));
	return R_NilValue;
    }
#endif
    checkArity(op, args);
    if (!isString(CAR(args)) || (LENGTH(CAR(args))) != 1)
	error(_("invalid '%s' argument"), "filename");
    append_mode = asLogical(CADR(args));
    dinterval = asReal(CADDR(args));
    mem_profiling = asLogical(CADDDR(args));
    filename = STRING_ELT(CAR(args), 0);
    if (LENGTH(filename))
	R_InitProfiling(filename, append_mode, dinterval, mem_profiling);
    else
	R_EndProfiling();
    return R_NilValue;
}
#else /* not R_PROFILING */
static SEXP do_Rprof(SEXP call, SEXP op, SEXP args, SEXP rho)
{
    error(_("R profiling is not available on this system"));
    return R_NilValue;		/* -Wall */
}
#endif /* not R_PROFILING */

/* NEEDED: A fixup is needed in browser, because it can trap errors,
 *	and currently does not reset the limit to the right value. */

#define CHECK_STACK_BALANCE(o,s) do { \
  if (s != R_PPStackTop) check_stack_balance(o,s); \
} while (0)

void attribute_hidden check_stack_balance(SEXP op, int save)
{
    if(save == R_PPStackTop) return;
    REprintf("Warning: stack imbalance in '%s', %d then %d\n",
	     PRIMNAME(op), save, R_PPStackTop);
}


/* Wait until no value in an argument list is still being computed by a task.
   Macro version does preliminary check in-line for speed. */

#define WAIT_UNTIL_ARGUMENTS_COMPUTED(_args_) \
    do { \
        if (helpers_tasks > 0) { \
            SEXP _a_ = (_args_); \
            while (_a_ != R_NilValue) { \
                if (helpers_is_being_computed(CAR(_a_))) { \
                    wait_until_arguments_computed (_a_); \
                    break; \
                } \
                _a_ = CDR(_a_); \
            } \
        } \
    } while (0)

void attribute_hidden wait_until_arguments_computed (SEXP args)
{
    SEXP wait_for, a;

    if (helpers_tasks == 0) return;

    wait_for = NULL;

    for (a = args; a != R_NilValue; a = CDR(a)) {
        SEXP this_arg = CAR(a);
        if (helpers_is_being_computed(this_arg)) {
            if (wait_for == NULL)
                wait_for = this_arg;
            else {
                helpers_wait_until_not_being_computed2 (wait_for, this_arg);
                wait_for = NULL;
            }
        }
    }

    if (wait_for != NULL)
        helpers_wait_until_not_being_computed (wait_for);
}

SEXP attribute_hidden forcePromise(SEXP e) /* e protected here if necessary */
{
    if (PRVALUE(e) == R_UnboundValue) {
	RPRSTACK prstack;
	SEXP val;
        PROTECT(e);
	if(PRSEEN(e)) {
	    if (PRSEEN(e) == 1)
		errorcall(R_GlobalContext->call,
			  _("promise already under evaluation: recursive default argument reference or earlier problems?"));
	    else warningcall(R_GlobalContext->call,
			     _("restarting interrupted promise evaluation"));
	}
	/* Mark the promise as under evaluation and push it on a stack
	   that can be used to unmark pending promises if a jump out
	   of the evaluation occurs. */
	SET_PRSEEN(e, 1);
	prstack.promise = e;
	prstack.next = R_PendingPromises;
	R_PendingPromises = &prstack;

	val = eval(PRCODE(e), PRENV(e));

	/* Pop the stack, unmark the promise and set its value field.
	   Also set the environment to R_NilValue to allow GC to
	   reclaim the promise environment; this is also useful for
	   fancy games with delayedAssign() */
	R_PendingPromises = prstack.next;
	SET_PRSEEN(e, 0);
	SET_PRVALUE(e, val);
        INC_NAMEDCNT(val);
	SET_PRENV(e, R_NilValue);
        UNPROTECT(1);
    }
    return PRVALUE(e);
}


SEXP attribute_hidden forcePromisePendingOK(SEXP e)/* e protected here if rqd */
{
    if (PRVALUE(e) == R_UnboundValue) {
	RPRSTACK prstack;
	SEXP val;
        PROTECT(e);
	if(PRSEEN(e)) {
	    if (PRSEEN(e) == 1)
		errorcall(R_GlobalContext->call,
			  _("promise already under evaluation: recursive default argument reference or earlier problems?"));
	    else warningcall(R_GlobalContext->call,
			     _("restarting interrupted promise evaluation"));
	}
	/* Mark the promise as under evaluation and push it on a stack
	   that can be used to unmark pending promises if a jump out
	   of the evaluation occurs. */
	SET_PRSEEN(e, 1);
	prstack.promise = e;
	prstack.next = R_PendingPromises;
	R_PendingPromises = &prstack;

	val = evalv (PRCODE(e), PRENV(e), VARIANT_PENDING_OK);

	/* Pop the stack, unmark the promise and set its value field.
	   Also set the environment to R_NilValue to allow GC to
	   reclaim the promise environment; this is also useful for
	   fancy games with delayedAssign() */
	R_PendingPromises = prstack.next;
	SET_PRSEEN(e, 0);
	SET_PRVALUE(e, val);
        INC_NAMEDCNT(val);
	SET_PRENV(e, R_NilValue);
        UNPROTECT(1);
    }
    return PRVALUE_PENDING_OK(e);
}

/* Return value of "e" evaluated in "rho".  Once was bypassed by
   a macro definition for "eval" in the interpreter itself, calling
   evalv with last argument 0, but compilers may be smart enough that 
   leaving it as a procedure is faster. */

SEXP eval(SEXP e, SEXP rho)
{
    return evalv(e,rho,0);
}

/* Return value of "e" evalued in "rho", allowing the result to possibly 
   be a variant as described by "variant". */

SEXP evalv(SEXP e, SEXP rho, int variant)
{
    SEXP op, res;
    int typeof_e = TYPEOF(e);
    int pending_OK = variant & VARIANT_PENDING_OK;
    static int evalcount = 0;

    if (0) { 
        /* THE "IF" CONDITION ABOVE IS NORMALLY 0; CAN SET TO 1 FOR DEBUGGING.
           Enabling this section will test that callers who normally
           get a variant result can actually handle an ordinary result. */
        variant = 0;
    }

    R_variant_result = 0;
    R_Visible = TRUE;

    /* Check periodically for a user interrupt. */

    evalcount -= 1;
    if (evalcount <= 0) {
        R_CheckUserInterrupt();
        evalcount = 1000;
    }

    /* Evaluate constants quickly, without the overhead that's necessary when
       the computation might be complex. */

    if (SELF_EVAL(typeof_e)) {
	/* Make sure constants in expressions are NAMED before being
	   used as values.  Setting NAMED to 2 makes sure weird calls
	   to assignment functions won't modify constants in
	   expressions.  */
        SET_NAMEDCNT_MAX(e);
        return e;
    }
    
    /* Save the current srcref context. */
    
    SEXP srcrefsave = R_Srcref;

    /* The use of depthsave below is necessary because of the
       possibility of non-local returns from evaluation.  Without this
       an "expression too complex error" is quite likely. */

    int depthsave = R_EvalDepth++;

    /* We need to explicit set a NULL call here to circumvent attempts
       to deparse the call in the error-handler */
    if (R_EvalDepth > R_Expressions) {
	R_Expressions = R_Expressions_keep + 500;
	errorcall(R_NilValue,
		  _("evaluation nested too deeply: infinite recursion / options(expressions=)?"));
    }

    R_CHECKSTACK();

#ifdef Win32
    /* This is an inlined version of Rwin_fpreset (src/gnuwin/extra.c)
       and resets the precision, rounding and exception modes of a ix86
       fpu.
     */
    __asm__ ( "fninit" );
#endif

    switch (typeof_e) {
    case BCODESXP:
	res = bcEval(e, rho, TRUE);
	break;
    case SYMSXP:
	if (e == R_DotsSymbol)
	    error(_("'...' used in an incorrect context"));

	if (DDVAL(e))
	    res = ddfindVar(e,rho);
	else
	    res = pending_OK ? findVarPendingOK (e, rho) : findVar (e, rho);
	if (res == R_UnboundValue)
	    error(_("object '%s' not found"), CHAR(PRINTNAME(e)));

	/* if ..d is missing then ddfindVar will signal */
	if (res == R_MissingArg && !DDVAL(e) ) {
	    if (*CHAR(PRINTNAME(e)))
                error(_("argument \"%s\" is missing, with no default"),
		      CHAR(PRINTNAME(e)));
	    else 
                error(_("argument is missing, with no default"));
	}

        if (TYPEOF(res) == PROMSXP) {
            if (PRVALUE_PENDING_OK(res) == R_UnboundValue)
                res = pending_OK ? forcePromisePendingOK(res) 
                                 : forcePromise(res);
            else 
                res = pending_OK ? PRVALUE_PENDING_OK(res) : PRVALUE(res);
        }

        /* A NAMEDCNT of 0 might arise from an inadverently missing increment
           somewhere, or from a save/load sequence (since loaded values in
           promises have NAMEDCNT of 0), so fix up here... */

        if (NAMEDCNT_EQ_0(res))
            SET_NAMEDCNT_1(res);

        break;
    case PROMSXP:
        /* We could just unconditionally use the return value from
           forcePromise; the test below avoids the function call if the
           promise is already evaluated.  We don't change NAMEDCNT, 
           since for use in applydefine, that would be undesirable. */
	if (PRVALUE_PENDING_OK(e) == R_UnboundValue)
            res = pending_OK ? forcePromisePendingOK(e) : forcePromise(e);
        else
            res = pending_OK ? PRVALUE_PENDING_OK(e) : PRVALUE(e);
	break;
    case LANGSXP:
	if (TYPEOF(CAR(e)) == SYMSXP)
	    /* This will throw an error if the function is not found */
	    PROTECT(op = findFun(CAR(e), rho));
	else
	    PROTECT(op = eval(CAR(e), rho));

	if (RTRACE(op) && R_current_trace_state()) {
	    Rprintf("trace: ");
	    PrintValue(e);
	}

	if (TYPEOF(op) == SPECIALSXP || TYPEOF(op) == BUILTINSXP) {

            SEXP args = CDR(e);
	    int save = R_PPStackTop;
	    const void *vmax = VMAXGET();

            if (TYPEOF(op) == SPECIALSXP)

                res = CALL_PRIMFUN(e, op, args, rho, variant);

            else { /* BUILTINSXP */

                int use_cntxt = R_Profiling;
                SEXP arg1, arg2;

                /* If we have an "alloca" function available, we use it to
                   allocate space for a context only when one is needed,
                   which saves stack space.  Otherwise, we just use a
                   local variable declared here. */

                RCNTXT *cntxt;
#               ifndef HAVE_ALLOCA_H
                    RCNTXT lcntxt;
                    cntxt = &lcntxt;
#               endif

                /* See if this may be a fast primitive.  All fast primitives
                   should be BUILTIN.  We will not do a fast call if there 
                   is a tag for any argument, or a missing argument, or a
                   ... argument.  Otherwise, if PRIMARITY == 2, a fast call
                   may be done if there are two arguments, or one argument if
                   the uni_too flag is set. These arguments are stored in
                   arg1 and in arg2 (which may be NULL if uni_too is set).  
                   For any PRIMARITY other than 2, a fast call may be done 
                   if there is exactly one argument, which is stored in arg1,
                   with arg2 set to NULL.*/

                arg2 = NULL;
                if (PRIMFUN_FAST(op) && args!=R_NilValue 
                                     && TAG(args)==R_NilValue) {
                    arg1 = CAR(args);
                    if (arg1!=R_DotsSymbol && arg1!=R_MissingArg) {
                        SEXP cdr_args = CDR(args);
                        if (PRIMARITY(op) != 2) {
                            if (cdr_args==R_NilValue)
                                goto fast1;
                        }
                        else {
                            if (cdr_args==R_NilValue) {
                                if (PRIMFUN_UNI_TOO(op))
                                    goto fast2;
                            }
                            else if (TAG(cdr_args)==R_NilValue
                                      && CDR(cdr_args)==R_NilValue) {
                                arg2 = CAR(cdr_args);
                                if (arg2!=R_DotsSymbol && arg2!=R_MissingArg)
                                    goto fast2;
                                arg2 = NULL;
                            }
                        }
                    }
                }
                arg1 = NULL;

                /* Handle a non-fast op.  We may get here after starting
                   to handle a fast op, in which case we may have already
                   evaluated arg1 or arg2 (which will be protected). */
              not_fast: 
                if (args != R_NilValue) {
                    args = evalListPendingOK (args, rho, e);
                }
                if (arg2 != NULL) {
                    args = CONS(arg2,args);
                    UNPROTECT(1);  /* arg2 */
                }
                if (arg1 != NULL) {
                    args = CONS(arg1,args);
                    UNPROTECT(1);  /* arg1 */
                }
                PROTECT(args);
                if (use_cntxt || PRIMFOREIGN(op)) {
#                   ifdef HAVE_ALLOCA_H
                        cntxt = alloca (sizeof *cntxt);
#                   endif
                    beginbuiltincontext (cntxt, e);
                    use_cntxt = TRUE;
<<<<<<< HEAD
                }
                if (!PRIMFUN_PENDING_OK(op)) {
                    WAIT_UNTIL_ARGUMENTS_COMPUTED(args);
                }
=======
                }
                if (!PRIMFUN_PENDING_OK(op)) {
                    WAIT_UNTIL_ARGUMENTS_COMPUTED(args);
                }
>>>>>>> 9a05f4bc
                res = CALL_PRIMFUN(e, op, args, rho, variant);
                goto done_builtin;

                /* Handle a fast op with one argument.  If arg is an object,
                   may turn out to not be fast after all. */
              fast1:
                PROTECT(arg1 = evalv (arg1, rho, 
                          PRIMFUN_ARG1VAR(op) | VARIANT_PENDING_OK));
                if (isObject(arg1) && PRIMFUN_DSPTCH1(op)) {
                    args = CDR(args);
                    goto not_fast;
                }
                if (use_cntxt) { /* assume fast ops are not foreign */
#                   ifdef HAVE_ALLOCA_H
                        cntxt = alloca (sizeof *cntxt);
#                   endif
                    beginbuiltincontext (cntxt, e);
                }
                if (!PRIMFUN_PENDING_OK(op)) {
                    WAIT_UNTIL_COMPUTED(arg1);
                }
                res = ((SEXP(*)(SEXP,SEXP,SEXP,SEXP,int)) PRIMFUN_FAST(op)) 
                         (e, op, arg1, rho, variant);
                goto done_builtin;

                /* Handle a fast op with two arguments (though the second 
                   argument may possibly be NULL).  If either arg is an object,
                   may turn out to not be fast after all. */
              fast2:
                PROTECT(arg1 = evalv (arg1, rho, 
                          PRIMFUN_ARG1VAR(op) | VARIANT_PENDING_OK));
                if (isObject(arg1) && PRIMFUN_DSPTCH1(op)) {
                    args = CDR(args);
                    arg2 = NULL;
                    goto not_fast;
                }
                if (arg2 != NULL) {
                    PROTECT(arg2 = evalv(arg2, rho, 
                              PRIMFUN_ARG2VAR(op) | VARIANT_PENDING_OK));
                    if (isObject(arg2) && PRIMFUN_DSPTCH2(op)) {
                        args = R_NilValue;  /* == CDDR(args) */
                        goto not_fast;
                    }
                }
                if (use_cntxt) { /* assume fast ops are not foreign */
#                   ifdef HAVE_ALLOCA_H
                        cntxt = alloca (sizeof *cntxt);
#                   endif
                    beginbuiltincontext (cntxt, e);
                }
                if (!PRIMFUN_PENDING_OK(op)) {
                    if (arg2==NULL) WAIT_UNTIL_COMPUTED(arg1);
                    else            WAIT_UNTIL_COMPUTED_2(arg1,arg2);
                }
                res = ((SEXP(*)(SEXP,SEXP,SEXP,SEXP,SEXP,int)) PRIMFUN_FAST(op))
                         (e, op, arg1, arg2, rho, variant);
                if (arg2!=NULL) UNPROTECT(1); /* arg2 */

              done_builtin:
                UNPROTECT(1); /* either args or arg1 */
                if (use_cntxt) endcontext(cntxt);
	    }

            int flag = PRIMPRINT(op);
            if (flag == 0) R_Visible = TRUE;
            else if (flag == 1) R_Visible = FALSE;

	    CHECK_STACK_BALANCE(op, save);
	    VMAXSET(vmax);
	    UNPROTECT(1); /* op */
	}

	else if (TYPEOF(op) == CLOSXP) {
	    PROTECT(res = promiseArgs(CDR(e), rho));
	    res = applyClosure_v (e, op, res, rho, R_BaseEnv, variant);
	    UNPROTECT(2); /* op & res */
	}

	else
	    error(_("attempt to apply non-function"));
	break;
    default: 
        /* put any type that is an error here, to reduce number in switch */
        if (typeof_e == DOTSXP)
            error(_("'...' used in an incorrect context"));
        else
            UNIMPLEMENTED_TYPE("eval", e);
    }

    R_EvalDepth = depthsave;
    R_Srcref = srcrefsave;
    return res;
}

attribute_hidden
void SrcrefPrompt(const char * prefix, SEXP srcref)
{
    /* If we have a valid srcref, use it */
    if (srcref && srcref != R_NilValue) {
        if (TYPEOF(srcref) == VECSXP) srcref = VECTOR_ELT(srcref, 0);
	SEXP srcfile = getAttrib00(srcref, R_SrcfileSymbol);
	if (TYPEOF(srcfile) == ENVSXP) {
	    SEXP filename = findVar(install("filename"), srcfile);
	    if (isString(filename) && length(filename)) {
	    	Rprintf(_("%s at %s#%d: "), prefix, CHAR(STRING_ELT(filename, 0)), 
	                                    asInteger(srcref));
	        return;
	    }
	}
    }
    /* default: */
    Rprintf("%s: ", prefix);
}

/* Apply SEXP op of type CLOSXP to actuals */

static void loadCompilerNamespace(void)
{
    SEXP fun, arg, expr;

    PROTECT(fun = install("getNamespace"));
    PROTECT(arg = mkString("compiler"));
    PROTECT(expr = lang2(fun, arg));
    eval(expr, R_GlobalEnv);
    UNPROTECT(3);
}

static int R_disable_bytecode = 0;

void attribute_hidden R_init_jit_enabled(void)
{
    if (R_jit_enabled <= 0) {
	char *enable = getenv("R_ENABLE_JIT");
	if (enable != NULL) {
	    int val = atoi(enable);
	    if (val > 0)
		loadCompilerNamespace();
	    R_jit_enabled = val;
	}
    }

    if (R_compile_pkgs <= 0) {
	char *compile = getenv("R_COMPILE_PKGS");
	if (compile != NULL) {
	    int val = atoi(compile);
	    if (val > 0)
		R_compile_pkgs = TRUE;
	    else
		R_compile_pkgs = FALSE;
	}
    }

    if (R_disable_bytecode <= 0) {
	char *disable = getenv("R_DISABLE_BYTECODE");
	if (disable != NULL) {
	    int val = atoi(disable);
	    if (val > 0)
		R_disable_bytecode = TRUE;
	    else
		R_disable_bytecode = FALSE;
	}
    }
}
    
SEXP attribute_hidden R_cmpfun(SEXP fun)
{
    SEXP packsym, funsym, call, fcall, val;

    packsym = install("compiler");
    funsym = install("tryCmpfun");

    PROTECT(fcall = lang3(R_TripleColonSymbol, packsym, funsym));
    PROTECT(call = lang2(fcall, fun));
    val = eval(call, R_GlobalEnv);
    UNPROTECT(2);
    return val;
}

static SEXP R_compileExpr(SEXP expr, SEXP rho)
{
    SEXP packsym, funsym, quotesym;
    SEXP qexpr, call, fcall, val;

    packsym = install("compiler");
    funsym = install("compile");
    quotesym = install("quote");

    PROTECT(fcall = lang3(R_DoubleColonSymbol, packsym, funsym));
    PROTECT(qexpr = lang2(quotesym, expr));
    PROTECT(call = lang3(fcall, qexpr, rho));
    val = eval(call, R_GlobalEnv);
    UNPROTECT(3);
    return val;
}

static SEXP R_compileAndExecute(SEXP call, SEXP rho)
{
    int old_enabled = R_jit_enabled;
    SEXP code, val;

    R_jit_enabled = 0;
    PROTECT(call);
    PROTECT(rho);
    PROTECT(code = R_compileExpr(call, rho));
    R_jit_enabled = old_enabled;

    val = bcEval(code, rho, TRUE);
    UNPROTECT(3);
    return val;
}

static SEXP do_enablejit(SEXP call, SEXP op, SEXP args, SEXP rho)
{
    int old = R_jit_enabled, new;
    checkArity(op, args);
    new = asInteger(CAR(args));
    if (new > 0)
	loadCompilerNamespace();
    R_jit_enabled = new;
    return ScalarIntegerMaybeConst(old);
}

static SEXP do_compilepkgs(SEXP call, SEXP op, SEXP args, SEXP rho)
{
    int old = R_compile_pkgs, new;
    checkArity(op, args);
    new = asLogical(CAR(args));
    if (new != NA_LOGICAL && new)
	loadCompilerNamespace();
    R_compile_pkgs = new;
    return ScalarLogicalMaybeConst(old);
}

/* forward declaration */
static SEXP bytecodeExpr(SEXP);

/* this function gets the srcref attribute from a statement block, 
   and confirms it's in the expected format */
   
static R_INLINE SEXP getBlockSrcrefs(SEXP call)
{
    SEXP srcrefs = getAttrib00(call, R_SrcrefSymbol);
    if (TYPEOF(srcrefs) == VECSXP) return srcrefs;
    return R_NilValue;
}

/* this function extracts one srcref, and confirms the format */
/* It assumes srcrefs has already been validated to be a VECSXP or NULL */

static R_INLINE SEXP getSrcref(SEXP srcrefs, int ind)
{
    SEXP result;
    if (!isNull(srcrefs)
        && LENGTH(srcrefs) > ind
        && TYPEOF(result = VECTOR_ELT(srcrefs, ind)) == INTSXP
	&& LENGTH(result) >= 6)
	return result;
    else
	return R_NilValue;
}

SEXP attribute_hidden applyClosure_v(SEXP call, SEXP op, SEXP arglist, SEXP rho,
                                     SEXP suppliedenv, int variant)
{
    int vrnt = VARIANT_PENDING_OK | VARIANT_DIRECT_RETURN | variant;
    SEXP formals, actuals, savedrho;
    volatile SEXP body, newrho;
    SEXP f, a, res;
    RCNTXT cntxt;

    /* formals = list of formal parameters */
    /* actuals = values to be bound to formals */
    /* arglist = the tagged list of arguments */

    formals = FORMALS(op);
    body = BODY(op);
    savedrho = CLOENV(op);

    if (R_jit_enabled > 0 && TYPEOF(body) != BCODESXP) {
	int old_enabled = R_jit_enabled;
	SEXP newop;
	R_jit_enabled = 0;
	newop = R_cmpfun(op);
	body = BODY(newop);
	SET_BODY(op, body);
	R_jit_enabled = old_enabled;
    }

    /*  Set up a context with the call in it for use if an error occurs below
        in matchArgs or from running out of memory (eg, in NewEnvironment). */

    begincontext(&cntxt, CTXT_RETURN, call, savedrho, rho, arglist, op);

    /*  Build a list which matches the actual (unevaluated) arguments
	to the formal paramters.  Build a new environment which
	contains the matched pairs.  Note that actuals is protected via
        newrho. */

    actuals = matchArgs(formals, NULL, 0, arglist, call);
    PROTECT(newrho = NewEnvironment(R_NilValue, actuals, savedrho));
        /* no longer passes formals, since matchArg now puts tags in actuals */

    /* This piece of code is destructively modifying the actuals list,
       which is now also the list of bindings in the frame of newrho.
       This is one place where internal structure of environment
       bindings leaks out of envir.c.  It should be rewritten
       eventually so as not to break encapsulation of the internal
       environment layout.  We can live with it for now since it only
       happens immediately after the environment creation.  LT */

    f = formals;
    a = actuals;
    while (f != R_NilValue) {
	if (CAR(a) == R_MissingArg && CAR(f) != R_MissingArg) {
	    SETCAR(a, mkPROMISE(CAR(f), newrho));
	    SET_MISSING(a, 2);
	}
	f = CDR(f);
	a = CDR(a);
    }

    setNoSpecSymFlag (newrho);

    /*  Fix up any extras that were supplied by usemethod. */

    if (suppliedenv != R_NilValue) {
	for (SEXP t = FRAME(suppliedenv); t != R_NilValue; t = CDR(t)) {
	    for (a = actuals; a != R_NilValue; a = CDR(a))
		if (TAG(a) == TAG(t))
		    break;
	    if (a == R_NilValue)
		set_var_in_frame (TAG(t), CAR(t), newrho, TRUE, 3);
	}
    }

    UNPROTECT(1); /* newrho, which will be protected below via revised context*/

    /*  Change the previously-set-up context to have the correct environment.

        If we have a generic function we need to use the sysparent of
	the generic as the sysparent of the method because the method
	is a straight substitution of the generic. */

    if (R_GlobalContext->nextcontext->callflag == CTXT_GENERIC)
	revisecontext (newrho, R_GlobalContext->nextcontext->sysparent);
    else
	revisecontext (newrho, rho);

<<<<<<< HEAD
    /* Get the srcref record from the closure object */
    
    R_Srcref = getAttrib(op, R_SrcrefSymbol);

=======
>>>>>>> 9a05f4bc
    /* Debugging */

    SET_RDEBUG(newrho, RDEBUG(op) || RSTEP(op));
    if( RSTEP(op) ) SET_RSTEP(op, 0);
    if (RDEBUG(newrho)) {
	int old_bl = R_BrowseLines,
	    blines = asInteger(GetOption1(install("deparse.max.lines")));
	SEXP savesrcref;
	/* switch to interpreted version when debugging compiled code */
	if (TYPEOF(body) == BCODESXP)
	    body = bytecodeExpr(body);
	Rprintf("debugging in: ");
	if(blines != NA_INTEGER && blines > 0)
	    R_BrowseLines = blines;
	PrintValueRec(call, rho);
	R_BrowseLines = old_bl;

	/* Is the body a bare symbol (PR#6804) */
	if (!isSymbol(body) & !isVectorAtomic(body)){
		/* Find out if the body is function with only one statement. */
		if (isSymbol(CAR(body)))
			res = findFun(CAR(body), rho);
		else
			res = eval(CAR(body), rho);
	}
	savesrcref = R_Srcref;
	PROTECT(R_Srcref = getSrcref(getBlockSrcrefs(body), 0));
	SrcrefPrompt("debug", R_Srcref);
	PrintValue(body);
	do_browser(call, op, R_NilValue, newrho);
	R_Srcref = savesrcref;
	UNPROTECT(1);
    }

    /*  It isn't completely clear that this is the right place to do
	this, but maybe (if the matchArgs above reverses the
	arguments) it might just be perfect.

	This will not currently work as the entry points in envir.c
	are static.
    */

#ifdef  HASHING
    {
	SEXP R_NewHashTable(int);
	SEXP R_HashFrame(SEXP);
	int nargs = length(arglist);
	HASHTAB(newrho) = R_NewHashTable(nargs);
	newrho = R_HashFrame(newrho);
    }
#endif
#undef  HASHING

    /*  Set a longjmp target which will catch any explicit returns
	from the function body.  */

    if ((SETJMP(cntxt.cjmpbuf))) {
	if (R_ReturnedValue == R_RestartToken) {
	    cntxt.callflag = CTXT_RETURN;  /* turn restart off */
	    R_ReturnedValue = R_NilValue;  /* remove restart token */
<<<<<<< HEAD
	    PROTECT(res = evalv (body, newrho, variant));
	}
	else {
	    PROTECT(res = R_ReturnedValue);
            if ( ! (variant & VARIANT_PENDING_OK))
                WAIT_UNTIL_COMPUTED(res);
        }
    }
    else {
	PROTECT(res = evalv (body, newrho, variant));
=======
	    PROTECT(res = evalv (body, newrho, vrnt));
	}
	else {
	    PROTECT(res = R_ReturnedValue);
        }
    }
    else {
	PROTECT(res = evalv (body, newrho, vrnt));
>>>>>>> 9a05f4bc
    }

    R_variant_result &= ~VARIANT_RTN_FLAG;

    endcontext(&cntxt);

    if ( ! (variant & VARIANT_PENDING_OK))
        WAIT_UNTIL_COMPUTED(res);

    if (RDEBUG(op)) {
	Rprintf("exiting from: ");
	PrintValueRec(call, rho);
    }

    UNPROTECT(1); /* res */
    return res;
}

SEXP applyClosure (SEXP call, SEXP op, SEXP arglist, SEXP rho, 
                   SEXP suppliedenv)
{
  return applyClosure_v (call, op, arglist, rho, suppliedenv, 0);
}

/* **** FIXME: This code is factored out of applyClosure.  If we keep
   **** it we should change applyClosure to run through this routine
   **** to avoid code drift. */
static SEXP R_execClosure(SEXP call, SEXP op, SEXP arglist, SEXP rho,
			  SEXP newrho)
{
    volatile SEXP body;
    SEXP res;
    RCNTXT cntxt;

    body = BODY(op);

    if (R_jit_enabled > 0 && TYPEOF(body) != BCODESXP) {
	int old_enabled = R_jit_enabled;
	SEXP newop;
	R_jit_enabled = 0;
	newop = R_cmpfun(op);
	body = BODY(newop);
	SET_BODY(op, body);
	R_jit_enabled = old_enabled;
    }

    begincontext(&cntxt, CTXT_RETURN, call, newrho, rho, arglist, op);

    /* Debugging */

    SET_RDEBUG(newrho, RDEBUG(op) || RSTEP(op));
    if( RSTEP(op) ) SET_RSTEP(op, 0);
    if (RDEBUG(op)) {
        SEXP savesrcref;
	/* switch to interpreted version when debugging compiled code */
	if (TYPEOF(body) == BCODESXP)
	    body = bytecodeExpr(body);
	Rprintf("debugging in: ");
	PrintValueRec(call,rho);
	/* Find out if the body is function with only one statement. */
	if (isSymbol(CAR(body)))
	    res = findFun(CAR(body), rho);
	else
	    res = eval(CAR(body), rho);
	savesrcref = R_Srcref;
	PROTECT(R_Srcref = getSrcref(getBlockSrcrefs(body), 0));
	SrcrefPrompt("debug", R_Srcref);
	PrintValue(body);
	do_browser(call, op, R_NilValue, newrho);
	R_Srcref = savesrcref;
	UNPROTECT(1);
    }

    /*  It isn't completely clear that this is the right place to do
	this, but maybe (if the matchArgs above reverses the
	arguments) it might just be perfect.  */

#ifdef  HASHING
#define HASHTABLEGROWTHRATE  1.2
    {
	SEXP R_NewHashTable(int, double);
	SEXP R_HashFrame(SEXP);
	int nargs = length(arglist);
	HASHTAB(newrho) = R_NewHashTable(nargs, HASHTABLEGROWTHRATE);
	newrho = R_HashFrame(newrho);
    }
#endif
#undef  HASHING

    /*  Set a longjmp target which will catch any explicit returns
	from the function body.  */

    if ((SETJMP(cntxt.cjmpbuf))) {
	if (R_ReturnedValue == R_RestartToken) {
	    cntxt.callflag = CTXT_RETURN;  /* turn restart off */
	    R_ReturnedValue = R_NilValue;  /* remove restart token */
	    PROTECT(res = eval(body, newrho));
	}
	else {
	    PROTECT(res = R_ReturnedValue);
            WAIT_UNTIL_COMPUTED(res);
        }
    }
    else {
	PROTECT(res = eval(body, newrho));
    }

    endcontext(&cntxt);

    if (RDEBUG(op)) {
	Rprintf("exiting from: ");
	PrintValueRec(call, rho);
    }

    UNPROTECT(1);
    return res;
}

/* **** FIXME: Temporary code to execute S4 methods in a way that
   **** preserves lexical scope. */

/* called from methods_list_dispatch.c */
SEXP R_execMethod(SEXP op, SEXP rho)
{
    SEXP call, arglist, callerenv, newrho, next, val;
    RCNTXT *cptr;

    /* create a new environment frame enclosed by the lexical
       environment of the method */
    PROTECT(newrho = Rf_NewEnvironment(R_NilValue, R_NilValue, CLOENV(op)));

    /* copy the bindings for the formal environment from the top frame
       of the internal environment of the generic call to the new
       frame.  need to make sure missingness information is preserved
       and the environments for any default expression promises are
       set to the new environment.  should move this to envir.c where
       it can be done more efficiently. */
    for (next = FORMALS(op); next != R_NilValue; next = CDR(next)) {
	SEXP symbol =  TAG(next);
	R_varloc_t loc;
	int missing;
	loc = R_findVarLocInFrame(rho,symbol);
	if(loc == NULL)
	    error(_("could not find symbol \"%s\" in environment of the generic function"),
		  CHAR(PRINTNAME(symbol)));
	missing = R_GetVarLocMISSING(loc);
	val = R_GetVarLocValue(loc);
	SET_FRAME(newrho, CONS(val, FRAME(newrho)));
	SET_TAG(FRAME(newrho), symbol);
	if (missing) {
	    SET_MISSING(FRAME(newrho), missing);
	    if (TYPEOF(val) == PROMSXP && PRENV(val) == rho) {
		SEXP deflt;
		SET_PRENV(val, newrho);
		/* find the symbol in the method, copy its expression
		 * to the promise */
		for(deflt = CAR(op); deflt != R_NilValue; deflt = CDR(deflt)) {
		    if(TAG(deflt) == symbol)
			break;
		}
		if(deflt == R_NilValue)
		    error(_("symbol \"%s\" not in environment of method"),
			  CHAR(PRINTNAME(symbol)));
		SET_PRCODE(val, CAR(deflt));
	    }
	}
    }

    /* copy the bindings of the spacial dispatch variables in the top
       frame of the generic call to the new frame */
    defineVar(R_dot_defined, findVarInFrame(rho, R_dot_defined), newrho);
    defineVar(R_dot_Method, findVarInFrame(rho, R_dot_Method), newrho);
    defineVar(R_dot_target, findVarInFrame(rho, R_dot_target), newrho);

    /* copy the bindings for .Generic and .Methods.  We know (I think)
       that they are in the second frame, so we could use that. */
    defineVar(R_dot_Generic, findVar(R_dot_Generic, rho), newrho);
    defineVar(R_dot_Methods, findVar(R_dot_Methods, rho), newrho);

    /* Find the calling context.  Should be R_GlobalContext unless
       profiling has inserted a CTXT_BUILTIN frame. */
    cptr = R_GlobalContext;
    if (cptr->callflag & CTXT_BUILTIN)
	cptr = cptr->nextcontext;

    /* The calling environment should either be the environment of the
       generic, rho, or the environment of the caller of the generic,
       the current sysparent. */
    callerenv = cptr->sysparent; /* or rho? */

    /* get the rest of the stuff we need from the current context,
       execute the method, and return the result */
    call = cptr->call;
    arglist = cptr->promargs;
    val = R_execClosure(call, op, arglist, callerenv, newrho);
    UNPROTECT(1);
    return val;
}

static SEXP EnsureLocal(SEXP symbol, SEXP rho)
{
    SEXP vl;

    vl = findVarInFrame3 (rho, symbol, TRUE);
    if (vl != R_UnboundValue) {
        if (TYPEOF(vl) == PROMSXP)
            vl = forcePromise(vl);
        return vl;
    }

    if (rho != R_EmptyEnv) {
        vl = findVar (symbol, ENCLOS(rho));
        if (TYPEOF(vl) == PROMSXP)
            vl = forcePromise(vl);
    }

    if (vl == R_UnboundValue)
        error(_("object '%s' not found"), CHAR(PRINTNAME(symbol)));

    set_var_in_frame (symbol, vl, rho, TRUE, 3);
    return vl;
}

static void asLogicalNoNA_error (SEXP s, SEXP call)
{
    errorcall (call, 
      length(s) == 0 ? _("argument is of length zero") :
      isLogical(s) ?   _("missing value where TRUE/FALSE needed") :
                       _("argument is not interpretable as logical"));
}

static void asLogicalNoNA_warning (SEXP s, SEXP call)
{
    PROTECT(s);
    warningcall (call,
     _("the condition has length > 1 and only the first element will be used"));
    UNPROTECT(1);
}
                                  /* Caller needn't protect the s arg below */
static R_INLINE Rboolean asLogicalNoNA(SEXP s, SEXP call)
{
    Rboolean cond;
    int len;

    switch(TYPEOF(s)) { /* common cases done here for efficiency */
    case INTSXP:  /* assume logical and integer are the same */
    case LGLSXP:
        len = LENGTH(s);
        if (len == 0 || LOGICAL(s)[0] == NA_LOGICAL) goto error;
        cond = LOGICAL(s)[0];
        break;
    default:
        len = length(s);
        if (len == 0) goto error;
        cond = asLogical(s);
        break;
    }

    if (cond == NA_LOGICAL) goto error;

    if (len > 1) asLogicalNoNA_warning (s, call);

    return cond;

  error:
    asLogicalNoNA_error (s, call);
}


#define BodyHasBraces(body) \
    (isLanguage(body) && CAR(body) == R_BraceSymbol)


static SEXP do_if (SEXP call, SEXP op, SEXP args, SEXP rho, int variant)
{
    SEXP Cond, Stmt;
    int absent_else = 0;

    Cond = CAR(args); args = CDR(args);
    Stmt = CAR(args); args = CDR(args);

    if (!asLogicalNoNA (eval(Cond,rho), call)) {  /* go to else part */
        if (args != R_NilValue)
            Stmt = CAR(args);
        else {
            absent_else = 1;
            Stmt = R_NilValue;
        }
    }

    if (RDEBUG(rho) && Stmt!=R_NilValue && !BodyHasBraces(Stmt)) {
	SrcrefPrompt("debug", R_Srcref);
        PrintValue(Stmt);
        do_browser(call, op, R_NilValue, rho);
    } 

    if (absent_else) {
        R_Visible = FALSE; /* case of no 'else' so return invisible NULL */
        return R_NilValue;
    }

    return evalv (Stmt, rho, variant);
}


/* For statement.  Evaluates body with VARIANT_NULL | VARIANT_PENDING_OK. */

#define DO_LOOP_RDEBUG(call, op, body, rho, bgn) do { \
    if (!bgn && RDEBUG(rho)) { \
	SrcrefPrompt("debug", R_Srcref); \
	PrintValue(body); \
	do_browser(call, op, R_NilValue, rho); \
    } } while (0)

static SEXP do_for(SEXP call, SEXP op, SEXP args, SEXP rho)
{
    /* Need to declare volatile variables whose values are relied on
       after for_next or for_break longjmps and might change between
       the setjmp and longjmp calls. Theoretically this does not
       include n and bgn, but gcc -O2 -Wclobbered warns about these so
       to be safe we declare them volatile as well. */
    volatile int i, n, bgn;
    volatile SEXP v, val, nval;
    int dbg, val_type;
    SEXP sym, body;
    RCNTXT cntxt;
    PROTECT_INDEX valpi, vpi;
    int variant;

    sym = CAR(args);
    val = CADR(args);
    body = CADDR(args);

    if ( !isSymbol(sym) ) errorcall(call, _("non-symbol loop variable"));

    if (R_jit_enabled > 2 && ! R_PendingPromises) {
	R_compileAndExecute(call, rho); 
	return R_NilValue;
    }

    PROTECT(args);
    PROTECT(rho);

    PROTECT_WITH_INDEX(val = evalv (val, rho, VARIANT_SEQ), &valpi);
    variant = R_variant_result;

    if (variant) {
        R_variant_result = 0;
        if (TYPEOF(val)!=INTSXP || LENGTH(val)!=2) /* shouldn't happen*/
            errorcall(call, "internal inconsistency with variant op in for!");
        n = INTEGER(val)[1] - INTEGER(val)[0] + 1;
        val_type = INTSXP;
    }
    else { /* non-variant return value */

        /* deal with the case where we are iterating over a factor
           we need to coerce to character - then iterate */

        if ( inherits(val, "factor") )
            REPROTECT(val = asCharacterFactor(val), valpi);

        /* increment NAMEDCNT for sequence to avoid modification by loop code */
        INC_NAMEDCNT(val);

        if (isList(val) || isNull(val)) {
	    n = length(val);
            nval = val;
        }
        else
	    n = LENGTH(val);

        val_type = TYPEOF(val);
    }

    dbg = RDEBUG(rho);
    bgn = BodyHasBraces(body);

    PROTECT_WITH_INDEX(v = R_NilValue, &vpi);

    begincontext(&cntxt, CTXT_LOOP, R_NilValue, rho, R_BaseEnv, R_NilValue,
		 R_NilValue);

    switch (SETJMP(cntxt.cjmpbuf)) {
    case CTXT_BREAK: goto for_break;
    case CTXT_NEXT: goto for_next;
    }

    if (n == 0) 
        defineVar (sym, R_NilValue, rho);  /* mimic previous behaviour */

    for (i = 0; i < n; i++) {

	switch (val_type) {

	case EXPRSXP:
	case VECSXP:
	    v = VECTOR_ELT(val, i);
	    SET_NAMEDCNT_MAX(v); /* maybe unnecessary? */
	    break;

	case LISTSXP:
	    v = CAR(nval);
	    nval = CDR(nval);
	    SET_NAMEDCNT_MAX(v);
	    break;

	default:

            /* Allocate space for the loop variable value the first time through
               (when v == R_NilValue), when the value has been assigned to
               another variable (NAMEDCNT(v) > 1), and when an attribute
               has been attached to it. */

            if (v == R_NilValue || NAMEDCNT_GT_1(v) || ATTRIB(v) != R_NilValue)
                REPROTECT(v = allocVector(val_type, 1), vpi);

            switch (val_type) {
            case LGLSXP:
                LOGICAL(v)[0] = LOGICAL(val)[i];
                break;
            case INTSXP:
                INTEGER(v)[0] = variant ? INTEGER(val)[0] + i 
                                        : INTEGER(val)[i];
                break;
            case REALSXP:
                REAL(v)[0] = REAL(val)[i];
                break;
            case CPLXSXP:
                COMPLEX(v)[0] = COMPLEX(val)[i];
                break;
            case STRSXP:
                SET_STRING_ELT(v, 0, STRING_ELT(val, i));
                break;
            case RAWSXP:
                RAW(v)[0] = RAW(val)[i];
                break;
            default:
                errorcall(call, _("invalid for() loop sequence"));
            }

            break;
        }

        set_var_in_frame (sym, v, rho, TRUE, 3);

        DO_LOOP_RDEBUG(call, op, body, rho, bgn);

        evalv (body, rho, VARIANT_NULL | VARIANT_PENDING_OK);

    for_next: ;  /* semi-colon needed for attaching label */
    }

 for_break:
    endcontext(&cntxt);
    if (!variant) 
        DEC_NAMEDCNT(val);
    UNPROTECT(4);
    SET_RDEBUG(rho, dbg);
    return R_NilValue;
}


/* While statement.  Evaluates body with VARIANT_NULL | VARIANT_PENDING_OK. */

static SEXP do_while(SEXP call, SEXP op, SEXP args, SEXP rho)
{
    int dbg;
    volatile int bgn;
    volatile SEXP body;
    RCNTXT cntxt;

    if (R_jit_enabled > 2 && ! R_PendingPromises) {
	R_compileAndExecute(call, rho);
	return R_NilValue;
    }

    dbg = RDEBUG(rho);
    body = CADR(args);
    bgn = BodyHasBraces(body);

    begincontext(&cntxt, CTXT_LOOP, R_NilValue, rho, R_BaseEnv, R_NilValue,
		 R_NilValue);
    if (SETJMP(cntxt.cjmpbuf) != CTXT_BREAK) {

	while (asLogicalNoNA(eval(CAR(args), rho), call)) {
	    DO_LOOP_RDEBUG(call, op, body, rho, bgn);
	    evalv (body, rho, VARIANT_NULL | VARIANT_PENDING_OK);
	}
    }
    endcontext(&cntxt);
    SET_RDEBUG(rho, dbg);
    return R_NilValue;
}


/* Repeat statement.  Evaluates body with VARIANT_NULL | VARIANT_PENDING_OK. */

static SEXP do_repeat(SEXP call, SEXP op, SEXP args, SEXP rho)
{
    int dbg;
    volatile int bgn;
    volatile SEXP body;
    RCNTXT cntxt;

    if (R_jit_enabled > 2 && ! R_PendingPromises) {
	R_compileAndExecute(call, rho);
	return R_NilValue;
    }

    dbg = RDEBUG(rho);
    body = CAR(args);
    bgn = BodyHasBraces(body);

    begincontext(&cntxt, CTXT_LOOP, R_NilValue, rho, R_BaseEnv, R_NilValue,
		 R_NilValue);
    if (SETJMP(cntxt.cjmpbuf) != CTXT_BREAK) {

	for (;;) {
	    DO_LOOP_RDEBUG(call, op, body, rho, bgn);
	    evalv (body, rho, VARIANT_NULL | VARIANT_PENDING_OK);
	}
    }
    endcontext(&cntxt);
    SET_RDEBUG(rho, dbg);
    return R_NilValue;
}


static SEXP do_break(SEXP call, SEXP op, SEXP args, SEXP rho)
{
    findcontext(PRIMVAL(op), rho, R_NilValue);
    return R_NilValue;
}

/* Parens are now a SPECIAL, to avoid overhead of creating an arg list. 
   Also avoids overhead of calling checkArity when there is no error.  
   Care is taken to allow (...) when ... is bound to exactly one argument, 
   though it is debatable whether this should be considered valid. 

   The eval variant requested is passed on to the inner expression. */

static SEXP do_paren (SEXP call, SEXP op, SEXP args, SEXP rho, int variant)
{
    if (args!=R_NilValue && CAR(args)==R_DotsSymbol && CDR(args)==R_NilValue) {
        args = findVar(R_DotsSymbol, rho);
        if (TYPEOF(args) != DOTSXP)
            args = R_NilValue;
    }

    if (args == R_NilValue || CDR(args) != R_NilValue)
        checkArity(op, args);

    return evalv (CAR(args), rho, variant);
}

/* Curly brackets.  Passes on the eval variant to the last expression.  For
   earlier expressions, passes either VARIANT_NULL | VARIANT_PENDING_OK or
   the variant passed OR'd with those, if the variant passed includes
   VARIANT_DIRECT_RETURN. */

static SEXP do_begin (SEXP call, SEXP op, SEXP args, SEXP rho, int variant)
{
    if (args == R_NilValue)
        return R_NilValue;

    SEXP arg, s, srcrefs = getBlockSrcrefs(call);

    int vrnt = VARIANT_NULL | VARIANT_PENDING_OK;
    if (variant & VARIANT_DIRECT_RETURN) 
        vrnt |= variant;

    for (int i = 1; ; i++) {
        arg = CAR(args);
        args = CDR(args);
        PROTECT(R_Srcref = getSrcref(srcrefs, i));
        if (RDEBUG(rho)) {
            SrcrefPrompt("debug", R_Srcref);
            PrintValue(arg);
            do_browser(call, op, R_NilValue, rho);
        }
        if (args == R_NilValue)
            break;
        s = evalv (arg, rho, vrnt);
        R_Srcref = R_NilValue;
        UNPROTECT(1);
        if (R_variant_result & VARIANT_RTN_FLAG)
            return s;
    }

    s = evalv (arg, rho, variant);
    R_Srcref = R_NilValue;
    UNPROTECT(1);
    return s;
}


static SEXP do_return(SEXP call, SEXP op, SEXP args, SEXP rho, int variant)
{
    SEXP v;

    if (args == R_NilValue) /* zero arguments provided */
	v = R_NilValue;
    else if (CDR(args) == R_NilValue) /* one argument */
	v = evalv (CAR(args), rho, ! (variant & VARIANT_DIRECT_RETURN) ? 0
                                                 : variant & ~ VARIANT_NULL);
    else
	errorcall(call, _("multi-argument returns are not permitted"));

    if (variant & VARIANT_DIRECT_RETURN) {
        R_variant_result |= VARIANT_RTN_FLAG;
        return v;
    }

    findcontext(CTXT_BROWSER | CTXT_FUNCTION, rho, v);

    return R_NilValue; /*NOTREACHED*/
}

/* Declared with a variable number of args in names.c */
static SEXP do_function(SEXP call, SEXP op, SEXP args, SEXP rho)
{
    SEXP rval, srcref;

    if (TYPEOF(op) == PROMSXP) {
	op = forcePromise(op);
	SET_NAMEDCNT_MAX(op);
    }

    CheckFormals(CAR(args));
    rval = mkCLOSXP(CAR(args), CADR(args), rho);
    srcref = CADDR(args);
    if (srcref != R_NilValue) 
        setAttrib(rval, R_SrcrefSymbol, srcref);
    return rval;
}


/*  -------------------------------------------------------------------
 *  Assignments for complex LVAL specifications. This is the stuff that
 *  nightmares are made of ...	
 *
 *  For complex superassignment  x[y==z]<<-w  we want x required to be 
 *  nonlocal, y,z, and w permitted to be local or nonlocal.
 *
 *  If val is a language object, we must prevent evaluation.  As an
 *  example consider  e <- quote(f(x=1,y=2)); names(e) <- c("","a","b") 
 */

/* arguments of replaceCall must be protected by the caller. */

static SEXP replaceCall(SEXP fun, SEXP val, SEXP args, SEXP rhs)
{
    SEXP first, p;

    first = cons_with_tag (rhs, R_NilValue, R_ValueSymbol);

    /* For speed, handle zero arguments or one argument specially. */

    if (args == R_NilValue)
        /* nothing */;

    else if (CDR(args) == R_NilValue)
        first = cons_with_tag (CAR(args), first, TAG(args));

    else { /* the general case with any number of arguments */

        for (p = args; p != R_NilValue; p = CDR(p))
            first = CONS (R_NilValue, first);

        p = first;
        while (args != R_NilValue) {
            SETCAR (p, CAR(args));
            SET_TAG (p, TAG(args));
            args = CDR(args);
            p = CDR(p);
        }
    }

    first = CONS (fun, CONS(val, first));
    SET_TYPEOF (first, LANGSXP);

    return first;
}

/* arguments of assignCall must be protected by the caller. */

static SEXP assignCall(SEXP op, SEXP symbol, SEXP fun,
		       SEXP val, SEXP args, SEXP rhs)
{
    SEXP c;

    c = CONS (op, CONS (symbol, 
          CONS (replaceCall(fun, val, args, rhs), R_NilValue)));

    SET_TYPEOF (c, LANGSXP);

    return c;
}

/*  "evalseq" preprocesses the LHS of an assignment.  Given an expression, 
 *  it builds a list of partial values for the expression.  For example, 
 *  the assignment 
 *
 *       x$a[[3]][2] <- 10
 *
 *  yields the (improper) list:
 *
 *       (eval(x$a[[3]])  eval(x$a)  eval(x) . x)
 *
 *  Note that the full LHS expression is not included (and not passed to
 *  evalseq).  Note also the terminating symbol in the improper list.  
 *  The partial evaluations are carried out efficiently using previously 
 *  computed components.
 *
 *  Each CONS cell in the list returned will have its LEVELS field set to 1
 *  if NAMEDCNT for its CAR or the CAR of any later element in the list is
 *  greater than 1 (and otherwise to 0).  This determines whether duplication 
 *  of the corresponding part of the object is neccessary.
 *
 *  The expr and rho arguments must be protected by the caller of evalseq.
 */

static SEXP evalseq(SEXP expr, SEXP rho, int forcelocal,  R_varloc_t tmploc)
{
    SEXP val, nval, nexpr, r;

    if (isNull(expr))
	error(_("invalid (NULL) left side of assignment"));

    if (isSymbol(expr)) {

        nval = forcelocal ? EnsureLocal(expr, rho) : eval(expr, ENCLOS(rho));

        /* This duplication should be unnecessary, but some packages
           (eg, Matrix 1.0-6) assume (in C code) that the object in a
           replacement function is not shared. */
        if (NAMEDCNT_GT_1(nval)) 
            nval = dup_top_level(nval);

	r = CONS(nval, expr);

        /* Statement below is now unnecessary (can always leave LEVELS at 0),
           given the duplication above. */
        /* SETLEVELS (r, NAMEDCNT_GT_1(nval)); */
    }

    else if (isLanguage(expr)) {

	PROTECT(val = evalseq(CADR(expr), rho, forcelocal, tmploc));
	R_SetVarLocValue(tmploc, CAR(val));
	PROTECT(nexpr = LCONS (CAR(expr), 
                               LCONS(R_GetVarLocSymbol(tmploc), CDDR(expr))));
	nval = eval(nexpr, rho);
	UNPROTECT(2);

	r = CONS(nval, val);

        if (LEVELS(val) || NAMEDCNT_GT_1(nval))
            SETLEVELS (r, 1);
    }

    else 
        error(_("target of assignment expands to non-language object"));

    return r;
}

static void tmp_cleanup(void *data)
{
    (void) RemoveVariable (R_TmpvalSymbol, (SEXP) data);
}

#define ASSIGNBUFSIZ 32
static R_INLINE SEXP installAssignFcnName(SEXP fun)
{
    /* Handle "[", "[[", and "$" specially for speed. */

    if (fun == R_BracketSymbol)
        return R_SubAssignSymbol;

    if (fun == R_Bracket2Symbol)
        return R_SubSubAssignSymbol;

    if (fun == R_DollarSymbol)
        return R_DollarAssignSymbol;

    /* The general case... */

    char buf[ASSIGNBUFSIZ];
    const char *fname = CHAR(PRINTNAME(fun));

    if (!copy_2_strings (buf, sizeof buf, fname, "<-"))
        error(_("overlong name in '%s'"), fname);

    return install(buf);
}

/* Main entry point for complex assignments; rhs has already been evaluated. */

static void applydefine (SEXP call, SEXP op, SEXP expr, SEXP rhs, SEXP rho)
{
    SEXP lhs, tmp, afun, rhsprom, v;
    R_varloc_t tmploc;
    RCNTXT cntxt;
    int nprot;

    if (rho == R_BaseNamespace)
	errorcall(call, _("cannot do complex assignments in base namespace"));
    if (rho == R_BaseEnv)
	errorcall(call, _("cannot do complex assignments in base environment"));

    /*  We need a temporary variable to hold the intermediate values
	in the computation.  For efficiency reasons we record the
	location where this variable is stored.  We need to protect
	the location in case the biding is removed from its
	environment by user code or an assignment within the
	assignment arguments */

    /*  There are two issues with the approach here:

	    A complex assignment within a complex assignment, like
	    f(x, y[] <- 1) <- 3, can cause the value temporary
	    variable for the outer assignment to be overwritten and
	    then removed by the inner one.  This could be addressed by
	    using multiple temporaries or using a promise for this
	    variable as is done for the RHS.  Printing of the
	    replacement function call in error messages might then need
	    to be adjusted.

	    With assignments of the form f(g(x, z), y) <- w the value
	    of 'z' will be computed twice, once for a call to g(x, z)
	    and once for the call to the replacement function g<-.  It
	    might be possible to address this by using promises.
	    Using more temporaries would not work as it would mess up
	    replacement functions that use substitute and/or
	    nonstandard evaluation (and there are packages that do
	    that -- igraph is one).

	    LT */

    defineVar(R_TmpvalSymbol, R_NilValue, rho);
    PROTECT((SEXP) (tmploc = R_findVarLocInFrame(rho, R_TmpvalSymbol)));

    /* Now set up a context to remove it when we are done, even in the
     * case of an error.  This all helps error() provide a better call.
     */
    begincontext(&cntxt, CTXT_CCODE, call, R_BaseEnv, R_BaseEnv,
		 R_NilValue, R_NilValue);
    cntxt.cend = &tmp_cleanup;
    cntxt.cenddata = rho;

    /*  Do a partial evaluation down through the LHS. */
    lhs = evalseq(CADR(expr), rho,
		  PRIMVAL(op)==1 || PRIMVAL(op)==3, tmploc);

    PROTECT(lhs);
    PROTECT(rhsprom = mkPROMISE(CADDR(call), rho));
    SET_PRVALUE(rhsprom, rhs);
    WAIT_UNTIL_COMPUTED(rhs);

    while (isLanguage(CADR(expr))) {
	nprot = 1; /* the PROTECT of rhs below from this iteration */
	if (TYPEOF(CAR(expr)) == SYMSXP)
	    tmp = installAssignFcnName(CAR(expr));
	else {
	    /* check for and handle assignments of the form
	       foo::bar(x) <- y or foo:::bar(x) <- y */
	    tmp = R_NilValue; /* avoid uninitialized variable warnings */
	    if (TYPEOF(CAR(expr)) == LANGSXP &&
		(CAR(CAR(expr)) == R_DoubleColonSymbol ||
		 CAR(CAR(expr)) == R_TripleColonSymbol) &&
		length(CAR(expr)) == 3 && TYPEOF(CADDR(CAR(expr))) == SYMSXP) {
		tmp = installAssignFcnName(CADDR(CAR(expr)));
		PROTECT(tmp = lang3(CAAR(expr), CADR(CAR(expr)), tmp));
		nprot++;
	    }
	    else
		error(_("invalid function in complex assignment"));
	}
        v = CAR(lhs);
        if (LEVELS(lhs) && v != R_NilValue) {
            v = duplicate(v);
            SET_NAMEDCNT_1(v);
            SETCAR(lhs,v);
        }
        R_SetVarLocValue(tmploc, v);
	PROTECT(rhs = replaceCall(tmp, R_TmpvalSymbol, CDDR(expr), rhsprom));
	rhs = eval (rhs, rho);
	SET_PRVALUE(rhsprom, rhs);
	SET_PRCODE(rhsprom, rhs); /* not good but is what we have been doing */
	UNPROTECT(nprot);
	lhs = CDR(lhs);
	expr = CADR(expr);
    }

    nprot = 3; /* the common case */
    if (TYPEOF(CAR(expr)) == SYMSXP)
	afun = installAssignFcnName(CAR(expr));
    else {
	/* check for and handle assignments of the form
	   foo::bar(x) <- y or foo:::bar(x) <- y */
	afun = R_NilValue; /* avoid uninitialized variable warnings */
	if (TYPEOF(CAR(expr)) == LANGSXP &&
	    (CAR(CAR(expr)) == R_DoubleColonSymbol ||
	     CAR(CAR(expr)) == R_TripleColonSymbol) &&
	    length(CAR(expr)) == 3 && TYPEOF(CADDR(CAR(expr))) == SYMSXP) {
	    afun = installAssignFcnName(CADDR(CAR(expr)));
	    PROTECT(afun = lang3(CAAR(expr), CADR(CAR(expr)), afun));
	    nprot++;
	}
	else
	    error(_("invalid function in complex assignment"));
    }
    R_SetVarLocValue(tmploc, CAR(lhs));
    expr = assignCall(R_AssignSymbols[PRIMVAL(op)], CDR(lhs),
		      afun, R_TmpvalSymbol, CDDR(expr), rhsprom);
    UNPROTECT(nprot);
    PROTECT(expr);
    (void) eval(expr, rho);
    UNPROTECT(1);
    endcontext(&cntxt); /* which does not run the remove */
    (void) RemoveVariable (R_TmpvalSymbol, rho);
}


/*  Assignment in its various forms  */

static SEXP do_set (SEXP call, SEXP op, SEXP args, SEXP rho, int variant)
{
    SEXP a, lhs, rhs;

    if (args == R_NilValue 
     || (a = CDR(args)) == R_NilValue 
     || CDR(a) != R_NilValue)
        checkArity(op,args);

    rhs = evalv (CAR(a), rho, VARIANT_PENDING_OK);
    lhs = CAR(args);

    switch (TYPEOF(lhs)) {

    /* Assignment to simple variable. */

    case STRSXP:
        lhs = install(translateChar(STRING_ELT(lhs, 0)));
        /* fall through... */
    case SYMSXP:
        if (PRIMVAL(op) == 2) /* <<- */
            set_var_nonlocal (lhs, rhs, ENCLOS(rho), 3);
        else
            set_var_in_frame (lhs, rhs, rho, TRUE, 3);
        break;

    /* Assignment to complex target. */

    case LANGSXP:

        /* Increment NAMEDCNT temporarily if rhs will be needed as the value,
           to protect it from being modified by the assignment, or otherwise. */

        if ( ! (variant & VARIANT_NULL))
            INC_NAMEDCNT(rhs);
        PROTECT(rhs);

        applydefine (call, op, lhs, rhs, rho);

        UNPROTECT(1);
        if ( ! (variant & VARIANT_NULL))
            DEC_NAMEDCNT(rhs);
  
        break;

    /* Assignment to invalid target. */

    default:
        errorcall (call, _("invalid assignment left-hand side"));
    }

    if (variant & VARIANT_NULL)
        return R_NilValue;

    if ( ! (variant & VARIANT_PENDING_OK)) 
        WAIT_UNTIL_COMPUTED(rhs);
    
    return rhs;
}


/* Evaluate each expression in "el" in the environment "rho", with the
   result allowed to have arguments whose computation is pending (see
   below for the version that waits for these computations).

   Used in eval and applyMethod (object.c) for builtin primitives,
   do_internal (names.c) for builtin .Internals and in evalArgs.

   The 'call' argument is used only for error reporting when an argument is
   missing.  It is assumed that 'el' is a tail of the arguments in 'call', 
   so the position of a missing argument can be found by searching 'call'.  
   (Previously, an argument was passed saying how many arguments were dropped 
   in 'el'.)

   If the 'call' argument is NULL, missing arguments are retained.
 */

SEXP attribute_hidden evalListPendingOK(SEXP el, SEXP rho, SEXP call)
{
    SEXP head, tail, ev, h;

    head = R_NilValue;
    tail = R_NilValue; /* to prevent uninitialized variable warnings */

    while (el != R_NilValue) {

	if (CAR(el) == R_DotsSymbol) {
	    /* If we have a ... symbol, we look to see what it is bound to.
	     * If its binding is Null (i.e. zero length)
	     *	we just ignore it and return the cdr with all its expressions evaluated;
	     * if it is bound to a ... list of promises,
	     *	we force all the promises and then splice
	     *	the list of resulting values into the return value.
	     * Anything else bound to a ... symbol is an error
	     */
	    h = findVar(CAR(el), rho);
	    if (TYPEOF(h) == DOTSXP || h == R_NilValue) {
		while (h != R_NilValue) {
                    ev = call == NULL && CAR(h) == R_MissingArg ? 
                         cons_with_tag (R_MissingArg, R_NilValue, TAG(h))
                       : cons_with_tag (
                           evalv (CAR(h), rho, VARIANT_PENDING_OK),
                           R_NilValue,
                           TAG(h));
                    if (head==R_NilValue)
                        PROTECT(head = ev);
                    else
                        SETCDR(tail, ev);
                    tail = ev;
		    h = CDR(h);
		}
	    }
	    else if (h != R_MissingArg)
		error(_("'...' used in an incorrect context"));

	} else if (CAR(el) == R_MissingArg && call != NULL) {
            /* Report the missing argument as an error. */
            int n = 1;
            SEXP a;
            for (a = CDR(call); a!=R_NilValue && CAR(a)!=CAR(el); a = CDR(a))
                n += 1;
            /* If for some reason we never found the missing argument, n will
               indicate an argument past the end, which is fairly harmless. */
	    errorcall(call, _("argument %d is empty"), n);

	} else {
            if (call == NULL && (CAR(el) == R_MissingArg ||
                                 isSymbol(CAR(el)) && R_isMissing(CAR(el),rho)))
                ev = cons_with_tag (R_MissingArg, R_NilValue, TAG(el));
            else
                ev = cons_with_tag (
                       evalv (CAR(el), rho, VARIANT_PENDING_OK), 
                       R_NilValue, 
                       TAG(el));
            if (head==R_NilValue)
                PROTECT(head = ev);
            else
                SETCDR(tail, ev);
            tail = ev;
	}

	el = CDR(el);
    }

    if (head!=R_NilValue)
        UNPROTECT(1);

    return head;

} /* evalList() */

/* Evaluate argument list, waiting for any pending computations of arguments. */

SEXP attribute_hidden evalList(SEXP el, SEXP rho, SEXP call)
{
    SEXP args;

    args = evalListPendingOK (el, rho, call);
    WAIT_UNTIL_ARGUMENTS_COMPUTED (args);

    return args;
}

/* Evaluate argument list, with no error for missing arguments. */

SEXP attribute_hidden evalListKeepMissing(SEXP el, SEXP rho)
{ 
    return evalList (el, rho, NULL);
}


/* Create a promise to evaluate each argument.	Although this is most */
/* naturally attacked with a recursive algorithm, we use the iterative */
/* form below because it is does not cause growth of the pointer */
/* protection stack, and because it is a little more efficient. */

SEXP attribute_hidden promiseArgs(SEXP el, SEXP rho)
{
    SEXP head, tail, ev, h;

    head = R_NilValue;
    tail = R_NilValue; /* to prevent uninitialized variable warnings */

    while(el != R_NilValue) {

	/* If we have a ... symbol, we look to see what it is bound to.
	 * If its binding is Null (i.e. zero length)
	 * we just ignore it and return the cdr with all its
	 * expressions promised; if it is bound to a ... list
	 * of promises, we repromise all the promises and then splice
	 * the list of resulting values into the return value.
	 * Anything else bound to a ... symbol is an error
	 */

	/* Is this double promise mechanism really needed? */

	if (CAR(el) == R_DotsSymbol) {
	    h = findVar(CAR(el), rho);
	    if (TYPEOF(h) == DOTSXP || h == R_NilValue) {
		while (h != R_NilValue) {
                    ev = 
                      cons_with_tag (mkPROMISE(CAR(h),rho), R_NilValue, TAG(h));
                    if (head==R_NilValue)
                        PROTECT(head=ev);
                    else
                        SETCDR(tail,ev);
                    tail = ev;
		    h = CDR(h);
		}
	    }
	    else if (h != R_MissingArg)
		error(_("'...' used in an incorrect context"));
	}
        else {
            ev = CAR(el) == R_MissingArg ?
                   cons_with_tag (R_MissingArg, R_NilValue, TAG(el))
                 : cons_with_tag (mkPROMISE(CAR(el), rho), R_NilValue, TAG(el));
            if (head==R_NilValue)
                PROTECT(head = ev);
            else
                SETCDR(tail, ev);
            tail = ev;
        }
	el = CDR(el);
    }

    if (head!=R_NilValue)
        UNPROTECT(1);

    return head;
}
 
/* Create promises for arguments, with values for promises filled in.  
   Values for arguments that don't become promises are silently ignored.  
   This is used in method dispatch, hence the text of the error message 
   (which should never occur). */
 
SEXP attribute_hidden promiseArgsWithValues(SEXP el, SEXP rho, SEXP values)
{
    SEXP s, a, b;
    PROTECT(s = promiseArgs(el, rho));
    if (length(s) != length(values)) error(_("dispatch error"));
    for (a = values, b = s; a != R_NilValue; a = CDR(a), b = CDR(b))
        if (TYPEOF(CAR(b)) == PROMSXP) {
            SET_PRVALUE(CAR(b), CAR(a));
            INC_NAMEDCNT(CAR(a));
        }
    UNPROTECT(1);
    return s;
}

/* Like promiseArgsWithValues except it sets only the first value. */

SEXP attribute_hidden promiseArgsWith1Value(SEXP el, SEXP rho, SEXP value)
{
    SEXP s;
    PROTECT(s = promiseArgs(el, rho));
    if (s == R_NilValue) error(_("dispatch error"));
    if (TYPEOF(CAR(s)) == PROMSXP) {
        SET_PRVALUE(CAR(s), value);
        INC_NAMEDCNT(value);
    }
    UNPROTECT(1);
    return s;
}


/* Check that each formal is a symbol */

/* used in coerce.c */
void attribute_hidden CheckFormals(SEXP ls)
{
    if (isList(ls)) {
	for (; ls != R_NilValue; ls = CDR(ls))
	    if (TYPEOF(TAG(ls)) != SYMSXP)
		goto err;
	return;
    }
 err:
    error(_("invalid formal argument list for \"function\""));
}


static SEXP VectorToPairListNamed(SEXP x)
{
    SEXP xptr, xnew, xnames;
    int i, len, len_x = length(x);

    PROTECT(x);
    PROTECT(xnames = getAttrib(x, R_NamesSymbol)); 
                       /* isn't this protected via x?  Or could be concocted? */

    len = 0;
    if (xnames != R_NilValue) {
	for (i = 0; i < len_x; i++)
	    if (CHAR(STRING_ELT(xnames,i))[0] != 0) len += 1;
    }

    PROTECT(xnew = allocList(len));

    if (len > 0) {
	xptr = xnew;
	for (i = 0; i < len_x; i++) {
	    if (CHAR(STRING_ELT(xnames,i))[0] != 0) {
		SETCAR (xptr, VECTOR_ELT(x,i));
		SET_TAG (xptr, install (translateChar (STRING_ELT(xnames,i))));
		xptr = CDR(xptr);
	    }
	}
    } 

    UNPROTECT(3);
    return xnew;
}

#define simple_as_environment(arg) (IS_S4_OBJECT(arg) && (TYPEOF(arg) == S4SXP) ? R_getS4DataSlot(arg, ENVSXP) : R_NilValue)

/* "eval" and "eval.with.vis" : Evaluate the first argument */
/* in the environment specified by the second argument. */

static SEXP do_eval (SEXP call, SEXP op, SEXP args, SEXP rho, int variant)
{
    SEXP encl, x, xptr;
    volatile SEXP expr, env, tmp;

    int frame;
    RCNTXT cntxt;

    checkArity(op, args);
    expr = CAR(args);
    env = CADR(args);
    encl = CADDR(args);
    if (isNull(encl)) {
	/* This is supposed to be defunct, but has been kept here
	   (and documented as such) */
	encl = R_BaseEnv;
    } else if ( !isEnvironment(encl) &&
		!isEnvironment((encl = simple_as_environment(encl))) )
	error(_("invalid '%s' argument"), "enclos");
    if(IS_S4_OBJECT(env) && (TYPEOF(env) == S4SXP))
	env = R_getS4DataSlot(env, ANYSXP); /* usually an ENVSXP */
    switch(TYPEOF(env)) {
    case NILSXP:
	env = encl;     /* so eval(expr, NULL, encl) works */
        break;
    case ENVSXP:
	break;
    case LISTSXP:
	/* This usage requires all the pairlist to be named */
	env = NewEnvironment(R_NilValue, duplicate(CADR(args)), encl);
	break;
    case VECSXP:
	/* PR#14035 */
	x = VectorToPairListNamed(CADR(args));
	for (xptr = x ; xptr != R_NilValue ; xptr = CDR(xptr))
	    SET_NAMEDCNT_MAX(CAR(xptr));
	env = NewEnvironment(R_NilValue, x, encl);
	break;
    case INTSXP:
    case REALSXP:
	if (length(env) != 1)
	    error(_("numeric 'envir' arg not of length one"));
	frame = asInteger(env);
	if (frame == NA_INTEGER)
	    error(_("invalid '%s' argument"), "envir");
	env = R_sysframe(frame, R_GlobalContext);
	break;
    default:
	error(_("invalid '%s' argument"), "envir");
    }

    PROTECT(env); /* may no longer be what was passed in arg */

    /* isLanguage includes NILSXP, and that does not need to be evaluated,
       so don't use isLanguage(expr) || isSymbol(expr) || isByteCode(expr) */
    if (TYPEOF(expr) == LANGSXP || TYPEOF(expr) == SYMSXP || isByteCode(expr)) {
	begincontext(&cntxt, CTXT_RETURN, call, env, rho, args, op);
	if (!SETJMP(cntxt.cjmpbuf))
	    expr = evalv (expr, env, variant);
	else {
	    expr = R_ReturnedValue;
	    if (expr == R_RestartToken) {
		cntxt.callflag = CTXT_RETURN;  /* turn restart off */
		error(_("restarts not supported in 'eval'"));
	    }
            if ( ! (variant & VARIANT_PENDING_OK))
                WAIT_UNTIL_COMPUTED(R_ReturnedValue);
	}
	endcontext(&cntxt);
    }
    else if (TYPEOF(expr) == EXPRSXP) {
	int i, n;
        SEXP srcrefs = getBlockSrcrefs(expr);
	n = LENGTH(expr);
	tmp = R_NilValue;
	begincontext(&cntxt, CTXT_RETURN, call, env, rho, args, op);
	if (!SETJMP(cntxt.cjmpbuf)) {
	    for (i = 0 ; i < n ; i++) {
                R_Srcref = getSrcref(srcrefs, i); 
		tmp = evalv (VECTOR_ELT(expr, i), env, 
                        i==n-1 ? variant : VARIANT_NULL | VARIANT_PENDING_OK);
            }
        }
	else {
	    tmp = R_ReturnedValue;
	    if (tmp == R_RestartToken) {
		cntxt.callflag = CTXT_RETURN;  /* turn restart off */
		error(_("restarts not supported in 'eval'"));
	    }
            if ( ! (variant & VARIANT_PENDING_OK))
                WAIT_UNTIL_COMPUTED(R_ReturnedValue);
	}
	endcontext(&cntxt);
	expr = tmp;
    }
    else if( TYPEOF(expr) == PROMSXP ) {
	expr = evalv (expr, rho, variant);
    } 
    else 
        ; /* expr is returned unchanged */

    if (PRIMVAL(op)) { /* eval.with.vis(*) : */
	PROTECT(expr);
	PROTECT(env = allocVector(VECSXP, 2));
	PROTECT(encl = allocVector(STRSXP, 2));
	SET_STRING_ELT(encl, 0, mkChar("value"));
	SET_STRING_ELT(encl, 1, mkChar("visible"));
	SET_VECTOR_ELT(env, 0, expr);
	SET_VECTOR_ELT(env, 1, ScalarLogicalMaybeConst(R_Visible));
	setAttrib(env, R_NamesSymbol, encl);
	expr = env;
	UNPROTECT(3);
    }

    UNPROTECT(1);
    return expr;
}

/* This is a special .Internal */
static SEXP do_withVisible(SEXP call, SEXP op, SEXP args, SEXP rho)
{
    SEXP x, nm, ret;

    checkArity(op, args);
    x = CAR(args);
    x = eval(x, rho);
    PROTECT(x);
    PROTECT(ret = allocVector(VECSXP, 2));
    PROTECT(nm = allocVector(STRSXP, 2));
    SET_STRING_ELT(nm, 0, mkChar("value"));
    SET_STRING_ELT(nm, 1, mkChar("visible"));
    SET_VECTOR_ELT(ret, 0, x);
    SET_VECTOR_ELT(ret, 1, ScalarLogicalMaybeConst(R_Visible));
    setAttrib(ret, R_NamesSymbol, nm);
    UNPROTECT(3);
    return ret;
}

/* This is a special .Internal */
static SEXP do_recall(SEXP call, SEXP op, SEXP args, SEXP rho)
{
    RCNTXT *cptr;
    SEXP s, ans ;
    cptr = R_GlobalContext;
    /* get the args supplied */
    while (cptr != NULL) {
	if (cptr->callflag == CTXT_RETURN && cptr->cloenv == rho)
	    break;
	cptr = cptr->nextcontext;
    }
    if (cptr != NULL) {
	args = cptr->promargs;
    }
    /* get the env recall was called from */
    s = R_GlobalContext->sysparent;
    while (cptr != NULL) {
	if (cptr->callflag == CTXT_RETURN && cptr->cloenv == s)
	    break;
	cptr = cptr->nextcontext;
    }
    if (cptr == NULL)
	error(_("'Recall' called from outside a closure"));

    /* If the function has been recorded in the context, use it
       otherwise search for it by name or evaluate the expression
       originally used to get it.
    */
    if (cptr->callfun != R_NilValue)
	PROTECT(s = cptr->callfun);
    else if( TYPEOF(CAR(cptr->call)) == SYMSXP)
	PROTECT(s = findFun(CAR(cptr->call), cptr->sysparent));
    else
	PROTECT(s = eval(CAR(cptr->call), cptr->sysparent));
    if (TYPEOF(s) != CLOSXP) 
    	error(_("'Recall' called from outside a closure"));
    ans = applyClosure_v(cptr->call, s, args, cptr->sysparent, R_BaseEnv, 0);
    UNPROTECT(1);
    return ans;
}


static SEXP evalArgs(SEXP el, SEXP rho, int dropmissing, SEXP call)
{
    return evalList (el, rho, dropmissing ? call : NULL);
}


/* A version of DispatchOrEval that checks for possible S4 methods for
 * any argument, not just the first.  Used in the code for `[` in
 * do_subset.  Differs in that all arguments are evaluated
 * immediately, rather than after the call to R_possible_dispatch.
 * NOT ACTUALLY USED AT PRESENT.
 */
attribute_hidden
int DispatchAnyOrEval(SEXP call, SEXP op, const char *generic, SEXP args,
		      SEXP rho, SEXP *ans, int dropmissing, int argsevald)
{
    if(R_has_methods(op)) {
        SEXP argValue, el,  value; 
	/* Rboolean hasS4 = FALSE; */ 
	int nprotect = 0, dispatch;
	if(!argsevald) {
            PROTECT(argValue = evalArgs(args, rho, dropmissing, call));
	    nprotect++;
	    argsevald = TRUE;
	}
	else argValue = args;
	for(el = argValue; el != R_NilValue; el = CDR(el)) {
	    if(IS_S4_OBJECT(CAR(el))) {
	        value = R_possible_dispatch(call, op, argValue, rho, TRUE);
	        if(value) {
		    *ans = value;
		    UNPROTECT(nprotect);
		    return 1;
	        }
		else break;
	    }
	}
	 /* else, use the regular DispatchOrEval, but now with evaluated args */
	dispatch = DispatchOrEval(call, op, generic, argValue, rho, ans, dropmissing, argsevald);
	UNPROTECT(nprotect);
	return dispatch;
    }
    return DispatchOrEval(call, op, generic, args, rho, ans, dropmissing, argsevald);
}


/* DispatchOrEval is used in internal functions which dispatch to
 * object methods (e.g. "[" or "[[").  The code either builds promises
 * and dispatches to the appropriate method, or it evaluates the
 * arguments it comes in with (if argsevald is 0) and returns them so that
 * the generic built-in C code can continue.  Note that CDR(call) is
 * used to obtain the unevaluated arguments when creating promises, even
 * when argsevald is 1 (so args is the evaluated arguments).  If argsevald 
 * is -1, only the first argument will have been evaluated.
 *
 * The caller must ensure the argument list is protected if arsevald is 0,
 * but not if argsevald is 1 or -1.
 */
attribute_hidden
int DispatchOrEval(SEXP call, SEXP op, const char *generic, SEXP args,
		   SEXP rho, SEXP *ans, int dropmissing, int argsevald)
{
/* DispatchOrEval is called very frequently, most often in cases where
   no dispatching is needed and the isObject or the string-based
   pre-test fail.  To avoid degrading performance it is therefore
   necessary to avoid creating promises in these cases.  The pre-test
   does require that we look at the first argument, so that needs to
   be evaluated.  The complicating factor is that the first argument
   might come in with a "..." and that there might be other arguments
   in the "..." as well.  LT */

    SEXP x = R_NilValue;
    int dots = FALSE, nprotect = 0;;

    if (argsevald != 0) {
        PROTECT(args); nprotect++;
	x = CAR(args);
    }
    else {
	/* Find the object to dispatch on, dropping any leading
	   ... arguments with missing or empty values.  If there are no
	   arguments, R_NilValue is used. */
	for (; args != R_NilValue; args = CDR(args)) {
	    if (CAR(args) == R_DotsSymbol) {
		SEXP h = findVar(R_DotsSymbol, rho);
		if (TYPEOF(h) == DOTSXP) {
#ifdef DODO
		    /**** any self-evaluating value should be OK; this
			  is used in byte compiled code. LT */
		    /* just a consistency check */
		    if (TYPEOF(CAR(h)) != PROMSXP)
			error(_("value in '...' is not a promise"));
#endif
		    dots = TRUE;
		    x = eval(CAR(h), rho);
                    break;
		}
		else if (h != R_NilValue && h != R_MissingArg)
		    error(_("'...' used in an incorrect context"));
	    }
	    else {
                dots = FALSE;
                x = eval(CAR(args), rho);
                break;
	    }
	}
	PROTECT(x); nprotect++;
    }
	/* try to dispatch on the object */
    if( isObject(x) ) {
	char *pt;
	/* Try for formal method. */
	if(IS_S4_OBJECT(x) && R_has_methods(op)) {
	    SEXP value, argValue;
	    /* create a promise to pass down to applyClosure  */
	    if (argsevald < 0)
                argValue = promiseArgsWith1Value(CDR(call), rho, x);
            else if (argsevald == 0)
		argValue = promiseArgsWith1Value(args, rho, x);
	    else 
                argValue = args;
	    PROTECT(argValue); nprotect++;
	    /* This means S4 dispatch */
	    value = R_possible_dispatch (call, op, argValue, rho, argsevald<=0);
	    if(value) {
		*ans = value;
		UNPROTECT(nprotect);
		return 1;
	    }
	    else {
		/* go on, with the evaluated args.  Not guaranteed to have
		   the same semantics as if the arguments were not
		   evaluated, in special cases (e.g., arg values that are
		   LANGSXP).
		   The use of the promiseArgs is supposed to prevent
		   multiple evaluation after the call to possible_dispatch.
		*/
		if (dots)
		    PROTECT(argValue = evalArgs(argValue, rho, dropmissing,
						call));
		else {
		    PROTECT(argValue = CONS(x, evalArgs(CDR(argValue), rho,
							dropmissing, call)));
		    SET_TAG(argValue, CreateTag(TAG(args)));
		}
		nprotect++;
		args = argValue; 
		argsevald = 1;
	    }
	}
	if (TYPEOF(CAR(call)) == SYMSXP)
	    pt = Rf_strrchr(CHAR(PRINTNAME(CAR(call))), '.');
	else
	    pt = NULL;

	if (pt == NULL || strcmp(pt,".default")) {
	    RCNTXT cntxt;
	    SEXP pargs, rho1;

            if (argsevald > 0) {  /* handle as in R_possible_dispatch */
                PROTECT(args); nprotect++;
                pargs = promiseArgsWithValues(CDR(call), rho, args);
            }
            else
                pargs = promiseArgsWith1Value(args, rho, x); 
            PROTECT(pargs); nprotect++;

	    /* The context set up here is needed because of the way
	       usemethod() is written.  DispatchGroup() repeats some
	       internal usemethod() code and avoids the need for a
	       context; perhaps the usemethod() code should be
	       refactored so the contexts around the usemethod() calls
	       in this file can be removed.

	       Using rho for current and calling environment can be
	       confusing for things like sys.parent() calls captured
	       in promises (Gabor G had an example of this).  Also,
	       since the context is established without a SETJMP using
	       an R-accessible environment allows a segfault to be
	       triggered (by something very obscure, but still).
	       Hence here and in the other usemethod() uses below a
	       new environment rho1 is created and used.  LT */
	    PROTECT(rho1 = NewEnvironment(R_NilValue, R_NilValue, rho)); nprotect++;
	    begincontext(&cntxt, CTXT_RETURN, call, rho1, rho, pargs, op);
	    if(usemethod(generic, x, call, pargs, rho1, rho, R_BaseEnv, 0, ans))
	    {
		endcontext(&cntxt);
		UNPROTECT(nprotect);
		return 1;
	    }
	    endcontext(&cntxt);
	}
    }
    if (argsevald <= 0) {
	if (dots)
	    /* The first call argument was ... and may contain more than the
	       object, so it needs to be evaluated here.  The object should be
	       in a promise, so evaluating it again should be no problem. */
	    *ans = evalArgs(args, rho, dropmissing, call);
	else {
	    PROTECT(*ans = CONS(x, evalArgs(CDR(args), rho, dropmissing, call)));
	    SET_TAG(*ans, CreateTag(TAG(args)));
	    UNPROTECT(1);
	}
    }
    else *ans = args;
    UNPROTECT(nprotect);
    return 0;
}


/* gr needs to be protected on return from this function.  buf must be 
   512 characters long. */
static void findmethod(SEXP Class, const char *group, const char *generic,
		       SEXP *sxp,  SEXP *gr, SEXP *meth, int *which,
		       char *buf, SEXP rho)
{
    int len, whichclass;

    len = length(Class);

    /* Need to interleave looking for group and generic methods
       e.g. if class(x) is c("foo", "bar)" then x > 3 should invoke
       "Ops.foo" rather than ">.bar"
    */
    for (whichclass = 0 ; whichclass < len ; whichclass++) {
	const char *ss = translateChar(STRING_ELT(Class, whichclass));
	if (!copy_3_strings (buf, 512, generic, ".", ss))
	    error(_("class name too long in '%s'"), generic);
	*meth = install(buf);
	*sxp = R_LookupMethod(*meth, rho, rho, R_BaseEnv);
	if (isFunction(*sxp)) {
	    *gr = mkString("");
	    break;
	}
        if (!copy_3_strings (buf, 512, group, ".", ss))
	    error(_("class name too long in '%s'"), group);
	*meth = install(buf);
	*sxp = R_LookupMethod(*meth, rho, rho, R_BaseEnv);
	if (isFunction(*sxp)) {
	    *gr = mkString(group);
	    break;
	}
    }
    *which = whichclass;
}

attribute_hidden
int DispatchGroup(const char* group, SEXP call, SEXP op, SEXP args, SEXP rho,
		  SEXP *ans)
{
    int i, j, nargs, lwhich, rwhich, set;
    SEXP lclass, s, t, m, lmeth, lsxp, lgr, newrho;
    SEXP rclass, rmeth, rgr, rsxp, value;
    char lbuf[512], rbuf[512], generic[128];
    Rboolean useS4 = TRUE, isOps = FALSE;

    /* pre-test to avoid string computations when there is nothing to
       dispatch on because either there is only one argument and it
       isn't an object or there are two or more arguments but neither
       of the first two is an object -- both of these cases would be
       rejected by the code following the string examination code
       below */
    if (args != R_NilValue && ! isObject(CAR(args)) &&
	(CDR(args) == R_NilValue || ! isObject(CADR(args))))
	return 0;

    isOps = strcmp(group, "Ops") == 0;

    /* try for formal method */
    if(length(args) == 1 && !IS_S4_OBJECT(CAR(args))) useS4 = FALSE;
    if(length(args) == 2 &&
       !IS_S4_OBJECT(CAR(args)) && !IS_S4_OBJECT(CADR(args))) useS4 = FALSE;
    if(useS4) {
	/* Remove argument names to ensure positional matching */
	if(isOps)
	    for(s = args; s != R_NilValue; s = CDR(s)) SET_TAG(s, R_NilValue);
	if(R_has_methods(op) &&
	   (value = R_possible_dispatch(call, op, args, rho, FALSE))) {
	       *ans = value;
	       return 1;
	}
	/* else go on to look for S3 methods */
    }

    /* check whether we are processing the default method */
    if ( isSymbol(CAR(call)) ) {
        const char *pt;
        pt = CHAR(PRINTNAME(CAR(call)));
        while (*pt == '.') pt += 1;   /* duplicate previous behaviour exactly */
        while (*pt != 0 && *pt != '.') pt += 1;
        if (*pt != 0) {
            while (*pt == '.') pt += 1;
            if (strcmp(pt,"default") == 0)
                return 0;
        }
    }

    if(isOps)
	nargs = length(args);
    else
	nargs = 1;

    if( nargs == 1 && !isObject(CAR(args)) )
	return 0;

    if(!isObject(CAR(args)) && !isObject(CADR(args)))
	return 0;

    if (!copy_1_string (generic, sizeof generic, PRIMNAME(op)))
	error(_("generic name too long in '%s'"), PRIMNAME(op));

    lclass = IS_S4_OBJECT(CAR(args)) ? R_data_class2(CAR(args))
      : getAttrib00(CAR(args), R_ClassSymbol);

    if( nargs == 2 )
	rclass = IS_S4_OBJECT(CADR(args)) ? R_data_class2(CADR(args))
      : getAttrib00(CADR(args), R_ClassSymbol);
    else
	rclass = R_NilValue;

    lsxp = R_NilValue; lgr = R_NilValue; lmeth = R_NilValue;
    rsxp = R_NilValue; rgr = R_NilValue; rmeth = R_NilValue;

    findmethod(lclass, group, generic, &lsxp, &lgr, &lmeth, &lwhich,
	       lbuf, rho);
    PROTECT(lgr);
    if(isFunction(lsxp) && IS_S4_OBJECT(CAR(args)) && lwhich > 0
       && isBasicClass(translateChar(STRING_ELT(lclass, lwhich)))) {
	/* This and the similar test below implement the strategy
	 for S3 methods selected for S4 objects.  See ?Methods */
        value = CAR(args);
	if (NAMEDCNT_GT_0(value)) SET_NAMEDCNT_MAX(value);
	value = R_getS4DataSlot(value, S4SXP); /* the .S3Class obj. or NULL*/
	if(value != R_NilValue) /* use the S3Part as the inherited object */
	    SETCAR(args, value);
    }

    if( nargs == 2 )
	findmethod(rclass, group, generic, &rsxp, &rgr, &rmeth,
		   &rwhich, rbuf, rho);
    else
	rwhich = 0;

    if(isFunction(rsxp) && IS_S4_OBJECT(CADR(args)) && rwhich > 0
       && isBasicClass(translateChar(STRING_ELT(rclass, rwhich)))) {
        value = CADR(args);
	if (NAMEDCNT_GT_0(value)) SET_NAMEDCNT_MAX(value);
	value = R_getS4DataSlot(value, S4SXP);
	if(value != R_NilValue) SETCADR(args, value);
    }

    PROTECT(rgr);

    if( !isFunction(lsxp) && !isFunction(rsxp) ) {
	UNPROTECT(2);
	return 0; /* no generic or group method so use default*/
    }

    if( lsxp != rsxp ) {
	if ( isFunction(lsxp) && isFunction(rsxp) ) {
	    /* special-case some methods involving difftime */
	    const char *lname = CHAR(PRINTNAME(lmeth)),
		*rname = CHAR(PRINTNAME(rmeth));
	    if( streql(rname, "Ops.difftime") && 
		(streql(lname, "+.POSIXt") || streql(lname, "-.POSIXt") ||
		 streql(lname, "+.Date") || streql(lname, "-.Date")) )
		rsxp = R_NilValue;
	    else if (streql(lname, "Ops.difftime") && 
		     (streql(rname, "+.POSIXt") || streql(rname, "+.Date")) )
		lsxp = R_NilValue;
	    else {
		warning(_("Incompatible methods (\"%s\", \"%s\") for \"%s\""),
			lname, rname, generic);
		UNPROTECT(2);
		return 0;
	    }
	}
	/* if the right hand side is the one */
	if( !isFunction(lsxp) ) { /* copy over the righthand stuff */
	    lsxp = rsxp;
	    lmeth = rmeth;
	    lgr = rgr;
	    lclass = rclass;
	    lwhich = rwhich;
	    strcpy(lbuf, rbuf);
	}
    }

    /* we either have a group method or a class method */

    PROTECT(newrho = allocSExp(ENVSXP));
    PROTECT(m = allocVector(STRSXP,nargs));
    s = args;
    for (i = 0 ; i < nargs ; i++) {
	t = IS_S4_OBJECT(CAR(s)) ? R_data_class2(CAR(s))
	  : getAttrib00(CAR(s), R_ClassSymbol);
	set = 0;
	if (isString(t)) {
	    for (j = 0 ; j < LENGTH(t) ; j++) {
		if (!strcmp(translateChar(STRING_ELT(t, j)),
			    translateChar(STRING_ELT(lclass, lwhich)))) {
		    SET_STRING_ELT(m, i, mkChar(lbuf));
		    set = 1;
		    break;
		}
	    }
	}
	if( !set )
	    SET_STRING_ELT(m, i, R_BlankString);
	s = CDR(s);
    }

    defineVar(R_dot_Method, m, newrho);
    UNPROTECT(1);
    PROTECT(t = mkString(generic));
    defineVar(R_dot_Generic, t, newrho);
    UNPROTECT(1);
    defineVar(R_dot_Group, lgr, newrho);
    set = length(lclass) - lwhich;
    PROTECT(t = allocVector(STRSXP, set));
    for(j = 0 ; j < set ; j++ )
	SET_STRING_ELT(t, j, duplicate(STRING_ELT(lclass, lwhich++)));
    defineVar(R_dot_Class, t, newrho);
    UNPROTECT(1);
    defineVar(R_dot_GenericCallEnv, rho, newrho);
    defineVar(R_dot_GenericDefEnv, R_BaseEnv, newrho);

    PROTECT(t = LCONS(lmeth, CDR(call)));

    /* the arguments have been evaluated; since we are passing them */
    /* out to a closure we need to wrap them in promises so that */
    /* they get duplicated and things like missing/substitute work. */

    PROTECT(s = promiseArgsWithValues(CDR(call), rho, args));
    if (isOps) {
        /* ensure positional matching for operators */
        for (m = s; m != R_NilValue; m = CDR(m))
            SET_TAG(m, R_NilValue);
    }

    *ans = applyClosure_v(t, lsxp, s, rho, newrho, 0);
    UNPROTECT(5);
    return 1;
}


/* START OF BYTECODE SECTION. */

static int R_bcVersion = 7;
static int R_bcMinVersion = 6;

static SEXP R_AddSym = NULL;
static SEXP R_SubSym = NULL;
static SEXP R_MulSym = NULL;
static SEXP R_DivSym = NULL;
static SEXP R_ExptSym = NULL;
static SEXP R_SqrtSym = NULL;
static SEXP R_ExpSym = NULL;
static SEXP R_EqSym = NULL;
static SEXP R_NeSym = NULL;
static SEXP R_LtSym = NULL;
static SEXP R_LeSym = NULL;
static SEXP R_GeSym = NULL;
static SEXP R_GtSym = NULL;
static SEXP R_AndSym = NULL;
static SEXP R_OrSym = NULL;
static SEXP R_NotSym = NULL;
static SEXP R_SubsetSym = NULL;
static SEXP R_SubassignSym = NULL;
static SEXP R_CSym = NULL;
static SEXP R_Subset2Sym = NULL;
static SEXP R_Subassign2Sym = NULL;
static SEXP R_valueSym = NULL;
static SEXP R_TrueValue = NULL;
static SEXP R_FalseValue = NULL;

#if defined(__GNUC__) && ! defined(BC_PROFILING) && (! defined(NO_THREADED_CODE))
# define THREADED_CODE
#endif

attribute_hidden
void R_initialize_bcode(void)
{
  R_AddSym = install("+");
  R_SubSym = install("-");
  R_MulSym = install("*");
  R_DivSym = install("/");
  R_ExptSym = install("^");
  R_SqrtSym = install("sqrt");
  R_ExpSym = install("exp");
  R_EqSym = install("==");
  R_NeSym = install("!=");
  R_LtSym = install("<");
  R_LeSym = install("<=");
  R_GeSym = install(">=");
  R_GtSym = install(">");
  R_AndSym = install("&");
  R_OrSym = install("|");
  R_NotSym = install("!");
  R_SubsetSym = R_BracketSymbol; /* "[" */
  R_SubassignSym = install("[<-");
  R_CSym = install("c");
  R_Subset2Sym = R_Bracket2Symbol; /* "[[" */
  R_Subassign2Sym = install("[[<-");
  R_valueSym = install("value");

  R_TrueValue = mkTrue();
  SET_NAMEDCNT_MAX(R_TrueValue);
  R_PreserveObject(R_TrueValue);
  R_FalseValue = mkFalse();
  SET_NAMEDCNT_MAX(R_FalseValue);
  R_PreserveObject(R_FalseValue);
#ifdef THREADED_CODE
  bcEval(NULL, NULL, FALSE);
#endif
}

enum {
  BCMISMATCH_OP,
  RETURN_OP,
  GOTO_OP,
  BRIFNOT_OP,
  POP_OP,
  DUP_OP,
  PRINTVALUE_OP,
  STARTLOOPCNTXT_OP,
  ENDLOOPCNTXT_OP,
  DOLOOPNEXT_OP,
  DOLOOPBREAK_OP,
  STARTFOR_OP,
  STEPFOR_OP,
  ENDFOR_OP,
  SETLOOPVAL_OP,
  INVISIBLE_OP,
  LDCONST_OP,
  LDNULL_OP,
  LDTRUE_OP,
  LDFALSE_OP,
  GETVAR_OP,
  DDVAL_OP,
  SETVAR_OP,
  GETFUN_OP,
  GETGLOBFUN_OP,
  GETSYMFUN_OP,
  GETBUILTIN_OP,
  GETINTLBUILTIN_OP,
  CHECKFUN_OP,
  MAKEPROM_OP,
  DOMISSING_OP,
  SETTAG_OP,
  DODOTS_OP,
  PUSHARG_OP,
  PUSHCONSTARG_OP,
  PUSHNULLARG_OP,
  PUSHTRUEARG_OP,
  PUSHFALSEARG_OP,
  CALL_OP,
  CALLBUILTIN_OP,
  CALLSPECIAL_OP,
  MAKECLOSURE_OP,
  UMINUS_OP,
  UPLUS_OP,
  ADD_OP,
  SUB_OP,
  MUL_OP,
  DIV_OP,
  EXPT_OP,
  SQRT_OP,
  EXP_OP,
  EQ_OP,
  NE_OP,
  LT_OP,
  LE_OP,
  GE_OP,
  GT_OP,
  AND_OP,
  OR_OP,
  NOT_OP,
  DOTSERR_OP,
  STARTASSIGN_OP,
  ENDASSIGN_OP,
  STARTSUBSET_OP,
  DFLTSUBSET_OP,
  STARTSUBASSIGN_OP,
  DFLTSUBASSIGN_OP,
  STARTC_OP,
  DFLTC_OP,
  STARTSUBSET2_OP,
  DFLTSUBSET2_OP,
  STARTSUBASSIGN2_OP,
  DFLTSUBASSIGN2_OP,
  DOLLAR_OP,
  DOLLARGETS_OP,
  ISNULL_OP,
  ISLOGICAL_OP,
  ISINTEGER_OP,
  ISDOUBLE_OP,
  ISCOMPLEX_OP,
  ISCHARACTER_OP,
  ISSYMBOL_OP,
  ISOBJECT_OP,
  ISNUMERIC_OP,
  VECSUBSET_OP,
  MATSUBSET_OP,
  SETVECSUBSET_OP,
  SETMATSUBSET_OP,
  AND1ST_OP,
  AND2ND_OP,
  OR1ST_OP,
  OR2ND_OP,
  GETVAR_MISSOK_OP,
  DDVAL_MISSOK_OP,
  VISIBLE_OP,
  SETVAR2_OP,
  STARTASSIGN2_OP,
  ENDASSIGN2_OP,
  SETTER_CALL_OP,
  GETTER_CALL_OP,
  SWAP_OP,
  DUP2ND_OP,
  SWITCH_OP,
  RETURNJMP_OP,
  STARTVECSUBSET_OP,
  STARTMATSUBSET_OP,
  STARTSETVECSUBSET_OP,
  STARTSETMATSUBSET_OP,
  OPCOUNT
};


SEXP do_math1(SEXP, SEXP, SEXP, SEXP, int);
SEXP do_andor(SEXP, SEXP, SEXP, SEXP, int);
SEXP do_not(SEXP, SEXP, SEXP, SEXP, int);
SEXP do_subset_dflt(SEXP, SEXP, SEXP, SEXP);
SEXP do_subassign_dflt(SEXP, SEXP, SEXP, SEXP, int);
SEXP do_c_dflt(SEXP, SEXP, SEXP, SEXP);
SEXP do_subset2_dflt(SEXP, SEXP, SEXP, SEXP);
SEXP do_subassign2_dflt(SEXP, SEXP, SEXP, SEXP, int);

#define GETSTACK_PTR(s) (*(s))
#define GETSTACK(i) GETSTACK_PTR(R_BCNodeStackTop + (i))

#define SETSTACK_PTR(s, v) do { \
    SEXP __v__ = (v); \
    *(s) = __v__; \
} while (0)

#define SETSTACK(i, v) SETSTACK_PTR(R_BCNodeStackTop + (i), v)

#define SETSTACK_REAL_PTR(s, v) SETSTACK_PTR(s, ScalarReal(v))

#define SETSTACK_REAL(i, v) SETSTACK_REAL_PTR(R_BCNodeStackTop + (i), v)

#define SETSTACK_INTEGER_PTR(s, v) SETSTACK_PTR(s, ScalarInteger(v))

#define SETSTACK_INTEGER(i, v) SETSTACK_INTEGER_PTR(R_BCNodeStackTop + (i), v)

#define SETSTACK_LOGICAL_PTR(s, v) do { \
    int __ssl_v__ = (v); \
    if (__ssl_v__ == NA_LOGICAL) \
	SETSTACK_PTR(s, ScalarLogical(NA_LOGICAL)); \
    else \
	SETSTACK_PTR(s, __ssl_v__ ? R_TrueValue : R_FalseValue); \
} while(0)

#define SETSTACK_LOGICAL(i, v) SETSTACK_LOGICAL_PTR(R_BCNodeStackTop + (i), v)

typedef union { double dval; int ival; } scalar_value_t;

/* bcStackScalar() checks whether the object in the specified stack
   location is a simple real, integer, or logical scalar (i.e. length
   one and no attributes.  If so, the type is returned as the function
   value and the value is returned in the structure pointed to by the
   second argument; if not, then zero is returned as the function
   value. */
static R_INLINE int bcStackScalar(R_bcstack_t *s, scalar_value_t *v)
{
    SEXP x = *s;
    if (ATTRIB(x) == R_NilValue) {
	switch(TYPEOF(x)) {
	case REALSXP:
	    if (LENGTH(x) == 1) {
		v->dval = REAL(x)[0];
		return REALSXP;
	    }
	    else return 0;
	case INTSXP:
	    if (LENGTH(x) == 1) {
		v->ival = INTEGER(x)[0];
		return INTSXP;
	    }
	    else return 0;
	case LGLSXP:
	    if (LENGTH(x) == 1) {
		v->ival = LOGICAL(x)[0];
		return LGLSXP;
	    }
	    else return 0;
	default: return 0;
	}
    }
    else return 0;
}

#define DO_FAST_RELOP2(op,a,b) do { \
    SKIP_OP(); \
    SETSTACK_LOGICAL(-2, ((a) op (b)) ? TRUE : FALSE);	\
    R_BCNodeStackTop--; \
    NEXT(); \
} while (0)

# define FastRelop2(op,opval,opsym) do { \
    scalar_value_t vx; \
    scalar_value_t vy; \
    int typex = bcStackScalar(R_BCNodeStackTop - 2, &vx); \
    int typey = bcStackScalar(R_BCNodeStackTop - 1, &vy); \
    if (typex == REALSXP && ! ISNAN(vx.dval)) { \
	if (typey == REALSXP && ! ISNAN(vy.dval)) \
	    DO_FAST_RELOP2(op, vx.dval, vy.dval); \
	else if (typey == INTSXP && vy.ival != NA_INTEGER) \
	    DO_FAST_RELOP2(op, vx.dval, vy.ival); \
    } \
    else if (typex == INTSXP && vx.ival != NA_INTEGER) { \
	if (typey == REALSXP && ! ISNAN(vy.dval)) \
	    DO_FAST_RELOP2(op, vx.ival, vy.dval); \
	else if (typey == INTSXP && vy.ival != NA_INTEGER) { \
	    DO_FAST_RELOP2(op, vx.ival, vy.ival); \
	} \
    } \
    Relop2(opval, opsym); \
} while (0)

static R_INLINE SEXP getPrimitive(SEXP symbol, SEXPTYPE type)
{
    SEXP value = SYMVALUE(symbol);
    if (TYPEOF(value) == PROMSXP) {
	value = forcePromise(value);
	SET_NAMEDCNT_MAX(value);
    }
    if (TYPEOF(value) != type) {
	/* probably means a package redefined the base function so
	   try to get the real thing from the internal table of
	   primitives */
	value = R_Primitive(CHAR(PRINTNAME(symbol)));
	if (TYPEOF(value) != type)
	    /* if that doesn't work we signal an error */
	    error(_("\"%s\" is not a %s function"),
		  CHAR(PRINTNAME(symbol)),
		  type == BUILTINSXP ? "BUILTIN" : "SPECIAL");
    }
    return value;
}

static SEXP cmp_relop(SEXP call, int opval, SEXP opsym, SEXP x, SEXP y,
		      SEXP rho)
{
    SEXP op = getPrimitive(opsym, BUILTINSXP);
    if (isObject(x) || isObject(y)) {
	SEXP args, ans;
	args = CONS(x, CONS(y, R_NilValue));
	PROTECT(args);
	if (DispatchGroup("Ops", call, op, args, rho, &ans)) {
	    UNPROTECT(1);
	    return ans;
	}
	UNPROTECT(1);
    }
    return do_fast_relop (call, op, x, y, rho, 0);
}

static SEXP cmp_arith1(SEXP call, SEXP opsym, SEXP x, SEXP rho)
{
    SEXP op = getPrimitive(opsym, BUILTINSXP);
    if (isObject(x)) {
	SEXP args, ans;
	args = CONS(x, R_NilValue);
	PROTECT(args);
	if (DispatchGroup("Ops", call, op, args, rho, &ans)) {
	    UNPROTECT(1);
	    return ans;
	}
	UNPROTECT(1);
    }
    return R_unary(call, op, x, 0);
}

static SEXP cmp_arith2(SEXP call, int opval, SEXP opsym, SEXP x, SEXP y,
		       SEXP rho)
{
    SEXP op = getPrimitive(opsym, BUILTINSXP);
    if (TYPEOF(op) == PROMSXP) {
	op = forcePromise(op);
	SET_NAMEDCNT_MAX(op);
    }
    if (isObject(x) || isObject(y)) {
	SEXP args, ans;
	args = CONS(x, CONS(y, R_NilValue));
	PROTECT(args);
	if (DispatchGroup("Ops", call, op, args, rho, &ans)) {
	    UNPROTECT(1);
	    return ans;
	}
	UNPROTECT(1);
    }
    return R_binary(call, op, x, y, 0);
}

#define Builtin1(do_fun,which,rho) do { \
  SEXP call = VECTOR_ELT(constants, GETOP()); \
  SETSTACK(-1, CONS(GETSTACK(-1), R_NilValue));		     \
  SETSTACK(-1, do_fun(call, getPrimitive(which, BUILTINSXP), \
		      GETSTACK(-1), rho, 0));		     \
  NEXT(); \
} while(0)

#define Builtin2(do_fun,which,rho) do {		     \
  SEXP call = VECTOR_ELT(constants, GETOP()); \
  SEXP tmp = CONS(GETSTACK(-1), R_NilValue); \
  SETSTACK(-2, CONS(GETSTACK(-2), tmp));     \
  R_BCNodeStackTop--; \
  SETSTACK(-1, do_fun(call, getPrimitive(which, BUILTINSXP),	\
		      GETSTACK(-1), rho, 0));			\
  NEXT(); \
} while(0)

#define NewBuiltin2(do_fun,opval,opsym,rho) do {	\
  SEXP call = VECTOR_ELT(constants, GETOP()); \
  SEXP x = GETSTACK(-2); \
  SEXP y = GETSTACK(-1); \
  SETSTACK(-2, do_fun(call, opval, opsym, x, y,rho));	\
  R_BCNodeStackTop--; \
  NEXT(); \
} while(0)

#define Arith1(opsym) do {		\
  SEXP call = VECTOR_ELT(constants, GETOP()); \
  SEXP x = GETSTACK(-1); \
  SETSTACK(-1, cmp_arith1(call, opsym, x, rho)); \
  NEXT(); \
} while(0)


#define Arith2(opval,opsym) NewBuiltin2(cmp_arith2,opval,opsym,rho)
#define Math1(which) Builtin1(do_math1,which,rho)
#define Relop2(opval,opsym) NewBuiltin2(cmp_relop,opval,opsym,rho)

# define DO_FAST_BINOP(op,a,b) do { \
    SKIP_OP(); \
    SETSTACK_REAL(-2, (a) op (b)); \
    R_BCNodeStackTop--; \
    NEXT(); \
} while (0)

# define DO_FAST_BINOP_INT(op, a, b) do { \
    double dval = ((double) (a)) op ((double) (b)); \
    if (dval <= INT_MAX && dval >= INT_MIN + 1) { \
        SKIP_OP(); \
	SETSTACK_INTEGER(-2, (int) dval); \
	R_BCNodeStackTop--; \
	NEXT(); \
    } \
} while(0)

# define FastBinary(op,opval,opsym) do { \
    scalar_value_t vx; \
    scalar_value_t vy; \
    int typex = bcStackScalar(R_BCNodeStackTop - 2, &vx); \
    int typey = bcStackScalar(R_BCNodeStackTop - 1, &vy); \
    if (typex == REALSXP) { \
        if (typey == REALSXP) \
	    DO_FAST_BINOP(op, vx.dval, vy.dval); \
	else if (typey == INTSXP && vy.ival != NA_INTEGER) \
	    DO_FAST_BINOP(op, vx.dval, vy.ival); \
    } \
    else if (typex == INTSXP && vx.ival != NA_INTEGER) { \
	if (typey == REALSXP) \
	    DO_FAST_BINOP(op, vx.ival, vy.dval); \
	else if (typey == INTSXP && vy.ival != NA_INTEGER) { \
	    if (opval == DIVOP) \
		DO_FAST_BINOP(op, (double) vx.ival, (double) vy.ival); \
            else \
		DO_FAST_BINOP_INT(op, vx.ival, vy.ival); \
	} \
    } \
    Arith2(opval, opsym); \
} while (0)

#define BCNPUSH(v) do { \
  SEXP __value__ = (v); \
  R_bcstack_t *__ntop__ = R_BCNodeStackTop + 1; \
  if (__ntop__ > R_BCNodeStackEnd) nodeStackOverflow(); \
  __ntop__[-1] = __value__; \
  R_BCNodeStackTop = __ntop__; \
} while (0)

#define BCNDUP() do { \
    R_bcstack_t *__ntop__ = R_BCNodeStackTop + 1; \
    if (__ntop__ > R_BCNodeStackEnd) nodeStackOverflow(); \
    __ntop__[-1] = __ntop__[-2]; \
    R_BCNodeStackTop = __ntop__; \
} while(0)

#define BCNDUP2ND() do { \
    R_bcstack_t *__ntop__ = R_BCNodeStackTop + 1; \
    if (__ntop__ > R_BCNodeStackEnd) nodeStackOverflow(); \
    __ntop__[-1] = __ntop__[-3]; \
    R_BCNodeStackTop = __ntop__; \
} while(0)

#define BCNPOP() (R_BCNodeStackTop--, GETSTACK(0))
#define BCNPOP_IGNORE_VALUE() R_BCNodeStackTop--

#define BCNSTACKCHECK(n)  do { \
  if (R_BCNodeStackTop + 1 > R_BCNodeStackEnd) nodeStackOverflow(); \
} while (0)

#define BCIPUSHPTR(v)  do { \
  void *__value__ = (v); \
  IStackval *__ntop__ = R_BCIntStackTop + 1; \
  if (__ntop__ > R_BCIntStackEnd) intStackOverflow(); \
  *__ntop__[-1].p = __value__; \
  R_BCIntStackTop = __ntop__; \
} while (0)

#define BCIPUSHINT(v)  do { \
  int __value__ = (v); \
  IStackval *__ntop__ = R_BCIntStackTop + 1; \
  if (__ntop__ > R_BCIntStackEnd) intStackOverflow(); \
  __ntop__[-1].i = __value__; \
  R_BCIntStackTop = __ntop__; \
} while (0)

#define BCIPOPPTR() ((--R_BCIntStackTop)->p)
#define BCIPOPINT() ((--R_BCIntStackTop)->i)

#define BCCONSTS(e) BCODE_CONSTS(e)

static void nodeStackOverflow()
{
    error(_("node stack overflow"));
}

#ifdef BC_INT_STACK
static void intStackOverflow()
{
    error(_("integer stack overflow"));
}
#endif

static SEXP bytecodeExpr(SEXP e)
{
    if (isByteCode(e)) {
	if (LENGTH(BCCONSTS(e)) > 0)
	    return VECTOR_ELT(BCCONSTS(e), 0);
	else return R_NilValue;
    }
    else return e;
}

SEXP R_PromiseExpr(SEXP p)
{
    return bytecodeExpr(PRCODE(p));
}

SEXP R_ClosureExpr(SEXP p)
{
    return bytecodeExpr(BODY(p));
}

#ifdef THREADED_CODE
typedef union { void *v; int i; } BCODE;

static struct { void *addr; int argc; } opinfo[OPCOUNT];

#define OP(name,n) \
  case name##_OP: opinfo[name##_OP].addr = (__extension__ &&op_##name); \
    opinfo[name##_OP].argc = (n); \
    goto loop; \
    op_##name

#define BEGIN_MACHINE  NEXT(); init: { loop: switch(which++)
#define LASTOP } value = R_NilValue; goto done
#define INITIALIZE_MACHINE() if (body == NULL) goto init

#define NEXT() (__extension__ ({goto *(*pc++).v;}))
#define GETOP() (*pc++).i
#define SKIP_OP() (pc++)

#define BCCODE(e) (BCODE *) INTEGER(BCODE_CODE(e))
#else
typedef int BCODE;

#define OP(name,argc) case name##_OP

#ifdef BC_PROFILING
#define BEGIN_MACHINE  loop: current_opcode = *pc; switch(*pc++)
#else
#define BEGIN_MACHINE  loop: switch(*pc++)
#endif
#define LASTOP  default: error(_("Bad opcode"))
#define INITIALIZE_MACHINE()

#define NEXT() goto loop
#define GETOP() *pc++
#define SKIP_OP() (pc++)

#define BCCODE(e) INTEGER(BCODE_CODE(e))
#endif

static R_INLINE SEXP GET_BINDING_CELL(SEXP symbol, SEXP rho)
{
    if (rho == R_BaseEnv || rho == R_BaseNamespace)
	return R_NilValue;
    else {
	SEXP loc = (SEXP) R_findVarLocInFrame(rho, symbol);
	return (loc != NULL) ? loc : R_NilValue;
    }
}

static R_INLINE Rboolean SET_BINDING_VALUE(SEXP loc, SEXP value) {
    /* This depends on the current implementation of bindings */
    if (loc != R_NilValue &&
	! BINDING_IS_LOCKED(loc) && ! IS_ACTIVE_BINDING(loc)) {
	if (CAR(loc) != value) {
	    SETCAR(loc, value);
	    if (MISSING(loc))
		SET_MISSING(loc, 0);
	}
	return TRUE;
    }
    else
	return FALSE;
}

static R_INLINE SEXP BINDING_VALUE(SEXP loc)
{
    if (loc != R_NilValue && ! IS_ACTIVE_BINDING(loc))
	return CAR(loc);
    else
	return R_UnboundValue;
}

#define BINDING_SYMBOL(loc) TAG(loc)

/* Defining USE_BINDING_CACHE enables a cache for GETVAR, SETVAR, and
   others to more efficiently locate bindings in the top frame of the
   current environment.  The index into of the symbol in the constant
   table is used as the cache index.  Two options can be used to chose
   among implementation strategies:

       If CACHE_ON_STACK is defined the the cache is allocated on the
       byte code stack. Otherwise it is allocated on the heap as a
       VECSXP.  The stack-based approach is more efficient, but runs
       the risk of running out of stack space.

       If CACHE_MAX is defined, then a cache of at most that size is
       used. The value must be a power of 2 so a modulus computation x
       % CACHE_MAX can be done as x & (CACHE_MAX - 1). More than 90%
       of the closures in base have constant pools with fewer than 128
       entries when compiled, to that is a good value to use.

   On average about 1/3 of constant pool entries are symbols, so this
   approach wastes some space.  This could be avoided by grouping the
   symbols at the beginning of the constant pool and recording the
   number.

   Bindings recorded may become invalid if user code removes a
   variable.  The code in envir.c has been modified to insert
   R_unboundValue as the value of a binding when it is removed, and
   code using cached bindings checks for this.

   It would be nice if we could also cache bindings for variables
   found in enclosing environments. These would become invalid if a
   new variable is defined in an intervening frame. Some mechanism for
   invalidating the cache would be needed. This is certainly possible,
   but finding an efficient mechanism does not seem to be easy.   LT */

/* Both mechanisms implemented here make use of the stack to hold
   cache information.  This is not a problem except for "safe" for()
   loops using the STARTLOOPCNTXT instruction to run the body in a
   separate bcEval call.  Since this approach expects loop setup
   information to be passed on the stack from the outer bcEval call to
   an inner one the inner one cannot put things on the stack. For now,
   bcEval takes an additional argument that disables the cache in
   calls via STARTLOOPCNTXT for all "safe" loops. It would be better
   to deal with this in some other way, for example by having a
   specific STARTFORLOOPCNTXT instruction that deals with transferring
   the information in some other way. For now disabling the cache is
   an expedient solution. LT */

#define USE_BINDING_CACHE
# ifdef USE_BINDING_CACHE
/* CACHE_MAX must be a power of 2 for modulus using & CACHE_MASK to work*/
# define CACHE_MAX 128
# ifdef CACHE_MAX
#  define CACHE_MASK (CACHE_MAX - 1)
#  define CACHEIDX(i) ((i) & CACHE_MASK)
# else
#  define CACHEIDX(i) (i)
# endif

# define CACHE_ON_STACK
# ifdef CACHE_ON_STACK
typedef R_bcstack_t * R_binding_cache_t;
#  define GET_CACHED_BINDING_CELL(vcache, sidx) \
    (vcache ? vcache[CACHEIDX(sidx)] : R_NilValue)
#  define GET_SMALLCACHE_BINDING_CELL(vcache, sidx) \
    (vcache ? vcache[sidx] : R_NilValue)

#  define SET_CACHED_BINDING(cvache, sidx, cell) \
    do { if (vcache) vcache[CACHEIDX(sidx)] = (cell); } while (0)
# else
typedef SEXP R_binding_cache_t;
#  define GET_CACHED_BINDING_CELL(vcache, sidx) \
    (vcache ? VECTOR_ELT(vcache, CACHEIDX(sidx)) : R_NilValue)
#  define GET_SMALLCACHE_BINDING_CELL(vcache, sidx) \
    (vcache ? VECTOR_ELT(vcache, sidx) : R_NilValue)

#  define SET_CACHED_BINDING(vcache, sidx, cell) \
    do { if (vcache) SET_VECTOR_ELT(vcache, CACHEIDX(sidx), cell); } while (0)
# endif
#else
typedef void *R_binding_cache_t;
# define GET_CACHED_BINDING_CELL(vcache, sidx) R_NilValue
# define GET_SMALLCACHE_BINDING_CELL(vcache, sidx) R_NilValue

# define SET_CACHED_BINDING(vcache, sidx, cell)
#endif

static R_INLINE SEXP GET_BINDING_CELL_CACHE(SEXP symbol, SEXP rho,
					    R_binding_cache_t vcache, int idx)
{
    SEXP cell = GET_CACHED_BINDING_CELL(vcache, idx);
    /* The value returned by GET_CACHED_BINDING_CELL is either a
       binding cell or R_NilValue.  TAG(R_NilValue) is R_NilVelue, and
       that will no equal symbol. So a separate test for cell !=
       R_NilValue is not needed. */
    if (TAG(cell) == symbol && CAR(cell) != R_UnboundValue)
	return cell;
    else {
	SEXP ncell = GET_BINDING_CELL(symbol, rho);
	if (ncell != R_NilValue)
	    SET_CACHED_BINDING(vcache, idx, ncell);
	else if (cell != R_NilValue && CAR(cell) == R_UnboundValue)
	    SET_CACHED_BINDING(vcache, idx, R_NilValue);
	return ncell;
    }
}

static void MISSING_ARGUMENT_ERROR(SEXP symbol)
{
    const char *n = CHAR(PRINTNAME(symbol));
    if(*n) error(_("argument \"%s\" is missing, with no default"), n);
    else error(_("argument is missing, with no default"));
}

#define MAYBE_MISSING_ARGUMENT_ERROR(symbol, keepmiss) \
    do { if (! keepmiss) MISSING_ARGUMENT_ERROR(symbol); } while (0)

static void UNBOUND_VARIABLE_ERROR(SEXP symbol)
{
    error(_("object '%s' not found"), CHAR(PRINTNAME(symbol)));
}

static R_INLINE SEXP FORCE_PROMISE(SEXP value, SEXP symbol, SEXP rho,
				   Rboolean keepmiss)
{
    if (PRVALUE(value) == R_UnboundValue) {
	/**** R_isMissing is inefficient */
	if (keepmiss && R_isMissing(symbol, rho))
	    value = R_MissingArg;
	else 
            value = forcePromise(value);
    }
    else 
        value = PRVALUE(value);
    return value;
}

static R_INLINE SEXP FIND_VAR_NO_CACHE(SEXP symbol, SEXP rho, SEXP cell)
{
    SEXP value;
    /* only need to search the current frame again if
       binding was special or frame is a base frame */
    if (cell != R_NilValue ||
	rho == R_BaseEnv || rho == R_BaseNamespace)
	value =  findVar(symbol, rho);
    else
	value =  findVar(symbol, ENCLOS(rho));
    return value;
}

static R_INLINE SEXP getvar(SEXP symbol, SEXP rho,
			    Rboolean dd, Rboolean keepmiss,
			    R_binding_cache_t vcache, int sidx)
{
    SEXP value;
    if (dd)
	value = ddfindVar(symbol, rho);
    else if (vcache != NULL) {
	SEXP cell = GET_BINDING_CELL_CACHE(symbol, rho, vcache, sidx);
	value = BINDING_VALUE(cell);
	if (value == R_UnboundValue)
	    value = FIND_VAR_NO_CACHE(symbol, rho, cell);
    }
    else
	value = findVar(symbol, rho);

    if (value == R_UnboundValue)
	UNBOUND_VARIABLE_ERROR(symbol);
    else if (value == R_MissingArg)
	MAYBE_MISSING_ARGUMENT_ERROR(symbol, keepmiss);
    else if (TYPEOF(value) == PROMSXP)
	value = FORCE_PROMISE(value, symbol, rho, keepmiss);
    else if (NAMEDCNT_EQ_0(value))
	SET_NAMEDCNT_1(value);
    return value;
}

#define INLINE_GETVAR
#ifdef INLINE_GETVAR
/* Try to handle the most common case as efficiently as possible.  If
   smallcache is true then a modulus operation on the index is not
   needed, nor is a check that a non-null value corresponds to the
   requested symbol. The symbol from the constant pool is also usually
   not needed. The test TYPOF(value) != SYMBOL rules out R_MissingArg
   and R_UnboundValue as these are implemented s symbols.  It also
   rules other symbols, but as those are rare they are handled by the
   getvar() call. */
#define DO_GETVAR(dd,keepmiss) do { \
    int sidx = GETOP(); \
    if (!dd && smallcache) { \
	SEXP cell = GET_SMALLCACHE_BINDING_CELL(vcache, sidx); \
	/* try fast handling of REALSXP, INTSXP, LGLSXP */ \
	/* (cell won't be R_NilValue or an active binding) */ \
	value = CAR(cell); \
	int type = TYPEOF(value); \
	switch(type) { \
	case REALSXP: \
	case INTSXP: \
	case LGLSXP: \
	    /* may be ok to skip this test: */ \
	    if (NAMEDCNT_EQ_0(value)) \
		SET_NAMEDCNT_1(value); \
	    R_Visible = TRUE; \
	    BCNPUSH(value); \
	    NEXT(); \
	} \
	if (cell != R_NilValue && ! IS_ACTIVE_BINDING(cell)) { \
	    value = CAR(cell); \
	    if (TYPEOF(value) != SYMSXP) {	\
		if (TYPEOF(value) == PROMSXP) {		\
		    SEXP pv = PRVALUE(value);		\
		    if (pv == R_UnboundValue) {		\
			SEXP symbol = VECTOR_ELT(constants, sidx);	\
			value = FORCE_PROMISE(value, symbol, rho, keepmiss); \
		    }							\
		    else value = pv;					\
		}							\
		else if (NAMEDCNT_EQ_0(value))				\
		    SET_NAMEDCNT_1(value);				\
		R_Visible = TRUE;					\
		BCNPUSH(value);						\
		NEXT();							\
	    }								\
	}								\
    }									\
    SEXP symbol = VECTOR_ELT(constants, sidx);				\
    R_Visible = TRUE;							\
    BCNPUSH(getvar(symbol, rho, dd, keepmiss, vcache, sidx));		\
    NEXT();								\
} while (0)
#else
#define DO_GETVAR(dd,keepmiss) do { \
  int sidx = GETOP(); \
  SEXP symbol = VECTOR_ELT(constants, sidx); \
  R_Visible = TRUE; \
  BCNPUSH(getvar(symbol, rho, dd, keepmiss, vcache, sidx));	\
  NEXT(); \
} while (0)
#endif

#define PUSHCALLARG(v) PUSHCALLARG_CELL(CONS(v, R_NilValue))

#define PUSHCALLARG_CELL(c) do { \
  SEXP __cell__ = (c); \
  if (GETSTACK(-2) == R_NilValue) SETSTACK(-2, __cell__); \
  else SETCDR(GETSTACK(-1), __cell__); \
  SETSTACK(-1, __cell__);	       \
} while (0)

static int tryDispatch(char *generic, SEXP call, SEXP x, SEXP rho, SEXP *pv)
{
  RCNTXT cntxt;
  SEXP pargs, rho1;
  int dispatched = FALSE;
  SEXP op = SYMVALUE(install(generic)); /**** avoid this */

  PROTECT(pargs = promiseArgsWith1Value(CDR(call), rho, x));

  /**** Minimal hack to try to handle the S4 case.  If we do the check
	and do not dispatch then some arguments beyond the first might
	have been evaluated; these will then be evaluated again by the
	compiled argument code. */
  if (IS_S4_OBJECT(x) && R_has_methods(op)) {
    SEXP val = R_possible_dispatch(call, op, pargs, rho, TRUE);
    if (val) {
      *pv = val;
      UNPROTECT(1);
      return TRUE;
    }
  }

  /* See comment at first usemethod() call in this file. LT */
  PROTECT(rho1 = NewEnvironment(R_NilValue, R_NilValue, rho));
  begincontext(&cntxt, CTXT_RETURN, call, rho1, rho, pargs, op);
  if (usemethod(generic, x, call, pargs, rho1, rho, R_BaseEnv, 0, pv))
    dispatched = TRUE;
  endcontext(&cntxt);
  UNPROTECT(2);
  return dispatched;
}

static int tryAssignDispatch(char *generic, SEXP call, SEXP lhs, SEXP rhs,
			     SEXP rho, SEXP *pv)
{
    int result;
    SEXP ncall, last, prom;

    PROTECT(ncall = duplicate(call));
    last = ncall;
    while (CDR(last) != R_NilValue)
	last = CDR(last);
    prom = mkPROMISE(CAR(last), rho);
    SET_PRVALUE(prom, rhs);
    INC_NAMEDCNT(rhs);
    SETCAR(last, prom);
    result = tryDispatch(generic, ncall, lhs, rho, pv);
    UNPROTECT(1);
    return result;
}

#define DO_STARTDISPATCH(generic) do { \
  SEXP call = VECTOR_ELT(constants, GETOP()); \
  int label = GETOP(); \
  value = GETSTACK(-1); \
  if (isObject(value) && tryDispatch(generic, call, value, rho, &value)) {\
    SETSTACK(-1, value);						\
    BC_CHECK_SIGINT(); \
    pc = codebase + label; \
  } \
  else { \
    SEXP tag = TAG(CDR(call)); \
    SEXP cell = CONS(value, R_NilValue); \
    BCNSTACKCHECK(3); \
    SETSTACK(0, call); \
    SETSTACK(1, cell); \
    SETSTACK(2, cell); \
    R_BCNodeStackTop += 3; \
    if (tag != R_NilValue) \
      SET_TAG(cell, CreateTag(tag)); \
  } \
  NEXT(); \
} while (0)

#define DO_DFLTDISPATCH(fun, symbol) do { \
  SEXP call = GETSTACK(-3); \
  SEXP args = GETSTACK(-2); \
  value = fun(call, symbol, args, rho); \
  R_BCNodeStackTop -= 3; \
  SETSTACK(-1, value); \
  NEXT(); \
} while (0)

#define DO_START_ASSIGN_DISPATCH(generic) do { \
  SEXP call = VECTOR_ELT(constants, GETOP()); \
  int label = GETOP(); \
  SEXP lhs = GETSTACK(-2); \
  SEXP rhs = GETSTACK(-1); \
  if (NAMEDCNT_GT_1(lhs) && lhs != R_NilValue) { \
    lhs = duplicate(lhs); \
    SETSTACK(-2, lhs); \
    SET_NAMEDCNT_1(lhs); \
  } \
  if (isObject(lhs) && \
      tryAssignDispatch(generic, call, lhs, rhs, rho, &value)) { \
    R_BCNodeStackTop--;	\
    SETSTACK(-1, value); \
    BC_CHECK_SIGINT(); \
    pc = codebase + label; \
  } \
  else { \
    SEXP tag = TAG(CDR(call)); \
    SEXP cell = CONS(lhs, R_NilValue); \
    BCNSTACKCHECK(3); \
    SETSTACK(0, call); \
    SETSTACK(1, cell); \
    SETSTACK(2, cell); \
    R_BCNodeStackTop += 3; \
    if (tag != R_NilValue) \
      SET_TAG(cell, CreateTag(tag)); \
  } \
  NEXT(); \
} while (0)

#define DO_DFLT_ASSIGN_DISPATCH(fun, symbol) do { \
  SEXP rhs = GETSTACK(-4); \
  SEXP call = GETSTACK(-3); \
  SEXP args = GETSTACK(-2); \
  PUSHCALLARG(rhs); \
  value = fun(call, symbol, args, rho, 0); \
  R_BCNodeStackTop -= 4; \
  SETSTACK(-1, value);	 \
  NEXT(); \
} while (0)

#define DO_STARTDISPATCH_N(generic) do { \
    int callidx = GETOP(); \
    int label = GETOP(); \
    value = GETSTACK(-1); \
    if (isObject(value)) { \
	SEXP call = VECTOR_ELT(constants, callidx); \
	if (tryDispatch(generic, call, value, rho, &value)) { \
	    SETSTACK(-1, value); \
	    BC_CHECK_SIGINT(); \
	    pc = codebase + label; \
	} \
    } \
    NEXT(); \
} while (0)

#define DO_START_ASSIGN_DISPATCH_N(generic) do { \
    int callidx = GETOP(); \
    int label = GETOP(); \
    SEXP lhs = GETSTACK(-2); \
    if (isObject(lhs)) { \
	SEXP call = VECTOR_ELT(constants, callidx); \
	SEXP rhs = GETSTACK(-1); \
	if (NAMEDCNT_GT_1(lhs) & lhs != R_NilValue) { \
	    lhs = duplicate(lhs); \
	    SETSTACK(-2, lhs); \
	    SET_NAMEDCNT_1(lhs); \
	} \
	if (tryAssignDispatch(generic, call, lhs, rhs, rho, &value)) { \
	    R_BCNodeStackTop--; \
	    SETSTACK(-1, value); \
	    BC_CHECK_SIGINT(); \
	    pc = codebase + label; \
	} \
    } \
    NEXT(); \
} while (0)

#define DO_ISTEST(fun) do { \
  SETSTACK(-1, fun(GETSTACK(-1)) ? R_TrueValue : R_FalseValue);	\
  NEXT(); \
} while(0)
#define DO_ISTYPE(type) do { \
  SETSTACK(-1, TYPEOF(GETSTACK(-1)) == type ? mkTrue() : mkFalse()); \
  NEXT(); \
} while (0)
#define isNumericOnly(x) (isNumeric(x) && ! isLogical(x))

#ifdef BC_PROFILING
#define NO_CURRENT_OPCODE -1
static int current_opcode = NO_CURRENT_OPCODE;
static int opcode_counts[OPCOUNT];
#endif

#define BC_COUNT_DELTA 1000

#define BC_CHECK_SIGINT() do { \
  if (++evalcount > BC_COUNT_DELTA) { \
      R_CheckUserInterrupt(); \
      evalcount = 0; \
  } \
} while (0)

static void loopWithContext(volatile SEXP code, volatile SEXP rho)
{
    RCNTXT cntxt;
    begincontext(&cntxt, CTXT_LOOP, R_NilValue, rho, R_BaseEnv, R_NilValue,
		 R_NilValue);
    if (SETJMP(cntxt.cjmpbuf) != CTXT_BREAK)
	bcEval(code, rho, FALSE);
    endcontext(&cntxt);
}

static R_INLINE int bcStackIndex(R_bcstack_t *s)
{
    SEXP idx = *s;
    switch(TYPEOF(idx)) {
    case INTSXP:
	if (LENGTH(idx) == 1 && INTEGER(idx)[0] != NA_INTEGER)
	    return INTEGER(idx)[0];
	else return -1;
    case REALSXP:
	if (LENGTH(idx) == 1) {
	    double val = REAL(idx)[0];
	    if (! ISNAN(val) && val <= INT_MAX && val > INT_MIN)
		return val;
	    else return -1;
	}
	else return -1;
    default: return -1;
    }
}

static R_INLINE void VECSUBSET_PTR(R_bcstack_t *sx, R_bcstack_t *si,
				   R_bcstack_t *sv, SEXP rho)
{
    SEXP idx, args, value;
    SEXP vec = GETSTACK_PTR(sx);
    int i = bcStackIndex(si) - 1;

    if (ATTRIB(vec) == R_NilValue && i >= 0) {
	switch (TYPEOF(vec)) {
	case REALSXP:
	    if (LENGTH(vec) <= i) break;
	    SETSTACK_REAL_PTR(sv, REAL(vec)[i]);
	    return;
	case INTSXP:
	    if (LENGTH(vec) <= i) break;
	    SETSTACK_INTEGER_PTR(sv, INTEGER(vec)[i]);
	    return;
	case LGLSXP:
	    if (LENGTH(vec) <= i) break;
	    SETSTACK_LOGICAL_PTR(sv, LOGICAL(vec)[i]);
	    return;
	case CPLXSXP:
	    if (LENGTH(vec) <= i) break;
	    SETSTACK_PTR(sv, ScalarComplex(COMPLEX(vec)[i]));
	    return;
	case RAWSXP:
	    if (LENGTH(vec) <= i) break;
	    SETSTACK_PTR(sv, ScalarRaw(RAW(vec)[i]));
	    return;
	}
    }

    /* fall through to the standard default handler */
    idx = GETSTACK_PTR(si);
    args = CONS(idx, R_NilValue);
    args = CONS(vec, args);
    PROTECT(args);
    value = do_subset_dflt(R_NilValue, R_SubsetSym, args, rho);
    UNPROTECT(1);
    SETSTACK_PTR(sv, value);
}

#define DO_VECSUBSET(rho) do { \
    VECSUBSET_PTR(R_BCNodeStackTop - 2, R_BCNodeStackTop - 1, \
		  R_BCNodeStackTop - 2, rho); \
    R_BCNodeStackTop--; \
} while(0)

static R_INLINE SEXP getMatrixDim(SEXP mat)
{
    if (! OBJECT(mat) &&
	TAG(ATTRIB(mat)) == R_DimSymbol &&
	CDR(ATTRIB(mat)) == R_NilValue) {
	SEXP dim = CAR(ATTRIB(mat));
	if (TYPEOF(dim) == INTSXP && LENGTH(dim) == 2)
	    return dim;
	else return R_NilValue;
    }
    else return R_NilValue;
}

static R_INLINE void DO_MATSUBSET(SEXP rho)
{
    SEXP idx, jdx, args, value;
    SEXP mat = GETSTACK(-3);
    SEXP dim = getMatrixDim(mat);

    if (dim != R_NilValue) {
	int i = bcStackIndex(R_BCNodeStackTop - 2);
	int j = bcStackIndex(R_BCNodeStackTop - 1);
	int nrow = INTEGER(dim)[0];
	int ncol = INTEGER(dim)[1];
	if (i > 0 && j > 0 && i <= nrow && j <= ncol) {
	    int k = i - 1 + nrow * (j - 1);
	    switch (TYPEOF(mat)) {
	    case REALSXP:
		if (LENGTH(mat) <= k) break;
		R_BCNodeStackTop -= 2;
		SETSTACK_REAL(-1, REAL(mat)[k]);
		return;
	    case INTSXP:
		if (LENGTH(mat) <= k) break;
		R_BCNodeStackTop -= 2;
		SETSTACK_INTEGER(-1, INTEGER(mat)[k]);
		return;
	    case LGLSXP:
		if (LENGTH(mat) <= k) break;
		R_BCNodeStackTop -= 2;
		SETSTACK_LOGICAL(-1, LOGICAL(mat)[k]);
		return;
	    case CPLXSXP:
		if (LENGTH(mat) <= k) break;
		R_BCNodeStackTop -= 2;
		SETSTACK(-1, ScalarComplex(COMPLEX(mat)[k]));
		return;
	    }
	}
    }

    /* fall through to the standard default handler */
    idx = GETSTACK(-2);
    jdx = GETSTACK(-1);
    args = CONS(jdx, R_NilValue);
    args = CONS(idx, args);
    args = CONS(mat, args);
    SETSTACK(-1, args); /* for GC protection */
    value = do_subset_dflt(R_NilValue, R_SubsetSym, args, rho);
    R_BCNodeStackTop -= 2;
    SETSTACK(-1, value);
}

#define INTEGER_TO_REAL(x) ((x) == NA_INTEGER ? NA_REAL : (x))
#define LOGICAL_TO_REAL(x) ((x) == NA_LOGICAL ? NA_REAL : (x))

static R_INLINE Rboolean setElementFromScalar(SEXP vec, int i, int typev,
					      scalar_value_t *v)
{
    if (i < 0) return FALSE;

    if (TYPEOF(vec) == REALSXP) {
	if (LENGTH(vec) <= i) return FALSE;
	switch(typev) {
	case REALSXP: REAL(vec)[i] = v->dval; return TRUE;
	case INTSXP: REAL(vec)[i] = INTEGER_TO_REAL(v->ival); return TRUE;
	case LGLSXP: REAL(vec)[i] = LOGICAL_TO_REAL(v->ival); return TRUE;
	}
    }
    else if (typev == TYPEOF(vec)) {
	if (LENGTH(vec) <= i) return FALSE;
	switch (typev) {
	case INTSXP: INTEGER(vec)[i] = v->ival; return TRUE;
	case LGLSXP: LOGICAL(vec)[i] = v->ival; return TRUE;
	}
    }
    return FALSE;
}

static R_INLINE void SETVECSUBSET_PTR(R_bcstack_t *sx, R_bcstack_t *srhs,
				      R_bcstack_t *si, R_bcstack_t *sv,
				      SEXP rho)
{
    SEXP idx, args, value;
    SEXP vec = GETSTACK_PTR(sx);

    if (NAMEDCNT_GT_1(vec)) {
	vec = duplicate(vec);
	SETSTACK_PTR(sx, vec);
    }
    else
	SET_NAMEDCNT_0(vec);

    if (ATTRIB(vec) == R_NilValue) {
	int i = bcStackIndex(si);
	if (i > 0) {
	    scalar_value_t v;
	    int typev = bcStackScalar(srhs, &v);
	    if (setElementFromScalar(vec, i - 1, typev, &v)) {
		SETSTACK_PTR(sv, vec);
		return;
	    }
	}
    }

    /* fall through to the standard default handler */
    value = GETSTACK_PTR(srhs);
    idx = GETSTACK_PTR(si);
    args = CONS(value, R_NilValue);
    SET_TAG(args, R_valueSym);
    args = CONS(idx, args);
    args = CONS(vec, args);
    PROTECT(args);
    vec = do_subassign_dflt(R_NilValue, R_SubassignSym, args, rho, 0);
    UNPROTECT(1);
    SETSTACK_PTR(sv, vec);
}

static R_INLINE void DO_SETVECSUBSET(SEXP rho)
{
    SETVECSUBSET_PTR(R_BCNodeStackTop - 3, R_BCNodeStackTop - 2,
		     R_BCNodeStackTop - 1, R_BCNodeStackTop - 3, rho);
    R_BCNodeStackTop -= 2;
}

static R_INLINE void DO_SETMATSUBSET(SEXP rho)
{
    SEXP dim, idx, jdx, args, value;
    SEXP mat = GETSTACK(-4);

    if (NAMEDCNT_GT_1(mat)) {
	mat = duplicate(mat);
	SETSTACK(-4, mat);
    }
    else
	SET_NAMEDCNT_0(mat);

    dim = getMatrixDim(mat);

    if (dim != R_NilValue) {
	int i = bcStackIndex(R_BCNodeStackTop - 2);
	int j = bcStackIndex(R_BCNodeStackTop - 1);
	int nrow = INTEGER(dim)[0];
	int ncol = INTEGER(dim)[1];
	if (i > 0 && j > 0 && i <= nrow && j <= ncol) {
	    scalar_value_t v;
	    int typev = bcStackScalar(R_BCNodeStackTop - 3, &v);
	    int k = i - 1 + nrow * (j - 1);
	    if (setElementFromScalar(mat, k, typev, &v)) {
		R_BCNodeStackTop -= 3;
		SETSTACK(-1, mat);
		return;
	    }
	}
    }

    /* fall through to the standard default handler */
    value = GETSTACK(-3);
    idx = GETSTACK(-2);
    jdx = GETSTACK(-1);
    args = CONS(value, R_NilValue);
    SET_TAG(args, R_valueSym);
    args = CONS(jdx, args);
    args = CONS(idx, args);
    args = CONS(mat, args);
    SETSTACK(-1, args); /* for GC protection */
    mat = do_subassign_dflt(R_NilValue, R_SubassignSym, args, rho, 0);
    R_BCNodeStackTop -= 3;
    SETSTACK(-1, mat);
}

#define FIXUP_SCALAR_LOGICAL(callidx, arg, op) do { \
	SEXP val = GETSTACK(-1); \
	if (TYPEOF(val) != LGLSXP || LENGTH(val) != 1) { \
	    if (!isNumber(val))	\
		errorcall(VECTOR_ELT(constants, callidx), \
			  _("invalid %s type in 'x %s y'"), arg, op);	\
	    SETSTACK(-1, ScalarLogical(asLogical(val))); \
	} \
    } while(0)

static R_INLINE void checkForMissings(SEXP args, SEXP call)
{
    SEXP a, c;
    int n, k;
    for (a = args, n = 1; a != R_NilValue; a = CDR(a), n++)
	if (CAR(a) == R_MissingArg) {
	    /* check for an empty argument in the call -- start from
	       the beginning in case of ... arguments */
	    if (call != R_NilValue) {
		for (k = 1, c = CDR(call); c != R_NilValue; c = CDR(c), k++)
		    if (CAR(c) == R_MissingArg)
			errorcall(call, "argument %d is empty", k);
	    }
	    /* An error from evaluating a symbol will already have
	       been signaled.  The interpreter, in evalList, does
	       _not_ signal an error for a call expression that
	       produces an R_MissingArg value; for example
	       
	           c(alist(a=)$a)

	       does not signal an error. If we decide we do want an
	       error in this case we can modify evalList for the
	       interpreter and here use the code below. */
#ifdef NO_COMPUTED_MISSINGS
	    /* otherwise signal a 'missing argument' error */
	    errorcall(call, "argument %d is missing", n);
#endif
	}
}

#define GET_VEC_LOOP_VALUE(var, pos) do {		\
    (var) = GETSTACK(pos);				\
    if (NAMEDCNT_GT_1(var)) {				\
	(var) = allocVector(TYPEOF(seq), 1);		\
	SETSTACK(pos, var);				\
	SET_NAMEDCNT_1(var);				\
    }							\
} while (0)

static SEXP bcEval(SEXP body, SEXP rho, Rboolean useCache)
{
  SEXP value, constants;
  BCODE *pc, *codebase;
  int ftype = 0;
  R_bcstack_t *oldntop = R_BCNodeStackTop;
  static int evalcount = 0;
#ifdef BC_INT_STACK
  IStackval *olditop = R_BCIntStackTop;
#endif
#ifdef BC_PROFILING
  int old_current_opcode = current_opcode;
#endif
#ifdef THREADED_CODE
  int which = 0;
#endif

  BC_CHECK_SIGINT();

  INITIALIZE_MACHINE();
  codebase = pc = BCCODE(body);
  constants = BCCONSTS(body);

  /* allow bytecode to be disabled for testing */
  if (R_disable_bytecode)
      return eval(bytecodeExpr(body), rho);

  /* check version */
  {
      int version = GETOP();
      if (version < R_bcMinVersion || version > R_bcVersion) {
	  if (version >= 2) {
	      static Rboolean warned = FALSE;
	      if (! warned) {
		  warned = TRUE;
		  warning(_("bytecode version mismatch; using eval"));
	      }
	      return eval(bytecodeExpr(body), rho);
	  }
	  else if (version < R_bcMinVersion)
	      error(_("bytecode version is too old"));
	  else error(_("bytecode version is too new"));
      }
  }

  R_binding_cache_t vcache = NULL;
  Rboolean smallcache = TRUE;
#ifdef USE_BINDING_CACHE
  if (useCache) {
      R_len_t n = LENGTH(constants);
# ifdef CACHE_MAX
      if (n > CACHE_MAX) {
	  n = CACHE_MAX;
	  smallcache = FALSE;
      }
# endif
# ifdef CACHE_ON_STACK
      /* initialize binding cache on the stack */
      vcache = R_BCNodeStackTop;
      if (R_BCNodeStackTop + n > R_BCNodeStackEnd)
	  nodeStackOverflow();
      while (n > 0) {
	  *R_BCNodeStackTop = R_NilValue;
	  R_BCNodeStackTop++;
	  n--;
      }
# else
      /* allocate binding cache and protect on stack */
      vcache = allocVector(VECSXP, n);
      BCNPUSH(vcache);
# endif
  }
#endif

  BEGIN_MACHINE {
    OP(BCMISMATCH, 0): error(_("byte code version mismatch"));
    OP(RETURN, 0): value = GETSTACK(-1); goto done;
    OP(GOTO, 1):
      {
	int label = GETOP();
	BC_CHECK_SIGINT();
	pc = codebase + label;
	NEXT();
      }
    OP(BRIFNOT, 2):
      {
	int callidx = GETOP();
	int label = GETOP();
	int cond;
	SEXP call = VECTOR_ELT(constants, callidx);
	value = BCNPOP();
	cond = asLogicalNoNA(value, call);
	if (! cond) {
	    BC_CHECK_SIGINT(); /**** only on back branch?*/
	    pc = codebase + label;
	}
	NEXT();
      }
    OP(POP, 0): BCNPOP_IGNORE_VALUE(); NEXT();
    OP(DUP, 0): BCNDUP(); NEXT();
    OP(PRINTVALUE, 0): PrintValue(BCNPOP()); NEXT();
    OP(STARTLOOPCNTXT, 1):
	{
	    SEXP code = VECTOR_ELT(constants, GETOP());
	    loopWithContext(code, rho);
	    NEXT();
	}
    OP(ENDLOOPCNTXT, 0): value = R_NilValue; goto done;
    OP(DOLOOPNEXT, 0): findcontext(CTXT_NEXT, rho, R_NilValue);
    OP(DOLOOPBREAK, 0): findcontext(CTXT_BREAK, rho, R_NilValue);
    OP(STARTFOR, 3):
      {
	SEXP seq = GETSTACK(-1);
	int callidx = GETOP();
	SEXP symbol = VECTOR_ELT(constants, GETOP());
	int label = GETOP();

	/* if we are iterating over a factor, coerce to character first */
	if (inherits(seq, "factor")) {
	    seq = asCharacterFactor(seq);
	    SETSTACK(-1, seq);
	}

	defineVar(symbol, R_NilValue, rho);
	BCNPUSH(GET_BINDING_CELL(symbol, rho));

	value = allocVector(INTSXP, 2);
	INTEGER(value)[0] = -1;
	if (isVector(seq))
	  INTEGER(value)[1] = LENGTH(seq);
	else if (isList(seq) || isNull(seq))
	  INTEGER(value)[1] = length(seq);
	else errorcall(VECTOR_ELT(constants, callidx),
		       _("invalid for() loop sequence"));
	BCNPUSH(value);

	/* bump up NAMED count of seq to avoid modification by loop code */
	INC_NAMEDCNT(seq);

	/* place initial loop variable value object on stack */
	switch(TYPEOF(seq)) {
	case LGLSXP:
	case INTSXP:
	case REALSXP:
	case CPLXSXP:
	case STRSXP:
	case RAWSXP:
	    value = allocVector(TYPEOF(seq), 1);
	    BCNPUSH(value);
	    break;
	default: BCNPUSH(R_NilValue);
	}

	BC_CHECK_SIGINT();
	pc = codebase + label;
	NEXT();
      }
    OP(STEPFOR, 1):
      {
	int label = GETOP();
	int i = ++(INTEGER(GETSTACK(-2))[0]);
	int n = INTEGER(GETSTACK(-2))[1];
	if (i < n) {
	  SEXP seq = GETSTACK(-4);
	  SEXP cell = GETSTACK(-3);
	  switch (TYPEOF(seq)) {
	  case LGLSXP:
	    GET_VEC_LOOP_VALUE(value, -1);
	    LOGICAL(value)[0] = LOGICAL(seq)[i];
	    break;
	  case INTSXP:
	    GET_VEC_LOOP_VALUE(value, -1);
	    INTEGER(value)[0] = INTEGER(seq)[i];
	    break;
	  case REALSXP:
	    GET_VEC_LOOP_VALUE(value, -1);
	    REAL(value)[0] = REAL(seq)[i];
	    break;
	  case CPLXSXP:
	    GET_VEC_LOOP_VALUE(value, -1);
	    COMPLEX(value)[0] = COMPLEX(seq)[i];
	    break;
	  case STRSXP:
	    GET_VEC_LOOP_VALUE(value, -1);
	    SET_STRING_ELT(value, 0, STRING_ELT(seq, i));
	    break;
	  case RAWSXP:
	    GET_VEC_LOOP_VALUE(value, -1);
	    RAW(value)[0] = RAW(seq)[i];
	    break;
	  case EXPRSXP:
	  case VECSXP:
	    value = VECTOR_ELT(seq, i);
	    SET_NAMEDCNT_MAX(value);
	    break;
	  case LISTSXP:
	    value = CAR(seq);
	    SETSTACK(-4, CDR(seq));
	    SET_NAMEDCNT_MAX(value);
	    break;
	  default:
	    error(_("invalid sequence argument in for loop"));
	  }
	  if (! SET_BINDING_VALUE(cell, value))
	      defineVar(BINDING_SYMBOL(cell), value, rho);
	  BC_CHECK_SIGINT();
	  pc = codebase + label;
	}
	NEXT();
      }
    OP(ENDFOR, 0):
      {
	R_BCNodeStackTop -= 3;
	SETSTACK(-1, R_NilValue);
	NEXT();
      }
    OP(SETLOOPVAL, 0):
      BCNPOP_IGNORE_VALUE(); SETSTACK(-1, R_NilValue); NEXT();
    OP(INVISIBLE,0): R_Visible = FALSE; NEXT();
    /**** for now LDCONST, LDTRUE, and LDFALSE duplicate/allocate to
	  be defensive against bad package C code */
    OP(LDCONST, 1):
      R_Visible = TRUE;
      value = VECTOR_ELT(constants, GETOP());
      /* make sure NAMED = 2 -- lower values might be safe in some cases but
	 not in general, especially if the constant pool was created by
	 unserializing a compiled expression. */
      /*if (NAMED(value) < 2) SET_NAMED(value, 2);*/
      BCNPUSH(duplicate(value));
      NEXT();
    OP(LDNULL, 0): R_Visible = TRUE; BCNPUSH(R_NilValue); NEXT();
    OP(LDTRUE, 0): R_Visible = TRUE; BCNPUSH(mkTrue()); NEXT();
    OP(LDFALSE, 0): R_Visible = TRUE; BCNPUSH(mkFalse()); NEXT();
    OP(GETVAR, 1): DO_GETVAR(FALSE, FALSE);
    OP(DDVAL, 1): DO_GETVAR(TRUE, FALSE);
    OP(SETVAR, 1):
      {
	int sidx = GETOP();
	SEXP loc;
	if (smallcache)
	    loc = GET_SMALLCACHE_BINDING_CELL(vcache, sidx);
	else {
	    SEXP symbol = VECTOR_ELT(constants, sidx);
	    loc = GET_BINDING_CELL_CACHE(symbol, rho, vcache, sidx);
	}
	value = GETSTACK(-1);
        INC_NAMEDCNT(value);
	if (! SET_BINDING_VALUE(loc, value)) {
	    SEXP symbol = VECTOR_ELT(constants, sidx);
	    PROTECT(value);
	    defineVar(symbol, value, rho);
	    UNPROTECT(1);
	}
	NEXT();
      }
    OP(GETFUN, 1):
      {
	/* get the function */
	SEXP symbol = VECTOR_ELT(constants, GETOP());
	value = findFun(symbol, rho);
	if(RTRACE(value)) {
            Rprintf("trace: ");
            PrintValue(symbol);
	}

	/* initialize the function type register, push the function, and
	   push space for creating the argument list. */
	ftype = TYPEOF(value);
	BCNSTACKCHECK(3);
	SETSTACK(0, value);
	SETSTACK(1, R_NilValue);
	SETSTACK(2, R_NilValue);
	R_BCNodeStackTop += 3;
	NEXT();
      }
    OP(GETGLOBFUN, 1):
      {
	/* get the function */
	SEXP symbol = VECTOR_ELT(constants, GETOP());
	value = findFun(symbol, R_GlobalEnv);
	if(RTRACE(value)) {
            Rprintf("trace: ");
            PrintValue(symbol);
	}

	/* initialize the function type register, push the function, and
	   push space for creating the argument list. */
	ftype = TYPEOF(value);
	BCNSTACKCHECK(3);
	SETSTACK(0, value);
	SETSTACK(1, R_NilValue);
	SETSTACK(2, R_NilValue);
	R_BCNodeStackTop += 3;
	NEXT();
      }
    OP(GETSYMFUN, 1):
      {
	/* get the function */
	SEXP symbol = VECTOR_ELT(constants, GETOP());
	value = SYMVALUE(symbol);
	if (TYPEOF(value) == PROMSXP) {
	    value = forcePromise(value);
	    SET_NAMEDCNT_MAX(value);
	}
	if(RTRACE(value)) {
            Rprintf("trace: ");
            PrintValue(symbol);
	}

	/* initialize the function type register, push the function, and
	   push space for creating the argument list. */
	ftype = TYPEOF(value);
	BCNSTACKCHECK(3);
	SETSTACK(0, value);
	SETSTACK(1, R_NilValue);
	SETSTACK(2, R_NilValue);
	R_BCNodeStackTop += 3;
	NEXT();
      }
    OP(GETBUILTIN, 1):
      {
	/* get the function */
	SEXP symbol = VECTOR_ELT(constants, GETOP());
	value = getPrimitive(symbol, BUILTINSXP);
	if (RTRACE(value)) {
            Rprintf("trace: ");
            PrintValue(symbol);
	}

	/* push the function and push space for creating the argument list. */
	ftype = TYPEOF(value);
	BCNSTACKCHECK(3);
	SETSTACK(0, value);
	SETSTACK(1, R_NilValue);
	SETSTACK(2, R_NilValue);
	R_BCNodeStackTop += 3;
	NEXT();
      }
    OP(GETINTLBUILTIN, 1):
      {
	/* get the function */
	SEXP symbol = VECTOR_ELT(constants, GETOP());
	value = INTERNAL(symbol);
	if (TYPEOF(value) != BUILTINSXP)
            error(_("no internal function \"%s\""), CHAR(PRINTNAME(symbol)));

	/* push the function and push space for creating the argument list. */
	ftype = TYPEOF(value);
	BCNSTACKCHECK(3);
	SETSTACK(0, value);
	SETSTACK(1, R_NilValue);
	SETSTACK(2, R_NilValue);
	R_BCNodeStackTop += 3;
	NEXT();
      }
    OP(CHECKFUN, 0):
      {
	/* check then the value on the stack is a function */
	value = GETSTACK(-1);
	if (TYPEOF(value) != CLOSXP && TYPEOF(value) != BUILTINSXP &&
	    TYPEOF(value) != SPECIALSXP)
	  error(_("attempt to apply non-function"));

	/* initialize the function type register, and push space for
	   creating the argument list. */
	ftype = TYPEOF(value);
	BCNSTACKCHECK(2);
	SETSTACK(0, R_NilValue);
	SETSTACK(1, R_NilValue);
	R_BCNodeStackTop += 2;
	NEXT();
      }
    OP(MAKEPROM, 1):
      {
	SEXP code = VECTOR_ELT(constants, GETOP());
	if (ftype != SPECIALSXP) {
	  if (ftype == BUILTINSXP)
	      value = bcEval(code, rho, TRUE);
	  else
	    value = mkPROMISE(code, rho);
	  PUSHCALLARG(value);
	}
	NEXT();
      }
    OP(DOMISSING, 0):
      {
	if (ftype != SPECIALSXP)
	  PUSHCALLARG(R_MissingArg);
	NEXT();
      }
    OP(SETTAG, 1):
      {
	SEXP tag = VECTOR_ELT(constants, GETOP());
	SEXP cell = GETSTACK(-1);
	if (ftype != SPECIALSXP && cell != R_NilValue)
	  SET_TAG(cell, CreateTag(tag));
	NEXT();
      }
    OP(DODOTS, 0):
      {
	if (ftype != SPECIALSXP) {
	  SEXP h = findVar(R_DotsSymbol, rho);
	  if (TYPEOF(h) == DOTSXP || h == R_NilValue) {
	    for (; h != R_NilValue; h = CDR(h)) {
	      SEXP val, cell;
	      if (ftype == BUILTINSXP) val = eval(CAR(h), rho);
	      else val = mkPROMISE(CAR(h), rho);
	      cell = CONS(val, R_NilValue);
	      PUSHCALLARG_CELL(cell);
	      if (TAG(h) != R_NilValue) SET_TAG(cell, CreateTag(TAG(h)));
	    }
	  }
	  else if (h != R_MissingArg)
	    error(_("'...' used in an incorrect context"));
	}
	NEXT();
      }
    OP(PUSHARG, 0): PUSHCALLARG(BCNPOP()); NEXT();
    /**** for now PUSHCONST, PUSHTRUE, and PUSHFALSE duplicate/allocate to
	  be defensive against bad package C code */
    OP(PUSHCONSTARG, 1):
      value = VECTOR_ELT(constants, GETOP());
      PUSHCALLARG(duplicate(value));
      NEXT();
    OP(PUSHNULLARG, 0): PUSHCALLARG(R_NilValue); NEXT();
    OP(PUSHTRUEARG, 0): PUSHCALLARG(mkTrue()); NEXT();
    OP(PUSHFALSEARG, 0): PUSHCALLARG(mkFalse()); NEXT();
    OP(CALL, 1):
      {
	SEXP fun = GETSTACK(-3);
	SEXP call = VECTOR_ELT(constants, GETOP());
	SEXP args = GETSTACK(-2);
	int flag;
	switch (ftype) {
	case BUILTINSXP:
	  checkForMissings(args, call);
	  flag = PRIMPRINT(fun);
	  R_Visible = flag != 1;
          value = CALL_PRIMFUN(call, fun, args, rho, 0);
	  if (flag < 2) R_Visible = flag != 1;
	  break;
	case SPECIALSXP:
	  flag = PRIMPRINT(fun);
	  R_Visible = flag != 1;
          value = CALL_PRIMFUN(call, fun, CDR(call), rho, 0);
	  if (flag < 2) R_Visible = flag != 1;
	  break;
	case CLOSXP:
	  value = applyClosure_v(call, fun, args, rho, R_BaseEnv, 0);
	  break;
	default: error(_("bad function"));
	}
	R_BCNodeStackTop -= 2;
	SETSTACK(-1, value);
	ftype = 0;
	NEXT();
      }
    OP(CALLBUILTIN, 1):
      {
	SEXP fun = GETSTACK(-3);
	SEXP call = VECTOR_ELT(constants, GETOP());
	SEXP args = GETSTACK(-2);
	int flag;
	const void *vmax = VMAXGET();
	if (TYPEOF(fun) != BUILTINSXP)
	  error(_("not a BUILTIN function"));
	flag = PRIMPRINT(fun);
	R_Visible = flag != 1;
        value = CALL_PRIMFUN(call, fun, args, rho, 0);
	if (flag < 2) R_Visible = flag != 1;
	VMAXSET(vmax);
	R_BCNodeStackTop -= 2;
	SETSTACK(-1, value);
	NEXT();
      }
    OP(CALLSPECIAL, 1):
      {
	SEXP call = VECTOR_ELT(constants, GETOP());
	SEXP symbol = CAR(call);
	SEXP fun = getPrimitive(symbol, SPECIALSXP);
	int flag;
	const void *vmax = VMAXGET();
	if (RTRACE(fun)) {
            Rprintf("trace: ");
            PrintValue(symbol);
	}
	BCNPUSH(fun);  /* for GC protection */
	flag = PRIMPRINT(fun);
	R_Visible = flag != 1;
        value = CALL_PRIMFUN(call, fun, CDR(call), rho, 0);
	if (flag < 2) R_Visible = flag != 1;
	VMAXSET(vmax);
	SETSTACK(-1, value); /* replaces fun on stack */
	NEXT();
      }
    OP(MAKECLOSURE, 1):
      {
	SEXP fb = VECTOR_ELT(constants, GETOP());
	SEXP forms = VECTOR_ELT(fb, 0);
	SEXP body = VECTOR_ELT(fb, 1);
	value = mkCLOSXP(forms, body, rho);
	BCNPUSH(value);
	NEXT();
      }
    OP(UMINUS, 1): Arith1(R_SubSym);
    OP(UPLUS, 1): Arith1(R_AddSym);
    OP(ADD, 1): FastBinary(+, PLUSOP, R_AddSym);
    OP(SUB, 1): FastBinary(-, MINUSOP, R_SubSym);
    OP(MUL, 1): FastBinary(*, TIMESOP, R_MulSym);
    OP(DIV, 1): FastBinary(/, DIVOP, R_DivSym);
    OP(EXPT, 1): Arith2(POWOP, R_ExptSym);
    OP(SQRT, 1): Math1(R_SqrtSym);
    OP(EXP, 1): Math1(R_ExpSym);
    OP(EQ, 1): FastRelop2(==, EQOP, R_EqSym);
    OP(NE, 1): FastRelop2(!=, NEOP, R_NeSym);
    OP(LT, 1): FastRelop2(<, LTOP, R_LtSym);
    OP(LE, 1): FastRelop2(<=, LEOP, R_LeSym);
    OP(GE, 1): FastRelop2(>=, GEOP, R_GeSym);
    OP(GT, 1): FastRelop2(>, GTOP, R_GtSym);
    OP(AND, 1): Builtin2(do_andor, R_AndSym, rho);
    OP(OR, 1): Builtin2(do_andor, R_OrSym, rho);
    OP(NOT, 1): Builtin1(do_not, R_NotSym, rho);
    OP(DOTSERR, 0): error(_("'...' used in an incorrect context"));
    OP(STARTASSIGN, 1):
      {
	int sidx = GETOP();
	SEXP symbol = VECTOR_ELT(constants, sidx);
	SEXP cell = GET_BINDING_CELL_CACHE(symbol, rho, vcache, sidx);
	value = BINDING_VALUE(cell);
	if (value == R_UnboundValue || NAMEDCNT(value) != 1) {
            /* Used to call EnsureLocal, now changed, so old code is here. */
            value = findVarInFrame3 (rho, symbol, TRUE);
            if (value != R_UnboundValue) {
                if (TYPEOF(value) == PROMSXP)
                    value = forcePromise(value);
        	if (!NAMEDCNT_GT_1(value)) 
                    goto in_frame;
            }
            else {
                if (rho != R_EmptyEnv) {
                    value = findVar (symbol, ENCLOS(rho));
                    if (TYPEOF(value) == PROMSXP)
                        value = forcePromise(value);
                }
                if (value == R_UnboundValue)
                    error(_("object '%s' not found"), CHAR(PRINTNAME(symbol)));
            }
            value = dup_top_level(value);
            set_var_in_frame (symbol, value, rho, TRUE, 3);
          in_frame: ;
        }
	BCNPUSH(value);
	BCNDUP2ND();
	/* top three stack entries are now RHS value, LHS value, RHS value */
	NEXT();
      }
    OP(ENDASSIGN, 1):
      {
	int sidx = GETOP();
	SEXP symbol = VECTOR_ELT(constants, sidx);
	SEXP cell = GET_BINDING_CELL_CACHE(symbol, rho, vcache, sidx);
	value = GETSTACK(-1); /* leave on stack for GC protection */
        INC_NAMEDCNT(value);
	if (! SET_BINDING_VALUE(cell, value))
	    defineVar(symbol, value, rho);
	R_BCNodeStackTop--; /* now pop LHS value off the stack */
	/* original right-hand side value is now on top of stack again */
	/* we do not duplicate the right-hand side value, so to be
	   conservative mark the value as NAMED = 2 */
	SET_NAMEDCNT_MAX(GETSTACK(-1));
	NEXT();
      }
    OP(STARTSUBSET, 2): DO_STARTDISPATCH("[");
    OP(DFLTSUBSET, 0): DO_DFLTDISPATCH(do_subset_dflt, R_SubsetSym);
    OP(STARTSUBASSIGN, 2): DO_START_ASSIGN_DISPATCH("[<-");
    OP(DFLTSUBASSIGN, 0):
      DO_DFLT_ASSIGN_DISPATCH(do_subassign_dflt, R_SubassignSym);
    OP(STARTC, 2): DO_STARTDISPATCH("c");
    OP(DFLTC, 0): DO_DFLTDISPATCH(do_c_dflt, R_CSym);
    OP(STARTSUBSET2, 2): DO_STARTDISPATCH("[[");
    OP(DFLTSUBSET2, 0): DO_DFLTDISPATCH(do_subset2_dflt, R_Subset2Sym);
    OP(STARTSUBASSIGN2, 2): DO_START_ASSIGN_DISPATCH("[[<-");
    OP(DFLTSUBASSIGN2, 0):
      DO_DFLT_ASSIGN_DISPATCH(do_subassign2_dflt, R_Subassign2Sym);
    OP(DOLLAR, 2):
      {
	int dispatched = FALSE;
	SEXP call = VECTOR_ELT(constants, GETOP());
	SEXP symbol = VECTOR_ELT(constants, GETOP());
	SEXP x = GETSTACK(-1);
	if (isObject(x)) {
	    SEXP ncall;
	    PROTECT(ncall = duplicate(call));
	    /**** hack to avoid evaluating the symbol */
	    SETCAR(CDDR(ncall), ScalarString(PRINTNAME(symbol)));
	    dispatched = tryDispatch("$", ncall, x, rho, &value);
	    UNPROTECT(1);
	}
	if (dispatched)
	    SETSTACK(-1, value);
	else
	    SETSTACK(-1, R_subset3_dflt(x, R_NilValue, symbol, R_NilValue));
	NEXT();
      }
    OP(DOLLARGETS, 2):
      {
	int dispatched = FALSE;
	SEXP call = VECTOR_ELT(constants, GETOP());
	SEXP symbol = VECTOR_ELT(constants, GETOP());
	SEXP x = GETSTACK(-2);
	SEXP rhs = GETSTACK(-1);
	if (NAMEDCNT_GT_1(x) && x != R_NilValue) {
	    x = duplicate(x);
	    SETSTACK(-2, x);
	    SET_NAMEDCNT_1(x);
	}
	if (isObject(x)) {
	    SEXP ncall, prom;
	    PROTECT(ncall = duplicate(call));
	    /**** hack to avoid evaluating the symbol */
	    SETCAR(CDDR(ncall), ScalarString(PRINTNAME(symbol)));
	    prom = mkPROMISE(CADDDR(ncall), rho);
	    SET_PRVALUE(prom, rhs);
            INC_NAMEDCNT(rhs);
	    SETCAR(CDR(CDDR(ncall)), prom);
	    dispatched = tryDispatch("$<-", ncall, x, rho, &value);
	    UNPROTECT(1);
	}
	if (! dispatched)
	  value = R_subassign3_dflt(call, x, symbol, rhs, 0);
	R_BCNodeStackTop--;
	SETSTACK(-1, value);
	NEXT();
      }
    OP(ISNULL, 0): DO_ISTEST(isNull);
    OP(ISLOGICAL, 0): DO_ISTYPE(LGLSXP);
    OP(ISINTEGER, 0): {
	SEXP arg = GETSTACK(-1);
	Rboolean test = (TYPEOF(arg) == INTSXP) && ! inherits(arg, "factor");
	SETSTACK(-1, test ? mkTrue() : mkFalse());
	NEXT();
      }
    OP(ISDOUBLE, 0): DO_ISTYPE(REALSXP);
    OP(ISCOMPLEX, 0): DO_ISTYPE(CPLXSXP);
    OP(ISCHARACTER, 0): DO_ISTYPE(STRSXP);
    OP(ISSYMBOL, 0): DO_ISTYPE(SYMSXP); /**** S4 thingy allowed now???*/
    OP(ISOBJECT, 0): DO_ISTEST(OBJECT);
    OP(ISNUMERIC, 0): DO_ISTEST(isNumericOnly);
    OP(VECSUBSET, 0): DO_VECSUBSET(rho); NEXT();
    OP(MATSUBSET, 0): DO_MATSUBSET(rho); NEXT();
    OP(SETVECSUBSET, 0): DO_SETVECSUBSET(rho); NEXT();
    OP(SETMATSUBSET, 0): DO_SETMATSUBSET(rho); NEXT();
    OP(AND1ST, 2): {
	int callidx = GETOP();
	int label = GETOP();
        FIXUP_SCALAR_LOGICAL(callidx, "'x'", "&&");
        value = GETSTACK(-1);
	if (LOGICAL(value)[0] == FALSE)
	    pc = codebase + label;
	NEXT();
    }
    OP(AND2ND, 1): {
	int callidx = GETOP();
	FIXUP_SCALAR_LOGICAL(callidx, "'y'", "&&");
        value = GETSTACK(-1);
	/* The first argument is TRUE or NA. If the second argument is
	   not TRUE then its value is the result. If the second
	   argument is TRUE, then the first argument's value is the
	   result. */
	if (LOGICAL(value)[0] != TRUE)
	    SETSTACK(-2, value);
	R_BCNodeStackTop -= 1;
	NEXT();
    }
    OP(OR1ST, 2):  {
	int callidx = GETOP();
	int label = GETOP();
        FIXUP_SCALAR_LOGICAL(callidx, "'x'", "||");
        value = GETSTACK(-1);
	if (LOGICAL(value)[0] != NA_LOGICAL && LOGICAL(value)[0]) /* is true */
	    pc = codebase + label;
	NEXT();
    }
    OP(OR2ND, 1):  {
	int callidx = GETOP();
	FIXUP_SCALAR_LOGICAL(callidx, "'y'", "||");
        value = GETSTACK(-1);
	/* The first argument is FALSE or NA. If the second argument is
	   not FALSE then its value is the result. If the second
	   argument is FALSE, then the first argument's value is the
	   result. */
	if (LOGICAL(value)[0] != FALSE)
	    SETSTACK(-2, value);
	R_BCNodeStackTop -= 1;
	NEXT();
    }
    OP(GETVAR_MISSOK, 1): DO_GETVAR(FALSE, TRUE);
    OP(DDVAL_MISSOK, 1): DO_GETVAR(TRUE, TRUE);
    OP(VISIBLE, 0): R_Visible = TRUE; NEXT();
    OP(SETVAR2, 1):
      {
	SEXP symbol = VECTOR_ELT(constants, GETOP());
	value = GETSTACK(-1);
	if (NAMEDCNT_GT_0(value)) {
	    value = duplicate(value);
	    SETSTACK(-1, value);
	}
	set_var_nonlocal (symbol, value, ENCLOS(rho), 3);
	NEXT();
      }
    OP(STARTASSIGN2, 1):
      {
	SEXP symbol = VECTOR_ELT(constants, GETOP());
	value = GETSTACK(-1);
	BCNPUSH(getvar(symbol, ENCLOS(rho), FALSE, FALSE, NULL, 0));
	BCNPUSH(value);
	/* top three stack entries are now RHS value, LHS value, RHS value */
	NEXT();
      }
    OP(ENDASSIGN2, 1):
      {
	SEXP symbol = VECTOR_ELT(constants, GETOP());
	value = BCNPOP();
	set_var_nonlocal (symbol, value, ENCLOS(rho), 3);
	/* original right-hand side value is now on top of stack again */
	/* we do not duplicate the right-hand side value, so to be
	   conservative mark the value as NAMED = 2 */
	SET_NAMEDCNT_MAX(GETSTACK(-1));
	NEXT();
      }
    OP(SETTER_CALL, 2):
      {
        SEXP lhs = GETSTACK(-5);
        SEXP rhs = GETSTACK(-4);
	SEXP fun = GETSTACK(-3);
	SEXP call = VECTOR_ELT(constants, GETOP());
	SEXP vexpr = VECTOR_ELT(constants, GETOP());
	SEXP args, prom, last;
	if (NAMEDCNT_GT_1(lhs) && lhs != R_NilValue) {
	  lhs = duplicate(lhs);
	  SETSTACK(-5, lhs);
	  SET_NAMEDCNT_1(lhs);
	}
	switch (ftype) {
	case BUILTINSXP:
	  /* push RHS value onto arguments with 'value' tag */
	  PUSHCALLARG(rhs);
	  SET_TAG(GETSTACK(-1), R_valueSym);
	  /* replace first argument with LHS value */
	  args = GETSTACK(-2);
	  SETCAR(args, lhs);
	  /* make the call */
	  checkForMissings(args, call);
          value = CALL_PRIMFUN(call, fun, args, rho, 0);
	  break;
	case SPECIALSXP:
	  /* duplicate arguments and put into stack for GC protection */
	  args = duplicate(CDR(call));
	  SETSTACK(-2, args);
	  /* insert evaluated promise for LHS as first argument */
          prom = mkPROMISE(R_TmpvalSymbol, rho);
	  SET_PRVALUE(prom, lhs);
          INC_NAMEDCNT(lhs);
	  SETCAR(args, prom);
	  /* insert evaluated promise for RHS as last argument */
	  last = args;
	  while (CDR(last) != R_NilValue)
	      last = CDR(last);
	  prom = mkPROMISE(vexpr, rho);
	  SET_PRVALUE(prom, rhs);
          INC_NAMEDCNT(rhs);
	  SETCAR(last, prom);
	  /* make the call */
          value = CALL_PRIMFUN(call, fun, args, rho, 0);
	  break;
	case CLOSXP:
	  /* push evaluated promise for RHS onto arguments with 'value' tag */
	  prom = mkPROMISE(vexpr, rho);
	  SET_PRVALUE(prom, rhs);
          INC_NAMEDCNT(rhs);
	  PUSHCALLARG(prom);
	  SET_TAG(GETSTACK(-1), R_valueSym);
	  /* replace first argument with evaluated promise for LHS */
          prom = mkPROMISE(R_TmpvalSymbol, rho);
	  SET_PRVALUE(prom, lhs);
          INC_NAMEDCNT(lhs);
	  args = GETSTACK(-2);
	  SETCAR(args, prom);
	  /* make the call */
	  value = applyClosure_v(call, fun, args, rho, R_BaseEnv, 0);
	  break;
	default: error(_("bad function"));
	}
	R_BCNodeStackTop -= 4;
	SETSTACK(-1, value);
	ftype = 0;
	NEXT();
      }
    OP(GETTER_CALL, 1):
      {
	SEXP lhs = GETSTACK(-5);
	SEXP fun = GETSTACK(-3);
	SEXP call = VECTOR_ELT(constants, GETOP());
	SEXP args, prom;
	switch (ftype) {
	case BUILTINSXP:
	  /* replace first argument with LHS value */
	  args = GETSTACK(-2);
	  SETCAR(args, lhs);
	  /* make the call */
	  checkForMissings(args, call);
          value = CALL_PRIMFUN(call, fun, args, rho, 0);
	  break;
	case SPECIALSXP:
	  /* duplicate arguments and put into stack for GC protection */
	  args = duplicate(CDR(call));
	  SETSTACK(-2, args);
	  /* insert evaluated promise for LHS as first argument */
          prom = mkPROMISE(R_TmpvalSymbol, rho);
	  SET_PRVALUE(prom, lhs);
          INC_NAMEDCNT(lhs);
	  SETCAR(args, prom);
	  /* make the call */
          value = CALL_PRIMFUN(call, fun, args, rho, 0);
	  break;
	case CLOSXP:
	  /* replace first argument with evaluated promise for LHS */
          prom = mkPROMISE(R_TmpvalSymbol, rho);
	  SET_PRVALUE(prom, lhs);
          INC_NAMEDCNT(lhs);
	  args = GETSTACK(-2);
	  SETCAR(args, prom);
	  /* make the call */
	  value = applyClosure_v(call, fun, args, rho, R_BaseEnv, 0);
	  break;
	default: error(_("bad function"));
	}
	R_BCNodeStackTop -= 2;
	SETSTACK(-1, value);
	ftype = 0;
	NEXT();
      }
    OP(SWAP, 0): {
	R_bcstack_t tmp = R_BCNodeStackTop[-1];
	R_BCNodeStackTop[-1] = R_BCNodeStackTop[-2];
	R_BCNodeStackTop[-2] = tmp;
	NEXT();
    }
    OP(DUP2ND, 0): BCNDUP2ND(); NEXT();
    OP(SWITCH, 4): {
       SEXP call = VECTOR_ELT(constants, GETOP());
       SEXP names = VECTOR_ELT(constants, GETOP());
       SEXP coffsets = VECTOR_ELT(constants, GETOP());
       SEXP ioffsets = VECTOR_ELT(constants, GETOP());
       value = BCNPOP();
       if (!isVector(value) || length(value) != 1)
	   errorcall(call, _("EXPR must be a length 1 vector"));
       if (TYPEOF(value) == STRSXP) {
	   int i, n, which;
	   if (names == R_NilValue)
	       errorcall(call, _("numeric EXPR required for switch() "
				 "without named alternatives"));
	   if (TYPEOF(coffsets) != INTSXP)
	       errorcall(call, _("bad character switch offsets"));
	   if (TYPEOF(names) != STRSXP || LENGTH(names) != LENGTH(coffsets))
	       errorcall(call, _("bad switch names"));
	   n = LENGTH(names);
	   which = n - 1;
	   for (i = 0; i < n - 1; i++)
	       if (ep_match_exprs(STRING_ELT(value, 0),
			          STRING_ELT(names, i))==1 /* exact */) {
		   which = i;
		   break;
	       }
	   pc = codebase + INTEGER(coffsets)[which];
       }
       else {
	   int which = asInteger(value) - 1;
	   if (TYPEOF(ioffsets) != INTSXP)
	       errorcall(call, _("bad numeric switch offsets"));
	   if (which < 0 || which >= LENGTH(ioffsets))
	       which = LENGTH(ioffsets) - 1;
	   pc = codebase + INTEGER(ioffsets)[which];
       }
       NEXT();
    }
    OP(RETURNJMP, 0): {
      value = BCNPOP();
      findcontext(CTXT_BROWSER | CTXT_FUNCTION, rho, value);
    }
    OP(STARTVECSUBSET, 2): DO_STARTDISPATCH_N("[");
    OP(STARTMATSUBSET, 2): DO_STARTDISPATCH_N("[");
    OP(STARTSETVECSUBSET, 2): DO_START_ASSIGN_DISPATCH_N("[<-");
    OP(STARTSETMATSUBSET, 2): DO_START_ASSIGN_DISPATCH_N("[<-");
    LASTOP;
  }

 done:
  R_BCNodeStackTop = oldntop;
#ifdef BC_INT_STACK
  R_BCIntStackTop = olditop;
#endif
#ifdef BC_PROFILING
  current_opcode = old_current_opcode;
#endif
  return value;
}

#ifdef THREADED_CODE
SEXP R_bcEncode(SEXP bytes)
{
    SEXP code;
    BCODE *pc;
    int *ipc, i, n, m, v;

    m = (sizeof(BCODE) + sizeof(int) - 1) / sizeof(int);

    n = LENGTH(bytes);
    ipc = INTEGER(bytes);

    v = ipc[0];
    if (v < R_bcMinVersion || v > R_bcVersion) {
	code = allocVector(INTSXP, m * 2);
	pc = (BCODE *) INTEGER(code);
	pc[0].i = v;
	pc[1].v = opinfo[BCMISMATCH_OP].addr;
	return code;
    }
    else {
	code = allocVector(INTSXP, m * n);
	pc = (BCODE *) INTEGER(code);

	for (i = 0; i < n; i++) pc[i].i = ipc[i];

	/* install the current version number */
	pc[0].i = R_bcVersion;

	for (i = 1; i < n;) {
	    int op = pc[i].i;
	    if (op < 0 || op >= OPCOUNT)
		error("unknown instruction code");
	    pc[i].v = opinfo[op].addr;
	    i += opinfo[op].argc + 1;
	}

	return code;
    }
}

static int findOp(void *addr)
{
    int i;

    for (i = 0; i < OPCOUNT; i++)
	if (opinfo[i].addr == addr)
	    return i;
    error(_("cannot find index for threaded code address"));
    return 0; /* not reached */
}

SEXP R_bcDecode(SEXP code) {
    int n, i, j, *ipc;
    BCODE *pc;
    SEXP bytes;

    int m = (sizeof(BCODE) + sizeof(int) - 1) / sizeof(int);

    n = LENGTH(code) / m;
    pc = (BCODE *) INTEGER(code);

    bytes = allocVector(INTSXP, n);
    ipc = INTEGER(bytes);

    /* copy the version number */
    ipc[0] = pc[0].i;

    for (i = 1; i < n;) {
	int op = findOp(pc[i].v);
	int argc = opinfo[op].argc;
	ipc[i] = op;
	i++;
	for (j = 0; j < argc; j++, i++)
	    ipc[i] = pc[i].i;
    }

    return bytes;
}
#else
SEXP R_bcEncode(SEXP x) { return x; }
SEXP R_bcDecode(SEXP x) { return duplicate(x); }
#endif

static SEXP do_mkcode(SEXP call, SEXP op, SEXP args, SEXP rho)
{
    SEXP bytes, consts, ans;

    checkArity(op, args);
    bytes = CAR(args);
    consts = CADR(args);
    ans = CONS(R_bcEncode(bytes), consts);
    SET_TYPEOF(ans, BCODESXP);
    return ans;
}

static SEXP do_bcclose(SEXP call, SEXP op, SEXP args, SEXP rho)
{
    SEXP forms, body, env;

    checkArity(op, args);
    forms = CAR(args);
    body = CADR(args);
    env = CADDR(args);

    CheckFormals(forms);

    if (! isByteCode(body))
	errorcall(call, _("invalid body"));

    if (isNull(env)) {
	error(_("use of NULL environment is defunct"));
	env = R_BaseEnv;
    } else
    if (!isEnvironment(env))
	errorcall(call, _("invalid environment"));

    return mkCLOSXP(forms, body, env);
}

static SEXP do_is_builtin_internal(SEXP call, SEXP op, SEXP args, SEXP rho)
{
    SEXP symbol, i;

    checkArity(op, args);
    symbol = CAR(args);

    if (!isSymbol(symbol))
	errorcall(call, _("invalid symbol"));

    if ((i = INTERNAL(symbol)) != R_NilValue && TYPEOF(i) == BUILTINSXP)
	return R_TrueValue;
    else
	return R_FalseValue;
}

static SEXP disassemble(SEXP bc)
{
  SEXP ans, dconsts;
  int i;
  SEXP code = BCODE_CODE(bc);
  SEXP consts = BCODE_CONSTS(bc);
  SEXP expr = BCODE_EXPR(bc);
  int nc = LENGTH(consts);

  PROTECT(ans = allocVector(VECSXP, expr != R_NilValue ? 4 : 3));
  SET_VECTOR_ELT(ans, 0, install(".Code"));
  SET_VECTOR_ELT(ans, 1, R_bcDecode(code));
  SET_VECTOR_ELT(ans, 2, allocVector(VECSXP, nc));
  if (expr != R_NilValue)
      SET_VECTOR_ELT(ans, 3, duplicate(expr));

  dconsts = VECTOR_ELT(ans, 2);
  for (i = 0; i < nc; i++) {
    SEXP c = VECTOR_ELT(consts, i);
    if (isByteCode(c))
      SET_VECTOR_ELT(dconsts, i, disassemble(c));
    else
      SET_VECTOR_ELT(dconsts, i, duplicate(c));
  }

  UNPROTECT(1);
  return ans;
}

static SEXP do_disassemble(SEXP call, SEXP op, SEXP args, SEXP rho)
{
  SEXP code;

  checkArity(op, args);
  code = CAR(args);
  if (! isByteCode(code))
    errorcall(call, _("argument is not a byte code object"));
  return disassemble(code);
}

static SEXP do_bcversion(SEXP call, SEXP op, SEXP args, SEXP rho)
{
  SEXP ans = allocVector(INTSXP, 1);
  INTEGER(ans)[0] = R_bcVersion;
  return ans;
}

static SEXP do_loadfile(SEXP call, SEXP op, SEXP args, SEXP env)
{
    SEXP file, s;
    FILE *fp;

    checkArity(op, args);

    PROTECT(file = coerceVector(CAR(args), STRSXP));

    if (! isValidStringF(file))
	errorcall(call, _("bad file name"));

    fp = RC_fopen(STRING_ELT(file, 0), "rb", TRUE);
    if (!fp)
	errorcall(call, _("unable to open 'file'"));
    s = R_LoadFromFile(fp, 0);
    fclose(fp);

    UNPROTECT(1);
    return s;
}

static SEXP do_savefile(SEXP call, SEXP op, SEXP args, SEXP env)
{
    FILE *fp;

    checkArity(op, args);

    if (!isValidStringF(CADR(args)))
	errorcall(call, _("'file' must be non-empty string"));
    if (TYPEOF(CADDR(args)) != LGLSXP)
	errorcall(call, _("'ascii' must be logical"));

    fp = RC_fopen(STRING_ELT(CADR(args), 0), "wb", TRUE);
    if (!fp)
	errorcall(call, _("unable to open 'file'"));

    R_SaveToFileV(CAR(args), fp, INTEGER(CADDR(args))[0], 0);

    fclose(fp);
    return R_NilValue;
}

#define R_COMPILED_EXTENSION ".Rc"

/* neither of these functions call R_ExpandFileName -- the caller
   should do that if it wants to */
char *R_CompiledFileName(char *fname, char *buf, size_t bsize)
{
    char *basename, *ext;

    /* find the base name and the extension */
    basename = Rf_strrchr(fname, FILESEP[0]);
    if (basename == NULL) basename = fname;
    ext = Rf_strrchr(basename, '.');

    if (ext != NULL && strcmp(ext, R_COMPILED_EXTENSION) == 0) {
	/* the supplied file name has the compiled file extension, so
	   just copy it to the buffer and return the buffer pointer */
	if (snprintf(buf, bsize, "%s", fname) < 0)
	    error(_("R_CompiledFileName: buffer too small"));
	return buf;
    }
    else if (ext == NULL) {
	/* if the requested file has no extention, make a name that
	   has the extenrion added on to the expanded name */
	if (snprintf(buf, bsize, "%s%s", fname, R_COMPILED_EXTENSION) < 0)
	    error(_("R_CompiledFileName: buffer too small"));
	return buf;
    }
    else {
	/* the supplied file already has an extention, so there is no
	   corresponding compiled file name */
	return NULL;
    }
}

FILE *R_OpenCompiledFile(char *fname, char *buf, size_t bsize)
{
    char *cname = R_CompiledFileName(fname, buf, bsize);

    if (cname != NULL && R_FileExists(cname) &&
	(strcmp(fname, cname) == 0 ||
	 ! R_FileExists(fname) ||
	 R_FileMtime(cname) > R_FileMtime(fname)))
	/* the compiled file cname exists, and either fname does not
	   exist, or it is the same as cname, or both exist and cname
	   is newer */
	return R_fopen(buf, "rb");
    else return NULL;
}

static SEXP do_growconst(SEXP call, SEXP op, SEXP args, SEXP env)
{
    SEXP constBuf, ans;
    int i, n;

    checkArity(op, args);
    constBuf = CAR(args);
    if (TYPEOF(constBuf) != VECSXP)
	error(_("constant buffer must be a generic vector"));

    n = LENGTH(constBuf);
    ans = allocVector(VECSXP, 2 * n);
    for (i = 0; i < n; i++)
	SET_VECTOR_ELT(ans, i, VECTOR_ELT(constBuf, i));

    return ans;
}

static SEXP do_putconst(SEXP call, SEXP op, SEXP args, SEXP env)
{
    SEXP constBuf, x;
    int i, constCount;

    checkArity(op, args);

    constBuf = CAR(args);
    if (TYPEOF(constBuf) != VECSXP)
	error(_("constBuf must be a generic vector"));

    constCount = asInteger(CADR(args));
    if (constCount < 0 || constCount >= LENGTH(constBuf))
	error(_("bad constCount value"));

    x = CADDR(args);

    /* check for a match and return index if one is found */
    for (i = 0; i < constCount; i++) {
	SEXP y = VECTOR_ELT(constBuf, i);
	if (x == y || R_compute_identical(x, y, 0))
	    return ScalarInteger(i);
    }

    /* otherwise insert the constant and return index */
    SET_VECTOR_ELT(constBuf, constCount, x);
    return ScalarInteger(constCount);
}

static SEXP do_getconst(SEXP call, SEXP op, SEXP args, SEXP env)
{
    SEXP constBuf, ans;
    int i, n;

    checkArity(op, args);
    constBuf = CAR(args);
    n = asInteger(CADR(args));

    if (TYPEOF(constBuf) != VECSXP)
	error(_("constant buffer must be a generic vector"));
    if (n < 0 || n > LENGTH(constBuf))
	error(_("bad constant count"));

    ans = allocVector(VECSXP, n);
    for (i = 0; i < n; i++)
	SET_VECTOR_ELT(ans, i, VECTOR_ELT(constBuf, i));

    return ans;
}

#ifdef BC_PROFILING
SEXP R_getbcprofcounts()
{
    SEXP val;
    int i;

    val = allocVector(INTSXP, OPCOUNT);
    for (i = 0; i < OPCOUNT; i++)
	INTEGER(val)[i] = opcode_counts[i];
    return val;
}

static void dobcprof(int sig)
{
    if (current_opcode >= 0 && current_opcode < OPCOUNT)
	opcode_counts[current_opcode]++;
    signal(SIGPROF, dobcprof);
}

SEXP R_startbcprof()
{
    struct itimerval itv;
    int interval;
    double dinterval = 0.02;
    int i;

    if (R_Profiling)
	error(_("profile timer in use"));
    if (bc_profiling)
	error(_("already byte code profiling"));

    /* according to man setitimer, it waits until the next clock
       tick, usually 10ms, so avoid too small intervals here */
    interval = 1e6 * dinterval + 0.5;

    /* initialize the profile data */
    current_opcode = NO_CURRENT_OPCODE;
    for (i = 0; i < OPCOUNT; i++)
	opcode_counts[i] = 0;

    signal(SIGPROF, dobcprof);

    itv.it_interval.tv_sec = 0;
    itv.it_interval.tv_usec = interval;
    itv.it_value.tv_sec = 0;
    itv.it_value.tv_usec = interval;
    if (setitimer(ITIMER_PROF, &itv, NULL) == -1)
	error(_("setting profile timer failed"));

    bc_profiling = TRUE;

    return R_NilValue;
}

static void dobcprof_null(int sig)
{
    signal(SIGPROF, dobcprof_null);
}

SEXP R_stopbcprof()
{
    struct itimerval itv;

    if (! bc_profiling)
	error(_("not byte code profiling"));

    itv.it_interval.tv_sec = 0;
    itv.it_interval.tv_usec = 0;
    itv.it_value.tv_sec = 0;
    itv.it_value.tv_usec = 0;
    setitimer(ITIMER_PROF, &itv, NULL);
    signal(SIGPROF, dobcprof_null);

    bc_profiling = FALSE;

    return R_NilValue;
}
#else
SEXP R_getbcprofcounts() { return R_NilValue; }
SEXP R_startbcprof() { return R_NilValue; }
SEXP R_stopbcprof() { return R_NilValue; }
#endif

/* end of byte code section */

static SEXP do_setnumthreads(SEXP call, SEXP op, SEXP args, SEXP rho)
{
    int old = R_num_math_threads, new;
    checkArity(op, args);
    new = asInteger(CAR(args));
    if (new >= 0 && new <= R_max_num_math_threads)
	R_num_math_threads = new;
    return ScalarIntegerMaybeConst(old);
}

static SEXP do_setmaxnumthreads(SEXP call, SEXP op, SEXP args, SEXP rho)
{
    int old = R_max_num_math_threads, new;
    checkArity(op, args);
    new = asInteger(CAR(args));
    if (new >= 0) {
	R_max_num_math_threads = new;
	if (R_num_math_threads > R_max_num_math_threads)
	    R_num_math_threads = R_max_num_math_threads;
    }
    return ScalarIntegerMaybeConst(old);
}

/* FUNTAB entries defined in this source file. See names.c for documentation. */

attribute_hidden FUNTAB R_FunTab_eval[] =
{
/* printname	c-entry		offset	eval	arity	pp-kind	     precedence	rightassoc */

{"if",		do_if,		0,	1200,	-1,	{PP_IF,	     PREC_FN,	  1}},
{"for",		do_for,		0,	100,	-1,	{PP_FOR,     PREC_FN,	  0}},
{"while",	do_while,	0,	100,	-1,	{PP_WHILE,   PREC_FN,	  0}},
{"repeat",	do_repeat,	0,	100,	-1,	{PP_REPEAT,  PREC_FN,	  0}},
{"break",	do_break, CTXT_BREAK,	0,	-1,	{PP_BREAK,   PREC_FN,	  0}},
{"next",	do_break, CTXT_NEXT,	0,	-1,	{PP_NEXT,    PREC_FN,	  0}},
{"(",		do_paren,	0,	1000,	1,	{PP_PAREN,   PREC_FN,	  0}},
{"{",		do_begin,	0,	1200,	-1,	{PP_CURLY,   PREC_FN,	  0}},
{"return",	do_return,	0,	1200,	-1,	{PP_RETURN,  PREC_FN,	  0}},
{"function",	do_function,	0,	0,	-1,	{PP_FUNCTION,PREC_FN,	  0}},
{"<-",		do_set,		1,	1100,	2,	{PP_ASSIGN,  PREC_LEFT,	  1}},
{"=",		do_set,		3,	1100,	2,	{PP_ASSIGN,  PREC_EQ,	  1}},
{"<<-",		do_set,		2,	1100,	2,	{PP_ASSIGN2, PREC_LEFT,	  1}},
{"eval",	do_eval,	0,	1211,	3,	{PP_FUNCALL, PREC_FN,	0}},
{"eval.with.vis",do_eval,	1,	1211,	3,	{PP_FUNCALL, PREC_FN,	0}},
{"Recall",	do_recall,	0,	210,	-1,	{PP_FUNCALL, PREC_FN,	  0}},

{"Rprof",	do_Rprof,	0,	11,	4,	{PP_FUNCALL, PREC_FN,	0}},
{"enableJIT",    do_enablejit,  0,      11,     1,      {PP_FUNCALL, PREC_FN, 0}},
{"compilePKGS", do_compilepkgs, 0,      11,     1,      {PP_FUNCALL, PREC_FN, 0}},
{"withVisible", do_withVisible,	1,	10,	1,	{PP_FUNCALL, PREC_FN,	0}},

{"mkCode",     do_mkcode,       0,      11,     2,      {PP_FUNCALL, PREC_FN, 0}},
{"bcClose",    do_bcclose,      0,      11,     3,      {PP_FUNCALL, PREC_FN, 0}},
{"is.builtin.internal", do_is_builtin_internal, 0, 11, 1, {PP_FUNCALL, PREC_FN, 0}},
{"disassemble", do_disassemble, 0,      11,     1,      {PP_FUNCALL, PREC_FN, 0}},
{"bcVersion", do_bcversion,     0,      11,     0,      {PP_FUNCALL, PREC_FN, 0}},
{"load.from.file", do_loadfile, 0,      11,     1,      {PP_FUNCALL, PREC_FN, 0}},
{"save.to.file", do_savefile,   0,      11,     3,      {PP_FUNCALL, PREC_FN, 0}},
{"growconst", do_growconst,     0,      11,     1,      {PP_FUNCALL, PREC_FN, 0}},
{"putconst", do_putconst,       0,      11,     3,      {PP_FUNCALL, PREC_FN, 0}},
{"getconst", do_getconst,       0,      11,     2,      {PP_FUNCALL, PREC_FN, 0}},

{"setNumMathThreads", do_setnumthreads,      0, 11, 1,  {PP_FUNCALL, PREC_FN, 0}},
{"setMaxNumMathThreads", do_setmaxnumthreads,0, 11, 1,  {PP_FUNCALL, PREC_FN, 0}},

{NULL,		NULL,		0,	0,	0,	{PP_INVALID, PREC_FN,	0}},
};<|MERGE_RESOLUTION|>--- conflicted
+++ resolved
@@ -681,17 +681,10 @@
 #                   endif
                     beginbuiltincontext (cntxt, e);
                     use_cntxt = TRUE;
-<<<<<<< HEAD
                 }
                 if (!PRIMFUN_PENDING_OK(op)) {
                     WAIT_UNTIL_ARGUMENTS_COMPUTED(args);
                 }
-=======
-                }
-                if (!PRIMFUN_PENDING_OK(op)) {
-                    WAIT_UNTIL_ARGUMENTS_COMPUTED(args);
-                }
->>>>>>> 9a05f4bc
                 res = CALL_PRIMFUN(e, op, args, rho, variant);
                 goto done_builtin;
 
@@ -1040,13 +1033,10 @@
     else
 	revisecontext (newrho, rho);
 
-<<<<<<< HEAD
     /* Get the srcref record from the closure object */
     
     R_Srcref = getAttrib(op, R_SrcrefSymbol);
 
-=======
->>>>>>> 9a05f4bc
     /* Debugging */
 
     SET_RDEBUG(newrho, RDEBUG(op) || RSTEP(op));
@@ -1107,18 +1097,6 @@
 	if (R_ReturnedValue == R_RestartToken) {
 	    cntxt.callflag = CTXT_RETURN;  /* turn restart off */
 	    R_ReturnedValue = R_NilValue;  /* remove restart token */
-<<<<<<< HEAD
-	    PROTECT(res = evalv (body, newrho, variant));
-	}
-	else {
-	    PROTECT(res = R_ReturnedValue);
-            if ( ! (variant & VARIANT_PENDING_OK))
-                WAIT_UNTIL_COMPUTED(res);
-        }
-    }
-    else {
-	PROTECT(res = evalv (body, newrho, variant));
-=======
 	    PROTECT(res = evalv (body, newrho, vrnt));
 	}
 	else {
@@ -1127,7 +1105,6 @@
     }
     else {
 	PROTECT(res = evalv (body, newrho, vrnt));
->>>>>>> 9a05f4bc
     }
 
     R_variant_result &= ~VARIANT_RTN_FLAG;
