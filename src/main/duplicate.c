--- conflicted
+++ resolved
@@ -326,21 +326,11 @@
     case STRSXP:
         if (s==1 && t==1) 
             copy_string_elements (x, i, v, j, n);
-<<<<<<< HEAD
-        else {
-            PROTECT(x); PROTECT(v);
-=======
         else
->>>>>>> eb53637d
             do { 
                 SET_STRING_ELT (x, i, STRING_ELT(v,j));
                 i += s; j += t; 
             } while (--n>0);
-<<<<<<< HEAD
-            UNPROTECT(2);
-        }
-=======
->>>>>>> eb53637d
         break;
     case VECSXP:
     case EXPRSXP:
