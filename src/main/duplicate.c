/*
 *  pqR : A pretty quick version of R
 *  Copyright (C) 2013, 2014, 2017 by Radford M. Neal
 *
 *  Based on R : A Computer Language for Statistical Data Analysis
 *  Copyright (C) 1995, 1996  Robert Gentleman and Ross Ihaka
 *            (C) 2004  The R Foundation
 *  Copyright (C) 1998-2009 The R Core Team.
 *
 *  The changes in pqR from R-2.15.0 distributed by the R Core Team are
 *  documented in the NEWS and MODS files in the top-level source directory.
 *
 *  This program is free software; you can redistribute it and/or modify
 *  it under the terms of the GNU General Public License as published by
 *  the Free Software Foundation; either version 2 of the License, or
 *  (at your option) anylater version.
 *
 *  This program is distributed in the hope that it will be useful,
 *  but WITHOUT ANY WARRANTY; without even the implied warranty of
 *  MERCHANTABILITY or FITNESS FOR A PARTICULAR PURPOSE.  See the
 *  GNU General Public License for more details.
 *
 *  You should have received a copy of the GNU General Public License
 *  along with this program; if not, a copy is available at
 *  http://www.r-project.org/Licenses/
 */

#ifdef HAVE_CONFIG_H
#include <config.h>
#endif

#define USE_FAST_PROTECT_MACROS
#include "Defn.h"

#include <R_ext/RS.h> /* S4 bit */

/*  duplicate  -  object duplication  */

/*  Because we try to maintain the illusion of call by
 *  value, we often need to duplicate entire data
 *  objects.  There are a couple of points to note.
 *  First, duplication of list-like objects is done
 *  iteratively to prevent growth of the pointer
 *  protection stack, and second, the duplication of
 *  promises requires that the promises be forced and
 *  the value duplicated.  */

/* This macro pulls out the common code in copying an atomic vector. */

#define DUPLICATE_ATOMIC_VECTOR(type, fun, to, from) do {\
  int __n__ = LENGTH(from);\
  PROTECT(from); \
  PROTECT(to = allocVector(TYPEOF(from), __n__)); \
  if (__n__ == 1) fun(to)[0] = fun(from)[0]; \
  else { \
    int __i__; \
    type *__fp__ = fun(from), *__tp__ = fun(to); \
    memcpy (__tp__, __fp__, __n__ * sizeof(type)); \
  } \
  DUPLICATE_ATTRIB(to, from);		\
  SET_TRUELENGTH(to, TRUELENGTH(from)); \
  UNPROTECT(2); \
} while (0)

/* The following macros avoid the cost of going through calls to the
   assignment functions (and duplicate in the case of ATTRIB) when the
   ATTRIB or TAG value to be stored is R_NilValue, the value the field
   will have been set to by the allocation function */
#define DUPLICATE_ATTRIB(to, from) do {\
  SEXP __a__ = ATTRIB(from); \
  if (__a__ != R_NilValue) { \
    SET_ATTRIB(to, duplicate1(__a__)); \
    SET_OBJECT(to, OBJECT(from)); \
    if (IS_S4_OBJECT(from)) SET_S4_OBJECT(to); else UNSET_S4_OBJECT(to);  \
  } \
} while (0)

#define COPY_TAG(to, from) do { \
  SEXP __tag__ = TAG(from); \
  if (__tag__ != R_NilValue) SET_TAG(to, __tag__); \
} while (0)


/* For memory profiling.  */
/* We want a count of calls to duplicate from outside
   which requires a wrapper function.

   The original duplicate() function is now duplicate1().

   I don't see how to make the wrapper go away when R_PROFILING
   is not defined, because we still need to be able to
   optionally rename duplicate() as Rf_duplicate().
*/
static SEXP duplicate1(SEXP);

#ifdef R_PROFILING
static unsigned long duplicate_counter = (unsigned long)-1;

unsigned long  attribute_hidden
get_duplicate_counter(void)
{
    return duplicate_counter;
}

void attribute_hidden reset_duplicate_counter(void)
{
    duplicate_counter = 0;
    return;
}
#endif


/* Duplicate object.  The argument need not be protected by the caller (will
   be protected here if necessary).  Duplicate will also wait for it to be
   computed if necessary. */

SEXP duplicate(SEXP s){
    SEXP t;

#ifdef R_PROFILING
    duplicate_counter++;
#endif
    t = duplicate1(s);
    return t;
}

static SEXP duplicate1(SEXP s)
{
    SEXP h, t,  sp;
    int i, n;

    WAIT_UNTIL_COMPUTED(s);

    switch (TYPEOF(s)) {
    case NILSXP:
    case SYMSXP:
    case ENVSXP:
    case SPECIALSXP:
    case BUILTINSXP:
    case EXTPTRSXP:
    case BCODESXP:
    case WEAKREFSXP:
	return s;
    case CLOSXP:
	PROTECT(s);
	if (R_jit_enabled > 1 && TYPEOF(BODY(s)) != BCODESXP) {
	    int old_enabled = R_jit_enabled;
	    SEXP new_s;
	    R_jit_enabled = 0;
	    new_s = R_cmpfun(s);
	    SET_BODY(s, BODY(new_s));
	    R_jit_enabled = old_enabled;
	}
	PROTECT(t = allocSExp(CLOSXP));
	SET_FORMALS(t, FORMALS(s));
	SET_BODY(t, BODY(s));
	SET_CLOENV(t, CLOENV(s));
	DUPLICATE_ATTRIB(t, s);
	UNPROTECT(2);
	break;
    case LISTSXP:
    case LANGSXP:
    case DOTSXP:
	PROTECT(sp = s);
	PROTECT(h = t = CONS(R_NilValue, R_NilValue));
	while(sp != R_NilValue) {
	    SETCDR(t, CONS(duplicate1(CAR(sp)), R_NilValue));
	    t = CDR(t);
	    COPY_TAG(t, sp);
	    DUPLICATE_ATTRIB(t, sp);
	    sp = CDR(sp);
	}
	t = CDR(h);
	SET_TYPEOF(t, TYPEOF(s));
	UNPROTECT(2);
	break;
    case CHARSXP:
	return s;
	break;
    case EXPRSXP:
    case VECSXP:
	n = LENGTH(s);
	PROTECT(s);
	PROTECT(t = allocVector(TYPEOF(s), n));
	for(i = 0 ; i < n ; i++)
	    SET_VECTOR_ELT(t, i, duplicate1(VECTOR_ELT(s, i)));
	DUPLICATE_ATTRIB(t, s);
	SET_TRUELENGTH(t, TRUELENGTH(s));
	UNPROTECT(2);
	break;
    case LGLSXP:  DUPLICATE_ATOMIC_VECTOR(int, LOGICAL, t, s); break;
    case INTSXP:  DUPLICATE_ATOMIC_VECTOR(int, INTEGER, t, s); break;
    case REALSXP: DUPLICATE_ATOMIC_VECTOR(double, REAL, t, s); break;
    case CPLXSXP: DUPLICATE_ATOMIC_VECTOR(Rcomplex, COMPLEX, t, s); break;
    case RAWSXP:  DUPLICATE_ATOMIC_VECTOR(Rbyte, RAW, t, s); break;
    case STRSXP:
	/* direct copying and bypassing the write barrier is OK since
	   t was just allocated and so it cannot be older than any of
	   the elements in s.  LT */
	DUPLICATE_ATOMIC_VECTOR(SEXP, STRING_PTR, t, s);
	break;
    case PROMSXP:
	return s;
	break;
    case S4SXP:
	PROTECT(s);
	PROTECT(t = allocS4Object());
	DUPLICATE_ATTRIB(t, s);
	UNPROTECT(2);
	break;
    default:
	UNIMPLEMENTED_TYPE("duplicate", s);
	t = s;/* for -Wall */
    }
    if (TYPEOF(t) == TYPEOF(s) ) { /* surely it only makes sense in this case*/
	SET_OBJECT(t, OBJECT(s));
	if (IS_S4_OBJECT(s)) SET_S4_OBJECT(t); else UNSET_S4_OBJECT(t);
    }
    return t;
}


/* Set n elements of vector x (starting at i) to the appropriate NA value, or
   to R_NilValue for a VECSXP or EXPRSXP, or to 0 for a RAWSXP. */

void set_elements_to_NA_or_NULL (SEXP x, int i, int n)
{
    int ln = i + n;

    if (n == 0) return;

    switch (TYPEOF(x)) {
    case RAWSXP:
        do RAW(x)[i++] = 0; while (i<ln);
        break;
    case LGLSXP:
        do LOGICAL(x)[i++] = NA_LOGICAL; while (i<ln);
        break;
    case INTSXP:
        do INTEGER(x)[i++] = NA_INTEGER; while (i<ln);
        break;
    case REALSXP:
        do REAL(x)[i++] = NA_REAL; while (i<ln);
        break;
    case CPLXSXP:
        do { COMPLEX(x)[i].r = COMPLEX(x)[i].i = NA_REAL; i++; } while (i<ln);
        break;
    case STRSXP:
        do SET_STRING_ELT (x, i++, NA_STRING); while (i<ln);
        break;
    case VECSXP:
    case EXPRSXP:
        do SET_VECTOR_ELT (x, i++, R_NilValue); while (i<ln);
        break;
    default:
	UNIMPLEMENTED_TYPE("set_elements_to_NA_or_NULL", x);
    }
}


/* Copy n elements from vector v (starting at j, stepping by t) to 
   vector x (starting at i, stepping by s).  The vectors x and v must 
   be of the same type, which may be numeric or non-numeric.  Elements 
   of a VECSXP or EXPRSXP are duplicated.  If necessary, x and v are 
   protected. */

void copy_elements (SEXP x, int i, int s, SEXP v, int j, int t, int n)
{
    if (n == 0) return;

    if (n > 8 && s == 1 && t == 1 && isVectorAtomic(x)) {
        switch (TYPEOF(x)) {
        case RAWSXP:
            memmove (RAW(x)+i, RAW(v)+j, n * sizeof(char));
            break;
        case LGLSXP:
            memmove (LOGICAL(x)+i, LOGICAL(v)+j, n * sizeof(int));
            break;
        case INTSXP:
            memmove (INTEGER(x)+i, INTEGER(v)+j, n * sizeof(int));
            break;
        case REALSXP:
            memmove (REAL(x)+i, REAL(v)+j, n * sizeof(double));
            break;
        case CPLXSXP:
            memmove (COMPLEX(x)+i, COMPLEX(v)+j, n * sizeof(Rcomplex));
            break;
        case STRSXP:
            copy_string_elements (x, i, v, j, n);
            break;
        }
    }
    else {
        switch (TYPEOF(x)) {
        case RAWSXP:
            do { RAW(x)[i] = RAW(v)[j]; i += s; j += t; } while (--n>0);
            break;
        case LGLSXP:
            do { LOGICAL(x)[i] = LOGICAL(v)[j]; i += s; j += t; } while (--n>0);
            break;
        case INTSXP:
            do { INTEGER(x)[i] = INTEGER(v)[j]; i += s; j += t; } while (--n>0);
            break;
        case REALSXP:
            do { REAL(x)[i] = REAL(v)[j]; i += s; j += t; } while (--n>0);
            break;
        case CPLXSXP:
            do { COMPLEX(x)[i] = COMPLEX(v)[j]; i += s; j += t; } while (--n>0);
            break;
        case STRSXP:
            do { 
                SET_STRING_ELT (x, i, STRING_ELT(v,j));
                i += s; j += t; 
            } while (--n>0);
            break;
        case VECSXP:
        case EXPRSXP:
            PROTECT(x); PROTECT(v);
            do { 
                SET_VECTOR_ELT (x, i, duplicate(VECTOR_ELT(v,j)));
                i += s; j += t; 
            } while (--n>0);
            UNPROTECT(2);
            break;
        default:
            UNIMPLEMENTED_TYPE("copy_elements", x);
        }
<<<<<<< HEAD
=======
    }
}

/* Copy n elements from vector v (starting at 0) to vector x (starting at i).
   The vector v may be shorter than n, in which case its elements are recycled.
   The vectors v and x must be of the same type, which may be numeric or 
   non-numeric.  Elements of a VECSXP or EXPRSXP are duplicated.  If necessary,
   x and v are protected. */

void copy_elements_recycled (SEXP x, int i, int s, SEXP v, int n)
{
    if (n == 0)
        return;

    int vl = LENGTH(v);
    if (vl == 0) abort();

    if (vl >= n)
        copy_elements (x, i, s, v, 0, 1, n);

    else if (vl == 1) {
        switch (TYPEOF(x)) {
        case RAWSXP: {
            Rbyte e = RAW(v)[0];
            do { RAW(x)[i] = e; i += s; } while (--n>0);
            break;
        }
        case LGLSXP: {
            int e = LOGICAL(v)[0];
            do { LOGICAL(x)[i] = e; i += s; } while (--n>0);
            break;
        }
        case INTSXP: {
            int e = INTEGER(v)[0];
            do { INTEGER(x)[i] = e; i += s; } while (--n>0);
            break;
        }
        case REALSXP: {
            double e = REAL(v)[0];
            do { REAL(x)[i] = e; i += s; } while (--n>0);
            break;
        }
        case CPLXSXP: {
            Rcomplex e = COMPLEX(v)[0];
            do { COMPLEX(x)[i] = e; i += s; } while (--n>0);
            break;
        }
        case STRSXP: {
            rep_string_elements (x, i, s, v, n);
            break;
        }
        case VECSXP:
        case EXPRSXP: {
            PROTECT(x); PROTECT(v);
            SEXP e = VECTOR_ELT(v,0);
            do { SET_VECTOR_ELT (x, i, duplicate(e)); i += s; } while (--n>0);
            UNPROTECT(2);
            break;
        }
        default:
            UNIMPLEMENTED_TYPE("copy_elements_recycled", x);
        }
    }

    else if (s == 1) {
        copy_elements (x, i, 1, v, 0, 1, vl);
        i += vl;
        n -= vl;
        switch (TYPEOF(x)) {
        case RAWSXP: {
            do {
                RAW(x)[i] = RAW(v)[i-vl];
                i += 1;
            } while (--n>0);
            break;
        }
        case LGLSXP: {
            do {
                LOGICAL(x)[i] = LOGICAL(v)[i-vl];
                i += 1;
            } while (--n>0);
            break;
        }
        case INTSXP: {
            do {
                INTEGER(x)[i] = INTEGER(v)[i-vl];
                i += 1;
            } while (--n>0);
            break;
        }
        case REALSXP: {
            do {
                REAL(x)[i] = REAL(v)[i-vl];
                i += 1;
            } while (--n>0);
            break;
        }
        case CPLXSXP: {
            do {
                COMPLEX(x)[i] = COMPLEX(v)[i-vl];
                i += 1;
            } while (--n>0);
            break;
        }
        case STRSXP: {
            do { 
                SET_STRING_ELT (x, i, STRING_ELT(v,i-vl));
                i += 1;
            } while (--n>0);
            break;
        }
        case VECSXP:
        case EXPRSXP: {
            PROTECT(x); PROTECT(v);
            do { 
                SET_VECTOR_ELT (x, i, duplicate(VECTOR_ELT(v,i-vl)));
                i += 1;
            } while (--n>0);
            UNPROTECT(2);
            break;
        }
        default:
            UNIMPLEMENTED_TYPE("copy_elements", x);
        }
    }

    else {  /* s > 1 */
        int j = 0;
        switch (TYPEOF(x)) {
        case RAWSXP: {
            do {
                RAW(x)[i] = RAW(v)[j];
                i += s; if (++j == vl) j = 0; 
            } while (--n>0);
            break;
        }
        case LGLSXP: {
            do {
                LOGICAL(x)[i] = LOGICAL(v)[j];
                i += s; if (++j == vl) j = 0; 
            } while (--n>0);
            break;
        }
        case INTSXP: {
            do {
                INTEGER(x)[i] = INTEGER(v)[j];
                i += s; if (++j == vl) j = 0; 
            } while (--n>0);
            break;
        }
        case REALSXP: {
            do {
                REAL(x)[i] = REAL(v)[j];
                i += s; if (++j == vl) j = 0; 
            } while (--n>0);
            break;
        }
        case CPLXSXP: {
            do {
                COMPLEX(x)[i] = COMPLEX(v)[j];
                i += s; if (++j == vl) j = 0; 
            } while (--n>0);
            break;
        }
        case STRSXP: {
            do { 
                SET_STRING_ELT (x, i, STRING_ELT(v,j));
                i += s; if (++j == vl) j = 0; 
            } while (--n>0);
            break;
        }
        case VECSXP:
        case EXPRSXP: {
            PROTECT(x); PROTECT(v);
            do { 
                SET_VECTOR_ELT (x, i, duplicate(VECTOR_ELT(v,j)));
                i += s; if (++j == vl) j = 0; 
            } while (--n>0);
            UNPROTECT(2);
            break;
        }
        default:
            UNIMPLEMENTED_TYPE("copy_elements", x);
        }
>>>>>>> f333ea27
    }
}

void copyVector(SEXP s, SEXP t)
{
    int i, ns, nt;

    nt = LENGTH(t);
    ns = LENGTH(s);

    if (nt >= ns && TYPEOF(s) != VECSXP && TYPEOF(s) != EXPRSXP) {
        copy_elements (s, 0, 1, t, 0, 1, ns);
        return;
    }

    switch (TYPEOF(s)) {
    case STRSXP:
	for (i = 0; i < ns; i++)
	    SET_STRING_ELT(s, i, STRING_ELT(t, i % nt));
	break;
    case EXPRSXP:
	for (i = 0; i < ns; i++)
	    SET_VECTOR_ELT(s, i, VECTOR_ELT(t, i % nt));
	break;
    case LGLSXP:
	for (i = 0; i < ns; i++)
	    LOGICAL(s)[i] = LOGICAL(t)[i % nt];
	break;
    case INTSXP:
	for (i = 0; i < ns; i++)
	    INTEGER(s)[i] = INTEGER(t)[i % nt];
	break;
    case REALSXP:
	for (i = 0; i < ns; i++)
	    REAL(s)[i] = REAL(t)[i % nt];
	break;
    case CPLXSXP:
	for (i = 0; i < ns; i++)
	    COMPLEX(s)[i] = COMPLEX(t)[i % nt];
	break;
    case VECSXP:
	for (i = 0; i < ns; i++)
	    SET_VECTOR_ELT(s, i, VECTOR_ELT(t, i % nt));
	break;
    case RAWSXP:
	for (i = 0; i < ns; i++)
	    RAW(s)[i] = RAW(t)[i % nt];
	break;
    }
}

void attribute_hidden copyListMatrix(SEXP s, SEXP t, Rboolean byrow)
{
    SEXP pt, tmp;
    int i, j, nr, nc, ns;

    nr = nrows(s);
    nc = ncols(s);
    ns = nr*nc;
    pt = t;
    if(byrow) {
	PROTECT(tmp = allocVector(STRSXP, nr*nc));
	for (i = 0; i < nr; i++)
	    for (j = 0; j < nc; j++) {
		SET_STRING_ELT(tmp, i + j * nr, duplicate(CAR(pt)));
		pt = CDR(pt);
		if(pt == R_NilValue) pt = t;
	    }
	for (i = 0; i < ns; i++) {
	    SETCAR(s, STRING_ELT(tmp, i++));
	    s = CDR(s);
	}
	UNPROTECT(1);
    }
    else {
	for (i = 0; i < ns; i++) {
	    SETCAR(s, duplicate(CAR(pt)));
	    s = CDR(s);
	    pt = CDR(pt);
	    if(pt == R_NilValue) pt = t;
	}
    }
}

void copyMatrix(SEXP s, SEXP t, Rboolean byrow)
{
    int i, j, nr, nc, nt;

    nr = nrows(s);
    nc = ncols(s);

    if (!byrow)
        copy_elements_recycled (s, 0, 1, t, nr*nc);

    else { /* byrow */
        int nt = LENGTH(t);
        int len_1 = nr*nc - 1;
        int nomod = nt > len_1;
        switch (TYPEOF(s)) {
        case RAWSXP:
            for (i = 0, j = 0; i <= len_1; i++, j += nc) {
                if (j > len_1) j -= len_1;
                RAW(s)[i] = RAW(t) [nomod ? j : j % nt];
            }
            break;
        case LGLSXP:
            for (i = 0, j = 0; i <= len_1; i++, j += nc) {
                if (j > len_1) j -= len_1;
                LOGICAL(s)[i] = LOGICAL(t) [nomod ? j : j % nt];
            }
            break;
        case INTSXP:
            for (i = 0, j = 0; i <= len_1; i++, j += nc) {
                if (j > len_1) j -= len_1;
                INTEGER(s)[i] = INTEGER(t) [nomod ? j : j % nt];
            }
            break;
        case REALSXP:
            for (i = 0, j = 0; i <= len_1; i++, j += nc) {
                if (j > len_1) j -= len_1;
                REAL(s)[i] = REAL(t) [nomod ? j : j % nt];
            }
            break;
        case CPLXSXP:
            for (i = 0, j = 0; i <= len_1; i++, j += nc) {
                if (j > len_1) j -= len_1;
                COMPLEX(s)[i] = COMPLEX(t) [nomod ? j : j % nt];
            }
            break;
        case STRSXP:
            for (i = 0, j = 0; i <= len_1; i++, j += nc) {
                if (j > len_1) j -= len_1;
                SET_STRING_ELT (s, i, STRING_ELT (t, nomod ? j : j % nt));
            }
            break;
        case VECSXP:
            for (i = 0, j = 0; i <= len_1; i++, j += nc) {
                if (j > len_1) j -= len_1;
                SET_VECTOR_ELT (s, i, VECTOR_ELT (t, nomod ? j : j % nt));
            }
            break;
        default:
            UNIMPLEMENTED_TYPE("copyMatrix", s);
        }
    }
}


/* Duplicates object, including attributes, except that a LISTSXP or EXPRSXP 
   is duplicated at the top level only, and the NAMEDCNT field of each element 
   is incremented to account for the extra reference.  The argument needn't be 
   protected by the caller. */

SEXP attribute_hidden dup_top_level (SEXP x)
{
    R_len_t n;
    SEXP r;
    int i;

    if (!isVectorList(x))
        return duplicate(x);

    PROTECT(x);
    n = LENGTH(x);
    PROTECT(r = allocVector(TYPEOF(x),n));
    copy_vector_elements (r, 0, x, 0, n);
    for (i = 0; i < n; i++) INC_NAMEDCNT_0_AS_1 (VECTOR_ELT(r,i));
    DUPLICATE_ATTRIB(r,x);
    UNPROTECT(2);

    return r;
}<|MERGE_RESOLUTION|>--- conflicted
+++ resolved
@@ -325,8 +325,6 @@
         default:
             UNIMPLEMENTED_TYPE("copy_elements", x);
         }
-<<<<<<< HEAD
-=======
     }
 }
 
@@ -511,7 +509,6 @@
         default:
             UNIMPLEMENTED_TYPE("copy_elements", x);
         }
->>>>>>> f333ea27
     }
 }
 
