/*
 *  pqR : A pretty quick version of R
 *  Copyright (C) 2013, 2014 by Radford M. Neal
 *
 *  Based on R : A Computer Language for Statistical Data Analysis
 *  Copyright (C) 1995, 1996  Robert Gentleman and Ross Ihaka
 *  Copyright (C) 1998-2009   The R Development Core Team
 *  Copyright (C) 2004        The R Foundation
 *
 *  The changes in pqR from R-2.15.0 distributed by the R Core Team are
 *  documented in the NEWS and MODS files in the top-level source directory.
 *
 *  This program is free software; you can redistribute it and/or modify
 *  it under the terms of the GNU General Public License as published by
 *  the Free Software Foundation; either version 2 of the License, or
 *  (at your option) any later version.
 *
 *  This program is distributed in the hope that it will be useful,
 *  but WITHOUT ANY WARRANTY; without even the implied warranty of
 *  MERCHANTABILITY or FITNESS FOR A PARTICULAR PURPOSE.  See the
 *  GNU General Public License for more details.
 *
 *  You should have received a copy of the GNU General Public License
 *  along with this program; if not, a copy is available at
 *  http://www.r-project.org/Licenses/
 */

#ifdef HAVE_CONFIG_H
#include <config.h>
#endif

#define USE_FAST_PROTECT_MACROS
#include <Defn.h> /* => Utils.h with the protos from here */
#include <Rmath.h>
#include <R_ext/RS.h>  /* for Calloc/Free */

			/*--- Part I: Comparison Utilities ---*/

static int icmp(int x, int y, Rboolean nalast)
{
    if (x == NA_INTEGER && y == NA_INTEGER) return 0;
    if (x == NA_INTEGER)return nalast?1:-1;
    if (y == NA_INTEGER)return nalast?-1:1;
    if (x < y)		return -1;
    if (x > y)		return 1;
    return 0;
}

static int rcmp(double x, double y, Rboolean nalast)
{
    int nax = ISNAN(x), nay = ISNAN(y);
    if (nax && nay)	return 0;
    if (nax)		return nalast?1:-1;
    if (nay)		return nalast?-1:1;
    if (x < y)		return -1;
    if (x > y)		return 1;
    return 0;
}

static int ccmp(Rcomplex x, Rcomplex y, Rboolean nalast)
{
    int nax = ISNAN(x.r), nay = ISNAN(y.r);
				/* compare real parts */
    if (nax && nay)	return 0;
    if (nax)		return nalast?1:-1;
    if (nay)		return nalast?-1:1;
    if (x.r < y.r)	return -1;
    if (x.r > y.r)	return 1;
				/* compare complex parts */
    nax = ISNAN(x.i); nay = ISNAN(y.i);
    if (nax && nay)	return 0;
    if (nax)		return nalast?1:-1;
    if (nay)		return nalast?-1:1;
    if (x.i < y.i)	return -1;
    if (x.i > y.i)	return 1;

    return 0;		/* equal */
}

static int scmp(SEXP x, SEXP y, Rboolean nalast)
{
    if (x == NA_STRING && y == NA_STRING) return 0;
    if (x == NA_STRING) return nalast?1:-1;
    if (y == NA_STRING) return nalast?-1:1;
    if (x == y) return 0;  /* same string in cache */
    return Scollate(x, y);
}

Rboolean isUnsorted(SEXP x, Rboolean strictly)
{
    int n, i;

    if (!isVectorAtomic(x))
	error(_("only atomic vectors can be tested to be sorted"));
    n = LENGTH(x);
    if(n >= 2)
	switch (TYPEOF(x)) {

	    /* NOTE: x must have no NAs {is.na(.) in R};
	       hence be faster than `rcmp()', `icmp()' for these two cases */

	    /* The only difference between strictly and not is '>' vs '>='
	       but we want the if() outside the loop */
	case LGLSXP:
	case INTSXP:
	    if(strictly) {
		for(i = 0; i+1 < n ; i++)
		    if(INTEGER(x)[i] >= INTEGER(x)[i+1])
			return TRUE;

	    } else {
		for(i = 0; i+1 < n ; i++)
		    if(INTEGER(x)[i] > INTEGER(x)[i+1])
			return TRUE;
	    }
	    break;
	case REALSXP:
	    if(strictly) {
		for(i = 0; i+1 < n ; i++)
		    if(REAL(x)[i] >= REAL(x)[i+1])
			return TRUE;
	    } else {
		for(i = 0; i+1 < n ; i++)
		    if(REAL(x)[i] > REAL(x)[i+1])
			return TRUE;
	    }
	    break;
	case CPLXSXP:
	    if(strictly) {
		for(i = 0; i+1 < n ; i++)
		    if(ccmp(COMPLEX(x)[i], COMPLEX(x)[i+1], TRUE) >= 0)
			return TRUE;
	    } else {
		for(i = 0; i+1 < n ; i++)
		    if(ccmp(COMPLEX(x)[i], COMPLEX(x)[i+1], TRUE) > 0)
			return TRUE;
	    }
	    break;
	case STRSXP:
	    if(strictly) {
		for(i = 0; i+1 < n ; i++)
		    if(scmp(STRING_ELT(x, i ),
			    STRING_ELT(x,i+1), TRUE) >= 0)
			return TRUE;
	    } else {
		for(i = 0; i+1 < n ; i++)
		    if(scmp(STRING_ELT(x, i ),
			    STRING_ELT(x,i+1), TRUE) > 0)
			return TRUE;
	    }
	    break;
	default:
	    UNIMPLEMENTED_TYPE("isUnsorted", x);
	}
    return FALSE;/* sorted */
}

static SEXP do_isunsorted(SEXP call, SEXP op, SEXP args, SEXP rho)
{
    int strictly, n;
    SEXP x, ans;
    int res = TRUE;

    checkArity(op, args);
    x = CAR(args);
    strictly = asLogical(CADR(args));
    if(strictly == NA_LOGICAL)
	errorcall(call, _("invalid '%s' argument"), "strictly");
    n = length(x);
    if(n < 2) return ScalarLogical(FALSE);
    if(isVectorAtomic(x))
	return ScalarLogical(isUnsorted(x, strictly));
    if(isObject(x)) {
	/* try dispatch */
	SEXP call;
	PROTECT(call = lang3(install(".gtn"), x, CADR(args)));
	ans = eval(call, rho);
	UNPROTECT(1);
	return ans;
    } else res = NA_LOGICAL;
    return ScalarLogical(res);
}


			/*--- Part II: Complete (non-partial) Sorting ---*/


/* SHELLsort -- corrected from R. Sedgewick `Algorithms in C'
 *		(version of BDR's lqs():*/
#define sort_body					\
    Rboolean nalast=TRUE;				\
    int i, j, h;					\
							\
    for (h = 1; h <= n / 9; h = 3 * h + 1);		\
    for (; h > 0; h /= 3)				\
	for (i = h; i < n; i++) {			\
	    v = x[i];					\
	    j = i;					\
	    while (j >= h && TYPE_CMP(x[j - h], v, nalast) > 0)	\
		 { x[j] = x[j - h]; j -= h; }		\
	    x[j] = v;					\
	}

void R_isort(int *x, int n)
{
    int v;
#define TYPE_CMP icmp
    sort_body
#undef TYPE_CMP
}

void R_rsort(double *x, int n)
{
    double v;
#define TYPE_CMP rcmp
    sort_body
#undef TYPE_CMP
}

void R_csort(Rcomplex *x, int n)
{
    Rcomplex v;
#define TYPE_CMP ccmp
    sort_body
#undef TYPE_CMP
}


/* used in platform.c */
void attribute_hidden ssort(SEXP *x, int n)
{
    SEXP v;
#define TYPE_CMP scmp
    sort_body
#undef TYPE_CMP
}

void rsort_with_index(double *x, int *indx, int n)
{
    double v;
    int i, j, h, iv;

    for (h = 1; h <= n / 9; h = 3 * h + 1);
    for (; h > 0; h /= 3)
	for (i = h; i < n; i++) {
	    v = x[i]; iv = indx[i];
	    j = i;
	    while (j >= h && rcmp(x[j - h], v, TRUE) > 0)
		 { x[j] = x[j - h]; indx[j] = indx[j-h]; j -= h; }
	    x[j] = v; indx[j] = iv;
	}
}

void revsort(double *a, int *ib, int n)
{
/* Sort a[] into descending order by "heapsort";
 * sort ib[] alongside;
 * if initially, ib[] = 1...n, it will contain the permutation finally
 */

    int l, j, ir, i;
    double ra;
    int ii;

    if (n <= 1) return;

    a--; ib--;

    l = (n >> 1) + 1;
    ir = n;

    for (;;) {
	if (l > 1) {
	    l = l - 1;
	    ra = a[l];
	    ii = ib[l];
	}
	else {
	    ra = a[ir];
	    ii = ib[ir];
	    a[ir] = a[1];
	    ib[ir] = ib[1];
	    if (--ir == 1) {
		a[1] = ra;
		ib[1] = ii;
		return;
	    }
	}
	i = l;
	j = l << 1;
	while (j <= ir) {
	    if (j < ir && a[j] > a[j + 1]) ++j;
	    if (ra > a[j]) {
		a[i] = a[j];
		ib[i] = ib[j];
		j += (i = j);
	    }
	    else
		j = ir + 1;
	}
	a[i] = ra;
	ib[i] = ii;
    }
}


static SEXP do_sort(SEXP call, SEXP op, SEXP args, SEXP rho)
{
    SEXP ans;
    Rboolean decreasing;

    checkArity(op, args);

    decreasing = asLogical(CADR(args));
    if(decreasing == NA_LOGICAL)
	error(_("'decreasing' must be TRUE or FALSE"));
    if(CAR(args) == R_NilValue) return R_NilValue;
    if(!isVectorAtomic(CAR(args)))
	error(_("only atomic vectors can be sorted"));
    if(TYPEOF(CAR(args)) == RAWSXP)
	error(_("raw vectors cannot be sorted"));
    /* we need consistent behaviour here, including dropping attibutes,
       so as from 2.3.0 we always duplicate. */
    PROTECT(ans = duplicate(CAR(args)));
    SET_ATTRIB(ans, R_NilValue);  /* this is never called with names */
    SET_OBJECT(ans, 0);		  /* we may have just stripped off the class */
    sortVector(ans, decreasing);
    UNPROTECT(1);
    return(ans);
}

/* faster versions of shellsort, following Sedgewick (1986) */

static const int incs[16] = {1073790977, 268460033, 67121153, 16783361, 4197377,
		       1050113, 262913, 65921, 16577, 4193, 1073, 281, 77,
		       23, 8, 1};

#define sort2_body \
    for (h = incs[t]; t < 16; h = incs[++t]) \
	for (i = h; i < n; i++) { \
	    v = x[i]; \
	    j = i; \
	    while (j >= h && x[j - h] less v) { x[j] = x[j - h]; j -= h; } \
	    x[j] = v; \
	}


static void R_isort2(int *x, int n, Rboolean decreasing)
{
    int v;
    int i, j, h, t;

    for (t = 0; incs[t] > n; t++);
    if(decreasing)
#define less <
	sort2_body
#undef less
    else
#define less >
	sort2_body
#undef less
}

static void R_rsort2(double *x, int n, Rboolean decreasing)
{
    double v;
    int i, j, h, t;

    for (t = 0; incs[t] > n; t++);
    if(decreasing)
#define less <
	sort2_body
#undef less
    else
#define less >
	sort2_body
#undef less
}

static void R_csort2(Rcomplex *x, int n, Rboolean decreasing)
{
    Rcomplex v;
    int i, j, h, t;

    for (t = 0; incs[t] > n; t++);
    for (h = incs[t]; t < 16; h = incs[++t])
	for (i = h; i < n; i++) {
	    v = x[i];
	    j = i;
	    if(decreasing)
		while (j >= h && (x[j - h].r < v.r ||
				  (x[j - h].r == v.r && x[j - h].i < v.i)))
		{ x[j] = x[j - h]; j -= h; }
	    else
		while (j >= h && (x[j - h].r > v.r ||
				  (x[j - h].r == v.r && x[j - h].i > v.i)))
		{ x[j] = x[j - h]; j -= h; }
	    x[j] = v;
	}
}

static void ssort2(SEXP *x, int n, Rboolean decreasing)
{
    SEXP v;
    int i, j, h, t;

    for (t = 0; incs[t] > n; t++);
    for (h = incs[t]; t < 16; h = incs[++t])
	for (i = h; i < n; i++) {
	    v = x[i];
	    j = i;
	    if(decreasing)
		while (j >= h && scmp(x[j - h], v, TRUE) < 0)
		{ x[j] = x[j - h]; j -= h; }
	    else
		while (j >= h && scmp(x[j - h], v, TRUE) > 0)
		{ x[j] = x[j - h]; j -= h; }
	    x[j] = v;
	}
}

void sortVector(SEXP s, Rboolean decreasing)
{
    int n = LENGTH(s);
    if (n >= 2 && (decreasing || isUnsorted(s, FALSE)))
	switch (TYPEOF(s)) {
	case LGLSXP:
	case INTSXP:
	    R_isort2(INTEGER(s), n, decreasing);
	    break;
	case REALSXP:
	    R_rsort2(REAL(s), n, decreasing);
	    break;
	case CPLXSXP:
	    R_csort2(COMPLEX(s), n, decreasing);
	    break;
	case STRSXP:
	    ssort2(STRING_PTR(s), n, decreasing);
	    break;
	default:
	    UNIMPLEMENTED_TYPE("sortVector", s);
	}
}


			/*--- Part III: Partial Sorting ---*/

/*
   Partial sort so that x[k] is in the correct place, smaller to left,
   larger to right

   NOTA BENE:  k < n  required, and *not* checked here but in do_psort();
	       -----  infinite loop possible otherwise!
 */
#define psort_body						\
    Rboolean nalast=TRUE;					\
    int L, R, i, j;						\
								\
    for (L = lo, R = hi; L < R; ) {				\
	v = x[k];						\
	for(i = L, j = R; i <= j;) {				\
	    while (TYPE_CMP(x[i], v, nalast) < 0) i++;			\
	    while (TYPE_CMP(v, x[j], nalast) < 0) j--;			\
	    if (i <= j) { w = x[i]; x[i++] = x[j]; x[j--] = w; }\
	}							\
	if (j < k) L = i;					\
	if (k < i) R = j;					\
    }


static void iPsort2(int *x, int lo, int hi, int k)
{
    int v, w;
#define TYPE_CMP icmp
    psort_body
#undef TYPE_CMP
}

static void rPsort2(double *x, int lo, int hi, int k)
{
    double v, w;
#define TYPE_CMP rcmp
    psort_body
#undef TYPE_CMP
}

static void cPsort2(Rcomplex *x, int lo, int hi, int k)
{
    Rcomplex v, w;
#define TYPE_CMP ccmp
    psort_body
#undef TYPE_CMP
}


static void sPsort2(SEXP *x, int lo, int hi, int k)
{
    SEXP v, w;
#define TYPE_CMP scmp
    psort_body
#undef TYPE_CMP
}

/* elements of ind are 1-based, lo and hi are 0-based */

static void Psort(SEXP x, int lo, int hi, int k)
{
    /* Rprintf("looking for index %d in (%d, %d)\n", k, lo, hi);*/
    switch (TYPEOF(x)) {
    case LGLSXP:
    case INTSXP:
	iPsort2(INTEGER(x), lo, hi, k);
	break;
    case REALSXP:
	rPsort2(REAL(x), lo, hi, k);
	break;
    case CPLXSXP:
	cPsort2(COMPLEX(x), lo, hi, k);
	break;
    case STRSXP:
	sPsort2(STRING_PTR(x), lo, hi, k);
	break;
    default:
	UNIMPLEMENTED_TYPE("Psort", x);
    }
}

static void Psort0(SEXP x, int lo, int hi, int *ind, int k)
{
    if(k < 1 || hi-lo < 1) return;
    if(k <= 1)
	Psort(x, lo, hi, ind[0]-1);
    else {
    /* Look for index nearest the centre of the range */
	int i, This = 0, mid = (lo+hi)/2, z;
	for(i = 0; i < k; i++)
	    if(ind[i]-1 <= mid) This = i;
	z = ind[This]-1;
	Psort(x, lo, hi, z);
	Psort0(x, lo, z-1, ind, This);
	Psort0(x, z+1, hi, ind + This + 1, k - This -1);
    }
}

/* Needed for mistaken decision to put these in the API */
void iPsort(int *x, int n, int k)
{
    iPsort2(x, 0, n-1, k);
}

void rPsort(double *x, int n, int k)
{
    rPsort2(x, 0, n-1, k);
}

void cPsort(Rcomplex *x, int n, int k)
{
    cPsort2(x, 0, n-1, k);
}



/* FUNCTION psort(x, indices) */
static SEXP do_psort(SEXP call, SEXP op, SEXP args, SEXP rho)
{
    int i, k, n;
    int *l;
    checkArity(op, args);

    if (!isVectorAtomic(CAR(args)))
	error(_("only atomic vectors can be sorted"));
    if(TYPEOF(CAR(args)) == RAWSXP)
	error(_("raw vectors cannot be sorted"));
    n = LENGTH(CAR(args));
    SETCADR(args, coerceVector(CADR(args), INTSXP));
    l = INTEGER(CADR(args));
    k = LENGTH(CADR(args));
    for (i = 0; i < k; i++) {
	if (l[i] == NA_INTEGER)
	    error(_("NA index"));
	if (l[i] < 1 || l[i] > n)
	    error(_("index %d outside bounds"), l[i]);
    }
    SETCAR(args, duplicate(CAR(args)));
    SET_ATTRIB(CAR(args), R_NilValue);  /* remove all attributes */
    SET_OBJECT(CAR(args), 0);           /* and the object bit    */
    Psort0(CAR(args), 0, n - 1, l, k);
    return CAR(args);
}


			/*--- Part IV : Rank & Order ---*/

static int equal(int i, int j, SEXP x, Rboolean nalast, SEXP rho)
{
    int c=-1;

    if (isObject(x) && !isNull(rho)) { /* so never any NAs */
	/* evaluate .gt(x, i, j) */
	SEXP si, sj, call;
	si = ScalarInteger(i+1);
	sj = ScalarInteger(j+1);
	PROTECT(call = lang4(install(".gt"), x, si, sj));
	c = asInteger(eval(call, rho));
	UNPROTECT(1);
    } else {
	switch (TYPEOF(x)) {
	case LGLSXP:
	case INTSXP:
	    c = icmp(INTEGER(x)[i], INTEGER(x)[j], nalast);
	    break;
	case REALSXP:
	    c = rcmp(REAL(x)[i], REAL(x)[j], nalast);
	    break;
	case CPLXSXP:
	    c = ccmp(COMPLEX(x)[i], COMPLEX(x)[j], nalast);
	    break;
	case STRSXP:
	    c = scmp(STRING_ELT(x, i), STRING_ELT(x, j), nalast);
	    break;
	default:
	    UNIMPLEMENTED_TYPE("equal", x);
	    break;
	}
    }
    if (c == 0)
	return 1;
    return 0;
}

static int greater(int i, int j, SEXP x, Rboolean nalast, Rboolean decreasing,
		   SEXP rho)
{
    int c = -1;

    if (isObject(x) && !isNull(rho)) { /* so never any NAs */
	/* evaluate .gt(x, i, j) */
	SEXP si, sj, call;
	si = ScalarInteger(i+1);
	sj = ScalarInteger(j+1);
	PROTECT(call = lang4(install(".gt"), x, si, sj));
	c = asInteger(eval(call, rho));
	UNPROTECT(1);
    } else {
	switch (TYPEOF(x)) {
	case LGLSXP:
	case INTSXP:
	    c = icmp(INTEGER(x)[i], INTEGER(x)[j], nalast);
	    break;
	case REALSXP:
	    c = rcmp(REAL(x)[i], REAL(x)[j], nalast);
	    break;
	case CPLXSXP:
	    c = ccmp(COMPLEX(x)[i], COMPLEX(x)[j], nalast);
	    break;
	case STRSXP:
	    c = scmp(STRING_ELT(x, i), STRING_ELT(x, j), nalast);
	    break;
	default:
	    UNIMPLEMENTED_TYPE("greater", x);
	    break;
	}
    }
    if (decreasing) c = -c;
    if (c > 0 || (c == 0 && j < i)) return 1; else return 0;
}

/* listgreater(): used as greater_sub in orderVector() in do_order(...) */
static int listgreater(int i, int j, SEXP key, Rboolean nalast,
		       Rboolean decreasing)
{
    SEXP x;
    int c = -1;

    while (key != R_NilValue) {
	x = CAR(key);
	switch (TYPEOF(x)) {
	case LGLSXP:
	case INTSXP:
	    c = icmp(INTEGER(x)[i], INTEGER(x)[j], nalast);
	    break;
	case REALSXP:
	    c = rcmp(REAL(x)[i], REAL(x)[j], nalast);
	    break;
	case CPLXSXP:
	    c = ccmp(COMPLEX(x)[i], COMPLEX(x)[j], nalast);
	    break;
	case STRSXP:
	    c = scmp(STRING_ELT(x, i), STRING_ELT(x, j), nalast);
	    break;
	default:
	    UNIMPLEMENTED_TYPE("listgreater", x);
	}
	if (decreasing) c = -c;
	if (c > 0)
	    return 1;
	if (c < 0)
	    return 0;
	key = CDR(key);
    }
    if (c == 0 && i < j) return 0; else return 1;
}

/* Needs indx set to 0, 1, ..., n-1 initially */
static void orderVector(int *indx, int n, SEXP key, Rboolean nalast,
			Rboolean decreasing, int greater_sub(int, int, SEXP, Rboolean, Rboolean))
{
    int i, j, h, t;
    int itmp;

    for (t = 0; incs[t] > n; t++);
    for (h = incs[t]; t < 16; h = incs[++t])
	for (i = h; i < n; i++) {
	    itmp = indx[i];
	    j = i;
	    while (j >= h &&
		   greater_sub(indx[j - h], itmp, key, nalast^decreasing,
			       decreasing)) {
		indx[j] = indx[j - h];
		j -= h;
	    }
	    indx[j] = itmp;
	}
}

#define sort2_with_index \
	    for (h = incs[t]; t < 16; h = incs[++t]) \
		for (i = lo + h; i <= hi; i++) { \
		    itmp = indx[i]; \
		    j = i; \
		    while (j >= lo + h && less(indx[j - h], itmp)) { \
			indx[j] = indx[j - h]; j -= h; } \
		    indx[j] = itmp; \
		}


/* Needs indx set to 0, 1, ..., n-1 initially.
   Also used by do_options, src/gnuwin32/extra.c
   Called with rho != R_NilValue only from do_rank, when NAs are not involved.
 */
void attribute_hidden
orderVector1(int *indx, int n, SEXP key, Rboolean nalast, Rboolean decreasing,
	     SEXP rho)
{
    int c, i, j, h, t, lo = 0, hi = n-1;
    int itmp, *isna = NULL, numna = 0;
    int *ix = NULL /* -Wall */;
    double *x = NULL /* -Wall */;
    Rcomplex *cx = NULL /* -Wall */;
    SEXP *sx = NULL /* -Wall */;

    switch (TYPEOF(key)) {
    case LGLSXP:
    case INTSXP:
	ix = INTEGER(key);
	break;
    case REALSXP:
	x = REAL(key);
	break;
    case STRSXP:
	sx = STRING_PTR(key);
	break;
    case CPLXSXP:
	cx = COMPLEX(key);
	break;
    }

    if(isNull(rho)) {
	/* First sort NAs to one end */
	isna = Calloc(n, int);
	switch (TYPEOF(key)) {
	case LGLSXP:
	case INTSXP:
	    for (i = 0; i < n; i++) isna[i] = (ix[i] == NA_INTEGER);
	    break;
	case REALSXP:
	    for (i = 0; i < n; i++) isna[i] = ISNAN(x[i]);
	    break;
	case STRSXP:
	    for (i = 0; i < n; i++) isna[i] = (sx[i] == NA_STRING);
	    break;
	case CPLXSXP:
	    for (i = 0; i < n; i++) isna[i] = ISNAN(cx[i].r) || ISNAN(cx[i].i);
	    break;
	default:
	    UNIMPLEMENTED_TYPE("orderVector1", key);
	}
	for (i = 0; i < n; i++) numna += isna[i];

	if(numna)
	    switch (TYPEOF(key)) {
	    case LGLSXP:
	    case INTSXP:
	    case REALSXP:
	    case STRSXP:
	    case CPLXSXP:
		if (!nalast) for (i = 0; i < n; i++) isna[i] = !isna[i];
		for (t = 0; incs[t] > n; t++);
#define less(a, b) (isna[a] > isna[b] || (isna[a] == isna[b] && a > b))
		sort2_with_index
#undef less
		    if(nalast) hi -= numna; else lo += numna;
	    }
    }
    
    /* Shell sort isn't stable, so add test on index */
    for (t = 0; incs[t] > hi-lo+1; t++);
    
    if (isObject(key) && !isNull(rho)) {
/* only reached from do_rank */
#define less(a, b) greater(a, b, key, nalast^decreasing, decreasing, rho)
	    sort2_with_index
#undef less
    } else {
	switch (TYPEOF(key)) {
	case LGLSXP:
	case INTSXP:
	    if (decreasing) {
#define less(a, b) (ix[a] < ix[b] || (ix[a] == ix[b] && a > b))
		sort2_with_index
#undef less
	    } else {
#define less(a, b) (ix[a] > ix[b] || (ix[a] == ix[b] && a > b))
		sort2_with_index
#undef less
	    }
	    break;
	case REALSXP:
	    if (decreasing) {
#define less(a, b) (x[a] < x[b] || (x[a] == x[b] && a > b))
		sort2_with_index
#undef less
	    } else {
#define less(a, b) (x[a] > x[b] || (x[a] == x[b] && a > b))
		sort2_with_index
#undef less
	    }
	    break;
	case CPLXSXP:
	    if (decreasing) {
#define less(a, b) (ccmp(cx[a], cx[b], 0) < 0 || (cx[a].r == cx[b].r && cx[a].i == cx[b].i && a > b))
		sort2_with_index
#undef less
	    } else {
#define less(a, b) (ccmp(cx[a], cx[b], 0) > 0 || (cx[a].r == cx[b].r && cx[a].i == cx[b].i && a > b))
		sort2_with_index
#undef less
	    }
	    break;
	case STRSXP:
	    if (decreasing)
#define less(a, b) (c=Scollate(sx[a], sx[b]), c < 0 || (c == 0 && a > b))
		sort2_with_index
#undef less
	    else
#define less(a, b) (c=Scollate(sx[a], sx[b]), c > 0 || (c == 0 && a > b))
		sort2_with_index
#undef less
	    break;
    	default:  /* only reached from do_rank */
#define less(a, b) greater(a, b, key, nalast^decreasing, decreasing, rho)
	    sort2_with_index
#undef less
	}
    }
    if(isna) Free(isna);
}

/* FUNCTION order(...) */
static SEXP do_order(SEXP call, SEXP op, SEXP args, SEXP rho)
{
    SEXP ap, ans;
    int i, n = -1, narg = 0;
    Rboolean nalast, decreasing;

    nalast = asLogical(CAR(args));
    if(nalast == NA_LOGICAL)
	error(_("invalid '%s' value"), "na.last");
    args = CDR(args);
    decreasing = asLogical(CAR(args));
    if(decreasing == NA_LOGICAL)
	error(_("'decreasing' must be TRUE or FALSE"));
    args = CDR(args);
    if (args == R_NilValue)
	return R_NilValue;

    if (isVector(CAR(args)))
	n = LENGTH(CAR(args));
    for (ap = args; ap != R_NilValue; ap = CDR(ap), narg++) {
	if (!isVector(CAR(ap)))
	    error(_("argument %d is not a vector"), narg + 1);
	if (LENGTH(CAR(ap)) != n)
	    error(_("argument lengths differ"));
    }
    /* NB: collation functions such as Scollate might allocate */
    PROTECT(ans = allocVector(INTSXP, n));
    if (n != 0) {
	for (i = 0; i < n; i++) INTEGER(ans)[i] = i;
	if(narg == 1)
	    orderVector1(INTEGER(ans), n, CAR(args), nalast, decreasing, 
			 R_NilValue);
	else
	    orderVector(INTEGER(ans), n, args, nalast, decreasing, listgreater);
	for (i = 0; i < n; i++) INTEGER(ans)[i]++;
    }
    UNPROTECT(1);
    return ans;
}

/* FUNCTION: rank(x) */
static SEXP do_rank(SEXP call, SEXP op, SEXP args, SEXP rho)
{
    SEXP rank, indx, x;
    int *in, *ik = NULL /* -Wall */;
    double *rk = NULL /* -Wall */;
    int i, j, k, n;
    const char *ties_str;
    enum {AVERAGE, MAX, MIN} ties_kind = AVERAGE;

    checkArity(op, args);
    if (args == R_NilValue)
	return R_NilValue;
    x = CAR(args);
//    if (!isVectorAtomic(x))
//	error(_("argument is not an atomic vector"));
    if(TYPEOF(x) == RAWSXP)
	error(_("raw vectors cannot be sorted"));
    n = length(x);
    ties_str = CHAR(asChar(CADR(args)));
    if(!strcmp(ties_str, "average"))	ties_kind = AVERAGE;
    else if(!strcmp(ties_str, "max"))	ties_kind = MAX;
    else if(!strcmp(ties_str, "min"))	ties_kind = MIN;
    else error(_("invalid ties.method for rank() [should never happen]"));
    PROTECT(indx = allocVector(INTSXP, n));
    if (ties_kind == AVERAGE) {
	PROTECT(rank = allocVector(REALSXP, n));
	rk = REAL(rank);
    } else {
	PROTECT(rank = allocVector(INTSXP, n));
	ik = INTEGER(rank);
    }
    if (n > 0) {
	in = INTEGER(indx);
	for (i = 0; i < n; i++) in[i] = i;
	orderVector1(in, n, x, TRUE, FALSE, rho);
	for (i = 0; i < n; i = j+1) {
	    j = i;
	    while ((j < n - 1) && equal(in[j], in[j + 1], x, TRUE, rho)) j++;
	    switch(ties_kind) {
	    case AVERAGE:
		for (k = i; k <= j; k++)
		    rk[in[k]] = (i + j + 2) / 2.; break;
	    case MAX:
		for (k = i; k <= j; k++) ik[in[k]] = j+1; break;
	    case MIN:
		for (k = i; k <= j; k++) ik[in[k]] = i+1; break;
	    }
	}
    }
    UNPROTECT(2);
    return rank;
}

#include <R_ext/RS.h>

static SEXP do_radixsort(SEXP call, SEXP op, SEXP args, SEXP rho)
{
    SEXP x, ans;
    Rboolean nalast, decreasing;
    R_len_t i, n;
    int tmp, xmax = NA_INTEGER, xmin = NA_INTEGER, off, napos;

    checkArity(op, args);

    x = CAR(args);
    nalast = asLogical(CADR(args));
    if(nalast == NA_LOGICAL)
	error(_("invalid '%s' value"), "na.last");
    decreasing = asLogical(CADDR(args));
    if(decreasing == NA_LOGICAL)
	error(_("'decreasing' must be TRUE or FALSE"));
    off = nalast^decreasing ? 0 : 1;
    n = LENGTH(x);
    PROTECT(ans = allocVector(INTSXP, n));
    for(i = 0; i < n; i++) {
	tmp = INTEGER(x)[i];
	if(tmp == NA_INTEGER) continue;
	if(tmp < 0) error(_("negative value in 'x'"));
	if(xmax == NA_INTEGER || tmp > xmax) xmax = tmp;
	if(xmin == NA_INTEGER || tmp < xmin) xmin = tmp;
    }
    if(xmin == NA_INTEGER) {  /* all NAs, so nothing to do */
	for(i = 0; i < n; i++) INTEGER(ans)[i] = i+1;
	UNPROTECT(1);
	return ans;
    }

    xmax -= xmin;
    if(xmax > 100000) error(_("too large a range of values in 'x'"));
    napos = off ? 0 : xmax + 1;
    off -= xmin;
    /* automatic allocation is fine here: we know this is small */
    R_len_t cnts[xmax+1];

    for(i = 0; i <= xmax+1; i++) cnts[i] = 0;
    for(i = 0; i < n; i++) {
	if(INTEGER(x)[i] == NA_INTEGER) cnts[napos]++;
	else cnts[off+INTEGER(x)[i]]++;
    }

    for(i = 1; i <= xmax+1; i++) cnts[i] += cnts[i-1];
    if(decreasing)
	for(i = 0; i < n; i++){
	    tmp = INTEGER(x)[i];
	    INTEGER(ans)[n-(cnts[(tmp==NA_INTEGER) ? napos : off+tmp]--)] = i+1;
	}
    else
	for(i = n-1; i >= 0; i--) {
	    tmp = INTEGER(x)[i];
	    INTEGER(ans)[--cnts[(tmp==NA_INTEGER) ? napos : off+tmp]] = i+1;
	}

    UNPROTECT(1);
    return ans;
}

static SEXP do_xtfrm(SEXP call, SEXP op, SEXP args, SEXP rho)
{
    SEXP fn, prargs, ans;

    checkArity(op, args);
    check1arg_x (args, call);

    if(DispatchOrEval(call, op, "xtfrm", args, rho, &ans, 0, 1)) return ans;
    /* otherwise dispatch the default method */
    PROTECT(fn = findFun(install("xtfrm.default"), rho));
<<<<<<< HEAD
    PROTECT(prargs = promiseArgsWithValues(CDR(call), R_GlobalEnv, args));
=======
    PROTECT(prargs = promiseArgsWithValues(CDR(call), rho, args));
>>>>>>> 755bca78
    ans = applyClosure(call, fn, prargs, rho, R_NilValue);
    UNPROTECT(2);
    return ans;
    
}

/* FUNTAB entries defined in this source file. See names.c for documentation. */

attribute_hidden FUNTAB R_FunTab_sort[] =
{
/* printname	c-entry		offset	eval	arity	pp-kind	     precedence	rightassoc */

{"is.unsorted",	do_isunsorted,	0,	11,	2,	{PP_FUNCALL, PREC_FN,	0}},
{"sort",	do_sort,	1,	11,	2,	{PP_FUNCALL, PREC_FN,	0}},
{"psort",	do_psort,	0,	11,	2,	{PP_FUNCALL, PREC_FN,	0}},
{"order",	do_order,	0,	11,	-1,	{PP_FUNCALL, PREC_FN,	0}},
{"rank",	do_rank,	0,	11,	2,	{PP_FUNCALL, PREC_FN,	0}},
{"radixsort",	do_radixsort,	0,	11,	3,	{PP_FUNCALL, PREC_FN,	0}},
{"xtfrm",	do_xtfrm,	0,	1,	1,	{PP_FUNCALL, PREC_FN,	0}},

{NULL,		NULL,		0,	0,	0,	{PP_INVALID, PREC_FN,	0}}
};<|MERGE_RESOLUTION|>--- conflicted
+++ resolved
@@ -1034,11 +1034,7 @@
     if(DispatchOrEval(call, op, "xtfrm", args, rho, &ans, 0, 1)) return ans;
     /* otherwise dispatch the default method */
     PROTECT(fn = findFun(install("xtfrm.default"), rho));
-<<<<<<< HEAD
-    PROTECT(prargs = promiseArgsWithValues(CDR(call), R_GlobalEnv, args));
-=======
     PROTECT(prargs = promiseArgsWithValues(CDR(call), rho, args));
->>>>>>> 755bca78
     ans = applyClosure(call, fn, prargs, rho, R_NilValue);
     UNPROTECT(2);
     return ans;
