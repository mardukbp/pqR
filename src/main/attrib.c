/*
 *  pqR : A pretty quick version of R
 *  Copyright (C) 2013, 2014 by Radford M. Neal
 *
 *  Based on R : A Computer Language for Statistical Data Analysis
 *  Copyright (C) 1995, 1996  Robert Gentleman and Ross Ihaka
 *  Copyright (C) 1997--2012  The R Development Core Team
 *
 *  The changes in pqR from R-2.15.0 distributed by the R Core Team are
 *  documented in the NEWS and MODS files in the top-level source directory.
 *
 *  This program is free software; you can redistribute it and/or modify
 *  it under the terms of the GNU General Public License as published by
 *  the Free Software Foundation; either version 2 of the License, or
 *  (at your option) any later version.
 *
 *  This program is distributed in the hope that it will be useful,
 *  but WITHOUT ANY WARRANTY; without even the implied warranty of
 *  MERCHANTABILITY or FITNESS FOR A PARTICULAR PURPOSE.  See the
 *  GNU General Public License for more details.
 *
 *  You should have received a copy of the GNU General Public License
 *  along with this program; if not, a copy is available at
 *  http://www.r-project.org/Licenses/
 */

#ifdef HAVE_CONFIG_H
#include <config.h>
#endif

#define USE_FAST_PROTECT_MACROS
#include <Defn.h>
#include <Rmath.h>

static SEXP installAttrib(SEXP, SEXP, SEXP);
static SEXP removeAttrib(SEXP, SEXP);

SEXP comment(SEXP);
static SEXP commentgets(SEXP, SEXP);

static SEXP row_names_gets(SEXP vec , SEXP val)
{
    SEXP ans;

    if (vec == R_NilValue)
	error(_("attempt to set an attribute on NULL"));

    if(isReal(val) && length(val) == 2 && ISNAN(REAL(val)[0]) ) {
	/* This should not happen, but if a careless user dput()s a
	   data frame and sources the result, it will */
	PROTECT(val = coerceVector(val, INTSXP));
	ans =  installAttrib(vec, R_RowNamesSymbol, val);
	UNPROTECT(1);
	return ans;
    }
    if(isInteger(val)) {
	Rboolean OK_compact = TRUE;
	int i, n = LENGTH(val);
	if(n == 2 && INTEGER(val)[0] == NA_INTEGER) {
	    n = INTEGER(val)[1];
	} else if (n > 2) {
	    for(i = 0; i < n; i++)
		if(INTEGER(val)[i] != i+1) {
		    OK_compact = FALSE;
		    break;
		}
	} else OK_compact = FALSE;
	if(OK_compact) {
	    /* we hide the length in an impossible integer vector */
	    PROTECT(val = allocVector(INTSXP, 2));
	    INTEGER(val)[0] = NA_INTEGER;
	    INTEGER(val)[1] = n;
	    ans =  installAttrib(vec, R_RowNamesSymbol, val);
	    UNPROTECT(1);
	    return ans;
	}
    } else if(!isString(val))
	error(_("row names must be 'character' or 'integer', not '%s'"),
	      type2char(TYPEOF(val)));
    PROTECT(val);
    ans =  installAttrib(vec, R_RowNamesSymbol, val);
    UNPROTECT(1);
    return ans;
}

/* used in removeAttrib, commentgets and classgets */
static SEXP stripAttrib(SEXP tag, SEXP lst)
{
    SEXP last = R_NilValue;
    SEXP next = lst;

    while (next != R_NilValue) {
        if (TAG(next) != tag) {
            last = next;
            next = CDR(next);
        }
        else {
            next = CDR(next);
            if (last == R_NilValue)
                lst = next;
            else
                SETCDR(last,next);
        }
    }
    
    return lst;
}

/* The 00 version of getAttrib can be called when it is known that "name"
   is a symbol (not a string) and is not one that is handled specially. */

SEXP attribute_hidden getAttrib00(SEXP vec, SEXP name)
{
    SEXP s;
    for (s = ATTRIB(vec); s != R_NilValue; s = CDR(s)) {
	if (TAG(s) == name) {
	    SET_NAMEDCNT_MAX(CAR(s));
	    return CAR(s);
	}
    }
    return R_NilValue;
}

/* The 0 version of getAttrib can be called when it is known that "name'
   is a symbol (not a string) and is not R_RowNamesSymbol (or the special
   processing for R_RowNamesSymbol is not desired).  (Currently static,
   so not callable outside this module.) */

static SEXP getAttrib0(SEXP vec, SEXP name)
{
    SEXP s;
    int len, i, any;

    if (name == R_NamesSymbol) {
	if(isVector(vec) || isList(vec) || isLanguage(vec)) {
	    s = getAttrib00(vec, R_DimSymbol);
	    if(TYPEOF(s) == INTSXP && LENGTH(s) == 1) {
		s = getAttrib0(vec, R_DimNamesSymbol);
		if(!isNull(s)) {
		    SET_NAMEDCNT_MAX(VECTOR_ELT(s, 0));
		    return VECTOR_ELT(s, 0);
		}
	    }
	}
	if (isList(vec) || isLanguage(vec)) {
	    len = length(vec);
	    PROTECT(s = allocVector(STRSXP, len));
	    i = 0;
	    any = 0;
	    for ( ; vec != R_NilValue; vec = CDR(vec), i++) {
		if (TAG(vec) == R_NilValue)
		    SET_STRING_ELT(s, i, R_BlankString);
		else if (isSymbol(TAG(vec))) {
		    any = 1;
		    SET_STRING_ELT(s, i, PRINTNAME(TAG(vec)));
		}
		else
		    error(_("getAttrib: invalid type (%s) for TAG"),
			  type2char(TYPEOF(TAG(vec))));
	    }
	    UNPROTECT(1);
	    if (any) {
		if (!isNull(s)) SET_NAMEDCNT_MAX(s);
		return (s);
	    }
	    return R_NilValue;
	}
    }

    s = getAttrib00(vec,name);

    /* This is where the old/new list adjustment happens. */

    if (name == R_DimNamesSymbol && TYPEOF(s) == LISTSXP) {
        SEXP new, old;
        int i;
        new = allocVector(VECSXP, length(s));
        old = s;
        i = 0;
        while (old != R_NilValue) {
            SET_VECTOR_ELT(new, i++, CAR(old));
            old = CDR(old);
        }
        SET_NAMEDCNT_MAX(new);
        return new;
    }

    return s;
}

/* General version of getAttrib.  Can be called when "name" may be a string.
   Does all special handling.

   NOTE: For environments serialize.c calls getAttrib to find if
   there is a class attribute in order to reconstruct the object bit
   if needed.  This means the function cannot use OBJECT(vec) == 0 to
   conclude that the class attribute is R_NilValue.  If you want to
   rewrite this function to use such a pre-test, be sure to adjust
   serialize.c accordingly.  LT */

SEXP getAttrib(SEXP vec, SEXP name)
{
    if(TYPEOF(vec) == CHARSXP)
	error("cannot have attributes on a CHARSXP");
    /* pre-test to avoid expensive operations if clearly not needed -- LT */
    if (ATTRIB(vec) == R_NilValue &&
	! (TYPEOF(vec) == LISTSXP || TYPEOF(vec) == LANGSXP))
	return R_NilValue;

    if (isString(name)) name = install(translateChar(STRING_ELT(name, 0)));

    /* special test for c(NA, n) rownames of data frames: */
    if (name == R_RowNamesSymbol) {
	SEXP s = getAttrib00(vec, R_RowNamesSymbol);
	if(isInteger(s) && LENGTH(s) == 2 && INTEGER(s)[0] == NA_INTEGER) {
	    int i, n = abs(INTEGER(s)[1]);
	    PROTECT(s = allocVector(INTSXP, n));
	    for(i = 0; i < n; i++)
		INTEGER(s)[i] = i+1;
	    UNPROTECT(1);
	}
	return s;
    } else
	return getAttrib0(vec, name);
}

SEXP R_shortRowNames(SEXP vec, SEXP stype)
{
    /* return  n if the data frame 'vec' has c(NA, n) rownames;
     *	       nrow(.) otherwise;  note that data frames with nrow(.) == 0
     *		have no row.names.
     ==> is also used in dim.data.frame() */
    SEXP s = getAttrib0(vec, R_RowNamesSymbol), ans = s;
    int type = asInteger(stype);

    if( type < 0 || type > 2)
	error(_("invalid '%s' argument"), "type");

    if(type >= 1) {
	int n = (isInteger(s) && LENGTH(s) == 2 && INTEGER(s)[0] == NA_INTEGER)
	    ? INTEGER(s)[1] : (s == R_NilValue ? 0 : LENGTH(s));
	ans = ScalarIntegerMaybeConst((type == 1) ? n : abs(n));
    }
    return ans;
}

/* This is allowed to change 'out' */
SEXP R_copyDFattr(SEXP in, SEXP out)
{
    SET_ATTRIB(out, ATTRIB(in));
    if (IS_S4_OBJECT(in)) SET_S4_OBJECT(out); else UNSET_S4_OBJECT(out);
    SET_OBJECT(out, OBJECT(in));
    SET_NAMEDCNT_MAX(out);  /* Kludge to undo invalid sharing done above */
    return out;
}

/* 'name' should be 1-element STRSXP or SYMSXP */
SEXP setAttrib(SEXP vec, SEXP name, SEXP val)
{
    PROTECT3(vec,name,val);

    if (isString(name))
	name = install(translateChar(STRING_ELT(name, 0)));
    if (val == R_NilValue) {
	UNPROTECT(3);
	return removeAttrib(vec, name);
    }

    /* We allow attempting to remove names from NULL */
    if (vec == R_NilValue)
	error(_("attempt to set an attribute on NULL"));

    if (NAMEDCNT_GT_0(val)) val = duplicate(val);
    SET_NAMEDCNT(val, NAMEDCNT(vec));  /* Is there something better to do? */
    UNPROTECT(3);

    if (name == R_NamesSymbol)
	return namesgets(vec, val);
    else if (name == R_DimSymbol)
	return dimgets(vec, val);
    else if (name == R_DimNamesSymbol)
	return dimnamesgets(vec, val);
    else if (name == R_ClassSymbol)
	return classgets(vec, val);
    else if (name == R_TspSymbol)
	return tspgets(vec, val);
    else if (name == R_CommentSymbol)
	return commentgets(vec, val);
    else if (name == R_RowNamesSymbol)
	return row_names_gets(vec, val);
    else
	return installAttrib(vec, name, val);
}

/* This is called in the case of binary operations to copy */
/* most attributes from (one of) the input arguments to */
/* the output.	Note that the Dim and Names attributes */
/* should have been assigned elsewhere. */

void copyMostAttrib(SEXP inp, SEXP ans)
{
    SEXP s;

    if (ans == R_NilValue)
	error(_("attempt to set an attribute on NULL"));

    PROTECT2(ans,inp);
    for (s = ATTRIB(inp); s != R_NilValue; s = CDR(s)) {
	if ((TAG(s) != R_NamesSymbol) &&
	    (TAG(s) != R_DimSymbol) &&
	    (TAG(s) != R_DimNamesSymbol)) {
	    installAttrib(ans, TAG(s), CAR(s));
	}
    }
    SET_OBJECT(ans, OBJECT(inp));
    if (IS_S4_OBJECT(inp)) SET_S4_OBJECT(ans); else UNSET_S4_OBJECT(ans);
    UNPROTECT(2);
}

/* version that does not preserve ts information, for subsetting */
void attribute_hidden copyMostAttribNoTs(SEXP inp, SEXP ans)
{
    SEXP s;

    if (ans == R_NilValue)
	error(_("attempt to set an attribute on NULL"));

    PROTECT2(ans,inp);
    for (s = ATTRIB(inp); s != R_NilValue; s = CDR(s)) {
	if ((TAG(s) != R_NamesSymbol) &&
	    (TAG(s) != R_ClassSymbol) &&
	    (TAG(s) != R_TspSymbol) &&
	    (TAG(s) != R_DimSymbol) &&
	    (TAG(s) != R_DimNamesSymbol)) {
	    installAttrib(ans, TAG(s), CAR(s));
	} else if (TAG(s) == R_ClassSymbol) {
	    SEXP cl = CAR(s);
	    int i;
	    Rboolean ists = FALSE;
	    for (i = 0; i < LENGTH(cl); i++)
		if (strcmp(CHAR(STRING_ELT(cl, i)), "ts") == 0) { /* ASCII */
		    ists = TRUE;
		    break;
		}
	    if (!ists) installAttrib(ans, TAG(s), cl);
	    else if(LENGTH(cl) <= 1) {
	    } else {
		SEXP new_cl;
		int i, j, l = LENGTH(cl);
		PROTECT(new_cl = allocVector(STRSXP, l - 1));
		for (i = 0, j = 0; i < l; i++)
		    if (strcmp(CHAR(STRING_ELT(cl, i)), "ts")) /* ASCII */
			SET_STRING_ELT(new_cl, j++, STRING_ELT(cl, i));
		installAttrib(ans, TAG(s), new_cl);
		UNPROTECT(1);
	    }
	}
    }
    SET_OBJECT(ans, OBJECT(inp));
    if (IS_S4_OBJECT(inp)) SET_S4_OBJECT(ans); else UNSET_S4_OBJECT(ans);
    UNPROTECT(2);
}

static SEXP installAttrib(SEXP vec, SEXP name, SEXP val)
{
    SEXP s, t, last;

    if(TYPEOF(vec) == CHARSXP)
	error("cannot set attribute on a CHARSXP");

    for (s = ATTRIB(vec); s != R_NilValue; s = CDR(s)) {
	if (TAG(s) == name) {
	    SETCAR(s, val);
	    return val;
	}
        last = s;
    }

    PROTECT(vec);
    t = cons_with_tag (val, R_NilValue, name);
    UNPROTECT(1);

    if (ATTRIB(vec) == R_NilValue)
	SET_ATTRIB(vec,t);
    else
	SETCDR(last,t);

    return val;
}

static SEXP removeAttrib(SEXP vec, SEXP name)
{
    SEXP t;
    if(TYPEOF(vec) == CHARSXP)
	error("cannot set attribute on a CHARSXP");
    if (name == R_NamesSymbol && isList(vec)) {
	for (t = vec; t != R_NilValue; t = CDR(t))
	    SET_TAG(t, R_NilValue);
	return R_NilValue;
    }
    else if (ATTRIB(vec) != R_NilValue || OBJECT(vec)) { 
        /* The "if" above avoids writing to constants (eg, R_NilValue) */
	if (name == R_DimSymbol)
	    SET_ATTRIB(vec, stripAttrib(R_DimNamesSymbol, ATTRIB(vec)));
	SET_ATTRIB(vec, stripAttrib(name, ATTRIB(vec)));
	if (name == R_ClassSymbol)
	    SET_OBJECT(vec, 0);
    }
    return R_NilValue;
}

static void checkNames(SEXP x, SEXP s)
{
    if (isVector(x) || isList(x) || isLanguage(x)) {
	if (!isVector(s) && !isList(s))
	    error(_("invalid type (%s) for 'names': must be vector"),
		  type2char(TYPEOF(s)));
	if (length(x) != length(s))
	    error(_("'names' attribute [%d] must be the same length as the vector [%d]"), length(s), length(x));
    }
    else if(IS_S4_OBJECT(x)) {
      /* leave validity checks to S4 code */
    }
    else error(_("names() applied to a non-vector"));
}


/* Time Series Parameters */

static void badtsp(void)
{
    error(_("invalid time series parameters specified"));
}

SEXP tspgets(SEXP vec, SEXP val)
{
    double start, end, frequency;
    int n;

    if (vec == R_NilValue)
	error(_("attempt to set an attribute on NULL"));

    if(IS_S4_OBJECT(vec)) { /* leave validity checking to validObject */
        if (!isNumeric(val)) /* but should have been checked */
	    error(_("'tsp' attribute must be numeric"));
	installAttrib(vec, R_TspSymbol, val);
	return vec;
    }

    if (!isNumeric(val) || length(val) != 3)
	error(_("'tsp' attribute must be numeric of length three"));

    if (isReal(val)) {
	start = REAL(val)[0];
	end = REAL(val)[1];
	frequency = REAL(val)[2];
    }
    else {
	start = (INTEGER(val)[0] == NA_INTEGER) ?
	    NA_REAL : INTEGER(val)[0];
	end = (INTEGER(val)[1] == NA_INTEGER) ?
	    NA_REAL : INTEGER(val)[1];
	frequency = (INTEGER(val)[2] == NA_INTEGER) ?
	    NA_REAL : INTEGER(val)[2];
    }
    if (frequency <= 0) badtsp();
    n = nrows(vec);
    if (n == 0) error(_("cannot assign 'tsp' to zero-length vector"));

    /* FIXME:  1.e-5 should rather be == option('ts.eps') !! */
    if (fabs(end - start - (n - 1)/frequency) > 1.e-5)
	badtsp();

    PROTECT(vec);
    val = allocVector(REALSXP, 3);
    PROTECT(val);
    REAL(val)[0] = start;
    REAL(val)[1] = end;
    REAL(val)[2] = frequency;
    installAttrib(vec, R_TspSymbol, val);
    UNPROTECT(2);
    return vec;
}

static SEXP commentgets(SEXP vec, SEXP comment)
{
    if (vec == R_NilValue)
	error(_("attempt to set an attribute on NULL"));

    if (isNull(comment) || isString(comment)) {
	if (length(comment) <= 0) {
	    SET_ATTRIB(vec, stripAttrib(R_CommentSymbol, ATTRIB(vec)));
	}
	else {
	    installAttrib(vec, R_CommentSymbol, comment);
	}
	return R_NilValue;
    }
    error(_("attempt to set invalid 'comment' attribute"));
    return R_NilValue;/*- just for -Wall */
}

static SEXP do_commentgets(SEXP call, SEXP op, SEXP args, SEXP env)
{
    checkArity(op, args);
    if (NAMEDCNT_GT_1(CAR(args))) 
        SETCAR(args, dup_top_level(CAR(args)));
    if (length(CADR(args)) == 0) 
        SETCADR(args, R_NilValue);
    setAttrib(CAR(args), R_CommentSymbol, CADR(args));
    return CAR(args);
}

static SEXP do_comment(SEXP call, SEXP op, SEXP args, SEXP env)
{
    checkArity(op, args);
    return getAttrib(CAR(args), R_CommentSymbol);
}

SEXP classgets(SEXP vec, SEXP klass)
{
    if (isNull(klass) || isString(klass)) {
	if (length(klass) <= 0) {
	    SET_ATTRIB(vec, stripAttrib(R_ClassSymbol, ATTRIB(vec)));
	    SET_OBJECT(vec, 0);
	}
	else {
	    /* When data frames were a special data type */
	    /* we had more exhaustive checks here.  Now that */
	    /* use JMCs interpreted code, we don't need this */
	    /* FIXME : The whole "classgets" may as well die. */

	    /* HOWEVER, it is the way that the object bit gets set/unset */

	    int i;
	    Rboolean isfactor = FALSE;

	    if (vec == R_NilValue)
		error(_("attempt to set an attribute on NULL"));

	    for(i = 0; i < LENGTH(klass); i++)
		if(streql(CHAR(STRING_ELT(klass, i)), "factor")) { /* ASCII */
		    isfactor = TRUE;
		    break;
		}
	    if(isfactor && TYPEOF(vec) != INTSXP) {
		/* we cannot coerce vec here, so just fail */
		error(_("adding class \"factor\" to an invalid object"));
	    }

	    installAttrib(vec, R_ClassSymbol, klass);
	    SET_OBJECT(vec, 1);
	}
	return R_NilValue;
    }
    error(_("attempt to set invalid 'class' attribute"));
    return R_NilValue;/*- just for -Wall */
}

/* oldClass<-(), primitive */
static SEXP do_classgets(SEXP call, SEXP op, SEXP args, SEXP env)
{
    checkArity(op, args);
    check1arg_x (args, call);

    if (NAMEDCNT_GT_1(CAR(args))) 
        SETCAR(args, dup_top_level(CAR(args)));
    if (length(CADR(args)) == 0) 
        SETCADR(args, R_NilValue);
    if(IS_S4_OBJECT(CAR(args)))
        UNSET_S4_OBJECT(CAR(args));
    setAttrib(CAR(args), R_ClassSymbol, CADR(args));
    return CAR(args);
}

/* oldClass, primitive */
static SEXP do_class(SEXP call, SEXP op, SEXP args, SEXP env)
{
    checkArity(op, args);
    check1arg_x (args, call);
    SEXP x = CAR(args), s3class;
    if(IS_S4_OBJECT(x)) {
        if((s3class = S3Class(x)) != R_NilValue) {
            return s3class;
        }
    } 
    return getAttrib00(x, R_ClassSymbol);
}

/* character elements corresponding to the syntactic types in the
   grammar */
static SEXP lang2str(SEXP obj, SEXPTYPE t)
{
  SEXP symb = CAR(obj);
  static SEXP if_sym = 0, while_sym, for_sym, eq_sym, gets_sym,
    lpar_sym, lbrace_sym, call_sym;
  if(!if_sym) {
    /* initialize:  another place for a hash table */
    if_sym = install("if");
    while_sym = install("while");
    for_sym = install("for");
    eq_sym = install("=");
    gets_sym = install("<-");
    lpar_sym = install("(");
    lbrace_sym = install("{");
    call_sym = install("call");
  }
  if(isSymbol(symb)) {
    if(symb == if_sym || symb == for_sym || symb == while_sym ||
       symb == lpar_sym || symb == lbrace_sym ||
       symb == eq_sym || symb == gets_sym)
      return PRINTNAME(symb);
  }
  return PRINTNAME(call_sym);
}

/* the S4-style class: for dispatch required to be a single string;
   for the new class() function;
   if(!singleString) , keeps S3-style multiple classes.
   Called from the methods package, so exposed.
 */
SEXP R_data_class(SEXP obj, Rboolean singleString)
{
    SEXP value, klass = getAttrib00(obj, R_ClassSymbol);
    int n = length(klass);
    if(n == 1 || (n > 0 && !singleString))
	return(klass);
    if(n == 0) {
	SEXP dim = getAttrib(obj, R_DimSymbol);
	int nd = length(dim);
	if(nd > 0) {
	    if(nd == 2)
		klass = mkChar("matrix");
	    else
		klass = mkChar("array");
	}
	else {
	  SEXPTYPE t = TYPEOF(obj);
	  switch(t) {
	  case CLOSXP: case SPECIALSXP: case BUILTINSXP:
	    klass = mkChar("function");
	    break;
	  case REALSXP:
	    klass = mkChar("numeric");
	    break;
	  case SYMSXP:
	    klass = mkChar("name");
	    break;
	  case LANGSXP:
	    klass = lang2str(obj, t);
	    break;
	  default:
	    klass = type2str(t);
	  }
	}
    }
    else
	klass = asChar(klass);
    PROTECT(klass);
    value = ScalarString(klass);
    UNPROTECT(1);
    return value;
}

static SEXP s_dot_S3Class = 0;

static SEXP R_S4_extends_table = 0;

 
static SEXP cache_class(const char *class, SEXP klass) {
    if(!R_S4_extends_table) {
	R_S4_extends_table = R_NewHashedEnv(R_NilValue, ScalarIntegerMaybeConst(0));
	R_PreserveObject(R_S4_extends_table);
    }
    if(isNull(klass)) { /* retrieve cached value */
	SEXP val;
	val = findVarInFrame(R_S4_extends_table, install(class));
	return (val == R_UnboundValue) ? klass : val;
    }
    defineVar(install(class), klass, R_S4_extends_table);
    return klass;
}

static SEXP S4_extends(SEXP klass) {
  static SEXP s_extends = 0, s_extendsForS3;
    SEXP e, val; const char *class;
    if(!s_extends) {
	s_extends = install("extends");
	s_extendsForS3 = install(".extendsForS3");
	R_S4_extends_table = R_NewHashedEnv(R_NilValue, ScalarIntegerMaybeConst(0));
	R_PreserveObject(R_S4_extends_table);
    }
    /* sanity check for methods package available */
    if(findVar(s_extends, R_GlobalEnv) == R_UnboundValue)
        return klass;
    class = translateChar(STRING_ELT(klass, 0)); /* TODO: include package attr. */
    val = findVarInFrame(R_S4_extends_table, install(class));
    if(val != R_UnboundValue)
       return val;
    PROTECT(e = allocVector(LANGSXP, 2));
    SETCAR(e, s_extendsForS3);
    val = CDR(e);
    SETCAR(val, klass);
    val = eval(e, R_MethodsNamespace);
    cache_class(class, val);
    UNPROTECT(1);
    return(val);
}

/* Version for S3-dispatch */
SEXP attribute_hidden R_data_class2 (SEXP obj)
{
    SEXP klass = getAttrib00(obj, R_ClassSymbol);
      if(length(klass) > 0) {
	if(IS_S4_OBJECT(obj))
	    return S4_extends(klass);
	else
	    return klass;
      }
      else { /* length(klass) == 0 */
	SEXPTYPE t;
	SEXP value, class0 = R_NilValue, dim = getAttrib0(obj, R_DimSymbol);
	int n = length(dim);
	if(n > 0) {
	    if(n == 2)
		class0 = mkChar("matrix");
	    else
		class0 = mkChar("array");
	}
	PROTECT(class0);
	switch(t = TYPEOF(obj)) {
	case CLOSXP: case SPECIALSXP: case BUILTINSXP:
	    klass = mkChar("function");
	    break;
	case INTSXP:
	case REALSXP:
	    if(isNull(class0)) {
		PROTECT(value = allocVector(STRSXP, 2));
		SET_STRING_ELT(value, 0, type2str(t));
		SET_STRING_ELT(value, 1, mkChar("numeric"));
		UNPROTECT(2);
	    }
	    else {
		PROTECT(value = allocVector(STRSXP, 3));
		SET_STRING_ELT(value, 0, class0);
		SET_STRING_ELT(value, 1, type2str(t));
		SET_STRING_ELT(value, 2, mkChar("numeric"));
		UNPROTECT(2);
	    }
	    return value;
	    break;
	case SYMSXP:
	    klass = mkChar("name");
	    break;
	case LANGSXP:
	    klass = lang2str(obj, t);
	    break;
	default:
	    klass = type2str(t);
	}
	PROTECT(klass);
	if(isNull(class0)) {
	    value = ScalarString(klass);
	} else {
	    value = allocVector(STRSXP, 2);
	    SET_STRING_ELT(value, 0, class0);
	    SET_STRING_ELT(value, 1, klass);
	}
	UNPROTECT(2);
	return value;
    }
}

/* class() : */
SEXP attribute_hidden R_do_data_class(SEXP call, SEXP op, SEXP args, SEXP env)
{
  checkArity(op, args);
  if(PRIMVAL(op) == 1) {
      const char *class; SEXP klass;
      check1arg(args, call, "class");
      klass = CAR(args);
      if(TYPEOF(klass) != STRSXP || LENGTH(klass) < 1)
	  error("invalid class argument to internal .class_cache");
      class = translateChar(STRING_ELT(klass, 0));
      return cache_class(class, CADR(args));
  }
  check1arg_x (args, call);
  return R_data_class(CAR(args), FALSE);
}

/* names(object) <- name */
static SEXP do_namesgets(SEXP call, SEXP op, SEXP args, SEXP env)
{
    SEXP ans;
    checkArity(op, args);
    check1arg_x (args, call);

    if (DispatchOrEval(call, op, "names<-", args, env, &ans, 0, 1))
	return(ans);
    /* Special case: removing non-existent names, to avoid a copy */
    if (CADR(args) == R_NilValue &&
	getAttrib(CAR(args), R_NamesSymbol) == R_NilValue)
	return CAR(args);
    PROTECT(args = ans);
    if (NAMEDCNT_GT_1(CAR(args)))
	SETCAR(args, dup_top_level(CAR(args)));
    if(IS_S4_OBJECT(CAR(args))) {
	const char *klass = CHAR(STRING_ELT(R_data_class(CAR(args), FALSE), 0));
	if(getAttrib(CAR(args), R_NamesSymbol) == R_NilValue) {
	    /* S4 class w/o a names slot or attribute */
	    if(TYPEOF(CAR(args)) == S4SXP)
		error(_("Class '%s' has no 'names' slot"), klass);
	    else
		warning(_("Class '%s' has no 'names' slot; assigning a names attribute will create an invalid object"), klass);
	}
	else if(TYPEOF(CAR(args)) == S4SXP)
	    error(_("Illegal to use names()<- to set the 'names' slot in a non-vector class ('%s')"), klass);
	/* else, go ahead, but can't check validity of replacement*/
    }
    if (CADR(args) != R_NilValue) {
	PROTECT(call = allocList(2));
	SET_TYPEOF(call, LANGSXP);
	SETCAR(call, install("as.character"));
	SETCADR(call, CADR(args));
	SETCADR(args, eval(call, env));
	UNPROTECT(1);
    }
    setAttrib(CAR(args), R_NamesSymbol, CADR(args));
    UNPROTECT(1);
    return CAR(args);
}

SEXP namesgets(SEXP vec, SEXP val)
{
    int i;
    SEXP s, rval, tval;

    PROTECT2(vec,val);

    /* Ensure that the labels are indeed */
    /* a vector of character strings */

    if (isList(val)) {
	if (!isVectorizable(val))
	    error(_("incompatible 'names' argument"));
	else {
	    rval = allocVector(STRSXP, length(vec));
	    PROTECT(rval);
	    /* See PR#10807 */
	    for (i = 0, tval = val;
		 i < length(vec) && tval != R_NilValue;
		 i++, tval = CDR(tval)) {
		s = coerceVector(CAR(tval), STRSXP);
		SET_STRING_ELT(rval, i, STRING_ELT(s, 0));
	    }
	    UNPROTECT(1);
	    val = rval;
	}
    } else val = coerceVector(val, STRSXP);
    UNPROTECT(1);
    PROTECT(val);

    /* Check that the lengths and types are compatible */

    if (length(val) < length(vec)) {
	val = lengthgets(val, length(vec));
	UNPROTECT(1);
	PROTECT(val);
    }

    checkNames(vec, val);

    /* Special treatment for one dimensional arrays */

    if (isVector(vec) || isList(vec) || isLanguage(vec)) {
	s = getAttrib(vec, R_DimSymbol);
	if (TYPEOF(s) == INTSXP && length(s) == 1) {
	    PROTECT(val = CONS(val, R_NilValue));
	    setAttrib(vec, R_DimNamesSymbol, val);
	    UNPROTECT(3);
	    return vec;
	}
    }

    if (isList(vec) || isLanguage(vec)) {
	/* Cons-cell based objects */
	i = 0;
	for (s = vec; s != R_NilValue; s = CDR(s), i++)
	    if (STRING_ELT(val, i) != R_NilValue
		&& STRING_ELT(val, i) != R_NaString
		&& *CHAR(STRING_ELT(val, i)) != 0) /* test of length */
		SET_TAG(s, install(translateChar(STRING_ELT(val, i))));
	    else
		SET_TAG(s, R_NilValue);
    }
    else if (isVector(vec) || IS_S4_OBJECT(vec))
	/* Normal case */
	installAttrib(vec, R_NamesSymbol, val);
    else
	error(_("invalid type (%s) to set 'names' attribute"),
	      type2char(TYPEOF(vec)));
    UNPROTECT(2);
    return vec;
}

static SEXP do_names(SEXP call, SEXP op, SEXP args, SEXP env)
{
    SEXP ans;
    checkArity(op, args);
    check1arg_x (args, call);
    if (DispatchOrEval(call, op, "names", args, env, &ans, 0, 1))
	return(ans);
    PROTECT(args = ans);
    ans = CAR(args);
    if (isVector(ans) || isList(ans) || isLanguage(ans) ||
	IS_S4_OBJECT(ans))
	ans = getAttrib(ans, R_NamesSymbol);
    else ans =  R_NilValue;
    UNPROTECT(1);
    return ans;
}

static SEXP do_dimnamesgets(SEXP call, SEXP op, SEXP args, SEXP env)
{
    SEXP ans;

    checkArity(op, args);
    check1arg_x (args, call);

    if (DispatchOrEval(call, op, "dimnames<-", args, env, &ans, 0, 1))
	return(ans);
    PROTECT(args = ans);
    if (NAMEDCNT_GT_1(CAR(args))) 
        SETCAR(args, dup_top_level(CAR(args)));
    setAttrib(CAR(args), R_DimNamesSymbol, CADR(args));
    UNPROTECT(1);
    return CAR(args);
}

static SEXP dimnamesgets1(SEXP val1)
{
    SEXP this2;

    if (LENGTH(val1) == 0) return R_NilValue;
    /* if (isObject(val1)) dispatch on as.character.foo, but we don't
       have the context at this point to do so */

    if (inherits(val1, "factor"))  /* mimic as.character.factor */
        return asCharacterFactor(val1);

    if (!isString(val1)) { /* mimic as.character.default */
	PROTECT(this2 = coerceVector(val1, STRSXP));
	SET_ATTRIB(this2, R_NilValue);
	SET_OBJECT(this2, 0);
	UNPROTECT(1);
	return this2;
    }
    return val1;
}


SEXP dimnamesgets(SEXP vec, SEXP val)
{
    SEXP dims, top, newval;
    int i, k;

    PROTECT2(vec,val);

    if (!isArray(vec) && !isList(vec))
	error(_("'dimnames' applied to non-array"));
    /* This is probably overkill, but you never know; */
    /* there may be old pair-lists out there */
    /* There are, when this gets used as names<- for 1-d arrays */
    if (!isPairList(val) && !isNewList(val))
	error(_("'dimnames' must be a list"));
    dims = getAttrib(vec, R_DimSymbol);
    if ((k = LENGTH(dims)) < length(val))
	error(_("length of 'dimnames' [%d] must match that of 'dims' [%d]"),
	      length(val), k);
    if (length(val) == 0) {
	removeAttrib(vec, R_DimNamesSymbol);
	UNPROTECT(2);
	return vec;
    }
    /* Old list to new list */
    if (isList(val)) {
	newval = allocVector(VECSXP, k);
	for (i = 0; i < k; i++) {
	    SET_VECTOR_ELT(newval, i, CAR(val));
	    val = CDR(val);
	}
	UNPROTECT(1);
	PROTECT(val = newval);
    }
    if (length(val) > 0 && length(val) < k) {
	newval = lengthgets(val, k);
	UNPROTECT(1);
	PROTECT(val = newval);
    }
    if (k != length(val))
	error(_("length of 'dimnames' [%d] must match that of 'dims' [%d]"),
	      length(val), k);
    for (i = 0; i < k; i++) {
	SEXP _this = VECTOR_ELT(val, i);
	if (_this != R_NilValue) {
	    if (!isVector(_this))
		error(_("invalid type (%s) for 'dimnames' (must be a vector)"),
		      type2char(TYPEOF(_this)));
	    if (INTEGER(dims)[i] != LENGTH(_this) && LENGTH(_this) != 0)
		error(_("length of 'dimnames' [%d] not equal to array extent"),
		      i+1);
	    SET_VECTOR_ELT(val, i, dimnamesgets1(_this));
	}
    }
    installAttrib(vec, R_DimNamesSymbol, val);
    if (isList(vec) && k == 1) {
	top = VECTOR_ELT(val, 0);
	i = 0;
	for (val = vec; !isNull(val); val = CDR(val))
	    SET_TAG(val, install(translateChar(STRING_ELT(top, i++))));
    }
    UNPROTECT(2);
    return vec;
}

static SEXP do_dimnames(SEXP call, SEXP op, SEXP args, SEXP env)
{
    SEXP ans;
    checkArity(op, args);
    check1arg_x (args, call);
    if (DispatchOrEval(call, op, "dimnames", args, env, &ans, 0, 1))
	return(ans);
    PROTECT(args = ans);
    ans = getAttrib(CAR(args), R_DimNamesSymbol);
    UNPROTECT(1);
    return ans;
}

static SEXP do_fast_dim (SEXP call, SEXP op, SEXP arg, SEXP env, int variant)
{
    return getAttrib (arg, R_DimSymbol);
}

static SEXP do_dim(SEXP call, SEXP op, SEXP args, SEXP env, int variant)
{
    SEXP ans;

    checkArity(op, args);
    check1arg_x (args, call);

    if (DispatchOrEval(call, op, "dim", args, env, &ans, 0, 1))
	return(ans);

    return do_fast_dim (call, op, CAR(args), env, variant);
}

static SEXP do_dimgets(SEXP call, SEXP op, SEXP args, SEXP env)
{
    SEXP ans, x;

    checkArity(op, args);
    if (DispatchOrEval(call, op, "dim<-", args, env, &ans, 0, 1))
	return(ans);
    x = CAR(args);
    /* Duplication might be expensive */
    if (CADR(args) == R_NilValue) {
	SEXP s;
	for (s = ATTRIB(x); s != R_NilValue; s = CDR(s))
	    if (TAG(s) == R_DimSymbol || TAG(s) == R_NamesSymbol) break;
	if (s == R_NilValue) 
            return x;
    }
    PROTECT(args = ans);
    if (NAMEDCNT_GT_1(x)) 
        SETCAR(args, x = dup_top_level(x));
    setAttrib(x, R_DimSymbol, CADR(args));
    setAttrib(x, R_NamesSymbol, R_NilValue);
    UNPROTECT(1);
    return x;
}

SEXP dimgets(SEXP vec, SEXP val)
{
    int len, ndim, i, total;
    PROTECT2(vec,val);
    if ((!isVector(vec) && !isList(vec)))
	error(_("invalid first argument"));

    if (!isVector(val) && !isList(val))
	error(_("invalid second argument"));
    val = coerceVector(val, INTSXP);
    UNPROTECT(1);
    PROTECT(val);

    len = length(vec);
    ndim = length(val);
    if (ndim == 0)
	error(_("length-0 dimension vector is invalid"));
    total = 1;
    for (i = 0; i < ndim; i++) {
	/* need this test first as NA_INTEGER is < 0 */
	if (INTEGER(val)[i] == NA_INTEGER)
	    error(_("the dims contain missing values"));
	if (INTEGER(val)[i] < 0)
	    error(_("the dims contain negative values"));
	total *= INTEGER(val)[i];
    }
    if (total != len)
	error(_("dims [product %d] do not match the length of object [%d]"), total, len);
    removeAttrib(vec, R_DimNamesSymbol);
    installAttrib(vec, R_DimSymbol, val);
    UNPROTECT(2);
    return vec;
}

static SEXP do_attributes(SEXP call, SEXP op, SEXP args, SEXP env)
{
    SEXP attrs, names, namesattr, value;
    int nvalues;

    checkArity(op, args);
    check1arg_x (args, call);
    namesattr = R_NilValue;
    attrs = ATTRIB(CAR(args));
    nvalues = length(attrs);
    if (isList(CAR(args))) {
	namesattr = getAttrib(CAR(args), R_NamesSymbol);
	if (namesattr != R_NilValue)
	    nvalues++;
    }
    /* FIXME */
    if (nvalues <= 0)
	return R_NilValue;
    /* FIXME */
    PROTECT(namesattr);
    PROTECT(value = allocVector(VECSXP, nvalues));
    PROTECT(names = allocVector(STRSXP, nvalues));
    nvalues = 0;
    if (namesattr != R_NilValue) {
	SET_VECTOR_ELT(value, nvalues, namesattr);
	SET_STRING_ELT(names, nvalues, PRINTNAME(R_NamesSymbol));
	nvalues++;
    }
    while (attrs != R_NilValue) {
	/* treat R_RowNamesSymbol specially */
	if (TAG(attrs) == R_RowNamesSymbol)
	    SET_VECTOR_ELT(value, nvalues,
			   getAttrib(CAR(args), R_RowNamesSymbol));
	else
	    SET_VECTOR_ELT(value, nvalues, CAR(attrs));
	if (TAG(attrs) == R_NilValue)
	    SET_STRING_ELT(names, nvalues, R_BlankString);
	else
	    SET_STRING_ELT(names, nvalues, PRINTNAME(TAG(attrs)));
	attrs = CDR(attrs);
	nvalues++;
    }
    setAttrib(value, R_NamesSymbol, names);
    SET_NAMED(value, NAMED(CAR(args)));
    UNPROTECT(3);
    return value;
}

static SEXP do_levelsgets(SEXP call, SEXP op, SEXP args, SEXP env)
{
    SEXP ans;

    checkArity(op, args);
    check1arg_x (args, call);

    if (DispatchOrEval(call, op, "levels<-", args, env, &ans, 0, 1))
	/* calls, e.g., levels<-.factor() */
	return(ans);

    PROTECT(args = ans);
    if(!isNull(CADR(args)) && any_duplicated(CADR(args), FALSE))
	warningcall(call, 
          _("duplicated levels will not be allowed in factors anymore"));
         /* TODO errorcall(call, 
             _("duplicated levels are not allowed in factors anymore")); */
    if (NAMEDCNT_GT_1(CAR(args))) 
        SETCAR(args, dup_top_level(CAR(args)));
    setAttrib(CAR(args), R_LevelsSymbol, CADR(args));
    UNPROTECT(1);
    return CAR(args);
}

/* attributes(object) <- attrs */
static SEXP do_attributesgets(SEXP call, SEXP op, SEXP args, SEXP env)
{
/* NOTE: The following code ensures that when an attribute list */
/* is attached to an object, that the "dim" attibute is always */
/* brought to the front of the list.  This ensures that when both */
/* "dim" and "dimnames" are set that the "dim" is attached first. */

    SEXP object, attrs, names = R_NilValue /* -Wall */;
    int i, i0 = -1, nattrs;

    /* Extract the arguments from the argument list */

    checkArity(op, args);
    check1arg_x (args, call);

    object = CAR(args);
    attrs = CADR(args);

    /* Do checks before duplication */
    if (!isNewList(attrs))
	error(_("attributes must be a list or NULL"));
    nattrs = length(attrs);
    if (nattrs > 0) {
	names = getAttrib(attrs, R_NamesSymbol);
	if (names == R_NilValue)
	    error(_("attributes must be named"));
	for (i = 1; i < nattrs; i++) {
	    if (STRING_ELT(names, i) == R_NilValue ||
		CHAR(STRING_ELT(names, i))[0] == '\0') { /* all ASCII tests */
		error(_("all attributes must have names [%d does not]"), i+1);
	    }
	}
    }

    if (object == R_NilValue) {
	if (attrs == R_NilValue)
	    return R_NilValue;
	else
	    PROTECT(object = allocVector(VECSXP, 0));
    } else {
	/* Unlikely to have NAMED == 0 here.
	   As from R 2.7.0 we don't optimize NAMED == 1 _if_ we are
	   setting any attributes as an error later on would leave
	   'obj' changed */
	if (NAMEDCNT_GT_1(object) || (NAMEDCNT_GT_0(object) && nattrs > 0))
	    object = dup_top_level(object);
	PROTECT(object);
    }


    /* Empty the existing attribute list */

    /* FIXME: the code below treats pair-based structures */
    /* in a special way.  This can probably be dropped down */
    /* the road (users should never encounter pair-based lists). */
    /* Of course, if we want backward compatibility we can't */
    /* make the change. :-( */

    if (isList(object))
	setAttrib(object, R_NamesSymbol, R_NilValue);
    SET_ATTRIB(object, R_NilValue);
    /* We have just removed the class, but might reset it later */
    SET_OBJECT(object, 0);
    /* Probably need to fix up S4 bit in other cases, but
       definitely in this one */
    if(nattrs == 0) UNSET_S4_OBJECT(object);

    /* We do two passes through the attributes; the first */
    /* finding and transferring "dim" and the second */
    /* transferring the rest.  This is to ensure that */
    /* "dim" occurs in the attribute list before "dimnames". */

    if (nattrs > 0) {
	for (i = 0; i < nattrs; i++) {
	    if (!strcmp(CHAR(STRING_ELT(names, i)), "dim")) {
		i0 = i;
		setAttrib(object, R_DimSymbol, VECTOR_ELT(attrs, i));
		break;
	    }
	}
	for (i = 0; i < nattrs; i++) {
	    if (i == i0) continue;
	    setAttrib(object, install(translateChar(STRING_ELT(names, i))),
		      VECTOR_ELT(attrs, i));
	}
    }
    UNPROTECT(1);
    return object;
}

/*  This code replaces an R function defined as

    attr <- function (x, which)
    {
	if (!is.character(which))
	    stop("attribute name must be of mode character")
	if (length(which) != 1)
	    stop("exactly one attribute name must be given")
	attributes(x)[[which]]
   }

The R functions was being called very often and replacing it by
something more efficient made a noticeable difference on several
benchmarks.  There is still some inefficiency since using getAttrib
means the attributes list will be searched twice, but this seems
fairly minor.  LT */

static SEXP do_attr(SEXP call, SEXP op, SEXP args, SEXP env)
{
    SEXP argList, s, t, tag = R_NilValue, alist, ans;
    const char *str;
    size_t n;
    int nargs = length(args), exact = 0;
    enum { NONE, PARTIAL, PARTIAL2, FULL } match = NONE;
    static char *ap[3] = { "x", "which", "exact" };

    if (nargs < 2 || nargs > 3)
	errorcall(call, "either 2 or 3 arguments are required");

    /* argument matching */
    argList = matchArgs(R_NilValue, ap, 3, args, call);

    PROTECT(argList);
    s = CAR(argList);
    t = CADR(argList);
    if (!isString(t))
	errorcall(call, _("'which' must be of mode character"));
    if (length(t) != 1)
	errorcall(call, _("exactly one attribute 'which' must be given"));

    if(nargs == 3) {
	exact = asLogical(CADDR(args));
	if(exact == NA_LOGICAL) exact = 0;
    }


    if(STRING_ELT(t, 0) == NA_STRING) {
	UNPROTECT(1);
	return R_NilValue;
    }
    str = translateChar(STRING_ELT(t, 0));
    n = strlen(str);

    /* try to find a match among the attributes list */
    for (alist = ATTRIB(s); alist != R_NilValue; alist = CDR(alist)) {
	SEXP tmp = TAG(alist);
	const char *s = CHAR(PRINTNAME(tmp));
	if (! strncmp(s, str, n)) {
	    if (strlen(s) == n) {
		tag = tmp;
		match = FULL;
		break;
	    }
    else if (match == PARTIAL || match == PARTIAL2) {
		/* this match is partial and we already have a partial match,
		   so the query is ambiguous and we will return R_NilValue
		   unless a full match comes up.
		*/
		match = PARTIAL2;
	    } else {
		tag = tmp;
		match = PARTIAL;
	    }
	}
    }
    if (match == PARTIAL2) {
	UNPROTECT(1);
	return R_NilValue;
    }

    /* Unless a full match has been found, check for a "names" attribute.
       This is stored via TAGs on pairlists, and via rownames on 1D arrays.
    */
    if (match != FULL && strncmp("names", str, n) == 0) {
	if (strlen("names") == n) {
	    /* we have a full match on "names", if there is such an
	       attribute */
	    tag = R_NamesSymbol;
	    match = FULL;
	}
	else if (match == NONE && !exact) {
	    /* no match on other attributes and a possible
	       partial match on "names" */
	    tag = R_NamesSymbol;
	    t = getAttrib(s, tag);
	    if(t != R_NilValue && R_warn_partial_match_attr)
		warningcall(call, _("partial match of '%s' to '%s'"), str,
			    CHAR(PRINTNAME(tag)));
	    UNPROTECT(1);
	    return t;
	}
	else if (match == PARTIAL && strcmp(CHAR(PRINTNAME(tag)), "names")) {
	    /* There is a possible partial match on "names" and on another
	       attribute. If there really is a "names" attribute, then the
	       query is ambiguous and we return R_NilValue.  If there is no
	       "names" attribute, then the partially matched one, which is
	       the current value of tag, can be used. */
	    if (getAttrib(s, R_NamesSymbol) != R_NilValue) {
		UNPROTECT(1);
		return R_NilValue;
	    }
	}
    }

    if (match == NONE  || (exact && match != FULL)) {
	UNPROTECT(1);
	return R_NilValue;
    }
    if (match == PARTIAL && R_warn_partial_match_attr)
	warningcall(call, _("partial match of '%s' to '%s'"), str,
		    CHAR(PRINTNAME(tag)));

    ans =  getAttrib(s, tag);
    UNPROTECT(1);
    return ans;
}

static SEXP do_attrgets(SEXP call, SEXP op, SEXP args, SEXP env)
{
    /*  attr(x, which = "<name>")  <-  value  */
    SEXP obj, name, argList;
    static char *ap[3] = { "x", "which", "value" };

    checkArity(op, args);

    obj = CAR(args);
    if (NAMEDCNT_GT_1(obj))
	PROTECT(obj = dup_top_level(obj));
    else
	PROTECT(obj);

    /* argument matching */
    argList = matchArgs(R_NilValue, ap, 3, args, call);

    PROTECT(argList);

    name = CADR(argList);
    if (!isValidString(name) || STRING_ELT(name, 0) == NA_STRING)
	error(_("'name' must be non-null character string"));
    /* TODO?  if (isFactor(obj) && !strcmp(asChar(name), "levels"))
     * ---         if(any_duplicated(CADDR(args)))
     *                  error(.....)
     */
    setAttrib(obj, name, CADDR(args));
    UNPROTECT(2);
    return obj;
}


/* These provide useful shortcuts which give access to */
/* the dimnames for matrices and arrays in a standard form. */

void GetMatrixDimnames(SEXP x, SEXP *rl, SEXP *cl,
		       const char **rn, const char **cn)
{
    SEXP dimnames = getAttrib(x, R_DimNamesSymbol);
    SEXP nn;

    if (isNull(dimnames)) {
	*rl = R_NilValue;
	*cl = R_NilValue;
	*rn = NULL;
	*cn = NULL;
    }
    else {
	*rl = VECTOR_ELT(dimnames, 0);
	*cl = VECTOR_ELT(dimnames, 1);
	nn = getAttrib(dimnames, R_NamesSymbol);
	if (isNull(nn)) {
	    *rn = NULL;
	    *cn = NULL;
	}
	else {
	    *rn = translateChar(STRING_ELT(nn, 0));
	    *cn = translateChar(STRING_ELT(nn, 1));
	}
    }
}


SEXP GetArrayDimnames(SEXP x)
{
    return getAttrib(x, R_DimNamesSymbol);
}


/* the code to manage slots in formal classes. These are attributes,
   but without partial matching and enforcing legal slot names (it's
   an error to get a slot that doesn't exist. */


static SEXP pseudo_NULL = 0;

static SEXP s_dot_Data;
static SEXP s_getDataPart;
static SEXP s_setDataPart;

static void init_slot_handling(void) {
    s_dot_Data = install(".Data");
    s_dot_S3Class = install(".S3Class");
    s_getDataPart = install("getDataPart");
    s_setDataPart = install("setDataPart");
    /* create and preserve an object that is NOT R_NilValue, and is used
       to represent slots that are NULL (which an attribute can not
       be).  The point is not just to store NULL as a slot, but also to
       provide a check on invalid slot names (see get_slot below).

       The object has to be a symbol if we're going to check identity by
       just looking at referential equality. */
    pseudo_NULL = install("\001NULL\001");
}

static SEXP data_part(SEXP obj) {
    SEXP e, val;
    if(!s_getDataPart)
	init_slot_handling();
    PROTECT(e = allocVector(LANGSXP, 2));
    SETCAR(e, s_getDataPart);
    val = CDR(e);
    SETCAR(val, obj);
    val = eval(e, R_MethodsNamespace);
    UNSET_S4_OBJECT(val); /* data part must be base vector */
    UNPROTECT(1);
    return(val);
}

static SEXP set_data_part(SEXP obj,  SEXP rhs) {
    SEXP e, val;
    if(!s_setDataPart)
	init_slot_handling();
    PROTECT(e = allocVector(LANGSXP, 3));
    SETCAR(e, s_setDataPart);
    val = CDR(e);
    SETCAR(val, obj);
    val = CDR(val);
    SETCAR(val, rhs);
    val = eval(e, R_MethodsNamespace);
    SET_S4_OBJECT(val);
    UNPROTECT(1);
    return(val);
}

SEXP S3Class(SEXP obj)
{
    if(!s_dot_S3Class) init_slot_handling();
    return getAttrib(obj, s_dot_S3Class);
}

/* Slots are stored as attributes to
   provide some back-compatibility
*/

/**
 * R_has_slot() : a C-level test if a obj@<name> is available;
 *                as R_do_slot() gives an error when there's no such slot.
 */
int R_has_slot(SEXP obj, SEXP name) {

#define R_SLOT_INIT							\
    if(!(isSymbol(name) || (isString(name) && LENGTH(name) == 1)))	\
	error(_("invalid type or length for slot name"));		\
    if(!s_dot_Data)							\
	init_slot_handling();						\
    if(isString(name)) name = install(CHAR(STRING_ELT(name, 0)))

    R_SLOT_INIT;
    if(name == s_dot_Data && TYPEOF(obj) != S4SXP)
	return(1);
    /* else */
    return(getAttrib(obj, name) != R_NilValue);
}

/* the @ operator, and its assignment form.  Processed much like $
   (see do_subset3) but without S3-style methods.
*/
/* currently, R_get_slot() ["methods"] is a trivial wrapper for this: */
SEXP R_do_slot(SEXP obj, SEXP name) {
    R_SLOT_INIT;
    if(name == s_dot_Data)
	return data_part(obj);
    else {
	SEXP value = getAttrib(obj, name);
	if(value == R_NilValue) {
	    SEXP input = name, classString;
	    if(name == s_dot_S3Class) /* defaults to class(obj) */
	        return R_data_class(obj, FALSE);
	    else if(name == R_NamesSymbol &&
		    TYPEOF(obj) == VECSXP) /* needed for namedList class */
	        return value;
	    if(isSymbol(name) ) {
		PROTECT(input = ScalarString(PRINTNAME(name)));
		classString = getAttrib(obj, R_ClassSymbol);
		if(isNull(classString)) {
		    UNPROTECT(1);
		    error(_("cannot get a slot (\"%s\") from an object of type \"%s\""),
			  translateChar(asChar(input)),
			  CHAR(type2str(TYPEOF(obj))));
		}
	    }
	    else classString = R_NilValue; /* make sure it is initialized */
	    /* not there.  But since even NULL really does get stored, this
	       implies that there is no slot of this name.  Or somebody
	       screwed up by using attr(..) <- NULL */

	    UNPROTECT(1);
	    error(_("no slot of name \"%s\" for this object of class \"%s\""),
		  translateChar(asChar(input)),
		  translateChar(asChar(classString)));
	}
	else if(value == pseudo_NULL)
	    value = R_NilValue;
	return value;
    }
}
#undef R_SLOT_INIT

/* currently, R_set_slot() ["methods"] is a trivial wrapper for this: */
SEXP R_do_slot_assign(SEXP obj, SEXP name, SEXP value) {
#ifndef _R_ver_le_2_11_x_
    if (isNull(obj))/* cannot use !IS_S4_OBJECT(obj), because
		     *  slot(obj, name, check=FALSE) <- value  must work on
		     * "pre-objects", currently only in makePrototypeFromClassDef() */
	error(_("attempt to set slot on NULL object"));
#endif
    PROTECT(value);
    PROTECT(obj);
				/* Ensure that name is a symbol */
    if(isString(name) && LENGTH(name) == 1)
	name = install(translateChar(STRING_ELT(name, 0)));
    if(TYPEOF(name) == CHARSXP)
	name = install(translateChar(name));
    if(!isSymbol(name) )
	error(_("invalid type or length for slot name"));

<<<<<<< HEAD
    if (NAMEDCNT_GT_1(obj)) {
=======
    /* The duplication below *should* be what is right to do, but
       it is disabled because some packages (eg, Matrix 1.0-6) cheat 
       by relying on a call of R_set_slot in C code modifying its 
       first argument in place, even if it is shared.  Package "methods" 
       did this as well in R-2.15.1, but has been modified not to in 
       pqR (this also speeds it up). */
    if (FALSE /* disabled */ && NAMEDCNT_GT_1(obj)) {
>>>>>>> 09d56a04
        obj = dup_top_level(obj);
        UNPROTECT(1); /* old obj */
        PROTECT(obj);
    }
        
    if(!s_dot_Data)		/* initialize */
	init_slot_handling();

    if(name == s_dot_Data) {	/* special handling */
	obj = set_data_part(obj, value);
    } else {
	if(isNull(value))		/* Slots, but not attributes, can be NULL.*/
	    value = pseudo_NULL;	/* Store a special symbol instead. */

#ifdef _R_ver_le_2_11_x_
	setAttrib(obj, name, value);
#else
	/* simplified version of setAttrib(obj, name, value);
	   here we do *not* treat "names", "dimnames", "dim", .. specially : */
	PROTECT(name);
	if (NAMEDCNT_GT_0(value)) value = duplicate(value);
	SET_NAMEDCNT(value, NAMEDCNT(obj));/* is there something better to do?*/
	UNPROTECT(1);
	installAttrib(obj, name, value);
#endif
    }
    UNPROTECT(2);
    return obj;
}

static SEXP do_AT(SEXP call, SEXP op, SEXP args, SEXP env)
{
    SEXP  nlist, object, ans, klass;

    if(!isMethodsDispatchOn())
	error(_("formal classes cannot be used without the methods package"));
    nlist = CADR(args);
    /* Do some checks here -- repeated in R_do_slot, but on repeat the
     * test expression should kick out on the first element. */
    if(!(isSymbol(nlist) || (isString(nlist) && LENGTH(nlist) == 1)))
	error(_("invalid type or length for slot name"));
    if(isString(nlist)) nlist = install(translateChar(STRING_ELT(nlist, 0)));
    PROTECT(object = eval(CAR(args), env));
    if(!s_dot_Data) init_slot_handling();
    if(nlist != s_dot_Data && !IS_S4_OBJECT(object)) {
	klass = getAttrib00(object, R_ClassSymbol);
	if(length(klass) == 0)
	    error(_("trying to get slot \"%s\" from an object of a basic class (\"%s\") with no slots"),
		  CHAR(PRINTNAME(nlist)),
		  CHAR(STRING_ELT(R_data_class(object, FALSE), 0)));
	else
	    error(_("trying to get slot \"%s\" from an object (class \"%s\") that is not an S4 object "),
		  CHAR(PRINTNAME(nlist)),
		  translateChar(STRING_ELT(klass, 0)));
    }

    ans = R_do_slot(object, nlist);
    UNPROTECT(1);
    return ans;
}

/* Return a suitable S3 object (OK, the name of the routine comes from
   an earlier version and isn't quite accurate.) If there is a .S3Class
   slot convert to that S3 class.
   Otherwise, unless type == S4SXP, look for a .Data or .xData slot.  The
   value of type controls what's wanted.  If it is S4SXP, then ONLY
   .S3class is used.  If it is ANYSXP, don't check except that automatic
   conversion from the current type only applies for classes that extend
   one of the basic types (i.e., not S4SXP).  For all other types, the
   recovered data must match the type.
   Because S3 objects can't have type S4SXP, .S3Class slot is not searched
   for in that type object, unless ONLY that class is wanted.
   (Obviously, this is another routine that has accumulated barnacles and
   should at some time be broken into separate parts.)
*/
SEXP attribute_hidden
R_getS4DataSlot(SEXP obj, SEXPTYPE type)
{
  static SEXP s_xData, s_dotData; SEXP value = R_NilValue;
  if(!s_xData) {
    s_xData = install(".xData");
    s_dotData = install(".Data");
  }
  if(TYPEOF(obj) != S4SXP || type == S4SXP) {
    SEXP s3class = S3Class(obj);
    if(s3class == R_NilValue && type == S4SXP)
      return R_NilValue;
    PROTECT(s3class);
    if(NAMEDCNT_GT_0(obj)) obj = duplicate(obj);
    UNPROTECT(1);
    if(s3class != R_NilValue) {/* replace class with S3 class */
      setAttrib(obj, R_ClassSymbol, s3class);
      setAttrib(obj, s_dot_S3Class, R_NilValue); /* not in the S3 class */
    }
    else { /* to avoid inf. recursion, must unset class attribute */
      setAttrib(obj, R_ClassSymbol, R_NilValue);
    }
    UNSET_S4_OBJECT(obj);
    if(type == S4SXP)
      return obj;
    value = obj;
  }
  else
      value = getAttrib(obj, s_dotData);
  if(value == R_NilValue)
      value = getAttrib(obj, s_xData);
/* the mechanism for extending abnormal types.  In the future, would b
   good to consolidate under the ".Data" slot, but this has
   been used to mean S4 objects with non-S4 type, so for now
   a secondary slot name, ".xData" is used to avoid confusion
*/  if(value != R_NilValue &&
     (type == ANYSXP || type == TYPEOF(value)))
     return value;
  else
     return R_NilValue;
}

/* FUNTAB entries defined in this source file. See names.c for documentation. */

attribute_hidden FUNTAB R_FunTab_attrib[] =
{
/* printname	c-entry		offset	eval	arity	pp-kind	     precedence	rightassoc */

{"comment",	do_comment,	0,	11,	1,	{PP_FUNCALL, PREC_FN,	0}},
{"comment<-",	do_commentgets,	0,	11,	2,	{PP_FUNCALL, PREC_LEFT,	1}},
{"oldClass",	do_class,	0,	10001,	1,	{PP_FUNCALL, PREC_FN,	0}},
{"oldClass<-",	do_classgets,	0,	1,	2,	{PP_FUNCALL, PREC_LEFT, 1}},
{"names",	do_names,	0,	10001,	1,	{PP_FUNCALL, PREC_FN,	0}},
{"names<-",	do_namesgets,	0,	1,	2,	{PP_FUNCALL, PREC_LEFT,	1}},
{"dimnames",	do_dimnames,	0,	10001,	1,	{PP_FUNCALL, PREC_FN,	0}},
{"dimnames<-",	do_dimnamesgets,0,	1,	2,	{PP_FUNCALL, PREC_LEFT,	1}},
{"dim",		do_dim,		0,	11001,	1,	{PP_FUNCALL, PREC_FN,	0}},
{"dim<-",	do_dimgets,	0,	1,	2,	{PP_FUNCALL, PREC_LEFT,	1}},
{"attributes",	do_attributes,	0,	10001,	1,	{PP_FUNCALL, PREC_FN,	0}},
{"attributes<-",do_attributesgets,0,	1,	2,	{PP_FUNCALL, PREC_LEFT,	1}},
{"attr",	do_attr,	0,	10001,	-1,	{PP_FUNCALL, PREC_FN,	0}},
{"attr<-",	do_attrgets,	0,	1,	3,	{PP_FUNCALL, PREC_LEFT,	1}},
{"levels<-",	do_levelsgets,	0,	1,	2,	{PP_FUNCALL, PREC_LEFT,	1}},

{"@",		do_AT,		0,	0,	2,	{PP_DOLLAR,  PREC_DOLLAR, 0}},

{NULL,		NULL,		0,	0,	0,	{PP_INVALID, PREC_FN,	0}}
};

/* Fast built-in functions in this file. See names.c for documentation */

attribute_hidden FASTFUNTAB R_FastFunTab_attrib[] = {
/*slow func	fast func,     code or -1  uni/bi/both dsptch  variants */
{ do_dim,	do_fast_dim,	-1,		1,	1, 0,  0, 0 },
{ 0,		0,		0,		0,	0, 0,  0, 0 }
};<|MERGE_RESOLUTION|>--- conflicted
+++ resolved
@@ -1620,9 +1620,6 @@
     if(!isSymbol(name) )
 	error(_("invalid type or length for slot name"));
 
-<<<<<<< HEAD
-    if (NAMEDCNT_GT_1(obj)) {
-=======
     /* The duplication below *should* be what is right to do, but
        it is disabled because some packages (eg, Matrix 1.0-6) cheat 
        by relying on a call of R_set_slot in C code modifying its 
@@ -1630,7 +1627,6 @@
        did this as well in R-2.15.1, but has been modified not to in 
        pqR (this also speeds it up). */
     if (FALSE /* disabled */ && NAMEDCNT_GT_1(obj)) {
->>>>>>> 09d56a04
         obj = dup_top_level(obj);
         UNPROTECT(1); /* old obj */
         PROTECT(obj);
