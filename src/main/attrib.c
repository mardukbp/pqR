/*
 *  pqR : A pretty quick version of R
 *  Copyright (C) 2013 by Radford M. Neal
 *
 *  Based on R : A Computer Language for Statistical Data Analysis
 *  Copyright (C) 1995, 1996  Robert Gentleman and Ross Ihaka
 *  Copyright (C) 1997--2012  The R Development Core Team
 *
 *  The changes in pqR from R-2.15.0 distributed by the R Core Team are
 *  documented in the NEWS and MODS files in the top-level source directory.
 *
 *  This program is free software; you can redistribute it and/or modify
 *  it under the terms of the GNU General Public License as published by
 *  the Free Software Foundation; either version 2 of the License, or
 *  (at your option) any later version.
 *
 *  This program is distributed in the hope that it will be useful,
 *  but WITHOUT ANY WARRANTY; without even the implied warranty of
 *  MERCHANTABILITY or FITNESS FOR A PARTICULAR PURPOSE.  See the
 *  GNU General Public License for more details.
 *
 *  You should have received a copy of the GNU General Public License
 *  along with this program; if not, a copy is available at
 *  http://www.r-project.org/Licenses/
 */

#ifdef HAVE_CONFIG_H
#include <config.h>
#endif

#define USE_FAST_PROTECT_MACROS
#include <Defn.h>
#include <Rmath.h>

static SEXP installAttrib(SEXP, SEXP, SEXP);
static SEXP removeAttrib(SEXP, SEXP);

SEXP comment(SEXP);
static SEXP commentgets(SEXP, SEXP);

static SEXP row_names_gets(SEXP vec , SEXP val)
{
    SEXP ans;

    if (vec == R_NilValue)
	error(_("attempt to set an attribute on NULL"));

    if(isReal(val) && length(val) == 2 && ISNAN(REAL(val)[0]) ) {
	/* This should not happen, but if a careless user dput()s a
	   data frame and sources the result, it will */
	PROTECT(val = coerceVector(val, INTSXP));
	ans =  installAttrib(vec, R_RowNamesSymbol, val);
	UNPROTECT(1);
	return ans;
    }
    if(isInteger(val)) {
	Rboolean OK_compact = TRUE;
	int i, n = LENGTH(val);
	if(n == 2 && INTEGER(val)[0] == NA_INTEGER) {
	    n = INTEGER(val)[1];
	} else if (n > 2) {
	    for(i = 0; i < n; i++)
		if(INTEGER(val)[i] != i+1) {
		    OK_compact = FALSE;
		    break;
		}
	} else OK_compact = FALSE;
	if(OK_compact) {
	    /* we hide the length in an impossible integer vector */
	    PROTECT(val = allocVector(INTSXP, 2));
	    INTEGER(val)[0] = NA_INTEGER;
	    INTEGER(val)[1] = n;
	    ans =  installAttrib(vec, R_RowNamesSymbol, val);
	    UNPROTECT(1);
	    return ans;
	}
    } else if(!isString(val))
	error(_("row names must be 'character' or 'integer', not '%s'"),
	      type2char(TYPEOF(val)));
    PROTECT(val);
    ans =  installAttrib(vec, R_RowNamesSymbol, val);
    UNPROTECT(1);
    return ans;
}

/* used in removeAttrib, commentgets and classgets */
static SEXP stripAttrib(SEXP tag, SEXP lst)
{
    SEXP last = R_NilValue;
    SEXP next = lst;

    while (next != R_NilValue) {
        if (TAG(next) != tag) {
            last = next;
            next = CDR(next);
        }
        else {
            next = CDR(next);
            if (last == R_NilValue)
                lst = next;
            else
                SETCDR(last,next);
        }
    }
    
    return lst;
}

/* The 00 version of getAttrib can be called when it is known that "name"
   is a symbol (not a string) and is not one that is handled specially. */

SEXP attribute_hidden getAttrib00(SEXP vec, SEXP name)
{
    SEXP s;
    for (s = ATTRIB(vec); s != R_NilValue; s = CDR(s)) {
	if (TAG(s) == name) {
	    SET_NAMEDCNT_MAX(CAR(s));
	    return CAR(s);
	}
    }
    return R_NilValue;
}

/* The 0 version of getAttrib can be called when it is known that "name'
   is a symbol (not a string) and is not R_RowNamesSymbol (or the special
   processing for R_RowNamesSymbol is not desired).  (Currently static,
   so not callable outside this module.) */

static SEXP getAttrib0(SEXP vec, SEXP name)
{
    SEXP s;
    int len, i, any;

    if (name == R_NamesSymbol) {
	if(isVector(vec) || isList(vec) || isLanguage(vec)) {
	    s = getAttrib00(vec, R_DimSymbol);
	    if(TYPEOF(s) == INTSXP && LENGTH(s) == 1) {
		s = getAttrib0(vec, R_DimNamesSymbol);
		if(!isNull(s)) {
		    SET_NAMEDCNT_MAX(VECTOR_ELT(s, 0));
		    return VECTOR_ELT(s, 0);
		}
	    }
	}
	if (isList(vec) || isLanguage(vec)) {
	    len = length(vec);
	    PROTECT(s = allocVector(STRSXP, len));
	    i = 0;
	    any = 0;
	    for ( ; vec != R_NilValue; vec = CDR(vec), i++) {
		if (TAG(vec) == R_NilValue)
		    SET_STRING_ELT(s, i, R_BlankString);
		else if (isSymbol(TAG(vec))) {
		    any = 1;
		    SET_STRING_ELT(s, i, PRINTNAME(TAG(vec)));
		}
		else
		    error(_("getAttrib: invalid type (%s) for TAG"),
			  type2char(TYPEOF(TAG(vec))));
	    }
	    UNPROTECT(1);
	    if (any) {
		if (!isNull(s)) SET_NAMEDCNT_MAX(s);
		return (s);
	    }
	    return R_NilValue;
	}
    }

    s = getAttrib00(vec,name);

    /* This is where the old/new list adjustment happens. */

    if (name == R_DimNamesSymbol && TYPEOF(s) == LISTSXP) {
        SEXP new, old;
        int i;
        new = allocVector(VECSXP, length(s));
        old = s;
        i = 0;
        while (old != R_NilValue) {
            SET_VECTOR_ELT(new, i++, CAR(old));
            old = CDR(old);
        }
        SET_NAMEDCNT_MAX(new);
        return new;
    }

    return s;
}

/* General version of getAttrib.  Can be called when "name" may be a string.
   Does all special handling.

   NOTE: For environments serialize.c calls getAttrib to find if
   there is a class attribute in order to reconstruct the object bit
   if needed.  This means the function cannot use OBJECT(vec) == 0 to
   conclude that the class attribute is R_NilValue.  If you want to
   rewrite this function to use such a pre-test, be sure to adjust
   serialize.c accordingly.  LT */

SEXP getAttrib(SEXP vec, SEXP name)
{
    if(TYPEOF(vec) == CHARSXP)
	error("cannot have attributes on a CHARSXP");
    /* pre-test to avoid expensive operations if clearly not needed -- LT */
    if (ATTRIB(vec) == R_NilValue &&
	! (TYPEOF(vec) == LISTSXP || TYPEOF(vec) == LANGSXP))
	return R_NilValue;

    if (isString(name)) name = install(translateChar(STRING_ELT(name, 0)));

    /* special test for c(NA, n) rownames of data frames: */
    if (name == R_RowNamesSymbol) {
	SEXP s = getAttrib00(vec, R_RowNamesSymbol);
	if(isInteger(s) && LENGTH(s) == 2 && INTEGER(s)[0] == NA_INTEGER) {
	    int i, n = abs(INTEGER(s)[1]);
	    PROTECT(s = allocVector(INTSXP, n));
	    for(i = 0; i < n; i++)
		INTEGER(s)[i] = i+1;
	    UNPROTECT(1);
	}
	return s;
    } else
	return getAttrib0(vec, name);
}

SEXP R_shortRowNames(SEXP vec, SEXP stype)
{
    /* return  n if the data frame 'vec' has c(NA, n) rownames;
     *	       nrow(.) otherwise;  note that data frames with nrow(.) == 0
     *		have no row.names.
     ==> is also used in dim.data.frame() */
    SEXP s = getAttrib0(vec, R_RowNamesSymbol), ans = s;
    int type = asInteger(stype);

    if( type < 0 || type > 2)
	error(_("invalid '%s' argument"), "type");

    if(type >= 1) {
	int n = (isInteger(s) && LENGTH(s) == 2 && INTEGER(s)[0] == NA_INTEGER)
	    ? INTEGER(s)[1] : (isNull(s) ? 0 : LENGTH(s));
	ans = ScalarInteger((type == 1) ? n : abs(n));
    }
    return ans;
}

/* This is allowed to change 'out' */
SEXP R_copyDFattr(SEXP in, SEXP out)
{
    SET_ATTRIB(out, ATTRIB(in));
    IS_S4_OBJECT(in) ?  SET_S4_OBJECT(out) : UNSET_S4_OBJECT(out);
    SET_OBJECT(out, OBJECT(in));
    SET_NAMEDCNT_MAX(out);  /* Kludge to undo invalid sharing done above */
    return out;
}

/* 'name' should be 1-element STRSXP or SYMSXP */
SEXP setAttrib(SEXP vec, SEXP name, SEXP val)
{
    PROTECT2(vec,name);

    if (isString(name))
	name = install(translateChar(STRING_ELT(name, 0)));
    if (val == R_NilValue) {
	UNPROTECT(2);
	return removeAttrib(vec, name);
    }

    /* We allow attempting to remove names from NULL */
    if (vec == R_NilValue)
	error(_("attempt to set an attribute on NULL"));

    if (NAMEDCNT_GT_0(val)) val = duplicate(val);
<<<<<<< HEAD
    SET_NAMED(val, NAMED(val) | NAMED(vec));  /* rather bizarre... */
=======
    SET_NAMEDCNT(val, NAMEDCNT(vec));  /* Is there something better to do? */
>>>>>>> bac363bc
    UNPROTECT(2);

    if (name == R_NamesSymbol)
	return namesgets(vec, val);
    else if (name == R_DimSymbol)
	return dimgets(vec, val);
    else if (name == R_DimNamesSymbol)
	return dimnamesgets(vec, val);
    else if (name == R_ClassSymbol)
	return classgets(vec, val);
    else if (name == R_TspSymbol)
	return tspgets(vec, val);
    else if (name == R_CommentSymbol)
	return commentgets(vec, val);
    else if (name == R_RowNamesSymbol)
	return row_names_gets(vec, val);
    else
	return installAttrib(vec, name, val);
}

/* This is called in the case of binary operations to copy */
/* most attributes from (one of) the input arguments to */
/* the output.	Note that the Dim and Names attributes */
/* should have been assigned elsewhere. */

void copyMostAttrib(SEXP inp, SEXP ans)
{
    SEXP s;

    if (ans == R_NilValue)
	error(_("attempt to set an attribute on NULL"));

    PROTECT2(ans,inp);
    for (s = ATTRIB(inp); s != R_NilValue; s = CDR(s)) {
	if ((TAG(s) != R_NamesSymbol) &&
	    (TAG(s) != R_DimSymbol) &&
	    (TAG(s) != R_DimNamesSymbol)) {
	    installAttrib(ans, TAG(s), CAR(s));
	}
    }
    SET_OBJECT(ans, OBJECT(inp));
    IS_S4_OBJECT(inp) ?  SET_S4_OBJECT(ans) : UNSET_S4_OBJECT(ans);
    UNPROTECT(2);
}

/* version that does not preserve ts information, for subsetting */
void attribute_hidden copyMostAttribNoTs(SEXP inp, SEXP ans)
{
    SEXP s;

    if (ans == R_NilValue)
	error(_("attempt to set an attribute on NULL"));

    PROTECT2(ans,inp);
    for (s = ATTRIB(inp); s != R_NilValue; s = CDR(s)) {
	if ((TAG(s) != R_NamesSymbol) &&
	    (TAG(s) != R_ClassSymbol) &&
	    (TAG(s) != R_TspSymbol) &&
	    (TAG(s) != R_DimSymbol) &&
	    (TAG(s) != R_DimNamesSymbol)) {
	    installAttrib(ans, TAG(s), CAR(s));
	} else if (TAG(s) == R_ClassSymbol) {
	    SEXP cl = CAR(s);
	    int i;
	    Rboolean ists = FALSE;
	    for (i = 0; i < LENGTH(cl); i++)
		if (strcmp(CHAR(STRING_ELT(cl, i)), "ts") == 0) { /* ASCII */
		    ists = TRUE;
		    break;
		}
	    if (!ists) installAttrib(ans, TAG(s), cl);
	    else if(LENGTH(cl) <= 1) {
	    } else {
		SEXP new_cl;
		int i, j, l = LENGTH(cl);
		PROTECT(new_cl = allocVector(STRSXP, l - 1));
		for (i = 0, j = 0; i < l; i++)
		    if (strcmp(CHAR(STRING_ELT(cl, i)), "ts")) /* ASCII */
			SET_STRING_ELT(new_cl, j++, STRING_ELT(cl, i));
		installAttrib(ans, TAG(s), new_cl);
		UNPROTECT(1);
	    }
	}
    }
    SET_OBJECT(ans, OBJECT(inp));
    IS_S4_OBJECT(inp) ?  SET_S4_OBJECT(ans) : UNSET_S4_OBJECT(ans);
    UNPROTECT(2);
}

static SEXP installAttrib(SEXP vec, SEXP name, SEXP val)
{
    SEXP s, t, last;

    if(TYPEOF(vec) == CHARSXP)
	error("cannot set attribute on a CHARSXP");

    for (s = ATTRIB(vec); s != R_NilValue; s = CDR(s)) {
	if (TAG(s) == name) {
	    SETCAR(s, val);
	    return val;
	}
        last = s;
    }

    PROTECT(vec);
    t = cons_with_tag (val, R_NilValue, name);
    UNPROTECT(1);

    if (ATTRIB(vec) == R_NilValue)
	SET_ATTRIB(vec,t);
    else
	SETCDR(last,t);

    return val;
}

static SEXP removeAttrib(SEXP vec, SEXP name)
{
    SEXP t;
    if(TYPEOF(vec) == CHARSXP)
	error("cannot set attribute on a CHARSXP");
    if (name == R_NamesSymbol && isList(vec)) {
	for (t = vec; t != R_NilValue; t = CDR(t))
	    SET_TAG(t, R_NilValue);
	return R_NilValue;
    }
    else {
	if (name == R_DimSymbol)
	    SET_ATTRIB(vec, stripAttrib(R_DimNamesSymbol, ATTRIB(vec)));
	SET_ATTRIB(vec, stripAttrib(name, ATTRIB(vec)));
	if (name == R_ClassSymbol)
	    SET_OBJECT(vec, 0);
    }
    return R_NilValue;
}

static void checkNames(SEXP x, SEXP s)
{
    if (isVector(x) || isList(x) || isLanguage(x)) {
	if (!isVector(s) && !isList(s))
	    error(_("invalid type (%s) for 'names': must be vector"),
		  type2char(TYPEOF(s)));
	if (length(x) != length(s))
	    error(_("'names' attribute [%d] must be the same length as the vector [%d]"), length(s), length(x));
    }
    else if(IS_S4_OBJECT(x)) {
      /* leave validity checks to S4 code */
    }
    else error(_("names() applied to a non-vector"));
}


/* Time Series Parameters */

static void badtsp(void)
{
    error(_("invalid time series parameters specified"));
}

SEXP tspgets(SEXP vec, SEXP val)
{
    double start, end, frequency;
    int n;

    if (vec == R_NilValue)
	error(_("attempt to set an attribute on NULL"));

    if(IS_S4_OBJECT(vec)) { /* leave validity checking to validObject */
        if (!isNumeric(val)) /* but should have been checked */
	    error(_("'tsp' attribute must be numeric"));
	installAttrib(vec, R_TspSymbol, val);
	return vec;
    }

    if (!isNumeric(val) || length(val) != 3)
	error(_("'tsp' attribute must be numeric of length three"));

    if (isReal(val)) {
	start = REAL(val)[0];
	end = REAL(val)[1];
	frequency = REAL(val)[2];
    }
    else {
	start = (INTEGER(val)[0] == NA_INTEGER) ?
	    NA_REAL : INTEGER(val)[0];
	end = (INTEGER(val)[1] == NA_INTEGER) ?
	    NA_REAL : INTEGER(val)[1];
	frequency = (INTEGER(val)[2] == NA_INTEGER) ?
	    NA_REAL : INTEGER(val)[2];
    }
    if (frequency <= 0) badtsp();
    n = nrows(vec);
    if (n == 0) error(_("cannot assign 'tsp' to zero-length vector"));

    /* FIXME:  1.e-5 should rather be == option('ts.eps') !! */
    if (fabs(end - start - (n - 1)/frequency) > 1.e-5)
	badtsp();

    PROTECT(vec);
    val = allocVector(REALSXP, 3);
    PROTECT(val);
    REAL(val)[0] = start;
    REAL(val)[1] = end;
    REAL(val)[2] = frequency;
    installAttrib(vec, R_TspSymbol, val);
    UNPROTECT(2);
    return vec;
}

static SEXP commentgets(SEXP vec, SEXP comment)
{
    if (vec == R_NilValue)
	error(_("attempt to set an attribute on NULL"));

    if (isNull(comment) || isString(comment)) {
	if (length(comment) <= 0) {
	    SET_ATTRIB(vec, stripAttrib(R_CommentSymbol, ATTRIB(vec)));
	}
	else {
	    installAttrib(vec, R_CommentSymbol, comment);
	}
	return R_NilValue;
    }
    error(_("attempt to set invalid 'comment' attribute"));
    return R_NilValue;/*- just for -Wall */
}

SEXP attribute_hidden do_commentgets(SEXP call, SEXP op, SEXP args, SEXP env)
{
    checkArity(op, args);
    if (NAMEDCNT_GT_1(CAR(args))) SETCAR(args, duplicate(CAR(args)));
    if (length(CADR(args)) == 0) SETCADR(args, R_NilValue);
    setAttrib(CAR(args), R_CommentSymbol, CADR(args));
    return CAR(args);
}

SEXP attribute_hidden do_comment(SEXP call, SEXP op, SEXP args, SEXP env)
{
    checkArity(op, args);
    return getAttrib(CAR(args), R_CommentSymbol);
}

SEXP classgets(SEXP vec, SEXP klass)
{
    if (isNull(klass) || isString(klass)) {
	if (length(klass) <= 0) {
	    SET_ATTRIB(vec, stripAttrib(R_ClassSymbol, ATTRIB(vec)));
	    SET_OBJECT(vec, 0);
	}
	else {
	    /* When data frames were a special data type */
	    /* we had more exhaustive checks here.  Now that */
	    /* use JMCs interpreted code, we don't need this */
	    /* FIXME : The whole "classgets" may as well die. */

	    /* HOWEVER, it is the way that the object bit gets set/unset */

	    int i;
	    Rboolean isfactor = FALSE;

	    if (vec == R_NilValue)
		error(_("attempt to set an attribute on NULL"));

	    for(i = 0; i < LENGTH(klass); i++)
		if(streql(CHAR(STRING_ELT(klass, i)), "factor")) { /* ASCII */
		    isfactor = TRUE;
		    break;
		}
	    if(isfactor && TYPEOF(vec) != INTSXP) {
		/* we cannot coerce vec here, so just fail */
		error(_("adding class \"factor\" to an invalid object"));
	    }

	    installAttrib(vec, R_ClassSymbol, klass);
	    SET_OBJECT(vec, 1);
	}
	return R_NilValue;
    }
    error(_("attempt to set invalid 'class' attribute"));
    return R_NilValue;/*- just for -Wall */
}

/* oldClass<-(), primitive */
SEXP attribute_hidden do_classgets(SEXP call, SEXP op, SEXP args, SEXP env)
{
    checkArity(op, args);
    check1arg_x (args, call);

    if (NAMEDCNT_GT_1(CAR(args))) SETCAR(args, duplicate(CAR(args)));
    if (length(CADR(args)) == 0) SETCADR(args, R_NilValue);
    if(IS_S4_OBJECT(CAR(args)))
      UNSET_S4_OBJECT(CAR(args));
    setAttrib(CAR(args), R_ClassSymbol, CADR(args));
    return CAR(args);
}

/* oldClass, primitive */
SEXP attribute_hidden do_class(SEXP call, SEXP op, SEXP args, SEXP env)
{
    checkArity(op, args);
    check1arg_x (args, call);
    SEXP x = CAR(args), s3class;
    if(IS_S4_OBJECT(x)) {
        if((s3class = S3Class(x)) != R_NilValue) {
            return s3class;
        }
    } 
    return getAttrib00(x, R_ClassSymbol);
}

/* character elements corresponding to the syntactic types in the
   grammar */
static SEXP lang2str(SEXP obj, SEXPTYPE t)
{
  SEXP symb = CAR(obj);
  static SEXP if_sym = 0, while_sym, for_sym, eq_sym, gets_sym,
    lpar_sym, lbrace_sym, call_sym;
  if(!if_sym) {
    /* initialize:  another place for a hash table */
    if_sym = install("if");
    while_sym = install("while");
    for_sym = install("for");
    eq_sym = install("=");
    gets_sym = install("<-");
    lpar_sym = install("(");
    lbrace_sym = install("{");
    call_sym = install("call");
  }
  if(isSymbol(symb)) {
    if(symb == if_sym || symb == for_sym || symb == while_sym ||
       symb == lpar_sym || symb == lbrace_sym ||
       symb == eq_sym || symb == gets_sym)
      return PRINTNAME(symb);
  }
  return PRINTNAME(call_sym);
}

/* the S4-style class: for dispatch required to be a single string;
   for the new class() function;
   if(!singleString) , keeps S3-style multiple classes.
   Called from the methods package, so exposed.
 */
SEXP R_data_class(SEXP obj, Rboolean singleString)
{
    SEXP value, klass = getAttrib00(obj, R_ClassSymbol);
    int n = length(klass);
    if(n == 1 || (n > 0 && !singleString))
	return(klass);
    if(n == 0) {
	SEXP dim = getAttrib(obj, R_DimSymbol);
	int nd = length(dim);
	if(nd > 0) {
	    if(nd == 2)
		klass = mkChar("matrix");
	    else
		klass = mkChar("array");
	}
	else {
	  SEXPTYPE t = TYPEOF(obj);
	  switch(t) {
	  case CLOSXP: case SPECIALSXP: case BUILTINSXP:
	    klass = mkChar("function");
	    break;
	  case REALSXP:
	    klass = mkChar("numeric");
	    break;
	  case SYMSXP:
	    klass = mkChar("name");
	    break;
	  case LANGSXP:
	    klass = lang2str(obj, t);
	    break;
	  default:
	    klass = type2str(t);
	  }
	}
    }
    else
	klass = asChar(klass);
    PROTECT(klass);
    value = ScalarString(klass);
    UNPROTECT(1);
    return value;
}

static SEXP s_dot_S3Class = 0;

static SEXP R_S4_extends_table = 0;

 
static SEXP cache_class(const char *class, SEXP klass) {
    if(!R_S4_extends_table) {
	R_S4_extends_table = R_NewHashedEnv(R_NilValue, ScalarInteger(0));
	R_PreserveObject(R_S4_extends_table);
    }
    if(isNull(klass)) { /* retrieve cached value */
	SEXP val;
	val = findVarInFrame(R_S4_extends_table, install(class));
	return (val == R_UnboundValue) ? klass : val;
    }
    defineVar(install(class), klass, R_S4_extends_table);
    return klass;
}

static SEXP S4_extends(SEXP klass) {
  static SEXP s_extends = 0, s_extendsForS3;
    SEXP e, val; const char *class;
    if(!s_extends) {
	s_extends = install("extends");
	s_extendsForS3 = install(".extendsForS3");
	R_S4_extends_table = R_NewHashedEnv(R_NilValue, ScalarInteger(0));
	R_PreserveObject(R_S4_extends_table);
    }
    /* sanity check for methods package available */
    if(findVar(s_extends, R_GlobalEnv) == R_UnboundValue)
        return klass;
    class = translateChar(STRING_ELT(klass, 0)); /* TODO: include package attr. */
    val = findVarInFrame(R_S4_extends_table, install(class));
    if(val != R_UnboundValue)
       return val;
    PROTECT(e = allocVector(LANGSXP, 2));
    SETCAR(e, s_extendsForS3);
    val = CDR(e);
    SETCAR(val, klass);
    val = eval(e, R_MethodsNamespace);
    cache_class(class, val);
    UNPROTECT(1);
    return(val);
}

/* Version for S3-dispatch */
SEXP attribute_hidden R_data_class2 (SEXP obj)
{
    SEXP klass = getAttrib00(obj, R_ClassSymbol);
      if(length(klass) > 0) {
	if(IS_S4_OBJECT(obj))
	    return S4_extends(klass);
	else
	    return klass;
      }
      else { /* length(klass) == 0 */
	SEXPTYPE t;
	SEXP value, class0 = R_NilValue, dim = getAttrib0(obj, R_DimSymbol);
	int n = length(dim);
	if(n > 0) {
	    if(n == 2)
		class0 = mkChar("matrix");
	    else
		class0 = mkChar("array");
	}
	PROTECT(class0);
	switch(t = TYPEOF(obj)) {
	case CLOSXP: case SPECIALSXP: case BUILTINSXP:
	    klass = mkChar("function");
	    break;
	case INTSXP:
	case REALSXP:
	    if(isNull(class0)) {
		PROTECT(value = allocVector(STRSXP, 2));
		SET_STRING_ELT(value, 0, type2str(t));
		SET_STRING_ELT(value, 1, mkChar("numeric"));
		UNPROTECT(2);
	    }
	    else {
		PROTECT(value = allocVector(STRSXP, 3));
		SET_STRING_ELT(value, 0, class0);
		SET_STRING_ELT(value, 1, type2str(t));
		SET_STRING_ELT(value, 2, mkChar("numeric"));
		UNPROTECT(2);
	    }
	    return value;
	    break;
	case SYMSXP:
	    klass = mkChar("name");
	    break;
	case LANGSXP:
	    klass = lang2str(obj, t);
	    break;
	default:
	    klass = type2str(t);
	}
	PROTECT(klass);
	if(isNull(class0)) {
	    value = ScalarString(klass);
	} else {
	    value = allocVector(STRSXP, 2);
	    SET_STRING_ELT(value, 0, class0);
	    SET_STRING_ELT(value, 1, klass);
	}
	UNPROTECT(2);
	return value;
    }
}

/* class() : */
SEXP attribute_hidden R_do_data_class(SEXP call, SEXP op, SEXP args, SEXP env)
{
  checkArity(op, args);
  if(PRIMVAL(op) == 1) {
      const char *class; SEXP klass;
      check1arg(args, call, "class");
      klass = CAR(args);
      if(TYPEOF(klass) != STRSXP || LENGTH(klass) < 1)
	  error("invalid class argument to internal .class_cache");
      class = translateChar(STRING_ELT(klass, 0));
      return cache_class(class, CADR(args));
  }
  check1arg_x (args, call);
  return R_data_class(CAR(args), FALSE);
}

/* names(object) <- name */
SEXP attribute_hidden do_namesgets(SEXP call, SEXP op, SEXP args, SEXP env)
{
    SEXP ans;
    checkArity(op, args);
    check1arg_x (args, call);

    if (DispatchOrEval(call, op, "names<-", args, env, &ans, 0, 1))
	return(ans);
    /* Special case: removing non-existent names, to avoid a copy */
    if (CADR(args) == R_NilValue &&
	getAttrib(CAR(args), R_NamesSymbol) == R_NilValue)
	return CAR(args);
    PROTECT(args = ans);
    if (NAMEDCNT_GT_1(CAR(args)))
	SETCAR(args, duplicate(CAR(args)));
    if(IS_S4_OBJECT(CAR(args))) {
	const char *klass = CHAR(STRING_ELT(R_data_class(CAR(args), FALSE), 0));
	if(getAttrib(CAR(args), R_NamesSymbol) == R_NilValue) {
	    /* S4 class w/o a names slot or attribute */
	    if(TYPEOF(CAR(args)) == S4SXP)
		error(_("Class '%s' has no 'names' slot"), klass);
	    else
		warning(_("Class '%s' has no 'names' slot; assigning a names attribute will create an invalid object"), klass);
	}
	else if(TYPEOF(CAR(args)) == S4SXP)
	    error(_("Illegal to use names()<- to set the 'names' slot in a non-vector class ('%s')"), klass);
	/* else, go ahead, but can't check validity of replacement*/
    }
    if (CADR(args) != R_NilValue) {
	PROTECT(call = allocList(2));
	SET_TYPEOF(call, LANGSXP);
	SETCAR(call, install("as.character"));
	SETCADR(call, CADR(args));
	SETCADR(args, eval(call, env));
	UNPROTECT(1);
    }
    setAttrib(CAR(args), R_NamesSymbol, CADR(args));
    UNPROTECT(1);
    return CAR(args);
}

SEXP namesgets(SEXP vec, SEXP val)
{
    int i;
    SEXP s, rval, tval;

    PROTECT2(vec,val);

    /* Ensure that the labels are indeed */
    /* a vector of character strings */

    if (isList(val)) {
	if (!isVectorizable(val))
	    error(_("incompatible 'names' argument"));
	else {
	    rval = allocVector(STRSXP, length(vec));
	    PROTECT(rval);
	    /* See PR#10807 */
	    for (i = 0, tval = val;
		 i < length(vec) && tval != R_NilValue;
		 i++, tval = CDR(tval)) {
		s = coerceVector(CAR(tval), STRSXP);
		SET_STRING_ELT(rval, i, STRING_ELT(s, 0));
	    }
	    UNPROTECT(1);
	    val = rval;
	}
    } else val = coerceVector(val, STRSXP);
    UNPROTECT(1);
    PROTECT(val);

    /* Check that the lengths and types are compatible */

    if (length(val) < length(vec)) {
	val = lengthgets(val, length(vec));
	UNPROTECT(1);
	PROTECT(val);
    }

    checkNames(vec, val);

    /* Special treatment for one dimensional arrays */

    if (isVector(vec) || isList(vec) || isLanguage(vec)) {
	s = getAttrib(vec, R_DimSymbol);
	if (TYPEOF(s) == INTSXP && length(s) == 1) {
	    PROTECT(val = CONS(val, R_NilValue));
	    setAttrib(vec, R_DimNamesSymbol, val);
	    UNPROTECT(3);
	    return vec;
	}
    }

    if (isList(vec) || isLanguage(vec)) {
	/* Cons-cell based objects */
	i = 0;
	for (s = vec; s != R_NilValue; s = CDR(s), i++)
	    if (STRING_ELT(val, i) != R_NilValue
		&& STRING_ELT(val, i) != R_NaString
		&& *CHAR(STRING_ELT(val, i)) != 0) /* test of length */
		SET_TAG(s, install(translateChar(STRING_ELT(val, i))));
	    else
		SET_TAG(s, R_NilValue);
    }
    else if (isVector(vec) || IS_S4_OBJECT(vec))
	/* Normal case */
	installAttrib(vec, R_NamesSymbol, val);
    else
	error(_("invalid type (%s) to set 'names' attribute"),
	      type2char(TYPEOF(vec)));
    UNPROTECT(2);
    return vec;
}

SEXP attribute_hidden do_names(SEXP call, SEXP op, SEXP args, SEXP env)
{
    SEXP ans;
    checkArity(op, args);
    check1arg_x (args, call);
    if (DispatchOrEval(call, op, "names", args, env, &ans, 0, 1))
	return(ans);
    PROTECT(args = ans);
    ans = CAR(args);
    if (isVector(ans) || isList(ans) || isLanguage(ans) ||
	IS_S4_OBJECT(ans))
	ans = getAttrib(ans, R_NamesSymbol);
    else ans =  R_NilValue;
    UNPROTECT(1);
    return ans;
}

SEXP attribute_hidden do_dimnamesgets(SEXP call, SEXP op, SEXP args, SEXP env)
{
    SEXP ans;

    checkArity(op, args);
    check1arg_x (args, call);

    if (DispatchOrEval(call, op, "dimnames<-", args, env, &ans, 0, 1))
	return(ans);
    PROTECT(args = ans);
    if (NAMEDCNT_GT_1(CAR(args))) SETCAR(args, duplicate(CAR(args)));
    setAttrib(CAR(args), R_DimNamesSymbol, CADR(args));
    UNPROTECT(1);
    return CAR(args);
}

static SEXP dimnamesgets1(SEXP val1)
{
    SEXP this2;

    if (LENGTH(val1) == 0) return R_NilValue;
    /* if (isObject(val1)) dispatch on as.character.foo, but we don't
       have the context at this point to do so */

    if (inherits(val1, "factor"))  /* mimic as.character.factor */
        return asCharacterFactor(val1);

    if (!isString(val1)) { /* mimic as.character.default */
	PROTECT(this2 = coerceVector(val1, STRSXP));
	SET_ATTRIB(this2, R_NilValue);
	SET_OBJECT(this2, 0);
	UNPROTECT(1);
	return this2;
    }
    return val1;
}


SEXP dimnamesgets(SEXP vec, SEXP val)
{
    SEXP dims, top, newval;
    int i, k;

    PROTECT2(vec,val);

    if (!isArray(vec) && !isList(vec))
	error(_("'dimnames' applied to non-array"));
    /* This is probably overkill, but you never know; */
    /* there may be old pair-lists out there */
    /* There are, when this gets used as names<- for 1-d arrays */
    if (!isPairList(val) && !isNewList(val))
	error(_("'dimnames' must be a list"));
    dims = getAttrib(vec, R_DimSymbol);
    if ((k = LENGTH(dims)) < length(val))
	error(_("length of 'dimnames' [%d] must match that of 'dims' [%d]"),
	      length(val), k);
    if (length(val) == 0) {
	removeAttrib(vec, R_DimNamesSymbol);
	UNPROTECT(2);
	return vec;
    }
    /* Old list to new list */
    if (isList(val)) {
	newval = allocVector(VECSXP, k);
	for (i = 0; i < k; i++) {
	    SET_VECTOR_ELT(newval, i, CAR(val));
	    val = CDR(val);
	}
	UNPROTECT(1);
	PROTECT(val = newval);
    }
    if (length(val) > 0 && length(val) < k) {
	newval = lengthgets(val, k);
	UNPROTECT(1);
	PROTECT(val = newval);
    }
    if (k != length(val))
	error(_("length of 'dimnames' [%d] must match that of 'dims' [%d]"),
	      length(val), k);
    for (i = 0; i < k; i++) {
	SEXP _this = VECTOR_ELT(val, i);
	if (_this != R_NilValue) {
	    if (!isVector(_this))
		error(_("invalid type (%s) for 'dimnames' (must be a vector)"),
		      type2char(TYPEOF(_this)));
	    if (INTEGER(dims)[i] != LENGTH(_this) && LENGTH(_this) != 0)
		error(_("length of 'dimnames' [%d] not equal to array extent"),
		      i+1);
	    SET_VECTOR_ELT(val, i, dimnamesgets1(_this));
	}
    }
    installAttrib(vec, R_DimNamesSymbol, val);
    if (isList(vec) && k == 1) {
	top = VECTOR_ELT(val, 0);
	i = 0;
	for (val = vec; !isNull(val); val = CDR(val))
	    SET_TAG(val, install(translateChar(STRING_ELT(top, i++))));
    }
    UNPROTECT(2);
    return vec;
}

SEXP attribute_hidden do_dimnames(SEXP call, SEXP op, SEXP args, SEXP env)
{
    SEXP ans;
    checkArity(op, args);
    check1arg_x (args, call);
    if (DispatchOrEval(call, op, "dimnames", args, env, &ans, 0, 1))
	return(ans);
    PROTECT(args = ans);
    ans = getAttrib(CAR(args), R_DimNamesSymbol);
    UNPROTECT(1);
    return ans;
}

static SEXP do_fast_dim (SEXP call, SEXP op, SEXP arg, SEXP env, int variant)
{
    return getAttrib (arg, R_DimSymbol);
}

SEXP attribute_hidden do_dim(SEXP call, SEXP op, SEXP args, SEXP env)
{
    SEXP ans;

    checkArity(op, args);
    check1arg_x (args, call);

    if (DispatchOrEval(call, op, "dim", args, env, &ans, 0, 1))
	return(ans);

    if (PRIMFUN_FAST(op)==0)
        SET_PRIMFUN_FAST_UNARY (op, do_fast_dim, 1, 0);

    return do_fast_dim (call, op, CAR(args), env, 0);
}

SEXP attribute_hidden do_dimgets(SEXP call, SEXP op, SEXP args, SEXP env)
{
    SEXP ans, x;
    LOCAL_COPY(R_NilValue);

    checkArity(op, args);
    if (DispatchOrEval(call, op, "dim<-", args, env, &ans, 0, 1))
	return(ans);
    x = CAR(args);
    /* Duplication might be expensive */
    if (CADR(args) == R_NilValue) {
	SEXP s;
	for (s = ATTRIB(x); s != R_NilValue; s = CDR(s))
	    if (TAG(s) == R_DimSymbol || TAG(s) == R_NamesSymbol) break;
	if (s == R_NilValue) return x;
    }
    PROTECT(args = ans);
    if (NAMEDCNT_GT_1(x)) { SETCAR(args, duplicate(x)); x = CAR(args); }
    setAttrib(x, R_DimSymbol, CADR(args));
    setAttrib(x, R_NamesSymbol, R_NilValue);
    UNPROTECT(1);
    return x;
}

SEXP dimgets(SEXP vec, SEXP val)
{
    int len, ndim, i, total;
    PROTECT2(vec,val);
    if ((!isVector(vec) && !isList(vec)))
	error(_("invalid first argument"));

    if (!isVector(val) && !isList(val))
	error(_("invalid second argument"));
    val = coerceVector(val, INTSXP);
    UNPROTECT(1);
    PROTECT(val);

    len = length(vec);
    ndim = length(val);
    if (ndim == 0)
	error(_("length-0 dimension vector is invalid"));
    total = 1;
    for (i = 0; i < ndim; i++) {
	/* need this test first as NA_INTEGER is < 0 */
	if (INTEGER(val)[i] == NA_INTEGER)
	    error(_("the dims contain missing values"));
	if (INTEGER(val)[i] < 0)
	    error(_("the dims contain negative values"));
	total *= INTEGER(val)[i];
    }
    if (total != len)
	error(_("dims [product %d] do not match the length of object [%d]"), total, len);
    removeAttrib(vec, R_DimNamesSymbol);
    installAttrib(vec, R_DimSymbol, val);
    UNPROTECT(2);
    return vec;
}

SEXP attribute_hidden do_attributes(SEXP call, SEXP op, SEXP args, SEXP env)
{
    LOCAL_COPY(R_NilValue);
    SEXP attrs, names, namesattr, value;
    int nvalues;

    checkArity(op, args);
    check1arg_x (args, call);
    namesattr = R_NilValue;
    attrs = ATTRIB(CAR(args));
    nvalues = length(attrs);
    if (isList(CAR(args))) {
	namesattr = getAttrib(CAR(args), R_NamesSymbol);
	if (namesattr != R_NilValue)
	    nvalues++;
    }
    /* FIXME */
    if (nvalues <= 0)
	return R_NilValue;
    /* FIXME */
    PROTECT(namesattr);
    PROTECT(value = allocVector(VECSXP, nvalues));
    PROTECT(names = allocVector(STRSXP, nvalues));
    nvalues = 0;
    if (namesattr != R_NilValue) {
	SET_VECTOR_ELT(value, nvalues, namesattr);
	SET_STRING_ELT(names, nvalues, PRINTNAME(R_NamesSymbol));
	nvalues++;
    }
    while (attrs != R_NilValue) {
	/* treat R_RowNamesSymbol specially */
	if (TAG(attrs) == R_RowNamesSymbol)
	    SET_VECTOR_ELT(value, nvalues,
			   getAttrib(CAR(args), R_RowNamesSymbol));
	else
	    SET_VECTOR_ELT(value, nvalues, CAR(attrs));
	if (TAG(attrs) == R_NilValue)
	    SET_STRING_ELT(names, nvalues, R_BlankString);
	else
	    SET_STRING_ELT(names, nvalues, PRINTNAME(TAG(attrs)));
	attrs = CDR(attrs);
	nvalues++;
    }
    setAttrib(value, R_NamesSymbol, names);
    SET_NAMED(value, NAMED(CAR(args)));
    UNPROTECT(3);
    return value;
}

SEXP attribute_hidden do_levelsgets(SEXP call, SEXP op, SEXP args, SEXP env)
{
    SEXP ans;

    checkArity(op, args);
    check1arg_x (args, call);

    if (DispatchOrEval(call, op, "levels<-", args, env, &ans, 0, 1))
	/* calls, e.g., levels<-.factor() */
	return(ans);
    if(!isNull(CADR(args)) && any_duplicated(CADR(args), FALSE))
	warningcall(call, _("duplicated levels will not be allowed in factors anymore"));
/* TODO errorcall(call, _("duplicated levels are not allowed in factors anymore")); */
    PROTECT(args = ans);
    if (NAMEDCNT_GT_1(CAR(args))) SETCAR(args, duplicate(CAR(args)));
    setAttrib(CAR(args), R_LevelsSymbol, CADR(args));
    UNPROTECT(1);
    return CAR(args);
}

/* attributes(object) <- attrs */
SEXP attribute_hidden do_attributesgets(SEXP call, SEXP op, SEXP args, SEXP env)
{
/* NOTE: The following code ensures that when an attribute list */
/* is attached to an object, that the "dim" attibute is always */
/* brought to the front of the list.  This ensures that when both */
/* "dim" and "dimnames" are set that the "dim" is attached first. */

    LOCAL_COPY(R_NilValue);
    SEXP object, attrs, names = R_NilValue /* -Wall */;
    int i, i0 = -1, nattrs;

    /* Extract the arguments from the argument list */

    checkArity(op, args);
    check1arg_x (args, call);

    object = CAR(args);
    attrs = CADR(args);

    /* Do checks before duplication */
    if (!isNewList(attrs))
	error(_("attributes must be a list or NULL"));
    nattrs = length(attrs);
    if (nattrs > 0) {
	names = getAttrib(attrs, R_NamesSymbol);
	if (names == R_NilValue)
	    error(_("attributes must be named"));
	for (i = 1; i < nattrs; i++) {
	    if (STRING_ELT(names, i) == R_NilValue ||
		CHAR(STRING_ELT(names, i))[0] == '\0') { /* all ASCII tests */
		error(_("all attributes must have names [%d does not]"), i+1);
	    }
	}
    }

    if (object == R_NilValue) {
	if (attrs == R_NilValue)
	    return R_NilValue;
	else
	    PROTECT(object = allocVector(VECSXP, 0));
    } else {
	/* Unlikely to have NAMED == 0 here.
	   As from R 2.7.0 we don't optimize NAMED == 1 _if_ we are
	   setting any attributes as an error later on would leave
	   'obj' changed */
	if (NAMEDCNT_GT_1(object) || (NAMEDCNT_GT_0(object) && nattrs > 0))
	    object = duplicate(object);
	PROTECT(object);
    }


    /* Empty the existing attribute list */

    /* FIXME: the code below treats pair-based structures */
    /* in a special way.  This can probably be dropped down */
    /* the road (users should never encounter pair-based lists). */
    /* Of course, if we want backward compatibility we can't */
    /* make the change. :-( */

    if (isList(object))
	setAttrib(object, R_NamesSymbol, R_NilValue);
    SET_ATTRIB(object, R_NilValue);
    /* We have just removed the class, but might reset it later */
    SET_OBJECT(object, 0);
    /* Probably need to fix up S4 bit in other cases, but
       definitely in this one */
    if(nattrs == 0) UNSET_S4_OBJECT(object);

    /* We do two passes through the attributes; the first */
    /* finding and transferring "dim" and the second */
    /* transferring the rest.  This is to ensure that */
    /* "dim" occurs in the attribute list before "dimnames". */

    if (nattrs > 0) {
	for (i = 0; i < nattrs; i++) {
	    if (!strcmp(CHAR(STRING_ELT(names, i)), "dim")) {
		i0 = i;
		setAttrib(object, R_DimSymbol, VECTOR_ELT(attrs, i));
		break;
	    }
	}
	for (i = 0; i < nattrs; i++) {
	    if (i == i0) continue;
	    setAttrib(object, install(translateChar(STRING_ELT(names, i))),
		      VECTOR_ELT(attrs, i));
	}
    }
    UNPROTECT(1);
    return object;
}

/*  This code replaces an R function defined as

    attr <- function (x, which)
    {
	if (!is.character(which))
	    stop("attribute name must be of mode character")
	if (length(which) != 1)
	    stop("exactly one attribute name must be given")
	attributes(x)[[which]]
   }

The R functions was being called very often and replacing it by
something more efficient made a noticeable difference on several
benchmarks.  There is still some inefficiency since using getAttrib
means the attributes list will be searched twice, but this seems
fairly minor.  LT */

SEXP attribute_hidden do_attr(SEXP call, SEXP op, SEXP args, SEXP env)
{
    LOCAL_COPY(R_NilValue);
    SEXP argList, s, t, tag = R_NilValue, alist, ans;
    const char *str;
    size_t n;
    int nargs = length(args), exact = 0;
    enum { NONE, PARTIAL, PARTIAL2, FULL } match = NONE;
    static char *ap[3] = { "x", "which", "exact" };

    if (nargs < 2 || nargs > 3)
	errorcall(call, "either 2 or 3 arguments are required");

    /* argument matching */
    argList = matchArgs(R_NilValue, ap, 3, args, call);

    PROTECT(argList);
    s = CAR(argList);
    t = CADR(argList);
    if (!isString(t))
	errorcall(call, _("'which' must be of mode character"));
    if (length(t) != 1)
	errorcall(call, _("exactly one attribute 'which' must be given"));

    if(nargs == 3) {
	exact = asLogical(CADDR(args));
	if(exact == NA_LOGICAL) exact = 0;
    }


    if(STRING_ELT(t, 0) == NA_STRING) {
	UNPROTECT(1);
	return R_NilValue;
    }
    str = translateChar(STRING_ELT(t, 0));
    n = strlen(str);

    /* try to find a match among the attributes list */
    for (alist = ATTRIB(s); alist != R_NilValue; alist = CDR(alist)) {
	SEXP tmp = TAG(alist);
	const char *s = CHAR(PRINTNAME(tmp));
	if (! strncmp(s, str, n)) {
	    if (strlen(s) == n) {
		tag = tmp;
		match = FULL;
		break;
	    }
    else if (match == PARTIAL || match == PARTIAL2) {
		/* this match is partial and we already have a partial match,
		   so the query is ambiguous and we will return R_NilValue
		   unless a full match comes up.
		*/
		match = PARTIAL2;
	    } else {
		tag = tmp;
		match = PARTIAL;
	    }
	}
    }
    if (match == PARTIAL2) {
	UNPROTECT(1);
	return R_NilValue;
    }

    /* Unless a full match has been found, check for a "names" attribute.
       This is stored via TAGs on pairlists, and via rownames on 1D arrays.
    */
    if (match != FULL && strncmp("names", str, n) == 0) {
	if (strlen("names") == n) {
	    /* we have a full match on "names", if there is such an
	       attribute */
	    tag = R_NamesSymbol;
	    match = FULL;
	}
	else if (match == NONE && !exact) {
	    /* no match on other attributes and a possible
	       partial match on "names" */
	    tag = R_NamesSymbol;
	    t = getAttrib(s, tag);
	    if(t != R_NilValue && R_warn_partial_match_attr)
		warningcall(call, _("partial match of '%s' to '%s'"), str,
			    CHAR(PRINTNAME(tag)));
	    UNPROTECT(1);
	    return t;
	}
	else if (match == PARTIAL && strcmp(CHAR(PRINTNAME(tag)), "names")) {
	    /* There is a possible partial match on "names" and on another
	       attribute. If there really is a "names" attribute, then the
	       query is ambiguous and we return R_NilValue.  If there is no
	       "names" attribute, then the partially matched one, which is
	       the current value of tag, can be used. */
	    if (getAttrib(s, R_NamesSymbol) != R_NilValue) {
		UNPROTECT(1);
		return R_NilValue;
	    }
	}
    }

    if (match == NONE  || (exact && match != FULL)) {
	UNPROTECT(1);
	return R_NilValue;
    }
    if (match == PARTIAL && R_warn_partial_match_attr)
	warningcall(call, _("partial match of '%s' to '%s'"), str,
		    CHAR(PRINTNAME(tag)));

    ans =  getAttrib(s, tag);
    UNPROTECT(1);
    return ans;
}

SEXP attribute_hidden do_attrgets(SEXP call, SEXP op, SEXP args, SEXP env)
{
    /*  attr(x, which = "<name>")  <-  value  */
    SEXP obj, name, argList;
    static char *ap[3] = { "x", "which", "value" };

    checkArity(op, args);

    obj = CAR(args);
    if (NAMEDCNT_GT_1(obj))
	PROTECT(obj = duplicate(obj));
    else
	PROTECT(obj);

    /* argument matching */
    argList = matchArgs(R_NilValue, ap, 3, args, call);

    PROTECT(argList);

    name = CADR(argList);
    if (!isValidString(name) || STRING_ELT(name, 0) == NA_STRING)
	error(_("'name' must be non-null character string"));
    /* TODO?  if (isFactor(obj) && !strcmp(asChar(name), "levels"))
     * ---         if(any_duplicated(CADDR(args)))
     *                  error(.....)
     */
    setAttrib(obj, name, CADDR(args));
    UNPROTECT(2);
    return obj;
}


/* These provide useful shortcuts which give access to */
/* the dimnames for matrices and arrays in a standard form. */

void GetMatrixDimnames(SEXP x, SEXP *rl, SEXP *cl,
		       const char **rn, const char **cn)
{
    SEXP dimnames = getAttrib(x, R_DimNamesSymbol);
    SEXP nn;

    if (isNull(dimnames)) {
	*rl = R_NilValue;
	*cl = R_NilValue;
	*rn = NULL;
	*cn = NULL;
    }
    else {
	*rl = VECTOR_ELT(dimnames, 0);
	*cl = VECTOR_ELT(dimnames, 1);
	nn = getAttrib(dimnames, R_NamesSymbol);
	if (isNull(nn)) {
	    *rn = NULL;
	    *cn = NULL;
	}
	else {
	    *rn = translateChar(STRING_ELT(nn, 0));
	    *cn = translateChar(STRING_ELT(nn, 1));
	}
    }
}


SEXP GetArrayDimnames(SEXP x)
{
    return getAttrib(x, R_DimNamesSymbol);
}


/* the code to manage slots in formal classes. These are attributes,
   but without partial matching and enforcing legal slot names (it's
   an error to get a slot that doesn't exist. */


static SEXP pseudo_NULL = 0;

static SEXP s_dot_Data;
static SEXP s_getDataPart;
static SEXP s_setDataPart;

static void init_slot_handling(void) {
    s_dot_Data = install(".Data");
    s_dot_S3Class = install(".S3Class");
    s_getDataPart = install("getDataPart");
    s_setDataPart = install("setDataPart");
    /* create and preserve an object that is NOT R_NilValue, and is used
       to represent slots that are NULL (which an attribute can not
       be).  The point is not just to store NULL as a slot, but also to
       provide a check on invalid slot names (see get_slot below).

       The object has to be a symbol if we're going to check identity by
       just looking at referential equality. */
    pseudo_NULL = install("\001NULL\001");
}

static SEXP data_part(SEXP obj) {
    SEXP e, val;
    if(!s_getDataPart)
	init_slot_handling();
    PROTECT(e = allocVector(LANGSXP, 2));
    SETCAR(e, s_getDataPart);
    val = CDR(e);
    SETCAR(val, obj);
    val = eval(e, R_MethodsNamespace);
    UNSET_S4_OBJECT(val); /* data part must be base vector */
    UNPROTECT(1);
    return(val);
}

static SEXP set_data_part(SEXP obj,  SEXP rhs) {
    SEXP e, val;
    if(!s_setDataPart)
	init_slot_handling();
    PROTECT(e = allocVector(LANGSXP, 3));
    SETCAR(e, s_setDataPart);
    val = CDR(e);
    SETCAR(val, obj);
    val = CDR(val);
    SETCAR(val, rhs);
    val = eval(e, R_MethodsNamespace);
    SET_S4_OBJECT(val);
    UNPROTECT(1);
    return(val);
}

SEXP S3Class(SEXP obj)
{
    if(!s_dot_S3Class) init_slot_handling();
    return getAttrib(obj, s_dot_S3Class);
}

/* Slots are stored as attributes to
   provide some back-compatibility
*/

/**
 * R_has_slot() : a C-level test if a obj@<name> is available;
 *                as R_do_slot() gives an error when there's no such slot.
 */
int R_has_slot(SEXP obj, SEXP name) {

#define R_SLOT_INIT							\
    if(!(isSymbol(name) || (isString(name) && LENGTH(name) == 1)))	\
	error(_("invalid type or length for slot name"));		\
    if(!s_dot_Data)							\
	init_slot_handling();						\
    if(isString(name)) name = install(CHAR(STRING_ELT(name, 0)))

    R_SLOT_INIT;
    if(name == s_dot_Data && TYPEOF(obj) != S4SXP)
	return(1);
    /* else */
    return(getAttrib(obj, name) != R_NilValue);
}

/* the @ operator, and its assignment form.  Processed much like $
   (see do_subset3) but without S3-style methods.
*/
/* currently, R_get_slot() ["methods"] is a trivial wrapper for this: */
SEXP R_do_slot(SEXP obj, SEXP name) {
    R_SLOT_INIT;
    if(name == s_dot_Data)
	return data_part(obj);
    else {
	SEXP value = getAttrib(obj, name);
	if(value == R_NilValue) {
	    SEXP input = name, classString;
	    if(name == s_dot_S3Class) /* defaults to class(obj) */
	        return R_data_class(obj, FALSE);
	    else if(name == R_NamesSymbol &&
		    TYPEOF(obj) == VECSXP) /* needed for namedList class */
	        return value;
	    if(isSymbol(name) ) {
		PROTECT(input = ScalarString(PRINTNAME(name)));
		classString = getAttrib(obj, R_ClassSymbol);
		if(isNull(classString)) {
		    UNPROTECT(1);
		    error(_("cannot get a slot (\"%s\") from an object of type \"%s\""),
			  translateChar(asChar(input)),
			  CHAR(type2str(TYPEOF(obj))));
		}
	    }
	    else classString = R_NilValue; /* make sure it is initialized */
	    /* not there.  But since even NULL really does get stored, this
	       implies that there is no slot of this name.  Or somebody
	       screwed up by using attr(..) <- NULL */

	    UNPROTECT(1);
	    error(_("no slot of name \"%s\" for this object of class \"%s\""),
		  translateChar(asChar(input)),
		  translateChar(asChar(classString)));
	}
	else if(value == pseudo_NULL)
	    value = R_NilValue;
	return value;
    }
}
#undef R_SLOT_INIT

/* currently, R_set_slot() ["methods"] is a trivial wrapper for this: */
SEXP R_do_slot_assign(SEXP obj, SEXP name, SEXP value) {
#ifndef _R_ver_le_2_11_x_
    if (isNull(obj))/* cannot use !IS_S4_OBJECT(obj), because
		     *  slot(obj, name, check=FALSE) <- value  must work on
		     * "pre-objects", currently only in makePrototypeFromClassDef() */
	error(_("attempt to set slot on NULL object"));
#endif
    PROTECT2(obj,value);
				/* Ensure that name is a symbol */
    if(isString(name) && LENGTH(name) == 1)
	name = install(translateChar(STRING_ELT(name, 0)));
    if(TYPEOF(name) == CHARSXP)
	name = install(translateChar(name));
    if(!isSymbol(name) )
	error(_("invalid type or length for slot name"));

    if(!s_dot_Data)		/* initialize */
	init_slot_handling();

    if(name == s_dot_Data) {	/* special handling */
	obj = set_data_part(obj, value);
    } else {
	if(isNull(value))		/* Slots, but not attributes, can be NULL.*/
	    value = pseudo_NULL;	/* Store a special symbol instead. */

#ifdef _R_ver_le_2_11_x_
	setAttrib(obj, name, value);
#else
	/* simplified version of setAttrib(obj, name, value);
	   here we do *not* treat "names", "dimnames", "dim", .. specially : */
	PROTECT(name);
	if (NAMEDCNT_GT_0(value)) value = duplicate(value);
<<<<<<< HEAD
	SET_NAMED(value, NAMED(value) | NAMED(obj));  /* rather bizarre... */
=======
	SET_NAMEDCNT(value, NAMEDCNT(obj));/* is there something better to do?*/
>>>>>>> bac363bc
	UNPROTECT(1);
	installAttrib(obj, name, value);
#endif
    }
    UNPROTECT(2);
    return obj;
}

SEXP attribute_hidden do_AT(SEXP call, SEXP op, SEXP args, SEXP env)
{
    SEXP  nlist, object, ans, klass;

    if(!isMethodsDispatchOn())
	error(_("formal classes cannot be used without the methods package"));
    nlist = CADR(args);
    /* Do some checks here -- repeated in R_do_slot, but on repeat the
     * test expression should kick out on the first element. */
    if(!(isSymbol(nlist) || (isString(nlist) && LENGTH(nlist) == 1)))
	error(_("invalid type or length for slot name"));
    if(isString(nlist)) nlist = install(translateChar(STRING_ELT(nlist, 0)));
    PROTECT(object = eval(CAR(args), env));
    if(!s_dot_Data) init_slot_handling();
    if(nlist != s_dot_Data && !IS_S4_OBJECT(object)) {
	klass = getAttrib00(object, R_ClassSymbol);
	if(length(klass) == 0)
	    error(_("trying to get slot \"%s\" from an object of a basic class (\"%s\") with no slots"),
		  CHAR(PRINTNAME(nlist)),
		  CHAR(STRING_ELT(R_data_class(object, FALSE), 0)));
	else
	    error(_("trying to get slot \"%s\" from an object (class \"%s\") that is not an S4 object "),
		  CHAR(PRINTNAME(nlist)),
		  translateChar(STRING_ELT(klass, 0)));
    }

    ans = R_do_slot(object, nlist);
    UNPROTECT(1);
    return ans;
}

/* Return a suitable S3 object (OK, the name of the routine comes from
   an earlier version and isn't quite accurate.) If there is a .S3Class
   slot convert to that S3 class.
   Otherwise, unless type == S4SXP, look for a .Data or .xData slot.  The
   value of type controls what's wanted.  If it is S4SXP, then ONLY
   .S3class is used.  If it is ANYSXP, don't check except that automatic
   conversion from the current type only applies for classes that extend
   one of the basic types (i.e., not S4SXP).  For all other types, the
   recovered data must match the type.
   Because S3 objects can't have type S4SXP, .S3Class slot is not searched
   for in that type object, unless ONLY that class is wanted.
   (Obviously, this is another routine that has accumulated barnacles and
   should at some time be broken into separate parts.)
*/
SEXP attribute_hidden
R_getS4DataSlot(SEXP obj, SEXPTYPE type)
{
  static SEXP s_xData, s_dotData; SEXP value = R_NilValue;
  if(!s_xData) {
    s_xData = install(".xData");
    s_dotData = install(".Data");
  }
  if(TYPEOF(obj) != S4SXP || type == S4SXP) {
    SEXP s3class = S3Class(obj);
    if(s3class == R_NilValue && type == S4SXP)
      return R_NilValue;
    PROTECT(s3class);
    if(NAMEDCNT_GT_0(obj)) obj = duplicate(obj);
    UNPROTECT(1);
    if(s3class != R_NilValue) {/* replace class with S3 class */
      setAttrib(obj, R_ClassSymbol, s3class);
      setAttrib(obj, s_dot_S3Class, R_NilValue); /* not in the S3 class */
    }
    else { /* to avoid inf. recursion, must unset class attribute */
      setAttrib(obj, R_ClassSymbol, R_NilValue);
    }
    UNSET_S4_OBJECT(obj);
    if(type == S4SXP)
      return obj;
    value = obj;
  }
  else
      value = getAttrib(obj, s_dotData);
  if(value == R_NilValue)
      value = getAttrib(obj, s_xData);
/* the mechanism for extending abnormal types.  In the future, would b
   good to consolidate under the ".Data" slot, but this has
   been used to mean S4 objects with non-S4 type, so for now
   a secondary slot name, ".xData" is used to avoid confusion
*/  if(value != R_NilValue &&
     (type == ANYSXP || type == TYPEOF(value)))
     return value;
  else
     return R_NilValue;
}<|MERGE_RESOLUTION|>--- conflicted
+++ resolved
@@ -271,11 +271,7 @@
 	error(_("attempt to set an attribute on NULL"));
 
     if (NAMEDCNT_GT_0(val)) val = duplicate(val);
-<<<<<<< HEAD
-    SET_NAMED(val, NAMED(val) | NAMED(vec));  /* rather bizarre... */
-=======
     SET_NAMEDCNT(val, NAMEDCNT(vec));  /* Is there something better to do? */
->>>>>>> bac363bc
     UNPROTECT(2);
 
     if (name == R_NamesSymbol)
@@ -1634,11 +1630,7 @@
 	   here we do *not* treat "names", "dimnames", "dim", .. specially : */
 	PROTECT(name);
 	if (NAMEDCNT_GT_0(value)) value = duplicate(value);
-<<<<<<< HEAD
-	SET_NAMED(value, NAMED(value) | NAMED(obj));  /* rather bizarre... */
-=======
 	SET_NAMEDCNT(value, NAMEDCNT(obj));/* is there something better to do?*/
->>>>>>> bac363bc
 	UNPROTECT(1);
 	installAttrib(obj, name, value);
 #endif
