--- conflicted
+++ resolved
@@ -1630,15 +1630,9 @@
     /* The duplication below *should* be what is right to do, but
        it is disabled because some packages (eg, Matrix 1.0-6) cheat 
        by relying on a call of R_set_slot in C code modifying its 
-<<<<<<< HEAD
-       first argument in place, even if it is shared.  Package "methods" 
-       did this as well in R-2.15.1, but has been modified not to in 
-       pqR (this also speeds it up). */
-=======
        first argument in place, even if it appears to be shared.  
        Package "methods" did this as well in R-2.15.1, but has been 
        modified not to in pqR. */
->>>>>>> 3af49d38
     if (FALSE /* disabled */ && NAMEDCNT_GT_1(obj)) {
         obj = dup_top_level(obj);
         UNPROTECT(1); /* old obj */
