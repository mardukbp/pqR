--- conflicted
+++ resolved
@@ -1663,7 +1663,6 @@
 
     /* argument matching */
     argList = matchArgs_strings (ap, 3, args, call);
-<<<<<<< HEAD
 
     PROTECT(argList);
 
@@ -1681,25 +1680,6 @@
 
 /* Implements   obj @ <name>  <-  value   (SPECIAL) 
 
-=======
-
-    PROTECT(argList);
-
-    name = CADR(argList);
-    if (!isValidString(name) || STRING_ELT(name, 0) == NA_STRING)
-        errorcall(call,_("'name' must be non-null character string"));
-    /* TODO?  if (isFactor(obj) && !strcmp(asChar(name), "levels"))
-     * ---         if(any_duplicated(CADDR(args)))
-     *                  error(.....)
-     */
-    setAttrib(obj, name, CADDR(args));
-    UNPROTECT(2);
-    return obj;
-}
-
-/* Implements   obj @ <name>  <-  value   (SPECIAL) 
-
->>>>>>> ed66bc5a
    Code adapted from R-3.0.0 */
 
 static SEXP do_ATgets(SEXP call, SEXP op, SEXP args, SEXP env, int variant)
