--- conflicted
+++ resolved
@@ -239,11 +239,7 @@
     if(type >= 1) {
 	int n = (isInteger(s) && LENGTH(s) == 2 && INTEGER(s)[0] == NA_INTEGER)
 	    ? INTEGER(s)[1] : (s == R_NilValue ? 0 : LENGTH(s));
-<<<<<<< HEAD
-	ans = ScalarIntegerShared((type == 1) ? n : abs(n));
-=======
 	ans = ScalarIntegerMaybeConst((type == 1) ? n : abs(n));
->>>>>>> c187a452
     }
     return ans;
 }
@@ -673,11 +669,7 @@
  
 static SEXP cache_class(const char *class, SEXP klass) {
     if(!R_S4_extends_table) {
-<<<<<<< HEAD
-	R_S4_extends_table = R_NewHashedEnv(R_NilValue, ScalarIntegerShared(0));
-=======
 	R_S4_extends_table = R_NewHashedEnv(R_NilValue, ScalarIntegerMaybeConst(0));
->>>>>>> c187a452
 	R_PreserveObject(R_S4_extends_table);
     }
     if(isNull(klass)) { /* retrieve cached value */
@@ -695,11 +687,7 @@
     if(!s_extends) {
 	s_extends = install("extends");
 	s_extendsForS3 = install(".extendsForS3");
-<<<<<<< HEAD
-	R_S4_extends_table = R_NewHashedEnv(R_NilValue, ScalarIntegerShared(0));
-=======
 	R_S4_extends_table = R_NewHashedEnv(R_NilValue, ScalarIntegerMaybeConst(0));
->>>>>>> c187a452
 	R_PreserveObject(R_S4_extends_table);
     }
     /* sanity check for methods package available */
