--- conflicted
+++ resolved
@@ -1017,10 +1017,6 @@
     checkArity(op, args);
     check1arg_x (args, call);
 
-<<<<<<< HEAD
-    if (DispatchOrEval(call, op, "names<-", args, env, &ans, 0, 1, 0))
-	return(ans);
-=======
     if (DispatchOrEval(call, op, "names<-", args, env, &ans, 0, 1, 0)) {
         UNPROTECT(1);
         return(ans);
@@ -1029,7 +1025,6 @@
     SEXP obj = CAR(args);
     SEXP nms = CADR(args);
 
->>>>>>> 4ee15ef4
     /* Special case: removing non-existent names, to avoid a copy */
 
     if (nms == R_NilValue && getNamesAttrib(CAR(args)) == R_NilValue)
@@ -1199,12 +1194,8 @@
     checkArity(op, args);
     check1arg_x (args, call);
 
-<<<<<<< HEAD
-    if (DispatchOrEval(call, op, "dimnames<-", args, env, &ans, 0, 1, 0))
-=======
     if (DispatchOrEval(call, op, "dimnames<-", args, env, &ans, 0, 1, 0)) {
         UNPROTECT(1);
->>>>>>> 4ee15ef4
 	return(ans);
     }
 
@@ -1348,17 +1339,12 @@
                       : evalList (args, env));
 
     checkArity(op, args);
-<<<<<<< HEAD
-    if (DispatchOrEval(call, op, "dim<-", args, env, &ans, 0, 1, 0))
-	return(ans);
-=======
 
     if (DispatchOrEval(call, op, "dim<-", args, env, &ans, 0, 1, 0)) {
         UNPROTECT(1);
 	return ans;
     }
 
->>>>>>> 4ee15ef4
     x = CAR(args);
 
     /* Avoid duplication if setting to NULL when already NULL */
@@ -1743,12 +1729,8 @@
     UNPROTECT(3);
 }
 
-<<<<<<< HEAD
-/* Implements   attr(obj, which = "<name>")  <-  value.  SPECIALSXP.  */
-=======
 /* Implements   attr(obj, which = "<name>")  <-  value.  
    SPECIAL, so can handle gradient for obj. */
->>>>>>> 4ee15ef4
 
 static SEXP do_attrgets(SEXP call, SEXP op, SEXP args, SEXP env, int variant)
 {
