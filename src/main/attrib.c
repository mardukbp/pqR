/*
 *  pqR : A pretty quick version of R
 *  Copyright (C) 2013, 2014, 2015, 2016, 2017, 2018 by Radford M. Neal
 *
 *  Based on R : A Computer Language for Statistical Data Analysis
 *  Copyright (C) 1995, 1996  Robert Gentleman and Ross Ihaka
 *  Copyright (C) 1997--2012  The R Core Team
 *
 *  The changes in pqR from R-2.15.0 distributed by the R Core Team are
 *  documented in the NEWS and MODS files in the top-level source directory.
 *
 *  This program is free software; you can redistribute it and/or modify
 *  it under the terms of the GNU General Public License as published by
 *  the Free Software Foundation; either version 2 of the License, or
 *  (at your option) any later version.
 *
 *  This program is distributed in the hope that it will be useful,
 *  but WITHOUT ANY WARRANTY; without even the implied warranty of
 *  MERCHANTABILITY or FITNESS FOR A PARTICULAR PURPOSE.  See the
 *  GNU General Public License for more details.
 *
 *  You should have received a copy of the GNU General Public License
 *  along with this program; if not, a copy is available at
 *  http://www.r-project.org/Licenses/
 */

#ifdef HAVE_CONFIG_H
#include <config.h>
#endif

#define USE_FAST_PROTECT_MACROS
#include <Defn.h>
#include <Rmath.h>

static SEXP installAttrib(SEXP, SEXP, SEXP);
static SEXP removeAttrib(SEXP, SEXP);

SEXP comment(SEXP);
static SEXP commentgets(SEXP, SEXP);

static SEXP row_names_gets(SEXP vec , SEXP val)
{
    SEXP ans;

    if (vec == R_NilValue)
	error(_("attempt to set an attribute on NULL"));

    if(isReal(val) && length(val) == 2 && ISNAN(REAL(val)[0]) ) {
	/* This should not happen, but if a careless user dput()s a
	   data frame and sources the result, it will */
        PROTECT(vec);
	PROTECT(val = coerceVector(val, INTSXP));
	ans =  installAttrib(vec, R_RowNamesSymbol, val);
	UNPROTECT(2);
	return ans;
    }
    if(isInteger(val)) {
	Rboolean OK_compact = TRUE;
	int i, n = LENGTH(val);
	if(n == 2 && INTEGER(val)[0] == NA_INTEGER) {
	    n = INTEGER(val)[1];
	} else if (n > 2) {
	    for(i = 0; i < n; i++)
		if(INTEGER(val)[i] != i+1) {
		    OK_compact = FALSE;
		    break;
		}
	} else OK_compact = FALSE;
	if(OK_compact) {
	    /* we hide the length in an impossible integer vector */
	    PROTECT(vec);
	    PROTECT(val = allocVector(INTSXP, 2));
	    INTEGER(val)[0] = NA_INTEGER;
	    INTEGER(val)[1] = n;
	    ans =  installAttrib(vec, R_RowNamesSymbol, val);
	    UNPROTECT(2); /* vec, val */
	    return ans;
	}
    } else if(!isString(val))
	error(_("row names must be 'character' or 'integer', not '%s'"),
	      type2char(TYPEOF(val)));
    PROTECT(vec);
    PROTECT(val);
    ans =  installAttrib(vec, R_RowNamesSymbol, val);
    UNPROTECT(2); /* vec, val */
    return ans;
}

/* used in removeAttrib, commentgets and classgets */
static SEXP stripAttrib(SEXP tag, SEXP lst)
{
    SEXP last = R_NilValue;
    SEXP next = lst;

    while (next != R_NilValue) {
        if (TAG(next) != tag) {
            last = next;
            next = CDR(next);
        }
        else {
            next = CDR(next);
            if (last == R_NilValue)
                lst = next;
            else
                SETCDR(last,next);
        }
    }
    
    return lst;
}

/* Get the "names" attribute, and don't change its NAMEDCNT unless
   it's really taken from another attribute, or is zero even though in
   the attribute list.  Used directly in subassign.c, and in
   getAttrib0 below. */

static SEXP getAttrib0(SEXP vec, SEXP name);

/* Note:  getNamesAttrib won't always set NAMEDCNT of answer to maximum. */
SEXP attribute_hidden getNamesAttrib (SEXP vec) 
{
    SEXP s;

    if (isVector(vec) || isList(vec) || isLanguage(vec)) {
        s = getDimAttrib(vec);
        if (TYPEOF(s) == INTSXP && LENGTH(s) == 1) {
            s = getAttrib0(vec, R_DimNamesSymbol);
            if (s != R_NilValue) {
                s = VECTOR_ELT(s,0);
                SET_NAMEDCNT_MAX(s);
                return s;
            }
        }
    }

    if (isList(vec) || isLanguage(vec)) {
        R_len_t len = length(vec);
        int any = 0;
        int i = 0;
        PROTECT(s = allocVector(STRSXP, len));
        for ( ; vec != R_NilValue; vec = CDR(vec), i++) {
            if (TAG(vec) == R_NilValue)
                SET_STRING_ELT_BLANK(s, i);
            else if (isSymbol(TAG(vec))) {
                any = 1;
                SET_STRING_ELT(s, i, PRINTNAME(TAG(vec)));
            }
            else
                error(_("getAttrib: invalid type (%s) for TAG"),
                      type2char(TYPEOF(TAG(vec))));
        }
        UNPROTECT(1);
        return any ? s : R_NilValue;
    }

    for (s = ATTRIB(vec); s != R_NilValue; s = CDR(s)) {
	if (TAG(s) == R_NamesSymbol && TYPEOF(CAR(s)) == STRSXP) {
            SET_NAMEDCNT_NOT_0(CAR(s));
	    return CAR(s);
        }
    }

    return R_NilValue;
}

/* The 0 version of getAttrib can be called when it is known that "name'
   is a symbol (not a string) and is not R_RowNamesSymbol (or the special
   processing for R_RowNamesSymbol is not desired).  (Currently static,
   so not callable outside this module.) */

static SEXP getAttrib0(SEXP vec, SEXP name)
{
    SEXP s;

    if (name == R_NamesSymbol) {
        s = getNamesAttrib(vec);
        SET_NAMEDCNT_NOT_0(s);
        return s;
    }

    s = getAttrib00(vec,name);

    /* This is where the old/new list adjustment happens. */

    if (name == R_DimNamesSymbol && TYPEOF(s) == LISTSXP) {
        SEXP new, old;
        int i;
        new = allocVector(VECSXP, length(s));
        old = s;
        i = 0;
        while (old != R_NilValue) {
            SET_VECTOR_ELT(new, i++, CAR(old));
            old = CDR(old);
        }
        SET_NAMEDCNT_MAX(new);
        return new;
    }

    return s;
}

/* General version of getAttrib.  Can be called when "name" may be a string.
   Does all special handling.

   NOTE: For environments serialize.c calls getAttrib to find if
   there is a class attribute in order to reconstruct the object bit
   if needed.  This means the function cannot use OBJECT(vec) == 0 to
   conclude that the class attribute is R_NilValue.  If you want to
   rewrite this function to use such a pre-test, be sure to adjust
   serialize.c accordingly.  LT */

SEXP getAttrib(SEXP vec, SEXP name)
{
    if(TYPEOF(vec) == CHARSXP)
        error("cannot have attributes on a CHARSXP");
    /* pre-test to avoid expensive operations if clearly not needed -- LT */
    if (ATTRIB(vec) == R_NilValue
          && TYPEOF(vec) != LISTSXP && TYPEOF(vec) != LANGSXP)
	return R_NilValue;

    if (isString(name)) name = install(translateChar(STRING_ELT(name, 0)));

    /* special test for c(NA, n) rownames of data frames: */
    if (name == R_RowNamesSymbol) {
	SEXP s = getAttrib00(vec, R_RowNamesSymbol);
	if(isInteger(s) && LENGTH(s) == 2 && INTEGER(s)[0] == NA_INTEGER) {
	    int i, n = abs(INTEGER(s)[1]);
	    s = allocVector(INTSXP, n);
	    for (i = 0; i < n; i++)
		INTEGER(s)[i] = i+1;
	}
	return s;
    } else
	return getAttrib0(vec, name);
}

SEXP R_shortRowNames(SEXP vec, SEXP stype)
{
    /* return  n if the data frame 'vec' has c(NA, n) rownames;
     *	       nrow(.) otherwise;  note that data frames with nrow(.) == 0
     *		have no row.names.
     ==> is also used in dim.data.frame() */
    SEXP s = getAttrib0(vec, R_RowNamesSymbol), ans = s;
    int type = asInteger(stype);

    if( type < 0 || type > 2)
	error(_("invalid '%s' argument"), "type");

    if(type >= 1) {
	int n = (isInteger(s) && LENGTH(s) == 2 && INTEGER(s)[0] == NA_INTEGER)
	    ? INTEGER(s)[1] : (s == R_NilValue ? 0 : LENGTH(s));
	ans = ScalarIntegerMaybeConst((type == 1) ? n : abs(n));
    }
    return ans;
}

/* This is allowed to change 'out' */
SEXP R_copyDFattr(SEXP in, SEXP out)
{
    SET_ATTRIB(out, ATTRIB(in));
    if (IS_S4_OBJECT(in)) SET_S4_OBJECT(out); else UNSET_S4_OBJECT(out);
    SET_OBJECT(out, OBJECT(in));
    SET_NAMEDCNT_MAX(out);  /* Kludge to undo invalid sharing done above */
    return out;
}

/* Possibly duplicate value that will be set as an attribute.

   This should probably be replaced by normal incrementing of
   NAMEDCNT, but there could be some code that doesn't check NAMEDCNT,
   assuming that the duplicate below is done.  Avoiding a duplicate
   for a vector when NAMEDCNT is already MAX_NAMEDCNT, or the vector
   is length zero, and there is no possibility of cycles, is a
   conservative attempt to reduce the number of duplications done, for
   example, when the value is a literal constant that is part of an
   expression being evaluated.

   For "names", just increment NAMEDCNT (unless could create cycle).
   Also, don't dup "class" attribute, just set to MAX_NAMEDCNT, which
   seems safe, and saves space on every object of the class.

   It is also of interest that getAttrib00 sets NAMEDCNT to
   MAX_NAMEDCNT, except for "names". */

static SEXP attr_val_dup (SEXP obj, SEXP name, SEXP val)
{
    if (name == R_NamesSymbol && !HAS_ATTRIB(val) && val != obj) {
        INC_NAMEDCNT(val);
        return val;
    }

    if (NAMEDCNT_EQ_0(val) || name == R_ClassSymbol) {
        SET_NAMEDCNT_MAX(val);
        return val;
    }

    if (isVectorAtomic(val) && !HAS_ATTRIB(val) && val != obj) {
        if (LENGTH(val) == 0) {
            SET_NAMEDCNT_MAX(val);
            return val;
        }
        if (NAMEDCNT(val) == MAX_NAMEDCNT)
            return val;
    }

    SEXP v = duplicate(val);
    if (v != val)
        SET_NAMEDCNT_MAX(v);

    return v;
}


/* Duplicate an attribute pairlist, and some of its attributes, that will be
   used for an object.  When to duplicate uses the same criterion as for
   setting an attribute. */

SEXP attribute_hidden Rf_attributes_dup (SEXP obj, SEXP attrs)
{
   if (attrs == R_NilValue)
       return R_NilValue;

   SEXP first = cons_with_tag (attr_val_dup (obj, TAG(attrs), CAR(attrs)),
                               R_NilValue, TAG(attrs));
   SEXP next = first;
   PROTECT(first);

   while ((attrs = CDR(attrs)) != R_NilValue) {
       SEXP dv = cons_with_tag (attr_val_dup (obj, TAG(attrs), CAR(attrs)),
                                R_NilValue, TAG(attrs));
       SETCDR (next, dv);
       next = dv;
   }

   UNPROTECT(1);
   return first;
}


/* 'name' should be 1-element STRSXP or SYMSXP */

SEXP setAttrib(SEXP vec, SEXP name, SEXP val)
{
    PROTECT3(vec,name,val);

    if (isString(name))
	name = install(translateChar(STRING_ELT(name, 0)));

    if (val == R_NilValue) {
	UNPROTECT(3);
	return removeAttrib(vec, name);
    }

    if (vec == R_NilValue) /* after above: we allow removing names from NULL */
	error(_("attempt to set an attribute on NULL"));

    val = attr_val_dup (vec, name, val);

    UNPROTECT(3);

    if (name == R_NamesSymbol)
	return namesgets(vec, val);
    else if (name == R_DimSymbol)
	return dimgets(vec, val);
    else if (name == R_DimNamesSymbol)
	return dimnamesgets(vec, val);
    else if (name == R_ClassSymbol)
	return classgets(vec, val);
    else if (name == R_TspSymbol)
	return tspgets(vec, val);
    else if (name == R_CommentSymbol)
	return commentgets(vec, val);
    else if (name == R_RowNamesSymbol)
	return row_names_gets(vec, val);
    else
	return installAttrib(vec, name, val);
}


/* Remove dim and dimnames attributes. */

void attribute_hidden no_dim_attributes (SEXP x)
{
    PROTECT(x);

    SEXP s = ATTRIB(x);
    SEXP t = s;
    SEXP p;

    while (t != R_NilValue) {
        if (TAG(t) == R_DimSymbol || TAG(t) == R_DimNamesSymbol) {
            if (t == s) 
                SET_ATTRIB(x,CDR(t));
            else
                SETCDR(p,CDR(t));
        }
        p = t;
        t = CDR(t);
    }

    UNPROTECT(1);
}


/* This is called in the case of binary operations to copy */
/* most attributes from (one of) the input arguments to */
/* the output.	Note that the Dim and Names attributes */
/* should have been assigned elsewhere. */

void copyMostAttrib(SEXP inp, SEXP ans)
{
    SEXP s;

    if (ans == R_NilValue)
	error(_("attempt to set an attribute on NULL"));

    PROTECT2(ans,inp);
    for (s = ATTRIB(inp); s != R_NilValue; s = CDR(s)) {
	if ((TAG(s) != R_NamesSymbol) &&
	    (TAG(s) != R_DimSymbol) &&
	    (TAG(s) != R_DimNamesSymbol)) {
	    installAttrib(ans, TAG(s), CAR(s));
	}
    }
    SET_OBJECT(ans, OBJECT(inp));
    if (IS_S4_OBJECT(inp)) SET_S4_OBJECT(ans); else UNSET_S4_OBJECT(ans);
    UNPROTECT(2);
}

/* Version that doesn't copy class, for VARIANT_UNCLASS. */

void attribute_hidden copyMostAttribNoClass(SEXP inp, SEXP ans)
{
    SEXP s;

    if (ans == R_NilValue)
	error(_("attempt to set an attribute on NULL"));

    PROTECT2(ans,inp);
    for (s = ATTRIB(inp); s != R_NilValue; s = CDR(s)) {
	if ((TAG(s) != R_NamesSymbol) &&
	    (TAG(s) != R_ClassSymbol) &&
	    (TAG(s) != R_DimSymbol) &&
	    (TAG(s) != R_DimNamesSymbol)) {
	    installAttrib(ans, TAG(s), CAR(s));
	}
    }
    UNPROTECT(2);
}

/* version that does not preserve ts information, for subsetting */
void attribute_hidden copyMostAttribNoTs(SEXP inp, SEXP ans)
{
    SEXP s;

    if (ans == R_NilValue)
	error(_("attempt to set an attribute on NULL"));

    PROTECT2(ans,inp);
    for (s = ATTRIB(inp); s != R_NilValue; s = CDR(s)) {
	if ((TAG(s) != R_NamesSymbol) &&
	    (TAG(s) != R_ClassSymbol) &&
	    (TAG(s) != R_TspSymbol) &&
	    (TAG(s) != R_DimSymbol) &&
	    (TAG(s) != R_DimNamesSymbol)) {
	    installAttrib(ans, TAG(s), CAR(s));
	} else if (TAG(s) == R_ClassSymbol) {
	    SEXP cl = CAR(s);
	    int i;
	    Rboolean ists = FALSE;
	    for (i = 0; i < LENGTH(cl); i++)
		if (strcmp(CHAR(STRING_ELT(cl, i)), "ts") == 0) { /* ASCII */
		    ists = TRUE;
		    break;
		}
	    if (!ists) installAttrib(ans, TAG(s), cl);
	    else if(LENGTH(cl) <= 1) {
	    } else {
		SEXP new_cl;
		int i, j, l = LENGTH(cl);
		PROTECT(new_cl = allocVector(STRSXP, l - 1));
		for (i = 0, j = 0; i < l; i++)
		    if (strcmp(CHAR(STRING_ELT(cl, i)), "ts")) /* ASCII */
			SET_STRING_ELT(new_cl, j++, STRING_ELT(cl, i));
		installAttrib(ans, TAG(s), new_cl);
		UNPROTECT(1);
	    }
	}
    }
    SET_OBJECT(ans, OBJECT(inp));
    if (IS_S4_OBJECT(inp)) SET_S4_OBJECT(ans); else UNSET_S4_OBJECT(ans);
    UNPROTECT(2);
}

static SEXP installAttrib(SEXP vec, SEXP name, SEXP val)
{
    SEXP s, t, last;

    if(TYPEOF(vec) == CHARSXP)
	error("cannot set attribute on a CHARSXP");

    for (s = ATTRIB(vec); s != R_NilValue; s = CDR(s)) {
	if (TAG(s) == name) {
	    SETCAR(s, val);
	    return val;
	}
        last = s;
    }

    PROTECT(vec);
    t = cons_with_tag (val, R_NilValue, name);
    UNPROTECT(1);

    if (ATTRIB(vec) == R_NilValue)
	SET_ATTRIB(vec,t);
    else
	SETCDR(last,t);

    return val;
}

static SEXP removeAttrib(SEXP vec, SEXP name)
{
    SEXP t;
    if(TYPEOF(vec) == CHARSXP)
	error("cannot set attribute on a CHARSXP");
    if (name == R_NamesSymbol && isList(vec)) {
	for (t = vec; t != R_NilValue; t = CDR(t))
	    SET_TAG_NIL(t);
	return R_NilValue;
    }
    else if (ATTRIB(vec) != R_NilValue || OBJECT(vec)) { 
        /* The "if" above avoids writing to constants (eg, R_NilValue) */
	if (name == R_DimSymbol)
	    SET_ATTRIB(vec, stripAttrib(R_DimNamesSymbol, ATTRIB(vec)));
	SET_ATTRIB(vec, stripAttrib(name, ATTRIB(vec)));
	if (name == R_ClassSymbol)
	    SET_OBJECT(vec, 0);
    }
    return R_NilValue;
}

static void checkNames(SEXP x, SEXP s)
{
    if (isVector(x) || isList(x) || isLanguage(x)) {
	if (!isVector(s) && !isList(s))
	    error(_("invalid type (%s) for 'names': must be vector"),
		  type2char(TYPEOF(s)));
	if (length(x) != length(s))
	    error(_("'names' attribute [%d] must be the same length as the vector [%d]"), length(s), length(x));
    }
    else if(IS_S4_OBJECT(x)) {
      /* leave validity checks to S4 code */
    }
    else error(_("names() applied to a non-vector"));
}


/* Time Series Parameters */

static void badtsp(void)
{
    error(_("invalid time series parameters specified"));
}

SEXP tspgets(SEXP vec, SEXP val)
{
    double start, end, frequency;
    int n;

    if (vec == R_NilValue)
	error(_("attempt to set an attribute on NULL"));

    if(IS_S4_OBJECT(vec)) { /* leave validity checking to validObject */
        if (!isNumeric(val)) /* but should have been checked */
	    error(_("'tsp' attribute must be numeric"));
	installAttrib(vec, R_TspSymbol, val);
	return vec;
    }

    if (!isNumeric(val) || length(val) != 3)
	error(_("'tsp' attribute must be numeric of length three"));

    if (isReal(val)) {
	start = REAL(val)[0];
	end = REAL(val)[1];
	frequency = REAL(val)[2];
    }
    else {
	start = (INTEGER(val)[0] == NA_INTEGER) ?
	    NA_REAL : INTEGER(val)[0];
	end = (INTEGER(val)[1] == NA_INTEGER) ?
	    NA_REAL : INTEGER(val)[1];
	frequency = (INTEGER(val)[2] == NA_INTEGER) ?
	    NA_REAL : INTEGER(val)[2];
    }
    if (frequency <= 0) badtsp();
    n = nrows(vec);
    if (n == 0) error(_("cannot assign 'tsp' to zero-length vector"));

    /* FIXME:  1.e-5 should rather be == option('ts.eps') !! */
    if (fabs(end - start - (n - 1)/frequency) > 1.e-5)
	badtsp();

    PROTECT(vec);
    val = allocVector(REALSXP, 3);
    PROTECT(val);
    REAL(val)[0] = start;
    REAL(val)[1] = end;
    REAL(val)[2] = frequency;
    installAttrib(vec, R_TspSymbol, val);
    UNPROTECT(2);
    return vec;
}

static SEXP commentgets(SEXP vec, SEXP comment)
{
    if (vec == R_NilValue)
	error(_("attempt to set an attribute on NULL"));

    if (isNull(comment) || isString(comment)) {
	if (length(comment) <= 0) {
	    SET_ATTRIB(vec, stripAttrib(R_CommentSymbol, ATTRIB(vec)));
	}
	else {
	    installAttrib(vec, R_CommentSymbol, comment);
	}
	return R_NilValue;
    }
    error(_("attempt to set invalid 'comment' attribute"));
}

static SEXP do_commentgets(SEXP call, SEXP op, SEXP args, SEXP env)
{
    checkArity(op, args);
    if (NAMEDCNT_GT_1(CAR(args))) 
        SETCAR(args, dup_top_level(CAR(args)));
    if (length(CADR(args)) == 0) 
        SETCADR(args, R_NilValue);
    setAttrib(CAR(args), R_CommentSymbol, CADR(args));
    return CAR(args);
}

static SEXP do_comment(SEXP call, SEXP op, SEXP args, SEXP env)
{
    checkArity(op, args);
    return getAttrib(CAR(args), R_CommentSymbol);
}

SEXP classgets(SEXP vec, SEXP klass)
{
    if (isNull(klass) || isString(klass)) {
	if (length(klass) <= 0) {
	    SET_ATTRIB(vec, stripAttrib(R_ClassSymbol, ATTRIB(vec)));
	    SET_OBJECT(vec, 0);
	}
	else {
	    /* When data frames were a special data type */
	    /* we had more exhaustive checks here.  Now that */
	    /* use JMCs interpreted code, we don't need this */
	    /* FIXME : The whole "classgets" may as well die. */

	    /* HOWEVER, it is the way that the object bit gets set/unset */

	    int i;
	    Rboolean isfactor = FALSE;

	    if (vec == R_NilValue)
		error(_("attempt to set an attribute on NULL"));

	    for(i = 0; i < LENGTH(klass); i++)
		if(streql(CHAR(STRING_ELT(klass, i)), "factor")) { /* ASCII */
		    isfactor = TRUE;
		    break;
		}
	    if(isfactor && TYPEOF(vec) != INTSXP) {
		/* we cannot coerce vec here, so just fail */
		error(_("adding class \"factor\" to an invalid object"));
	    }

	    installAttrib(vec, R_ClassSymbol, klass);
	    SET_OBJECT(vec, 1);
	}
	return R_NilValue;
    }
    error(_("attempt to set invalid 'class' attribute"));
}

/* oldClass<-(), primitive */
static SEXP do_classgets(SEXP call, SEXP op, SEXP args, SEXP env)
{
    checkArity(op, args);
    check1arg_x (args, call);

    if (NAMEDCNT_GT_1(CAR(args))) 
        SETCAR(args, dup_top_level(CAR(args)));
    if (length(CADR(args)) == 0) 
        SETCADR(args, R_NilValue);
    if(IS_S4_OBJECT(CAR(args)))
        UNSET_S4_OBJECT(CAR(args));
    setAttrib(CAR(args), R_ClassSymbol, CADR(args));
    return CAR(args);
}

/* oldClass, primitive */
static SEXP do_class(SEXP call, SEXP op, SEXP args, SEXP env)
{
    checkArity(op, args);
    check1arg_x (args, call);
    SEXP x = CAR(args), s3class;
    if(IS_S4_OBJECT(x)) {
        if((s3class = S3Class(x)) != R_NilValue) {
            return s3class;
        }
    } 
    return getClassAttrib(x);
}

/* character elements corresponding to the syntactic types in the
   grammar */
static SEXP lang2str(SEXP obj, SEXPTYPE t)
{
  SEXP symb = CAR(obj);
  static SEXP if_sym = 0, while_sym, for_sym, eq_sym, gets_sym,
    lpar_sym, lbrace_sym, call_sym;
  if(!if_sym) {
    /* initialize:  another place for a hash table */
    if_sym = install("if");
    while_sym = install("while");
    for_sym = install("for");
    eq_sym = install("=");
    gets_sym = install("<-");
    lpar_sym = install("(");
    lbrace_sym = install("{");
    call_sym = install("call");
  }
  if(isSymbol(symb)) {
    if(symb == if_sym || symb == for_sym || symb == while_sym ||
       symb == lpar_sym || symb == lbrace_sym ||
       symb == eq_sym || symb == gets_sym)
      return PRINTNAME(symb);
  }
  return PRINTNAME(call_sym);
}

/* the S4-style class: for dispatch required to be a single string;
   for the new class() function;
   if(!singleString) , keeps S3-style multiple classes.
   Called from the methods package, so exposed.
 */
SEXP R_data_class(SEXP obj, Rboolean singleString)
{
    SEXP klass = getClassAttrib(obj);
    int n = 0;

    if (TYPEOF(klass) == STRSXP && (n = LENGTH(klass)) > 0 
                                && (n == 1 || !singleString))
        return klass;

    if (n == 0) {
	int nd;
	SEXP dim = getDimAttrib(obj);
	if (dim != R_NilValue && (nd = LENGTH(dim)) > 0)
	    klass = nd==2 ? R_matrix_CHARSXP : R_array_CHARSXP;
	else {
	  SEXPTYPE t = TYPEOF(obj);
	  switch(t) {
	  case CLOSXP: case SPECIALSXP: case BUILTINSXP:
	    klass = R_function_CHARSXP;
	    break;
	  case REALSXP:
	    klass = R_numeric_CHARSXP;
	    break;
	  case SYMSXP:
	    klass = R_name_CHARSXP;
	    break;
	  case LANGSXP:
	    klass = lang2str(obj, t);
	    break;
	  default:
	    return type2rstr(t);
	  }
	}
    }
    else
	klass = asChar(klass);

    return ScalarString(klass);
}

static SEXP s_dot_S3Class = 0;

static SEXP R_S4_extends_table = 0;

 
static SEXP cache_class(const char *class, SEXP klass) {
    if(!R_S4_extends_table) {
	R_S4_extends_table = R_NewHashedEnv(R_NilValue, ScalarIntegerMaybeConst(0));
	R_PreserveObject(R_S4_extends_table);
    }
    if(isNull(klass)) { /* retrieve cached value */
	SEXP val;
	val = findVarInFrame(R_S4_extends_table, install(class));
	return (val == R_UnboundValue) ? klass : val;
    }
    defineVar(install(class), klass, R_S4_extends_table);
    return klass;
}

static SEXP S4_extends(SEXP klass) {
  static SEXP s_extends = 0, s_extendsForS3;
    SEXP e, val; const char *class;
    if(!s_extends) {
	s_extends = install("extends");
	s_extendsForS3 = install(".extendsForS3");
	R_S4_extends_table = R_NewHashedEnv(R_NilValue, ScalarIntegerMaybeConst(0));
	R_PreserveObject(R_S4_extends_table);
    }
    /* sanity check for methods package available */
    if(findVar(s_extends, R_GlobalEnv) == R_UnboundValue)
        return klass;
    class = translateChar(STRING_ELT(klass, 0)); /* TODO: include package attr. */
    val = findVarInFrame(R_S4_extends_table, install(class));
    if(val != R_UnboundValue)
       return val;
    PROTECT(e = allocVector(LANGSXP, 2));
    SETCAR(e, s_extendsForS3);
    val = CDR(e);
    SETCAR(val, klass);
    PROTECT(val = eval(e, R_MethodsNamespace));
    cache_class(class, val);
    UNPROTECT(2); /* val, e */
    return(val);
}


/* -------------------------------------------------------------------------- */
/* PRE-ALLOCATED DEFAULT CLASS ATTRIBUTES.  Taken from R-3.2.0 (or later),    */
/*                                          modified a bit for pqR.           */

static struct {
    SEXP vector;
    SEXP matrix;
    SEXP array;
} Type2DefaultClass[MAX_NUM_SEXPTYPE];


static SEXP createDefaultClass(SEXP part1, SEXP part2, SEXP part3)
{
    int size = 0;
    if (part1 != R_NilValue) size++;
    if (part2 != R_NilValue) size++;
    if (part3 != R_NilValue) size++;

    if (size == 0 || part2 == R_NilValue) return R_NilValue;

    SEXP res = allocVector(STRSXP, size);
    R_PreserveObject(res);

    int i = 0;
    if (part1 != R_NilValue) SET_STRING_ELT(res, i++, part1);
    if (part2 != R_NilValue) SET_STRING_ELT(res, i++, part2);
    if (part3 != R_NilValue) SET_STRING_ELT(res, i, part3);

    SET_NAMEDCNT_MAX(res);
    return res;
}

attribute_hidden
void InitS3DefaultTypes()
{
    for(int type = 0; type < MAX_NUM_SEXPTYPE; type++) {

	SEXP part2 = R_NilValue;
	SEXP part3 = R_NilValue;
	int nprotected = 0;

	switch(type) {
	    case CLOSXP:
	    case SPECIALSXP:
	    case BUILTINSXP:
		part2 = PROTECT(mkChar("function"));
		nprotected++;
		break;
	    case INTSXP:
	    case REALSXP:
		part2 = PROTECT(type2str_nowarn(type));
		part3 = PROTECT(mkChar("numeric"));
		nprotected += 2;
		break;
	    case LANGSXP:
		/* part2 remains R_NilValue: default type cannot be
		   pre-allocated, as it depends on the object value */
		break;
	    case SYMSXP:
		part2 = PROTECT(mkChar("name"));
		nprotected++;
		break;
	    default:
		part2 = PROTECT(type2str_nowarn(type));
		nprotected++;
	}

	Type2DefaultClass[type].vector =
	    createDefaultClass(R_NilValue, part2, part3);

	SEXP part1;
	PROTECT(part1 = mkChar("matrix"));
	Type2DefaultClass[type].matrix =
	    createDefaultClass(part1, part2, part3);
	UNPROTECT(1);

	PROTECT(part1 = mkChar("array"));
	Type2DefaultClass[type].array =
	    createDefaultClass(part1, part2, part3);
	UNPROTECT(1);

	UNPROTECT(nprotected);
    }
}


/* Version for S3-dispatch.  Some parts adapted from R-3.2.0 (or later). */

SEXP attribute_hidden R_data_class2 (SEXP obj)
{
    SEXP klass = getClassAttrib(obj);

    if (klass != R_NilValue)
        return IS_S4_OBJECT(obj) ? S4_extends(klass) : klass;

    SEXPTYPE t = TYPEOF(obj);
    SEXP dim = getDimAttrib(obj);
    SEXP defaultClass;
    int n = 0;

    defaultClass = dim == R_NilValue      ? Type2DefaultClass[t].vector
                 : (n = LENGTH(dim)) == 2 ? Type2DefaultClass[t].matrix
                 :                          Type2DefaultClass[t].array;

    if (defaultClass == R_NilValue) {

        /* now t == LANGSXP, but check to make sure */
        if (t != LANGSXP)
            error("type must be LANGSXP at this point");

        if (n == 0)
            defaultClass = ScalarString (lang2str(obj,t));
        else {
            PROTECT (defaultClass = allocVector(STRSXP,2));
            SET_STRING_ELT (defaultClass, 0, 
                            n == 2 ? R_matrix_CHARSXP : R_array_CHARSXP);
            SET_STRING_ELT (defaultClass, 1, 
                            lang2str(obj, t));
            UNPROTECT(1);
        }
    }

    return defaultClass;
}

/* class() : */
SEXP attribute_hidden R_do_data_class(SEXP call, SEXP op, SEXP args, SEXP env)
{
  checkArity(op, args);
  if(PRIMVAL(op) == 1) {
      const char *class; SEXP klass;
      check1arg(args, call, "class");
      klass = CAR(args);
      if(TYPEOF(klass) != STRSXP || LENGTH(klass) < 1)
	  errorcall(call,"invalid class argument to internal .cache_class");
      class = translateChar(STRING_ELT(klass, 0));
      return cache_class(class, CADR(args));
  }
  check1arg_x (args, call);
  return R_data_class(CAR(args), FALSE);
}

/* names(object) <- name */
static SEXP do_namesgets(SEXP call, SEXP op, SEXP args, SEXP env)
{
    SEXP ans;
    checkArity(op, args);
    check1arg_x (args, call);

    if (DispatchOrEval(call, op, "names<-", args, env, &ans, 0, 1))
	return(ans);
    /* Special case: removing non-existent names, to avoid a copy */
    if (CADR(args) == R_NilValue &&
	getNamesAttrib(CAR(args)) == R_NilValue)
	return CAR(args);
    PROTECT(args = ans);
    if (NAMEDCNT_GT_1(CAR(args)))
	SETCAR(args, dup_top_level(CAR(args)));
    if(IS_S4_OBJECT(CAR(args))) {
	const char *klass = CHAR(STRING_ELT(R_data_class(CAR(args), FALSE), 0));
	if(getNamesAttrib(CAR(args)) == R_NilValue) {
	    /* S4 class w/o a names slot or attribute */
	    if(TYPEOF(CAR(args)) == S4SXP)
		errorcall(call,_("Class '%s' has no 'names' slot"), klass);
	    else
		warningcall(call,
                  _("Class '%s' has no 'names' slot; assigning a names attribute will create an invalid object"), 
                  klass);
	}
	else if(TYPEOF(CAR(args)) == S4SXP)
	    errorcall(call,
              _("Illegal to use names()<- to set the 'names' slot in a non-vector class ('%s')"),
              klass);
	/* else, go ahead, but can't check validity of replacement*/
    }

    SEXP obj = CAR(args);
    SEXP nms = CADR(args);

    if (nms != R_NilValue && (TYPEOF(nms) != STRSXP || HAS_ATTRIB(nms))) {
        static SEXP asc = R_NoObject;
        if (asc == R_NoObject) asc = install("as.character");
        SEXP prom = mkPROMISE (nms, R_EmptyEnv);
        SET_PRVALUE (prom, nms);
        SEXP cl = LCONS (asc, CONS(prom,R_NilValue));
        PROTECT(cl);
	nms = eval(cl, env);
	UNPROTECT(1);
    }
    PROTECT(nms);
    setAttrib(obj, R_NamesSymbol, nms);
    SET_NAMEDCNT_0(obj);  /* the standard kludge for subassign primitives */
    UNPROTECT(2);

    return obj;
}

SEXP namesgets(SEXP vec, SEXP val)
{
    int i;
    SEXP s, rval, tval;

    PROTECT2(vec,val);

    /* Ensure that the labels are indeed */
    /* a vector of character strings */

    if (isList(val)) {
	if (!isVectorizable(val))
	    error(_("incompatible 'names' argument"));
	else {
	    rval = allocVector(STRSXP, length(vec));
	    PROTECT(rval);
	    /* See PR#10807 */
	    for (i = 0, tval = val;
		 i < length(vec) && tval != R_NilValue;
		 i++, tval = CDR(tval)) {
		s = coerceVector(CAR(tval), STRSXP);
		SET_STRING_ELT(rval, i, STRING_ELT(s, 0));
	    }
	    UNPROTECT(1);
	    val = rval;
	}
    } else val = coerceVector(val, STRSXP);
    UNPROTECT(1);
    PROTECT(val);

    /* Check that the lengths and types are compatible */

    if (length(val) < length(vec)) {
	val = lengthgets(val, length(vec));
	UNPROTECT(1);
	PROTECT(val);
    }

    checkNames(vec, val);

   /* Special treatment for one dimensional arrays */

    if (isVector(vec) || isList(vec) || isLanguage(vec)) {
	s = getDimAttrib(vec);
	if (TYPEOF(s) == INTSXP && length(s) == 1) {
	    PROTECT(val = CONS(val, R_NilValue));
	    setAttrib(vec, R_DimNamesSymbol, val);
	    UNPROTECT(3);
	    return vec;
	}
    }

    if (isList(vec) || isLanguage(vec)) {
	/* Cons-cell based objects */
	i = 0;
	for (s = vec; s != R_NilValue; s = CDR(s), i++)
	    if (STRING_ELT(val, i) != R_NilValue
		&& STRING_ELT(val, i) != R_NaString
		&& *CHAR(STRING_ELT(val, i)) != 0) /* test of length */
		SET_TAG(s, install(translateChar(STRING_ELT(val, i))));
	    else
		SET_TAG_NIL(s);
    }
    else if (isVector(vec) || IS_S4_OBJECT(vec))
	/* Normal case */
	installAttrib(vec, R_NamesSymbol, val);
    else
	error(_("invalid type (%s) to set 'names' attribute"),
	      type2char(TYPEOF(vec)));
    UNPROTECT(2);
    return vec;
}

static SEXP do_names(SEXP call, SEXP op, SEXP args, SEXP env, int variant)
{
    SEXP obj, nms, ans;
    checkArity(op, args);
    check1arg_x (args, call);
    if (DispatchOrEval(call, op, "names", args, env, &ans, 0, 1))
	return ans;
    PROTECT(obj = CAR(ans));
    if (isVector(obj) || isList(obj) || isLanguage(obj) || IS_S4_OBJECT(obj))
	nms = getNamesAttrib(obj);
    else 
        nms = R_NilValue;
    UNPROTECT(1);

    /* See if names are an unshared subset of the object.  Not true if
       names are not from the "names" attribute, which is detected by 
       obj not being a vector (names created from tags in pairlist, for
       example) or by NAMEDCNT being greater than one (shared names, or
       names actually from dimnames). */

    if ((VARIANT_KIND(variant) == VARIANT_QUERY_UNSHARED_SUBSET 
           || VARIANT_KIND(variant) == VARIANT_FAST_SUB) 
         && !NAMEDCNT_GT_1(obj) && !NAMEDCNT_GT_1(nms)
         && isVector(obj))
        R_variant_result = 1;

    return nms;
}

static SEXP do_dimnamesgets(SEXP call, SEXP op, SEXP args, SEXP env)
{
    SEXP ans;

    checkArity(op, args);
    check1arg_x (args, call);

    if (DispatchOrEval(call, op, "dimnames<-", args, env, &ans, 0, 1))
	return(ans);
    PROTECT(args = ans);
    if (NAMEDCNT_GT_1(CAR(args))) 
        SETCAR(args, dup_top_level(CAR(args)));
    setAttrib(CAR(args), R_DimNamesSymbol, CADR(args));
    UNPROTECT(1);
    return CAR(args);
}

static SEXP dimnamesgets1(SEXP val1)
{
    SEXP this2;

    if (LENGTH(val1) == 0) return R_NilValue;
    /* if (isObject(val1)) dispatch on as.character.foo, but we don't
       have the context at this point to do so */

    if (inherits_CHAR (val1, R_factor_CHARSXP))  /* mimic as.character.factor */
        return asCharacterFactor(val1);

    if (!isString(val1)) { /* mimic as.character.default */
	PROTECT(this2 = coerceVector(val1, STRSXP));
	SET_ATTRIB(this2, R_NilValue);
	SET_OBJECT(this2, 0);
	UNPROTECT(1);
	return this2;
    }
    return val1;
}


SEXP dimnamesgets(SEXP vec, SEXP val)
{
    SEXP dims, top, newval;
    int i, k;

    PROTECT2(vec,val);

    if (!isArray(vec) && !isList(vec))
	error(_("'dimnames' applied to non-array"));
    /* This is probably overkill, but you never know; */
    /* there may be old pair-lists out there */
    /* There are, when this gets used as names<- for 1-d arrays */
    if (!isPairList(val) && !isNewList(val))
	error(_("'dimnames' must be a list"));
    dims = getDimAttrib(vec);
    if ((k = LENGTH(dims)) < length(val))
	error(_("length of 'dimnames' [%d] must match that of 'dims' [%d]"),
	      length(val), k);
    if (length(val) == 0) {
	removeAttrib(vec, R_DimNamesSymbol);
	UNPROTECT(2);
	return vec;
    }
    /* Old list to new list */
    if (isList(val)) {
	newval = allocVector(VECSXP, k);
	for (i = 0; i < k; i++) {
	    SET_VECTOR_ELT(newval, i, CAR(val));
	    val = CDR(val);
	}
	UNPROTECT(1);
	PROTECT(val = newval);
    }
    if (length(val) > 0 && length(val) < k) {
	newval = lengthgets(val, k);
	UNPROTECT(1);
	PROTECT(val = newval);
    }
    if (k != length(val))
	error(_("length of 'dimnames' [%d] must match that of 'dims' [%d]"),
	      length(val), k);
    for (i = 0; i < k; i++) {
	SEXP _this = VECTOR_ELT(val, i);
	if (_this != R_NilValue) {
	    if (!isVector(_this))
		error(_("invalid type (%s) for 'dimnames' (must be a vector)"),
		      type2char(TYPEOF(_this)));
	    if (INTEGER(dims)[i] != LENGTH(_this) && LENGTH(_this) != 0)
		error(_("length of 'dimnames' [%d] not equal to array extent"),
		      i+1);
	    SET_VECTOR_ELT(val, i, dimnamesgets1(_this));
	}
    }
    installAttrib(vec, R_DimNamesSymbol, val);
    if (isList(vec) && k == 1) {
	top = VECTOR_ELT(val, 0);
	i = 0;
	for (val = vec; !isNull(val); val = CDR(val))
	    SET_TAG(val, install(translateChar(STRING_ELT(top, i++))));
    }
    UNPROTECT(2);
    return vec;
}

static SEXP do_dimnames(SEXP call, SEXP op, SEXP args, SEXP env)
{
    SEXP ans;
    checkArity(op, args);
    check1arg_x (args, call);
    if (DispatchOrEval(call, op, "dimnames", args, env, &ans, 0, 1))
	return(ans);
    PROTECT(args = ans);
    ans = getAttrib(CAR(args), R_DimNamesSymbol);
    UNPROTECT(1);
    return ans;
}

static SEXP do_fast_dim (SEXP call, SEXP op, SEXP arg, SEXP env, int variant)
{
    return getDimAttrib(arg);
}

static SEXP do_dim(SEXP call, SEXP op, SEXP args, SEXP env, int variant)
{
    SEXP ans;

    checkArity(op, args);
    check1arg_x (args, call);

    if (DispatchOrEval(call, op, "dim", args, env, &ans, 0, 1))
	return(ans);

    return do_fast_dim (call, op, CAR(args), env, variant);
}

static SEXP do_dimgets(SEXP call, SEXP op, SEXP args, SEXP env)
{
    SEXP ans, x;

    checkArity(op, args);
    if (DispatchOrEval(call, op, "dim<-", args, env, &ans, 0, 1))
	return(ans);
    x = CAR(args);
    /* Duplication might be expensive */
    if (CADR(args) == R_NilValue) {
	SEXP s;
	for (s = ATTRIB(x); s != R_NilValue; s = CDR(s))
	    if (TAG(s) == R_DimSymbol || TAG(s) == R_NamesSymbol) break;
	if (s == R_NilValue) 
            return x;
    }
    PROTECT(args = ans);
    if (NAMEDCNT_GT_1(x)) 
        SETCAR(args, x = dup_top_level(x));
    setAttrib(x, R_DimSymbol, CADR(args));
    setAttrib(x, R_NamesSymbol, R_NilValue);
    UNPROTECT(1);
    return x;
}

SEXP dimgets(SEXP vec, SEXP val)
{
    int len, ndim, i, total;
    PROTECT2(vec,val);
    if ((!isVector(vec) && !isList(vec)))
	error(_("invalid first argument"));

    if (!isVector(val) && !isList(val))
	error(_("invalid second argument"));
    val = coerceVector(val, INTSXP);
    UNPROTECT(1);
    PROTECT(val);

    len = length(vec);
    ndim = length(val);
    if (ndim == 0)
	error(_("length-0 dimension vector is invalid"));
    total = 1;
    for (i = 0; i < ndim; i++) {
	/* need this test first as NA_INTEGER is < 0 */
	if (INTEGER(val)[i] == NA_INTEGER)
	    error(_("the dims contain missing values"));
	if (INTEGER(val)[i] < 0)
	    error(_("the dims contain negative values"));
	total *= INTEGER(val)[i];
    }
    if (total != len)
	error(_("dims [product %d] do not match the length of object [%d]"), total, len);
    removeAttrib(vec, R_DimNamesSymbol);
    installAttrib(vec, R_DimSymbol, val);
    UNPROTECT(2);
    return vec;
}

static SEXP do_attributes(SEXP call, SEXP op, SEXP args, SEXP env)
{
    SEXP attrs, names, namesattr, value;
    int nvalues;

    checkArity(op, args);
    check1arg_x (args, call);
    namesattr = R_NilValue;
    attrs = ATTRIB(CAR(args));
    nvalues = length(attrs);
    if (isList(CAR(args))) {
	namesattr = getNamesAttrib(CAR(args));
	if (namesattr != R_NilValue) {
            SET_NAMEDCNT_MAX(namesattr);
	    nvalues++;
        }
    }
    /* FIXME */
    if (nvalues <= 0)
	return R_NilValue;
    /* FIXME */
    PROTECT(namesattr);
    PROTECT(value = allocVector(VECSXP, nvalues));
    PROTECT(names = allocVector(STRSXP, nvalues));
    nvalues = 0;
    if (namesattr != R_NilValue) {
	SET_VECTOR_ELT(value, nvalues, namesattr);
        INC_NAMEDCNT(namesattr);
	SET_STRING_ELT(names, nvalues, PRINTNAME(R_NamesSymbol));
	nvalues++;
    }
    while (attrs != R_NilValue) {
	/* treat R_RowNamesSymbol specially */
	if (TAG(attrs) == R_RowNamesSymbol) {
            SEXP rn = getAttrib (CAR(args), R_RowNamesSymbol);
	    SET_VECTOR_ELT(value, nvalues, rn);
            INC_NAMEDCNT(rn);
        }
	else {
	    SET_VECTOR_ELT (value, nvalues, CAR(attrs));
            INC_NAMEDCNT(CAR(attrs));
        }
	if (TAG(attrs) == R_NilValue)
	    SET_STRING_ELT_BLANK(names, nvalues);
	else
	    SET_STRING_ELT(names, nvalues, PRINTNAME(TAG(attrs)));
	attrs = CDR(attrs);
	nvalues++;
    }
    setAttrib(value, R_NamesSymbol, names);
    UNPROTECT(3);
    return value;
}

static SEXP do_levelsgets(SEXP call, SEXP op, SEXP args, SEXP env)
{
    SEXP ans;

    checkArity(op, args);
    check1arg_x (args, call);

    if (DispatchOrEval(call, op, "levels<-", args, env, &ans, 0, 1))
	/* calls, e.g., levels<-.factor() */
	return(ans);

    PROTECT(args = ans);
    if(!isNull(CADR(args)) && any_duplicated(CADR(args), FALSE))
	warningcall(call, 
          _("duplicated levels will not be allowed in factors anymore"));
         /* TODO errorcall(call, 
             _("duplicated levels are not allowed in factors anymore")); */
    if (NAMEDCNT_GT_1(CAR(args))) 
        SETCAR(args, dup_top_level(CAR(args)));
    setAttrib(CAR(args), R_LevelsSymbol, CADR(args));
    UNPROTECT(1);
    return CAR(args);
}

/* attributes(object) <- attrs */
static SEXP do_attributesgets(SEXP call, SEXP op, SEXP args, SEXP env)
{
/* NOTE: The following code ensures that when an attribute list */
/* is attached to an object, that the "dim" attibute is always */
/* brought to the front of the list.  This ensures that when both */
/* "dim" and "dimnames" are set that the "dim" is attached first. */

    SEXP object, attrs, names = R_NilValue /* -Wall */;
    int i, i0 = -1, nattrs;

    /* Extract the arguments from the argument list */

    checkArity(op, args);
    check1arg_x (args, call);

    object = CAR(args);
    attrs = CADR(args);

    /* Do checks before duplication */
    if (!isNewList(attrs))
	errorcall(call,_("attributes must be a list or NULL"));
    nattrs = length(attrs);
    if (nattrs > 0) {
	names = getNamesAttrib(attrs);
	if (names == R_NilValue)
	    errorcall(call,_("attributes must be named"));
	for (i = 1; i < nattrs; i++) {
	    if (STRING_ELT(names, i) == R_NilValue ||
		CHAR(STRING_ELT(names, i))[0] == '\0') { /* all ASCII tests */
		errorcall(call,_("all attributes must have names [%d does not]"), i+1);
	    }
	}
    }

    if (object == R_NilValue) {
	if (attrs == R_NilValue)
	    return R_NilValue;
	else
	    PROTECT(object = allocVector(VECSXP, 0));
    } else {
	/* Unlikely to have NAMED == 0 here.
	   As from R 2.7.0 we don't optimize NAMED == 1 _if_ we are
	   setting any attributes as an error later on would leave
	   'obj' changed */
	if (NAMEDCNT_GT_1(object) || (NAMEDCNT_GT_0(object) && nattrs > 0))
	    object = dup_top_level(object);
	PROTECT(object);
    }


    /* Empty the existing attribute list */

    /* FIXME: the code below treats pair-based structures */
    /* in a special way.  This can probably be dropped down */
    /* the road (users should never encounter pair-based lists). */
    /* Of course, if we want backward compatibility we can't */
    /* make the change. :-( */

    if (isList(object))
	setAttrib(object, R_NamesSymbol, R_NilValue);
    SET_ATTRIB(object, R_NilValue);
    /* We have just removed the class, but might reset it later */
    SET_OBJECT(object, 0);
    /* Probably need to fix up S4 bit in other cases, but
       definitely in this one */
    if(nattrs == 0) UNSET_S4_OBJECT(object);

    /* We do two passes through the attributes; the first */
    /* finding and transferring "dim" and the second */
    /* transferring the rest.  This is to ensure that */
    /* "dim" occurs in the attribute list before "dimnames". */

    if (nattrs > 0) {
	for (i = 0; i < nattrs; i++) {
	    if (!strcmp(CHAR(STRING_ELT(names, i)), "dim")) {
		i0 = i;
		setAttrib(object, R_DimSymbol, VECTOR_ELT(attrs, i));
		break;
	    }
	}
	for (i = 0; i < nattrs; i++) {
	    if (i == i0) continue;
	    setAttrib(object, install(translateChar(STRING_ELT(names, i))),
		      VECTOR_ELT(attrs, i));
	}
    }
    UNPROTECT(1);
    return object;
}

/*  This code replaces an R function defined as

    attr <- function (x, which)
    {
	if (!is.character(which))
	    stop("attribute name must be of mode character")
	if (length(which) != 1)
	    stop("exactly one attribute name must be given")
	attributes(x)[[which]]
   }

The R functions was being called very often and replacing it by
something more efficient made a noticeable difference on several
benchmarks.  There is still some inefficiency since using getAttrib
means the attributes list will be searched twice, but this seems
fairly minor.  LT */

static SEXP do_attr(SEXP call, SEXP op, SEXP args, SEXP env)
{
    SEXP argList, s, t, tag = R_NilValue, alist, ans;
    const char *str;
    size_t n;
    int nargs = length(args), exact = 0;
    enum { NONE, PARTIAL, PARTIAL2, FULL } match = NONE;
    static const char * const ap[3] = { "x", "which", "exact" };

    if (nargs < 2 || nargs > 3)
	errorcall(call, "either 2 or 3 arguments are required");

    /* argument matching */
    argList = matchArgs_strings (ap, 3, args, call);

    PROTECT(argList);
    s = CAR(argList);
    t = CADR(argList);
    if (!isString(t))
	errorcall(call, _("'which' must be of mode character"));
    if (length(t) != 1)
	errorcall(call, _("exactly one attribute 'which' must be given"));

    if(nargs == 3) {
	exact = asLogical(CADDR(args));
	if(exact == NA_LOGICAL) exact = 0;
    }

    if(STRING_ELT(t, 0) == NA_STRING) {
	UNPROTECT(1);
	return R_NilValue;
    }
    str = translateChar(STRING_ELT(t, 0));
    n = strlen(str);

    /* try to find a match among the attributes list */
    for (alist = ATTRIB(s); alist != R_NilValue; alist = CDR(alist)) {
	SEXP tmp = TAG(alist);
	const char *s = CHAR(PRINTNAME(tmp));
	if (! strncmp(s, str, n)) {
	    if (strlen(s) == n) {
		tag = tmp;
		match = FULL;
		break;
	    }
            else if (match == PARTIAL || match == PARTIAL2) {
		/* this match is partial and we already have a partial match,
		   so the query is ambiguous and we will return R_NilValue
		   unless a full match comes up.
		*/
		match = PARTIAL2;
	    } else {
		tag = tmp;
		match = PARTIAL;
	    }
	}
    }
    if (match == PARTIAL2) {
	UNPROTECT(1);
	return R_NilValue;
    }

    /* Unless a full match has been found, check for a "names" attribute.
       This is stored via TAGs on pairlists, and via rownames on 1D arrays.
    */
    if (match != FULL && strncmp("names", str, n) == 0) {
	if (strlen("names") == n) {
	    /* we have a full match on "names", if there is such an
	       attribute */
	    tag = R_NamesSymbol;
	    match = FULL;
	}
	else if (match == NONE && !exact) {
	    /* no match on other attributes and a possible
	       partial match on "names" */
	    tag = R_NamesSymbol;
	    PROTECT(t = getAttrib(s, tag));
	    if(t != R_NilValue && R_warn_partial_match_attr)
		warningcall(call, _("partial match of '%s' to '%s'"), str,
			    CHAR(PRINTNAME(tag)));
	    UNPROTECT(2);
	    return t;
	}
	else if (match == PARTIAL && strcmp(CHAR(PRINTNAME(tag)), "names")) {
	    /* There is a possible partial match on "names" and on another
	       attribute. If there really is a "names" attribute, then the
	       query is ambiguous and we return R_NilValue.  If there is no
	       "names" attribute, then the partially matched one, which is
	       the current value of tag, can be used. */
	    if (getNamesAttrib(s) != R_NilValue) {
		UNPROTECT(1);
		return R_NilValue;
	    }
	}
    }

    if (match == NONE  || (exact && match != FULL)) {
	UNPROTECT(1);
	return R_NilValue;
    }
    if (match == PARTIAL && R_warn_partial_match_attr)
	warningcall(call, _("partial match of '%s' to '%s'"), str,
		    CHAR(PRINTNAME(tag)));

    ans =  getAttrib(s, tag);
    UNPROTECT(1);
    return ans;
}

static void check_slot_assign(SEXP obj, SEXP input, SEXP value, SEXP env)
{
    SEXP
	valueClass = PROTECT(R_data_class(value, FALSE)),
	objClass   = PROTECT(R_data_class(obj, FALSE));
    static SEXP checkAt = R_NoObject;
    /* 'methods' may *not* be in search() ==> do as if calling 
        methods::checkAtAssignment(..) */
    if(!isMethodsDispatchOn()) { // needed?
	SEXP e = PROTECT(lang1(install("initMethodDispatch")));
	eval(e, R_MethodsNamespace); // only works with methods loaded
	UNPROTECT(1);
    }
    if(checkAt == R_NoObject)
	checkAt = findFun(install("checkAtAssignment"), R_MethodsNamespace);
    SEXP e = PROTECT(lang4(checkAt, objClass, input, valueClass));
    eval(e, env);
    UNPROTECT(3);
}

/* Implements   attr(obj, which = "<name>")  <-  value  */

static SEXP do_attrgets(SEXP call, SEXP op, SEXP args, SEXP env)
{
    SEXP obj, name, argList;
    static const char * const ap[3] = { "x", "which", "value" };

    checkArity(op, args);

    obj = CAR(args);
    if (NAMEDCNT_GT_1(obj))
        PROTECT(obj = dup_top_level(obj));
    else
        PROTECT(obj);

    /* argument matching */
    argList = matchArgs_strings (ap, 3, args, call);

    PROTECT(argList);

    name = CADR(argList);
    if (!isValidString(name) || STRING_ELT(name, 0) == NA_STRING)
        errorcall(call,_("'name' must be non-null character string"));
    /* TODO?  if (isFactor(obj) && !strcmp(asChar(name), "levels"))
     * ---         if(any_duplicated(CADDR(args)))
     *                  error(.....)
     */
    setAttrib(obj, name, CADDR(args));
    UNPROTECT(2);
    return obj;
}

/* Implements   obj @ <name>  <-  value   (SPECIAL) 

   Code adapted from R-3.0.0 */

static SEXP do_ATgets(SEXP call, SEXP op, SEXP args, SEXP env, int variant)
{
    SEXP obj, name, input, ans, value;
    PROTECT(input = allocVector(STRSXP, 1));

    name = CADR(args);
    if (TYPEOF(name) == PROMSXP)
        name = PRCODE(name);
    if (isSymbol(name))
        SET_STRING_ELT(input, 0, PRINTNAME(name));
    else if(isString(name) )
        SET_STRING_ELT(input, 0, STRING_ELT(name, 0));
    else {
        error(_("invalid type '%s' for slot name"), type2char(TYPEOF(name)));
        return R_NilValue; /*-Wall*/
    }

    /* replace the second argument with a string */
    SETCADR(args, input);
    UNPROTECT(1);  /* 'input' is now protected */

    if (DispatchOrEval(call, op, "@<-", args, env, &ans, 0, 0))
        return(ans);

    PROTECT(obj = CAR(ans));
    PROTECT(value = CADDR(ans));
    check_slot_assign(obj, input, value, env);
    obj = R_do_slot_assign(obj, input, value);

    SET_NAMEDCNT_0(obj);  /* The standard kludge for subassign primitives */
    R_Visible = TRUE;
    UNPROTECT(2);
    return obj;
}

/* Implements   `@internal`(obj,name)        <-  value 
                ** for internal use only, no validity check **
 */

<<<<<<< HEAD
        SET_NAMEDCNT_0(obj);  /* The standard kludge for subassign primitives */
        UNPROTECT(3);
        return obj;
=======
static SEXP do_ATinternalgets(SEXP call, SEXP op, SEXP args, SEXP env)
{
    SEXP obj, name, input, value;

    PROTECT(obj = CAR(args));
    PROTECT(value = CADDR(args));
    PROTECT(input = allocVector(STRSXP, 1));

    name = CADR(args);
    if (TYPEOF(name) == PROMSXP)
        name = PRCODE(name);
    if (isSymbol(name))
        SET_STRING_ELT(input, 0, PRINTNAME(name));
    else if(isString(name) )
        SET_STRING_ELT(input, 0, STRING_ELT(name, 0));
    else {
        error(_("invalid type '%s' for slot name"),
              type2char(TYPEOF(name)));
        return R_NilValue; /*-Wall*/
>>>>>>> 56deb4f5
    }

    obj = R_do_slot_assign(obj, input, value);

<<<<<<< HEAD
        SEXP obj, name, argList;
        static const char * const ap[3] = { "x", "which", "value" };
    
        checkArity(op, args);
    
        obj = CAR(args);
        if (NAMEDCNT_GT_1(obj))
            PROTECT(obj = dup_top_level(obj));
        else
            PROTECT(obj);
    
        /* argument matching */
        argList = matchArgs_strings (ap, 3, args, call);
    
        PROTECT(argList);
    
        name = CADR(argList);
        if (!isValidString(name) || STRING_ELT(name, 0) == NA_STRING)
            errorcall(call,_("'name' must be non-null character string"));
        /* TODO?  if (isFactor(obj) && !strcmp(asChar(name), "levels"))
         * ---         if(any_duplicated(CADDR(args)))
         *                  error(.....)
         */
        setAttrib(obj, name, CADDR(args));
        UNPROTECT(2);
        return obj;
    }
=======
    SET_NAMEDCNT_0(obj);  /* The standard kludge for subassign primitives */
    UNPROTECT(3);
    return obj;
>>>>>>> 56deb4f5
}


/* These provide useful shortcuts which give access to */
/* the dimnames for matrices and arrays in a standard form. */

void GetMatrixDimnames(SEXP x, SEXP *rl, SEXP *cl,
        	       const char **rn, const char **cn)
{
    SEXP dimnames = getAttrib(x, R_DimNamesSymbol);
    SEXP nn;

    if (isNull(dimnames)) {
	*rl = R_NilValue;
	*cl = R_NilValue;
	*rn = NULL;
	*cn = NULL;
    }
    else {
	*rl = VECTOR_ELT(dimnames, 0);
	*cl = VECTOR_ELT(dimnames, 1);
	nn = getNamesAttrib(dimnames);
	if (isNull(nn)) {
	    *rn = NULL;
	    *cn = NULL;
	}
	else {
	    *rn = translateChar(STRING_ELT(nn, 0));
	    *cn = translateChar(STRING_ELT(nn, 1));
	}
    }
}


SEXP GetArrayDimnames(SEXP x)
{
    return getAttrib(x, R_DimNamesSymbol);
}


/* the code to manage slots in formal classes. These are attributes,
   but without partial matching and enforcing legal slot names (it's
   an error to get a slot that doesn't exist. */


static SEXP pseudo_NULL = 0;

static SEXP s_dot_Data;
static SEXP s_getDataPart;
static SEXP s_setDataPart;

static void init_slot_handling(void) {
    s_dot_Data = install(".Data");
    s_dot_S3Class = install(".S3Class");
    s_getDataPart = install("getDataPart");
    s_setDataPart = install("setDataPart");
    /* create and preserve an object that is NOT R_NilValue, and is used
       to represent slots that are NULL (which an attribute can not
       be).  The point is not just to store NULL as a slot, but also to
       provide a check on invalid slot names (see get_slot below).

       The object has to be a symbol if we're going to check identity by
       just looking at referential equality. */
    pseudo_NULL = install("\001NULL\001");
}

static SEXP data_part(SEXP obj) {
    SEXP e, val;
    if(!s_getDataPart)
	init_slot_handling();
    PROTECT(e = allocVector(LANGSXP, 2));
    SETCAR(e, s_getDataPart);
    val = CDR(e);
    SETCAR(val, obj);
    val = eval(e, R_MethodsNamespace);
    UNSET_S4_OBJECT(val); /* data part must be base vector */
    UNPROTECT(1);
    return(val);
}

static SEXP set_data_part(SEXP obj,  SEXP rhs) {
    SEXP e, val;
    if(!s_setDataPart)
	init_slot_handling();
    PROTECT(e = allocVector(LANGSXP, 3));
    SETCAR(e, s_setDataPart);
    val = CDR(e);
    SETCAR(val, obj);
    val = CDR(val);
    SETCAR(val, rhs);
    val = eval(e, R_MethodsNamespace);
    SET_S4_OBJECT(val);
    UNPROTECT(1);
    return(val);
}

SEXP S3Class(SEXP obj)
{
    if(!s_dot_S3Class) init_slot_handling();
    return getAttrib(obj, s_dot_S3Class);
}

/* Slots are stored as attributes to
   provide some back-compatibility
*/

/**
 * R_has_slot() : a C-level test if a obj@<name> is available;
 *                as R_do_slot() gives an error when there's no such slot.
 */
int R_has_slot(SEXP obj, SEXP name) {

#define R_SLOT_INIT							\
    if(!(isSymbol(name) || (isString(name) && LENGTH(name) == 1)))	\
	error(_("invalid type or length for slot name"));		\
    if(!s_dot_Data)							\
	init_slot_handling();						\
    if(isString(name)) name = installChar(STRING_ELT(name, 0))

    R_SLOT_INIT;
    if(name == s_dot_Data && TYPEOF(obj) != S4SXP)
	return(1);
    /* else */
    return(getAttrib(obj, name) != R_NilValue);
}


/* The @ operator, and its assignment form.  Processed much like $
   (see do_subset3) but without S3-style methods.
*/

/* Slot getting for the 'methods' package.  In pqR, the 'method'
   package has been changed to call R_do_slot via .Internal, in order
   to bypass the safeguarding of .Call argument modification that is
   now done (to avoid this overhead), and because it also makes more
   sense given the dependence of 'methods' on the interpreter.

   R_do_slot can be called with .Call, which is done by the 'Matrix'
   package via GET_SLOT (defined in Rdefines.h, but not mentioned in
   the manuals). */

static SEXP do_get_slot (SEXP call, SEXP op, SEXP args, SEXP env)
{
   checkArity (op, args);

   return R_do_slot (CAR(args), CADR(args));
}

SEXP R_do_slot(SEXP obj, SEXP name) {
    R_SLOT_INIT;
    if(name == s_dot_Data)
	return data_part(obj);
    else {
	SEXP value = getAttrib(obj, name);
	if(value == R_NilValue) {
	    SEXP input = name, classString;
	    if(name == s_dot_S3Class) /* defaults to class(obj) */
	        return R_data_class(obj, FALSE);
	    else if(name == R_NamesSymbol &&
		    TYPEOF(obj) == VECSXP) /* needed for namedList class */
	        return value;
	    if(isSymbol(name) ) {
		PROTECT(input = ScalarString(PRINTNAME(name)));
		classString = getClassAttrib(obj);
		if(isNull(classString))
		    error(_("cannot get a slot (\"%s\") from an object of type \"%s\""),
			  translateChar(asChar(input)),
			  CHAR(type2str(TYPEOF(obj))));
	        UNPROTECT(1);
	    }
	    else 
                classString = R_NilValue; /* make sure it is initialized */

	    /* not there.  But since even NULL really does get stored, this
	       implies that there is no slot of this name.  Or somebody
	       screwed up by using attr(..) <- NULL */

	    error(_("no slot of name \"%s\" for this object of class \"%s\""),
		  translateChar(asChar(input)),
		  translateChar(asChar(classString)));
	}
	else if(value == pseudo_NULL)
	    value = R_NilValue;
	return value;
    }
}
#undef R_SLOT_INIT


/* Slot setting for the 'methods' package.  In pqR, the 'method'
   package has been changed to call do_set_slot via .Internal, in
   order to bypass the safeguarding of .Call argument modification
   that is now done (to avoid this overhead), and because it also
   makes more sense given the dependence of 'methods' on the interpreter.

   R_do_slot_assign can be called with .Call, which is done by the
   'Matrix' package, often via SET_SLOT (defined in Rdefines.h, but
   not mentioned in the manuals). */

static SEXP do_set_slot (SEXP call, SEXP op, SEXP args, SEXP env)
{
   checkArity (op, args);

   return R_do_slot_assign (CAR(args), CADR(args), CADDR(args));
}

SEXP R_do_slot_assign(SEXP obj, SEXP name, SEXP value)
{
    if (isNull(obj)) /* cannot use !IS_S4_OBJECT(obj), because
                           slot(obj, name, check=FALSE) <- value  
                       must work on "pre-objects", currently only in 
                       makePrototypeFromClassDef() */

	error(_("attempt to set slot on NULL object"));

    PROTECT(value);
    PROTECT(obj);

    /* Ensure that name is a symbol */
    if(isString(name) && LENGTH(name) == 1)
	name = install(translateChar(STRING_ELT(name, 0)));
    if(TYPEOF(name) == CHARSXP)
	name = install(translateChar(name));
    if(!isSymbol(name) )
	error(_("invalid type or length for slot name"));

    /* The duplication below *should* be what is right to do, but
       it is disabled because some packages (eg, Matrix 1.0-6) cheat 
       by relying on a call of R_set_slot in C code modifying its 
       first argument in place, even if it appears to be shared.  
       Package "methods" did this as well in R-2.15.1, but has been 
       modified not to in pqR. */

    if (FALSE && /* disabled */ NAMEDCNT_GT_1(obj)) {
        obj = dup_top_level(obj);
        UNPROTECT(1); /* old obj */
        PROTECT(obj);
    }
        
    if(!s_dot_Data)		/* initialize */
	init_slot_handling();

    if(name == s_dot_Data) {	/* special handling */
	obj = set_data_part(obj, value);
    } else {

	if (isNull(value))	  /* Slots, but not attributes, can be NULL.*/
	    value = pseudo_NULL;  /* Store a special symbol instead. */

	/* simplified version of setAttrib(obj, name, value);
	   here we do *not* treat "names", "dimnames", "dim", .. specially : */

	PROTECT(name);
        value = attr_val_dup (obj, name, value);
	UNPROTECT(1);
	installAttrib(obj, name, value);
    }

    UNPROTECT(2);
    return obj;
}

static SEXP do_AT(SEXP call, SEXP op, SEXP args, SEXP env, int variant)
{
    SEXP  nlist, object, ans, klass;

    if(!isMethodsDispatchOn())
	error(_("formal classes cannot be used without the methods package"));
    nlist = CADR(args);
    if (TYPEOF(nlist) == PROMSXP)
        nlist = PRCODE(nlist);
    /* Do some checks here -- repeated in R_do_slot, but on repeat the
     * test expression should kick out on the first element. */
    if(!(isSymbol(nlist) || (isString(nlist) && LENGTH(nlist) == 1)))
	error(_("invalid type or length for slot name"));
    if(isString(nlist)) nlist = install(translateChar(STRING_ELT(nlist, 0)));
    PROTECT(object = eval(CAR(args), env));
    if(!s_dot_Data) init_slot_handling();
    if(nlist != s_dot_Data && !IS_S4_OBJECT(object)) {
	klass = getClassAttrib(object);
	if(length(klass) == 0)
	    error(_("trying to get slot \"%s\" from an object of a basic class (\"%s\") with no slots"),
		  CHAR(PRINTNAME(nlist)),
		  CHAR(STRING_ELT(R_data_class(object, FALSE), 0)));
	else
	    error(_("trying to get slot \"%s\" from an object (class \"%s\") that is not an S4 object "),
		  CHAR(PRINTNAME(nlist)),
		  translateChar(STRING_ELT(klass, 0)));
    }

    ans = R_do_slot(object, nlist);
    UNPROTECT(1);
    R_Visible = TRUE;
    return ans;
}

/* Return a suitable S3 object (OK, the name of the routine comes from
   an earlier version and isn't quite accurate.) If there is a .S3Class
   slot convert to that S3 class.
   Otherwise, unless type == S4SXP, look for a .Data or .xData slot.  The
   value of type controls what's wanted.  If it is S4SXP, then ONLY
   .S3class is used.  If it is ANYSXP, don't check except that automatic
   conversion from the current type only applies for classes that extend
   one of the basic types (i.e., not S4SXP).  For all other types, the
   recovered data must match the type.
   Because S3 objects can't have type S4SXP, .S3Class slot is not searched
   for in that type object, unless ONLY that class is wanted.
   (Obviously, this is another routine that has accumulated barnacles and
   should at some time be broken into separate parts.)
*/
SEXP attribute_hidden
R_getS4DataSlot(SEXP obj, SEXPTYPE type)
{
  static SEXP s_xData, s_dotData; SEXP value = R_NilValue;
  if(!s_xData) {
    s_xData = install(".xData");
    s_dotData = install(".Data");
  }
  if(TYPEOF(obj) != S4SXP || type == S4SXP) {
    SEXP s3class = S3Class(obj);
    if(s3class == R_NilValue && type == S4SXP)
      return R_NilValue;
    PROTECT(s3class);
    if(NAMEDCNT_GT_0(obj)) obj = duplicate(obj);
    UNPROTECT(1);
    if(s3class != R_NilValue) {/* replace class with S3 class */
      setAttrib(obj, R_ClassSymbol, s3class);
      setAttrib(obj, s_dot_S3Class, R_NilValue); /* not in the S3 class */
    }
    else { /* to avoid inf. recursion, must unset class attribute */
      setAttrib(obj, R_ClassSymbol, R_NilValue);
    }
    UNSET_S4_OBJECT(obj);
    if(type == S4SXP)
      return obj;
    value = obj;
  }
  else
      value = getAttrib(obj, s_dotData);
  if(value == R_NilValue)
      value = getAttrib(obj, s_xData);
/* the mechanism for extending abnormal types.  In the future, would b
   good to consolidate under the ".Data" slot, but this has
   been used to mean S4 objects with non-S4 type, so for now
   a secondary slot name, ".xData" is used to avoid confusion
*/  if(value != R_NilValue &&
     (type == ANYSXP || type == TYPEOF(value)))
     return value;
  else
     return R_NilValue;
}

/* FUNTAB entries defined in this source file. See names.c for documentation. */

attribute_hidden FUNTAB R_FunTab_attrib[] =
{
/* printname	c-entry		offset	eval	arity	pp-kind	     precedence	rightassoc */

{"class",	R_do_data_class,0,	1,	1,	{PP_FUNCALL, PREC_FN,	0}},
{".cache_class",R_do_data_class,1,	1,	2,	{PP_FUNCALL, PREC_FN,	0}},
{"comment",	do_comment,	0,	11,	1,	{PP_FUNCALL, PREC_FN,	0}},
{"comment<-",	do_commentgets,	0,	11,	2,	{PP_FUNCALL, PREC_LEFT,	1}},
{"oldClass",	do_class,	0,	1,	1,	{PP_FUNCALL, PREC_FN,	0}},
{"oldClass<-",	do_classgets,	0,	1,	2,	{PP_FUNCALL, PREC_LEFT, 1}},
{"names",	do_names,	0,	1001,	1,	{PP_FUNCALL, PREC_FN,	0}},
{"names<-",	do_namesgets,	0,	1,	2,	{PP_FUNCALL, PREC_LEFT,	1}},
{"dimnames",	do_dimnames,	0,	1,	1,	{PP_FUNCALL, PREC_FN,	0}},
{"dimnames<-",	do_dimnamesgets,0,	1,	2,	{PP_FUNCALL, PREC_LEFT,	1}},
{"dim",		do_dim,		0,	1001,	1,	{PP_FUNCALL, PREC_FN,	0}},
{"dim<-",	do_dimgets,	0,	1,	2,	{PP_FUNCALL, PREC_LEFT,	1}},
{"attributes",	do_attributes,	0,	1,	1,	{PP_FUNCALL, PREC_FN,	0}},
{"attributes<-",do_attributesgets,0,	1,	2,	{PP_FUNCALL, PREC_LEFT,	1}},
{"attr",	do_attr,	0,	1,	-1,	{PP_FUNCALL, PREC_FN,	0}},
{"attr<-",	do_attrgets,	0,	1,	3,	{PP_FUNCALL, PREC_LEFT,	1}},
{"levels<-",	do_levelsgets,	0,	1,	2,	{PP_FUNCALL, PREC_LEFT,	1}},

{"@",		do_AT,		0,	1000,	2,	{PP_DOLLAR,  PREC_DOLLAR, 0}},
{"@<-",		do_ATgets,	0,	1000,	3,	{PP_SUBASS,  PREC_LEFT,	  1}},
{"@internal<-",	do_ATinternalgets, 0,	1,	3,	{PP_SUBASS,  PREC_LEFT,	  1}},

{"set_slot.internal", do_set_slot, 0,	11,	3,	{PP_FUNCALL, PREC_FN,	}},
{"get_slot.internal", do_get_slot, 0,	11,	2,	{PP_FUNCALL, PREC_FN,	}},

{NULL,		NULL,		0,	0,	0,	{PP_INVALID, PREC_FN,	0}}
};

/* Fast built-in functions in this file. See names.c for documentation */

attribute_hidden FASTFUNTAB R_FastFunTab_attrib[] = {
/*slow func	fast func,     code or -1   dsptch  variant */
{ do_dim,	do_fast_dim,	-1,		1,  VARIANT_PENDING_OK },
{ 0,		0,		0,		0,  0 }
};<|MERGE_RESOLUTION|>--- conflicted
+++ resolved
@@ -1716,11 +1716,6 @@
                 ** for internal use only, no validity check **
  */
 
-<<<<<<< HEAD
-        SET_NAMEDCNT_0(obj);  /* The standard kludge for subassign primitives */
-        UNPROTECT(3);
-        return obj;
-=======
 static SEXP do_ATinternalgets(SEXP call, SEXP op, SEXP args, SEXP env)
 {
     SEXP obj, name, input, value;
@@ -1740,44 +1735,13 @@
         error(_("invalid type '%s' for slot name"),
               type2char(TYPEOF(name)));
         return R_NilValue; /*-Wall*/
->>>>>>> 56deb4f5
     }
 
     obj = R_do_slot_assign(obj, input, value);
 
-<<<<<<< HEAD
-        SEXP obj, name, argList;
-        static const char * const ap[3] = { "x", "which", "value" };
-    
-        checkArity(op, args);
-    
-        obj = CAR(args);
-        if (NAMEDCNT_GT_1(obj))
-            PROTECT(obj = dup_top_level(obj));
-        else
-            PROTECT(obj);
-    
-        /* argument matching */
-        argList = matchArgs_strings (ap, 3, args, call);
-    
-        PROTECT(argList);
-    
-        name = CADR(argList);
-        if (!isValidString(name) || STRING_ELT(name, 0) == NA_STRING)
-            errorcall(call,_("'name' must be non-null character string"));
-        /* TODO?  if (isFactor(obj) && !strcmp(asChar(name), "levels"))
-         * ---         if(any_duplicated(CADDR(args)))
-         *                  error(.....)
-         */
-        setAttrib(obj, name, CADDR(args));
-        UNPROTECT(2);
-        return obj;
-    }
-=======
     SET_NAMEDCNT_0(obj);  /* The standard kludge for subassign primitives */
     UNPROTECT(3);
     return obj;
->>>>>>> 56deb4f5
 }
 
 
