/*
 *  pqR : A pretty quick version of R
 *  Copyright (C) 2013 by Radford M. Neal
 *
 *  Based on R : A Computer Language for Statistical Data Analysis
 *  Copyright (C) 1995, 1996  Robert Gentleman and Ross Ihaka
 *  Copyright (C) 1997--2007  The R Development Core Team
 *  Copyright (C) 2002--2005  The R Foundation
 *
 *  The changes in pqR from R-2.15.0 distributed by the R Core Team are
 *  documented in the NEWS and MODS files in the top-level source directory.
 *
 *  This program is free software; you can redistribute it and/or modify
 *  it under the terms of the GNU General Public License as published by
 *  the Free Software Foundation; either version 2, or (at your option)
 *  any later version.
 *
 *  This program is distributed in the hope that it will be useful,
 *  but WITHOUT ANY WARRANTY; without even the implied warranty of
 *  MERCHANTABILITY or FITNESS FOR A PARTICULAR PURPOSE.  See the
 *  GNU General Public License for more details.
 *
 *  You should have received a copy of the GNU General Public License
 *  along with this program; if not, a copy is available at
 *  http://www.r-project.org/Licenses/
 */

/* Code to handle list / vector switch */

#ifdef HAVE_CONFIG_H
# include <config.h>
#endif

#define USE_FAST_PROTECT_MACROS
#include <Defn.h>
#define imax2(x, y) ((x < y) ? y : x)

#include "RBufferUtils.h"
static R_StringBuffer cbuff = {NULL, 0, MAXELTSIZE};

static SEXP cbind(SEXP, SEXP, SEXPTYPE, SEXP, int);
static SEXP rbind(SEXP, SEXP, SEXPTYPE, SEXP, int);

/* The following code establishes the return type for the */
/* functions  unlist, c, cbind, and rbind and also determines */
/* whether the returned object is to have a names attribute. */

struct BindData {
 int  ans_flags;
 SEXP ans_ptr;
 int  ans_length;
 SEXP ans_names;
 int  ans_nnames;
/* int  deparse_level; Initialize to 1. */
};

static int HasNames(SEXP x)
{
    if(isVector(x)) {
	if (!isNull(getAttrib(x, R_NamesSymbol)))
	    return 1;
    }
    else if(isList(x)) {
	while (!isNull(x)) {
	    if (!isNull(TAG(x))) return 1;
	    x = CDR(x);
	}
    }
    return 0;
}

static void
AnswerType(SEXP x, int recurse, int usenames, struct BindData *data, SEXP call)
{
    switch (TYPEOF(x)) {
    case NILSXP:
	break;
    case RAWSXP:
	data->ans_flags |= 1;
	data->ans_length += LENGTH(x);
	break;
    case LGLSXP:
	data->ans_flags |= 2;
	data->ans_length += LENGTH(x);
	break;
    case INTSXP:
	data->ans_flags |= 16;
	data->ans_length += LENGTH(x);
	break;
    case REALSXP:
	data->ans_flags |= 32;
	data->ans_length += LENGTH(x);
	break;
    case CPLXSXP:
	data->ans_flags |= 64;
	data->ans_length += LENGTH(x);
	break;
    case STRSXP:
	data->ans_flags |= 128;
	data->ans_length += LENGTH(x);
	break;
    case VECSXP:
    case EXPRSXP:
	if (recurse) {
	    int i, n;
	    n = length(x);
	    if (usenames && !data->ans_nnames &&
		!isNull(getAttrib(x, R_NamesSymbol)))
		data->ans_nnames = 1;
	    for (i = 0; i < n; i++) {
		if (usenames && !data->ans_nnames)
		    data->ans_nnames = HasNames(VECTOR_ELT(x, i));
		AnswerType(VECTOR_ELT(x, i), recurse, usenames, data, call);
	    }
	}
	else {
	    if (TYPEOF(x) == EXPRSXP)
		data->ans_flags |= 512;
	    else
		data->ans_flags |= 256;
	    data->ans_length += length(x);
	}
	break;
    case LISTSXP:
	if (recurse) {
	    while (x != R_NilValue) {
		if (usenames && !data->ans_nnames) {
		    if (!isNull(TAG(x))) data->ans_nnames = 1;
		    else data->ans_nnames = HasNames(CAR(x));
		}
		AnswerType(CAR(x), recurse, usenames, data, call);
		x = CDR(x);
	    }
	}
	else {
	    data->ans_flags |= 256;
	    data->ans_length += length(x);
	}
	break;
    default:
	data->ans_flags |= 256;
	data->ans_length += 1;
	break;
    }

    /* check for overflow in ans_length. Objects are added one at a
       time for each call to AnswerType so it is safe to check here.
       Since sizes are signed, positive numbers, the overflow will
       manifest itself as a negative result (both numbers will be
       31-bit so we cannot overflow across the 32-bit boundary). If
       our assumption (all lengths are signed) is violated, this won't
       work so check when switching length types! */
    if (data->ans_length < 0)
	errorcall(call, _("resulting vector exceeds vector length limit in '%s'"), "AnswerType");
}


/* The following functions are used to coerce arguments to */
/* the appropriate type for inclusion in the returned value. */

#define LIST_ASSIGN(x) do { \
  SET_VECTOR_ELT(data->ans_ptr, data->ans_length, x); \
  data->ans_length++; \
} while (0) /* apparently defined as this in case SET_VECTOR_ELT is a macro */

static void
ListAnswer(SEXP x, int recurse, struct BindData *data, SEXP call)
{
    int i;

    switch(TYPEOF(x)) {
    case NILSXP:
	break;
    case LGLSXP:
	for (i = 0; i < LENGTH(x); i++)
	    LIST_ASSIGN(ScalarLogical(LOGICAL(x)[i]));
	break;
    case RAWSXP:
	for (i = 0; i < LENGTH(x); i++)
	    LIST_ASSIGN(ScalarRaw(RAW(x)[i]));
	break;
    case INTSXP:
	for (i = 0; i < LENGTH(x); i++)
	    LIST_ASSIGN(ScalarInteger(INTEGER(x)[i]));
	break;
    case REALSXP:
	for (i = 0; i < LENGTH(x); i++)
	    LIST_ASSIGN(ScalarReal(REAL(x)[i]));
	break;
    case CPLXSXP:
	for (i = 0; i < LENGTH(x); i++)
	    LIST_ASSIGN(ScalarComplex(COMPLEX(x)[i]));
	break;
    case STRSXP:
	for (i = 0; i < LENGTH(x); i++)
	    LIST_ASSIGN(ScalarString(STRING_ELT(x, i)));
	break;
    case VECSXP:
    case EXPRSXP:
	if (recurse) {
	    for (i = 0; i < LENGTH(x); i++)
		ListAnswer(VECTOR_ELT(x, i), recurse, data, call);
	}
	else {
	    for (i = 0; i < LENGTH(x); i++)
		LIST_ASSIGN(duplicate(VECTOR_ELT(x, i)));
	}
	break;
    case LISTSXP:
	if (recurse) {
	    while (x != R_NilValue) {
		ListAnswer(CAR(x), recurse, data, call);
		x = CDR(x);
	    }
	}
	else
	    while (x != R_NilValue) {
		LIST_ASSIGN(duplicate(CAR(x)));
		x = CDR(x);
	    }
	break;
    default:
	LIST_ASSIGN(duplicate(x));
	break;
    }
}

static void
StringAnswer(SEXP x, struct BindData *data, SEXP call)
{
    int i, n;
    switch(TYPEOF(x)) {
    case NILSXP:
	break;
    case LISTSXP:
	while (x != R_NilValue) {
	    StringAnswer(CAR(x), data, call);
	    x = CDR(x);
	}
	break;
    case EXPRSXP:
    case VECSXP:
	n = LENGTH(x);
	for (i = 0; i < n; i++)
	    StringAnswer(VECTOR_ELT(x, i), data, call);
	break;
    default:
	PROTECT(x = coerceVector(x, STRSXP));
	n = LENGTH(x);
        copy_string_elements (data->ans_ptr, data->ans_length, x, 0, n);
        data->ans_length += n;
	UNPROTECT(1);
	break;
    }
}

static void
LogicalAnswer(SEXP x, struct BindData *data, SEXP call)
{
    int i, n;
    switch(TYPEOF(x)) {
    case NILSXP:
	break;
    case LISTSXP:
	while (x != R_NilValue) {
	    LogicalAnswer(CAR(x), data, call);
	    x = CDR(x);
	}
	break;
    case EXPRSXP:
    case VECSXP:
	n = LENGTH(x);
	for (i = 0; i < n; i++)
	    LogicalAnswer(VECTOR_ELT(x, i), data, call);
	break;
    case LGLSXP:
	n = LENGTH(x);
	for (i = 0; i < n; i++)
	    LOGICAL(data->ans_ptr)[data->ans_length++] = LOGICAL(x)[i];
	break;
    case INTSXP:
	n = LENGTH(x);
	for (i = 0; i < n; i++)
	    LOGICAL(data->ans_ptr)[data->ans_length++] = INTEGER(x)[i];
	break;
    case RAWSXP:
	n = LENGTH(x);
	for (i = 0; i < n; i++)
	    LOGICAL(data->ans_ptr)[data->ans_length++] = (int)RAW(x)[i];
	break;
    default:
	errorcall(call, _("type '%s' is unimplemented in '%s'"),
		  type2char(TYPEOF(x)), "LogicalAnswer");
    }
}

static void
IntegerAnswer(SEXP x, struct BindData *data, SEXP call)
{
    int i, n;
    switch(TYPEOF(x)) {
    case NILSXP:
	break;
    case LISTSXP:
	while (x != R_NilValue) {
	    IntegerAnswer(CAR(x), data, call);
	    x = CDR(x);
	}
	break;
    case EXPRSXP:
    case VECSXP:
	n = LENGTH(x);
	for (i = 0; i < n; i++)
	    IntegerAnswer(VECTOR_ELT(x, i), data, call);
	break;
    case LGLSXP:
	n = LENGTH(x);
	for (i = 0; i < n; i++)
	    INTEGER(data->ans_ptr)[data->ans_length++] = LOGICAL(x)[i];
	break;
    case INTSXP:
	n = LENGTH(x);
	for (i = 0; i < n; i++)
	    INTEGER(data->ans_ptr)[data->ans_length++] = INTEGER(x)[i];
	break;
    case RAWSXP:
	n = LENGTH(x);
	for (i = 0; i < n; i++)
	    INTEGER(data->ans_ptr)[data->ans_length++] = (int)RAW(x)[i];
	break;
    default:
	errorcall(call, _("type '%s' is unimplemented in '%s'"),
		  type2char(TYPEOF(x)), "IntegerAnswer");
    }
}

static void
RealAnswer(SEXP x, struct BindData *data, SEXP call)
{
    int i, n, xi;
    switch(TYPEOF(x)) {
    case NILSXP:
	break;
    case LISTSXP:
	while (x != R_NilValue) {
	    RealAnswer(CAR(x), data, call);
	    x = CDR(x);
	}
	break;
    case VECSXP:
    case EXPRSXP:
	n = LENGTH(x);
	for (i = 0; i < n; i++)
	    RealAnswer(VECTOR_ELT(x, i), data, call);
	break;
    case REALSXP:
	n = LENGTH(x);
	for (i = 0; i < n; i++)
	    REAL(data->ans_ptr)[data->ans_length++] = REAL(x)[i];
	break;
    case LGLSXP:
	n = LENGTH(x);
	for (i = 0; i < n; i++) {
	    xi = LOGICAL(x)[i];
	    if (xi == NA_LOGICAL)
		REAL(data->ans_ptr)[data->ans_length++] = NA_REAL;
	    else REAL(data->ans_ptr)[data->ans_length++] = xi;
	}
	break;
    case INTSXP:
	n = LENGTH(x);
	for (i = 0; i < n; i++) {
	    xi = INTEGER(x)[i];
	    if (xi == NA_INTEGER)
		REAL(data->ans_ptr)[data->ans_length++] = NA_REAL;
	    else REAL(data->ans_ptr)[data->ans_length++] = xi;
	}
	break;
    case RAWSXP:
	n = LENGTH(x);
	for (i = 0; i < n; i++)
	    REAL(data->ans_ptr)[data->ans_length++] = (int)RAW(x)[i];
	break;
    default:
	errorcall(call, _("type '%s' is unimplemented in '%s'"),
		  type2char(TYPEOF(x)), "RealAnswer");
    }
}

static void
ComplexAnswer(SEXP x, struct BindData *data, SEXP call)
{
    int i, n, xi;
    switch(TYPEOF(x)) {
    case NILSXP:
	break;
    case LISTSXP:
	while (x != R_NilValue) {
	    ComplexAnswer(CAR(x), data, call);
	    x = CDR(x);
	}
	break;
    case EXPRSXP:
    case VECSXP:
	n = LENGTH(x);
	for (i = 0; i < n; i++)
	    ComplexAnswer(VECTOR_ELT(x, i), data, call);
	break;
    case REALSXP:
	n = LENGTH(x);
	for (i = 0; i < n; i++) {
	    COMPLEX(data->ans_ptr)[data->ans_length].r = REAL(x)[i];
	    COMPLEX(data->ans_ptr)[data->ans_length].i = 0.0;
	    data->ans_length++;
	}
	break;
    case CPLXSXP:
	n = LENGTH(x);
	for (i = 0; i < n; i++)
	    COMPLEX(data->ans_ptr)[data->ans_length++] = COMPLEX(x)[i];
	break;
    case LGLSXP:
	n = LENGTH(x);
	for (i = 0; i < n; i++) {
	    xi = LOGICAL(x)[i];
	    if (xi == NA_LOGICAL) {
		COMPLEX(data->ans_ptr)[data->ans_length].r = NA_REAL;
		COMPLEX(data->ans_ptr)[data->ans_length].i = NA_REAL;
	    }
	    else {
		COMPLEX(data->ans_ptr)[data->ans_length].r = xi;
		COMPLEX(data->ans_ptr)[data->ans_length].i = 0.0;
	    }
	    data->ans_length++;
	}
	break;
    case INTSXP:
	n = LENGTH(x);
	for (i = 0; i < n; i++) {
	    xi = INTEGER(x)[i];
	    if (xi == NA_INTEGER) {
		COMPLEX(data->ans_ptr)[data->ans_length].r = NA_REAL;
		COMPLEX(data->ans_ptr)[data->ans_length].i = NA_REAL;
	    }
	    else {
		COMPLEX(data->ans_ptr)[data->ans_length].r = xi;
		COMPLEX(data->ans_ptr)[data->ans_length].i = 0.0;
	    }
	    data->ans_length++;
	}
	break;

    case RAWSXP:
	n = LENGTH(x);
	for (i = 0; i < n; i++) {
	    COMPLEX(data->ans_ptr)[data->ans_length].r = (int)RAW(x)[i];
	    COMPLEX(data->ans_ptr)[data->ans_length].i = 0.0;
	    data->ans_length++;
	}
	break;

    default:
	errorcall(call, _("type '%s' is unimplemented in '%s'"),
		  type2char(TYPEOF(x)), "ComplexAnswer");
    }
}

static void
RawAnswer(SEXP x, struct BindData *data, SEXP call)
{
    int i, n;
    switch(TYPEOF(x)) {
    case NILSXP:
	break;
    case LISTSXP:
	while (x != R_NilValue) {
	    RawAnswer(CAR(x), data, call);
	    x = CDR(x);
	}
	break;
    case EXPRSXP:
    case VECSXP:
	n = LENGTH(x);
	for (i = 0; i < n; i++)
	    RawAnswer(VECTOR_ELT(x, i), data, call);
	break;
    case RAWSXP:
	n = LENGTH(x);
	for (i = 0; i < n; i++)
	    RAW(data->ans_ptr)[data->ans_length++] = RAW(x)[i];
	break;
    default:
	errorcall(call, _("type '%s' is unimplemented in '%s'"),
		  type2char(TYPEOF(x)), "RawAnswer");
    }
}

static SEXP NewBase(SEXP base, SEXP tag)
{
    SEXP ans;
    char *cbuf;
    base = EnsureString(base);
    tag = EnsureString(tag);
    if (*CHAR(base) && *CHAR(tag)) { /* test of length */
	const char *sb = translateCharUTF8(base), *st = translateCharUTF8(tag);
        size_t alloc_len = strlen(st) + strlen(sb) + 1;
	cbuf = R_AllocStringBuffer(alloc_len, &cbuff);
        (void) copy_3_strings (cbuf, alloc_len+1, sb, ".", st);
	/* This isn't strictly correct as we do not know that all the
	   components of the name were correctly translated. */
	ans = mkCharCE(cbuf, CE_UTF8);
    }
    else if (*CHAR(tag)) {
	ans = tag;
    }
    else if (*CHAR(base)) {
	ans = base;
    }
    else ans = R_BlankString;
    return ans;
}

static SEXP NewName(SEXP base, SEXP tag, int seqno)
{
/* Construct a new Name/Tag, using
 *	base.tag
 *	base<seqno>	or
 *	tag
 *
 */

    SEXP ans;
    char *cbuf;
    base = EnsureString(base);
    tag = EnsureString(tag);
    if (*CHAR(base) && *CHAR(tag)) {
	const char *sb = translateCharUTF8(base), *st = translateCharUTF8(tag);
        size_t alloc_len = strlen(sb) + strlen(st) + 1;
	cbuf = R_AllocStringBuffer(alloc_len, &cbuff);
        (void) copy_3_strings (cbuf, alloc_len+1, sb, ".", st);
	ans = mkCharCE(cbuf, CE_UTF8);
    }
    else if (*CHAR(base)) {
	const char *sb = translateChar(base);
        char sn[31];
        sprintf(sn,"%d",seqno);
        size_t alloc_len = strlen(sb) + strlen(sn);
	cbuf = R_AllocStringBuffer(alloc_len, &cbuff);
        (void) copy_2_strings (cbuf, alloc_len+1, sb, sn);
	ans = mkCharCE(cbuf, CE_UTF8);
    }
    else if (*CHAR(tag)) {
	if(tag == NA_STRING) ans = NA_STRING;
	else {
	    const char *st = translateCharUTF8(tag);
            if (st == CHAR(tag))
                ans = tag;
            else {
                size_t alloc_len = strlen(st);
                cbuf = R_AllocStringBuffer(alloc_len, &cbuff);
                strcpy(cbuf,st);
                ans = mkCharCE(cbuf, CE_UTF8);
            }
	}
    }
    else 
        ans = R_BlankString;
    return ans;
}

/* also used in coerce.c */
SEXP attribute_hidden ItemName(SEXP names, int i)
{
  /* return  names[i]  if it is a character (>= 1 char), or NULL otherwise */
    if (names != R_NilValue &&
	STRING_ELT(names, i) != R_NilValue &&
	CHAR(STRING_ELT(names, i))[0] != '\0') /* length test */
	return STRING_ELT(names, i);
    else
	return R_NilValue;
}

/* NewExtractNames(v, base, tag, recurse):  For c() and	 unlist().
 * On entry, "base" is the naming component we have acquired by
 * recursing down from above.
 *	If we have a list and we are recursing, we append a new tag component
 * to the base tag (either by using the list tags, or their offsets),
 * and then we do the recursion.
 *	If we have a vector, we just create the tags for each element. */

struct NameData {
 int count;
 int seqno;
 int firstpos;
};


static void NewExtractNames(SEXP v, SEXP base, SEXP tag, int recurse,
			     struct BindData *data, struct NameData *nameData)
{
    SEXP names, namei;
    int i, n, savecount=0, saveseqno, savefirstpos=0;

    /* If we beneath a new tag, we reset the index */
    /* sequence and create the new basename string. */

    if (tag != R_NilValue) {
	PROTECT(base = NewBase(base, tag));
	savefirstpos = nameData->firstpos;
	saveseqno = nameData->seqno;
	savecount = nameData->count;
	nameData->count = 0;
	nameData->seqno = 0;
	nameData->firstpos = -1;
    }
    else saveseqno = 0;

    n = length(v);
    PROTECT(names = getAttrib(v, R_NamesSymbol));

    switch(TYPEOF(v)) {
    case NILSXP:
	break;
    case LISTSXP:
	for (i = 0; i < n; i++) {
	    PROTECT(namei = ItemName(names, i));
	    if (recurse) {
		NewExtractNames(CAR(v), base, namei, recurse, data, nameData);
	    }
	    else {
		if (namei == R_NilValue && nameData->count == 0)
		    nameData->firstpos = data->ans_nnames;
		nameData->count++;
		namei = NewName(base, namei, ++(nameData->seqno));
		SET_STRING_ELT(data->ans_names, (data->ans_nnames)++, namei);
	    }
	    v = CDR(v);
	    UNPROTECT(1); /*namei*/
	}
	break;
    case VECSXP:
    case EXPRSXP:
	for (i = 0; i < n; i++) {
	    namei = ItemName(names, i);
	    if (recurse) {
		NewExtractNames(VECTOR_ELT(v, i), base, namei, recurse, data, nameData);
	    }
	    else {
		if (namei == R_NilValue && nameData->count == 0)
		    nameData->firstpos = data->ans_nnames;
		nameData->count++;
		namei = NewName(base, namei, ++(nameData->seqno));
		SET_STRING_ELT(data->ans_names, (data->ans_nnames)++, namei);
	    }
	}
	break;
    case LGLSXP:
    case INTSXP:
    case REALSXP:
    case CPLXSXP:
    case STRSXP:
    case RAWSXP:
	for (i = 0; i < n; i++) {
	    namei = ItemName(names, i);
	    if (namei == R_NilValue && nameData->count == 0)
		nameData->firstpos = data->ans_nnames;
	    nameData->count++;
	    namei = NewName(base, namei, ++(nameData->seqno));
	    SET_STRING_ELT(data->ans_names, (data->ans_nnames)++, namei);
	}
	break;
    default:
	if (nameData->count == 0)
	    nameData->firstpos = data->ans_nnames;
	nameData->count++;
	namei = NewName(base, R_NilValue, ++(nameData->seqno));
	SET_STRING_ELT(data->ans_names, (data->ans_nnames)++, namei);
    }
    if (tag != R_NilValue) {
	if (nameData->firstpos >= 0 && nameData->count == 1)
	    SET_STRING_ELT(data->ans_names, nameData->firstpos, base);
	nameData->firstpos = savefirstpos;
	nameData->count = savecount;
	UNPROTECT(1);
    }
    UNPROTECT(1); /*names*/
    nameData->seqno = nameData->seqno + saveseqno;
}

/* Code to process arguments to c().  Returns an arg list with the keyword
   arguments 'recursive' and 'use.names' removed, as well as any NULL args. 
   *recurse and *usenames are set top the keyword arg values, if they are
   present.  *anytags is set to whether any other args have tags.  *allsametype
   is set to a type if all args are the same type, and to -1 if types differ,
   and to NILSXP if there are no args other than the keyword args. */

static SEXP process_c_args (SEXP ans, SEXP call, int *recurse, int *usenames, 
                            int *anytags, int *allsametype)
{
    LOCAL_COPY(R_NilValue);
    SEXP a, n, last = NULL, next = NULL;
    int v, n_recurse = 0, n_usenames = 0;

    *anytags = 0;
    *allsametype = NILSXP;

    for (a = ans; a != R_NilValue; a = next) {
	n = TAG(a);
	next = CDR(a);
	if (n != R_NilValue && ep_match_exprs(R_RecursiveSymbol, n)==1) {
	    if (n_recurse++ == 1)
		errorcall(call, _("repeated formal argument 'recursive'"));
	    if ((v = asLogical(CAR(a))) != NA_INTEGER) {
		*recurse = v;
	    }
	    if (last == NULL)
		ans = next;
	    else
		SETCDR(last, next);
	}
	else if (n != R_NilValue && ep_match_exprs(R_UseNamesSymbol, n)==1) {
	    if (n_usenames++ == 1)
		errorcall(call, _("repeated formal argument 'use.names'"));
	    if ((v = asLogical(CAR(a))) != NA_INTEGER) {
		*usenames = v;
	    }
	    if (last == NULL)
		ans = next;
	    else
		SETCDR(last, next);
	}
        else if (CAR(a) == R_NilValue) {
	    if (last == NULL)
		ans = next;
	    else
		SETCDR(last, next);
        }
	else {
            if (n != R_NilValue) 
                *anytags = 1;
            if (*allsametype == NILSXP) 
                *allsametype = TYPEOF(CAR(a));
            else if (*allsametype != TYPEOF(CAR(a)))
                *allsametype = -1;
            last = a;
        }
    }
    return ans;
}


/* The change to lists based on dotted pairs has meant that it was
   necessary to separate the internal code for "c" and "unlist".
   Although the functions are quite similar, they operate on very
   different data structures.
*/

/* The major difference between the two functions is that the value of
   the "recursive" argument is FALSE by default for "c" and TRUE for
   "unlist".  In addition, "c" takes ... while "unlist" takes a single
   argument.
*/

SEXP attribute_hidden do_c(SEXP call, SEXP op, SEXP args, SEXP env)
{
    SEXP ans;

    checkArity(op, args);

    /* Attempt method dispatch. */

    if (DispatchOrEval(call, op, "c", args, env, &ans, 1, 1))
	return(ans);
    return do_c_dflt(call, op, ans, env);
}

SEXP attribute_hidden do_c_dflt(SEXP call, SEXP op, SEXP args, SEXP env)
{
    SEXP ans, t;
    int mode, recurse, usenames, anytags, allsametype;
    struct BindData data;
    struct NameData nameData;

/*    data.deparse_level = 1;  Initialize this early. */

    /* Method dispatch has failed; run the default code. */
    /* By default we do not recurse, but this can be over-ridden */
    /* by an optional "recursive" argument. */

    usenames = 1;
    recurse = 0;

    PROTECT(args = 
      process_c_args(args, call, &recurse, &usenames, &anytags, &allsametype));

    /* Quickly do the simple case where names don't exist or are ignored,
       there's no recursion, and no type conversions are needed. */

    if (allsametype > NILSXP && !(usenames && anytags)
         && ((VECTOR_TYPES >> allsametype) & 1) != 0
         && (!recurse || ((ATOMIC_VECTOR_TYPES >> allsametype) & 1) != 0)) {

        R_len_t len = 0;
        for (t = args; t != R_NilValue; t = CDR(t)) {
            SEXP a = CAR(t);
            R_len_t olen;
            if (usenames && ATTRIB(a)!=R_NilValue /* quick pre-test */
                         && getAttrib(a,R_NamesSymbol) != R_NilValue) 
                break;
            olen = len;
            len += LENGTH(a);
            if (len < olen) /* overflow */
                break;
        }

        if (t == R_NilValue) { /* no arg with names, and no overflow with len */
            R_len_t i = 0;
            ans = allocVector (allsametype, len);
            for (t = args; t != R_NilValue; t = CDR(t)) {
                SEXP a = CAR(t);
                R_len_t ln = LENGTH(a);
                copy_elements (ans, i, 1, a, 0, 1, ln);
                i += ln;
            }
            UNPROTECT(1); /* args */
            return ans;
        }
    }

    /* Determine the type of the returned value. */
    /* The strategy here is appropriate because the */
    /* object being operated on is a pair based list. */

    data.ans_flags  = 0;
    data.ans_length = 0;
    data.ans_nnames = 0;

    for (t = args; t != R_NilValue; t = CDR(t)) {
	if (usenames && !data.ans_nnames) {
	    if (!isNull(TAG(t))) data.ans_nnames = 1;
	    else data.ans_nnames = HasNames(CAR(t));
	}
	AnswerType(CAR(t), recurse, usenames, &data, call);
    }

    /* If a non-vector argument was encountered (perhaps a list if */
    /* recursive is FALSE) then we must return a list.	Otherwise, */
    /* we use the natural coercion for vector types. */

    mode = NILSXP;
    if (data.ans_flags & 512)	   mode = EXPRSXP;
    else if (data.ans_flags & 256) mode = VECSXP;
    else if (data.ans_flags & 128) mode = STRSXP;
    else if (data.ans_flags &  64) mode = CPLXSXP;
    else if (data.ans_flags &  32) mode = REALSXP;
    else if (data.ans_flags &  16) mode = INTSXP;
    else if (data.ans_flags &	2) mode = LGLSXP;
    else if (data.ans_flags &	1) mode = RAWSXP;

    /* Allocate the return value and set up to pass through */
    /* the arguments filling in values of the returned object. */

    PROTECT(ans = allocVector(mode, data.ans_length));
    data.ans_ptr = ans;
    data.ans_length = 0;
    t = args;

    if (mode == VECSXP || mode == EXPRSXP) {
	if (!recurse) {
	    while (args != R_NilValue) {
		ListAnswer(CAR(args), 0, &data, call);
		args = CDR(args);
	    }
	}
	else ListAnswer(args, recurse, &data, call);
	data.ans_length = length(ans);
    }
    else if (mode == STRSXP)
	StringAnswer(args, &data, call);
    else if (mode == CPLXSXP)
	ComplexAnswer(args, &data, call);
    else if (mode == REALSXP)
	RealAnswer(args, &data, call);
    else if (mode == RAWSXP)
	RawAnswer(args, &data, call);
    else if (mode == LGLSXP)
	LogicalAnswer(args, &data, call);
    else /* integer */
	IntegerAnswer(args, &data, call);
    args = t;

    /* Build and attach the names attribute for the returned object. */

    if (data.ans_nnames && data.ans_length > 0) {
	PROTECT(data.ans_names = allocVector(STRSXP, data.ans_length));
	data.ans_nnames = 0;
	while (args != R_NilValue) {
	    nameData.seqno = 0;
	    nameData.firstpos = 0;
	    nameData.count = 0;
	    NewExtractNames(CAR(args), R_NilValue, TAG(args), recurse, &data, &nameData);
	    args = CDR(args);
	}
	setAttrib(ans, R_NamesSymbol, data.ans_names);
	UNPROTECT(1);
    }
    UNPROTECT(2);
    R_FreeStringBufferL(&cbuff);
    return ans;
} /* do_c */


SEXP attribute_hidden do_unlist(SEXP call, SEXP op, SEXP args, SEXP env)
{
    SEXP ans, t;
    int mode, recurse, usenames;
    int i, n;
    struct BindData data;
    struct NameData nameData;

/*    data.deparse_level = 1; */
    checkArity(op, args);

    /* Attempt method dispatch. */

    if (DispatchOrEval(call, op, "unlist", args, env, &ans, 0, 1))
	return(ans);

    /* Method dispatch has failed; run the default code. */
    /* By default we recurse, but this can be over-ridden */
    /* by an optional "recursive" argument. */

    PROTECT(args = CAR(ans));
    recurse = asLogical(CADR(ans));
    usenames = asLogical(CADDR(ans));

    /* Determine the type of the returned value. */
    /* The strategy here is appropriate because the */
    /* object being operated on is a generic vector. */

    data.ans_flags  = 0;
    data.ans_length = 0;
    data.ans_nnames = 0;

    n = 0;			/* -Wall */
    if (isNewList(args)) {
	n = length(args);
	if (usenames && getAttrib(args, R_NamesSymbol) != R_NilValue)
	    data.ans_nnames = 1;
	for (i = 0; i < n; i++) {
	    if (usenames && !data.ans_nnames)
		data.ans_nnames = HasNames(VECTOR_ELT(args, i));
	    AnswerType(VECTOR_ELT(args, i), recurse, usenames, &data, call);
	}
    }
    else if (isList(args)) {
	for (t = args; t != R_NilValue; t = CDR(t)) {
	    if (usenames && !data.ans_nnames) {
		if (!isNull(TAG(t))) data.ans_nnames = 1;
		else data.ans_nnames = HasNames(CAR(t));
	    }
	    AnswerType(CAR(t), recurse, usenames, &data, call);
	}
    }
    else {
	UNPROTECT(1);
	if (isVector(args)) return args;
	else error(_("argument not a list"));
    }

    /* If a non-vector argument was encountered (perhaps a list if */
    /* recursive = F) then we must return a list.  Otherwise, we use */
    /* the natural coercion for vector types. */

    mode = NILSXP;
    if      (data.ans_flags & 512) mode = EXPRSXP;
    else if (data.ans_flags & 256) mode = VECSXP;
    else if (data.ans_flags & 128) mode = STRSXP;
    else if (data.ans_flags &  64) mode = CPLXSXP;
    else if (data.ans_flags &  32) mode = REALSXP;
    else if (data.ans_flags &  16) mode = INTSXP;
    else if (data.ans_flags &	2) mode = LGLSXP;
    else if (data.ans_flags &	1) mode = RAWSXP;

    /* Allocate the return value and set up to pass through */
    /* the arguments filling in values of the returned object. */

    PROTECT(ans = allocVector(mode, data.ans_length));
    data.ans_ptr = ans;
    data.ans_length = 0;
    t = args;

    if (mode == VECSXP || mode == EXPRSXP) {
	if (!recurse) {
	    for (i = 0; i < n; i++)
		ListAnswer(VECTOR_ELT(args, i), 0, &data, call);
	}
	else ListAnswer(args, recurse, &data, call);
	data.ans_length = length(ans);
    }
    else if (mode == STRSXP)
	StringAnswer(args, &data, call);
    else if (mode == CPLXSXP)
	ComplexAnswer(args, &data, call);
    else if (mode == REALSXP)
	RealAnswer(args, &data, call);
    else if (mode == RAWSXP)
	RawAnswer(args, &data, call);
    else if (mode == LGLSXP)
	LogicalAnswer(args, &data, call);
    else /* integer */
	IntegerAnswer(args, &data, call);
    args = t;

    /* Build and attach the names attribute for the returned object. */

    if (data.ans_nnames && data.ans_length > 0) {
	PROTECT(data.ans_names = allocVector(STRSXP, data.ans_length));
	if (!recurse) {
	    if (TYPEOF(args) == VECSXP) {
		SEXP names = getAttrib(args, R_NamesSymbol);
		data.ans_nnames = 0;
		nameData.seqno = 0;
		nameData.firstpos = 0;
		nameData.count = 0;
		for (i = 0; i < n; i++) {
		    NewExtractNames(VECTOR_ELT(args, i), R_NilValue,
				    ItemName(names, i), recurse, &data, &nameData);
		}
	    }
	    else if (TYPEOF(args) == LISTSXP) {
		data.ans_nnames = 0;
		nameData.seqno = 0;
		nameData.firstpos = 0;
		nameData.count = 0;
		while (args != R_NilValue) {
		    NewExtractNames(CAR(args), R_NilValue,
				    TAG(args), recurse, &data, &nameData);
		    args = CDR(args);
		}
	    }
	}
	else {
	    data.ans_nnames = 0;
	    nameData.seqno = 0;
	    nameData.firstpos = 0;
	    nameData.count = 0;
	    NewExtractNames(args, R_NilValue, R_NilValue, recurse, &data, &nameData);
	}
	setAttrib(ans, R_NamesSymbol, data.ans_names);
	UNPROTECT(1);
    }
    UNPROTECT(2);
    R_FreeStringBufferL(&cbuff);
    return ans;
} /* do_unlist */


/* cbind(deparse.level, ...) and rbind(deparse.level, ...) : */
/* This is a special .Internal */
SEXP attribute_hidden do_bind(SEXP call, SEXP op, SEXP args, SEXP env)
{
    SEXP a, t, obj, classlist, classname, method, classmethod, rho;
    const char *generic;
    int mode, deparse_level;
    Rboolean compatible = TRUE;
    struct BindData data;
    char buf[512];
    const char *s, *klass;

    /* since R 2.2.0: first argument "deparse.level" */
    deparse_level = asInteger(eval(CAR(args), env));
    args = CDR(args);

    /* Lazy evaluation and method dispatch based on argument types are
     * fundamentally incompatible notions.  The results here are
     * ghastly.
     *
     * We build promises to evaluate the arguments and then force the
     * promises so that if we despatch to a closure below, the closure
     * is still in a position to use "substitute" to get the actual
     * expressions which generated the argument (for naming purposes).
     *
     * The dispatch rule here is as follows:
     *
     * 1) For each argument we get the list of possible class
     *	  memberships from the class attribute.
     *
     * 2) We inspect each class in turn to see if there is an
     *	  applicable method.
     *
     * 3) If we find an applicable method we make sure that it is
     *	  identical to any method determined for prior arguments.
     *	  If it is identical, we proceed, otherwise we immediately
     *	  drop through to the default code.
     */

    PROTECT(args = promiseArgs(args, env));

    generic = ((PRIMVAL(op) == 1) ? "cbind" : "rbind");
    klass = "";
    method = R_NilValue;
    for (a = args; a != R_NilValue && compatible; a = CDR(a)) {
	PROTECT(obj = eval(CAR(a), env));
	if (isObject(obj)) {
	    int i, len_classlist;
	    classlist = getAttrib(obj, R_ClassSymbol);
            len_classlist = length(classlist);
	    for (i = 0; i < len_classlist; i++) {
		classname = STRING_ELT(classlist, i);
		s = translateChar(classname);
                if (!copy_3_strings (buf, sizeof buf, generic, ".", s))
		    error(_("class name too long in '%s'"), generic);
		classmethod = R_LookupMethod(install(buf), env, env,
					     R_BaseNamespace);
		if (classmethod != R_UnboundValue) {
		    if (klass[0] == '\0') {
			/* There is no previous class */
			/* We use this method. */
			klass = s;
			method = classmethod;
		    }
		    else {
			/* Check compatibility with the */
			/* previous class.  If the two are not */
			/* compatible we drop through to the */
			/* default method. */
			if (strcmp(klass, s)) {
			    method = R_NilValue;
			    /* need to end both loops */
			    compatible = FALSE;
			}
		    }
		    break; /* go to next parameter */
		}
	    }
	}
	UNPROTECT(1);
    }
    if (method != R_NilValue) {
	PROTECT(method);
	args = applyClosure(call, method, args, env, R_BaseEnv);
	UNPROTECT(2);
	return args;
    }

    /* Dispatch based on class membership has failed. */
    /* The default code for rbind/cbind.default follows */
    /* First, extract the evaluated arguments. */

    rho = env;
    data.ans_flags = 0;
    data.ans_length = 0;
    data.ans_nnames = 0;
    for (t = args; t != R_NilValue; t = CDR(t))
	AnswerType (TYPEOF(CAR(t))==PROMSXP ? PRVALUE(CAR(t)) : CAR(t), 
                    0, 0, &data, call);

    /* zero-extent matrices shouldn't give NULL, but cbind(NULL) should: */
    if (!data.ans_flags && !data.ans_length) {
	UNPROTECT(1);
	return R_NilValue;
    }

    mode = NILSXP;
    if (data.ans_flags & 512)	   mode = EXPRSXP;
    else if (data.ans_flags & 256) mode = VECSXP;
    else if (data.ans_flags & 128) mode = STRSXP;
    else if (data.ans_flags &  64) mode = CPLXSXP;
    else if (data.ans_flags &  32) mode = REALSXP;
    else if (data.ans_flags &  16) mode = INTSXP;
    else if (data.ans_flags &	2) mode = LGLSXP;
    else if (data.ans_flags &	1) mode = RAWSXP;

    switch(mode) {
    case NILSXP:
    case LGLSXP:
    case INTSXP:
    case REALSXP:
    case CPLXSXP:
    case STRSXP:
    case VECSXP:
    case RAWSXP:
	break;
	/* we don't handle expressions: we could, but coercion of a matrix
	   to an expression is not ideal */
    default:
	error(_("cannot create a matrix from these types"));
    }

    if (PRIMVAL(op) == 1)
	a = cbind(call, args, mode, rho, deparse_level);
    else
	a = rbind(call, args, mode, rho, deparse_level);
    UNPROTECT(1);
    return a;
}


static void SetRowNames(SEXP dimnames, SEXP x)
{
    if (TYPEOF(dimnames) == VECSXP)
	SET_VECTOR_ELT(dimnames, 0, x);
    else if (TYPEOF(dimnames) == LISTSXP)
	SETCAR(dimnames, x);
}

static void SetColNames(SEXP dimnames, SEXP x)
{
    if (TYPEOF(dimnames) == VECSXP)
	SET_VECTOR_ELT(dimnames, 1, x);
    else if (TYPEOF(dimnames) == LISTSXP)
	SETCADR(dimnames, x);
}

static SEXP cbind(SEXP call, SEXP args, SEXPTYPE mode, SEXP rho,
		  int deparse_level)
{
    int h, i, j, k, idx, nargs, n;
    Rboolean have_rnames = FALSE, have_cnames = FALSE, warned = FALSE;
    int nnames, mnames;
    int rows, cols, mrows, lenmin;
<<<<<<< HEAD
    SEXP dn, t, u, result, dims, expr;

    nargs = length(args);

    char argkind[nargs]; /* Kind of argument: 1=vector, 2=matrix, 3=other */
    SEXP argval[nargs];  /* Values of arguments, later maybe coerced versions */
    R_len_t matrows[nargs];  /* Numbers of rows in matrices */
    R_len_t matcols[nargs];  /* Numbers of columns in matrices */
    R_len_t arg_len[nargs];  /* Lengths of non-matrix args */

    lenmin = 0;

    /* Record args, what kind they are, and their numbers of rows and columns
       or lengths for non-matrix arguments.  Also check if we are in the 
       zero-rows case. */

    for (t = args, n = 0; t != R_NilValue; t = CDR(t), n++) {
	argval[n] = TYPEOF(CAR(t))==PROMSXP ? PRVALUE(CAR(t)) : CAR(t);
        argkind[n] = !isVector(argval[n]) && !isPairList(argval[n]) ? 3
                      : isMatrix(argval[n]) ? 2 : 1;
        if (argkind[n] == 2) {
            matrows[n] = nrows(argval[n]);
            matcols[n] = ncols(argval[n]);
            if (matrows[n] > 0) 
                lenmin = 1;
        }
        else {
            arg_len[n] = length(argval[n]);
            if (arg_len[n] > 0)
                lenmin = 1;
        }
    }

    /* check conformability of matrix arguments */

=======
    SEXP dn, t, u, result, expr;

    nargs = length(args);

    char argkind[nargs]; /* Kind of argument: 1=vector, 2=matrix, 3=other */
    SEXP argval[nargs];  /* Values of arguments, later maybe coerced versions */
    R_len_t matrows[nargs];  /* Numbers of rows in matrices */
    R_len_t matcols[nargs];  /* Numbers of columns in matrices */
    R_len_t arg_len[nargs];  /* Lengths of non-matrix args */

    lenmin = 0;

    /* Record args, what kind they are, and their numbers of rows and columns
       or lengths for non-matrix arguments.  Also check if we are in the 
       zero-rows case. */

    for (t = args, n = 0; t != R_NilValue; t = CDR(t), n++) {
	argval[n] = TYPEOF(CAR(t))==PROMSXP ? PRVALUE(CAR(t)) : CAR(t);
        argkind[n] = !isVector(argval[n]) && !isPairList(argval[n]) ? 3
                      : isMatrix(argval[n]) ? 2 : 1;
        if (argkind[n] == 2) {
            matrows[n] = nrows(argval[n]);
            matcols[n] = ncols(argval[n]);
            if (matrows[n] > 0) 
                lenmin = 1;
        }
        else {
            arg_len[n] = length(argval[n]);
            if (arg_len[n] > 0)
                lenmin = 1;
        }
    }

    /* check conformability of matrix arguments */

>>>>>>> a0d97e88
    rows = 0;
    cols = 0;
    mrows = -1;

    for (n = 0; n < nargs; n++) {
        if (argkind[n] == 2) {
            if (mrows == -1)
                mrows = matrows[n];
            else if (mrows != matrows[n])
               error(_("number of rows of matrices must match (see arg %d)"),
                     n + 1);
            cols += matcols[n];
        }
        else if (arg_len[n] >= lenmin) {
            if (arg_len[n] > rows) rows = arg_len[n];
            cols += 1;
        }
    }

    if (mrows != -1) 
        rows = mrows;

    /* Check conformability of non-matrix arguments. -- Look for dimnames. */

    nnames = 0;
    mnames = 0;

    for (t = args, n = 0; t != R_NilValue; t = CDR(t), n++) {
	if (argkind[n] == 2) {
	    dn = getAttrib (argval[n], R_DimNamesSymbol);
	    if (length(dn) == 2) {
		if (VECTOR_ELT(dn, 1) != R_NilValue)
		    have_cnames = TRUE;
		if (VECTOR_ELT(dn, 0) != R_NilValue)
		    mnames = mrows;
	    }
	}
	else {
	    k = arg_len[n];
	    if (!warned && k>0 && (k > rows || rows % k)) {
		warned = TRUE;
		warning("number of rows of result is not a multiple of vector length (arg %d)", n + 1);
	    }
	    dn = getAttrib (argval[n], R_NamesSymbol);
	    if (k >= lenmin && (TAG(t) != R_NilValue ||
				(deparse_level == 2) ||
				((deparse_level == 1) &&
				 isSymbol(substitute(CAR(t),R_NilValue)))))
		have_cnames = TRUE;
	    nnames = imax2(nnames, length(dn));
	}
    }

    if (mnames || nnames == rows)
	have_rnames = TRUE;

    /* allocate space for result. */

    PROTECT(result = allocMatrix(mode, rows, cols));

    /* Coerce data for VECSXP result.  Replace args to ignore with R_NilValue */

    if (mode == VECSXP) {
        for (n = 0; n < nargs; n++) {
            if (argkind[n] != 3)
                argval[n] = argkind[n] == 2 || arg_len[n] >= lenmin 
                             ? coerceVector(argval[n],mode) : R_NilValue;
            PROTECT(argval[n]);
        }
    }
    else {
        for (n = 0; n < nargs; n++)
            if (argkind[n] == 1 && arg_len[n] < lenmin) 
                argval[n] = R_NilValue;
    }

    /* Copy the data. */

    j = 0;

    for (n = 0; n < nargs; n++) {
        if (argval[n] != R_NilValue) {
            if (mode == VECSXP) {
                if (argkind[n] == 3) { /* something special - eg, closure */
                    idx = 1;
                    for (i = 0; i < rows; i++)
                        SET_VECTOR_ELT (result, i + j*rows,
                                                duplicate(argval[n]));
                }
                else { /* matrix or vector */
                    idx = argkind[n] == 2 ? matcols[n] : 1;
                    if (idx == 1) { /* vector, or matrix with one column */
                        k = LENGTH(argval[n]);
                        if (k >= rows) /* no repetition needed */
                            copy_elements (result, j*rows, 1,
                                           argval[n], 0, 1, rows);
                        else if (k == 1) /* repeat single element */
                            copy_elements (result, j*rows, 1,
                                           argval[n], 0, 0, rows);
                        else { /* need to repeat short vector */
                            if (k == 0) abort(); /* shouldn't happen */
                            for (h = 0; h < rows; h += k)
                                copy_elements (result, h + j*rows, 1,
                                   argval[n], 0, 1, rows-h >= k ? k : rows-h);
                        }
                    }
                    else { /* general matrix */
                        copy_elements (result, j*rows, 1,
                                       argval[n], 0, 1, idx*rows);
                    }
                }
            }
            else {
                idx = argkind[n] == 2 ? matcols[n] : 1;
                if (idx == 1) { /* vector, or matrix with one column */
                    k = LENGTH(argval[n]);
                    if (k >= rows) /* no repetition needed */
                        copy_elements_coerced (result, j*rows, 1,
                                               argval[n], 0, 1, rows);
                    else if (k == 1) /* repeat single element */
                        copy_elements_coerced (result, j*rows, 1,
                                               argval[n], 0, 0, rows);
                    else { /* need to repeat short vector */
                        if (k == 0) abort(); /* shouldn't happen */
                        for (h = 0; h < rows; h += k)
                            copy_elements_coerced (result, h + j*rows, 1,
                               argval[n], 0, 1, rows-h >= k ? k : rows-h);
                    }
                } 
                else { /* general matrix */
                    copy_elements_coerced (result, j*rows, 1,
                                           argval[n], 0, 1, idx*rows);
                }
            }
            j += idx;
        }
    }

    if (mode == VECSXP)
        UNPROTECT(nargs);

    /* Adjust dimnames attributes. */

    if (have_cnames || have_rnames) {
	SEXP nam, tnam,v;
	PROTECT(dn = allocVector(VECSXP, 2));
	if (have_cnames)
	    nam = SET_VECTOR_ELT(dn, 1, allocVector(STRSXP, cols));
	else
	    nam = R_NilValue;	/* -Wall */
	j = 0;
	for (t = args, n = 0; t != R_NilValue; t = CDR(t), n++) {
	    u = TYPEOF(CAR(t))==PROMSXP ? PRVALUE(CAR(t)) : CAR(t);
	    if (argkind[n] == 2) {
		v = getAttrib(u, R_DimNamesSymbol);

		if (have_rnames &&
		    GetRowNames(dn) == R_NilValue &&
		    GetRowNames(v) != R_NilValue)
		    SetRowNames(dn, duplicate(GetRowNames(v)));

		/* rbind() does this only  if(have_?names) .. : */
		/* but if tnam is non-null, have_cnames = TRUE: see above */
		tnam = GetColNames(v);
		if (tnam != R_NilValue) {
                    copy_string_elements (nam, j, tnam, 0, LENGTH(tnam));
                    j += LENGTH(tnam);
		}
		else if (have_cnames) {
		    for (i = 0; i < ncols(u); i++)
			SET_STRING_ELT(nam, j++, R_BlankString);
		}
	    } else if (arg_len[n] >= lenmin) {
		v = getAttrib(u, R_NamesSymbol);

		if (have_rnames && GetRowNames(dn) == R_NilValue
		    && v != R_NilValue && length(v) == rows)
		    SetRowNames(dn, duplicate(v));

		if (TAG(t) != R_NilValue)
		    SET_STRING_ELT(nam, j++, PRINTNAME(TAG(t)));
		else {
		    expr = substitute(CAR(t), R_NilValue);
		    if (deparse_level == 1 && isSymbol(expr))
			SET_STRING_ELT(nam, j++, PRINTNAME(expr));
		    else if (deparse_level == 2)
			SET_STRING_ELT(nam, j++,
				       STRING_ELT(deparse1line(expr, TRUE), 0));
		    else if (have_cnames)
			SET_STRING_ELT(nam, j++, R_BlankString);
		}
	    }
	}
	setAttrib(result, R_DimNamesSymbol, dn);
	UNPROTECT(1);
    }

    UNPROTECT(1);
    return result;

} /* cbind */


#define RBIND_COLS 4  /* Number of columns to copy at once */

static SEXP rbind(SEXP call, SEXP args, SEXPTYPE mode, SEXP rho,
		  int deparse_level)
{
    int h, i, j, k, idx, nargs, n;
    Rboolean have_rnames = FALSE, have_cnames = FALSE, warned = FALSE;
    int nnames, mnames;
    int rows, cols, mcols, lenmin;
<<<<<<< HEAD
    SEXP dn, t, result, dims, expr;
=======
    SEXP dn, t, result, expr;
>>>>>>> a0d97e88
 
    nargs = length(args);

    char argkind[nargs]; /* Kind of argument: 1=vector, 2=matrix, 3=other */
    SEXP argval[nargs];  /* Values of arguments, later maybe coerced versions */
    R_len_t matrows[nargs];  /* Numbers of rows in matrices */
    R_len_t matcols[nargs];  /* Numbers of columns in matrices */
    R_len_t arg_len[nargs];  /* Lengths of non-matrix args */

    lenmin = 0;

    /* Record args, what kind they are, and their numbers of rows and columns
       or lengths for non-matrix arguments.  Also check if we are in the 
       zero-cols case. */

    for (t = args, n = 0; t != R_NilValue; t = CDR(t), n++) {
	argval[n] = TYPEOF(CAR(t))==PROMSXP ? PRVALUE(CAR(t)) : CAR(t);
        argkind[n] = !isVector(argval[n]) && !isPairList(argval[n]) ? 3
                      : isMatrix(argval[n]) ? 2 : 1;
        if (argkind[n] == 2) {
            matrows[n] = nrows(argval[n]);
            matcols[n] = ncols(argval[n]);
            if (matcols[n] > 0) 
                lenmin = 1;
        }
        else {
            arg_len[n] = length(argval[n]);
            if (arg_len[n] > 0)
                lenmin = 1;
        }
    }

    /* check conformability of matrix arguments */

    rows = 0;
    cols = 0;
    mcols = -1;

    for (n = 0; n < nargs; n++) {
        if (argkind[n] == 2) {
            if (mcols == -1)
                mcols = matcols[n];
            else if (mcols != matcols[n])
               error(_("number of columns of matrices must match (see arg %d)"),
                     n + 1);
            rows += matrows[n];
        }
        else if (arg_len[n] >= lenmin) {
            if (arg_len[n] > cols) cols = arg_len[n];
            rows += 1;
        }
    }

    if (mcols != -1) 
        cols = mcols;

    /* Check conformability of non-matrix arguments. -- Look for dimnames. */

    nnames = 0;
    mnames = 0;

    for (t = args, n = 0; t != R_NilValue; t = CDR(t), n++) {
	if (argkind[n] == 2) {
	    dn = getAttrib (argval[n], R_DimNamesSymbol);
	    if (length(dn) == 2) {
		if (VECTOR_ELT(dn, 0) != R_NilValue)
		    have_rnames = TRUE;
		if (VECTOR_ELT(dn, 1) != R_NilValue)
		    mnames = mcols;
	    }
	}
	else {
	    k = arg_len[n];
	    if (!warned && k>0 && (k > cols || cols % k)) {
		warned = TRUE;
		warning("number of columns of result is not a multiple of vector length (arg %d)", n + 1);
	    }
	    dn = getAttrib (argval[n], R_NamesSymbol);
	    if (k >= lenmin && (TAG(t) != R_NilValue ||
				(deparse_level == 2) ||
				((deparse_level == 1) &&
				 isSymbol(substitute(CAR(t),R_NilValue)))))
		have_rnames = TRUE;
	    nnames = imax2(nnames, length(dn));
	}
    }

    if (mnames || nnames == cols)
	have_cnames = TRUE;

    /* allocate space for result. */

    PROTECT(result = allocMatrix(mode, rows, cols));

    /* Coerce data for VECSXP result.  Replace args to ignore with R_NilValue */

    if (mode == VECSXP) {
        for (n = 0; n < nargs; n++) {
            if (argkind[n] != 3)
                argval[n] = argkind[n] == 2 || arg_len[n] >= lenmin 
                             ? coerceVector(argval[n],mode) : R_NilValue;
            PROTECT(argval[n]);
        }
    }
    else {
        for (n = 0; n < nargs; n++)
            if (argkind[n] == 1 && arg_len[n] < lenmin) 
                argval[n] = R_NilValue;
    }

    /* Copy the data.  Data from all arguments is copied into succesive 
       columns of the result matrix, with RBIND_COLS being copied at once,
       to improve cache performance, and for vectors or matrices with few
       rows, reduce the overhead of calling copy_elements... */

    j = 0;

    while (j < cols) {

        int m = j+RBIND_COLS <= cols ? j+RBIND_COLS : cols;

        i = 0;
        for (n = 0; n < nargs; n++) {
            if (argval[n] != R_NilValue) {
                if (mode == VECSXP) {
                    if (argkind[n] == 3) { /* something special - eg, closure */
                        idx = 1;
                        for (h = j; h < m; h++)
                            SET_VECTOR_ELT (result, i + h*rows,
                                                    duplicate(argval[n]));
<<<<<<< HEAD
                    }
                    else { /* matrix or vector */
                        idx = argkind[n] == 2 ? matrows[n] : 1;
                        if (idx == 1) { /* vector, or matrix with one row */
                            k = LENGTH(argval[n]);
                            if (k >= cols) /* no repetition needed */
                                copy_elements (result, i + j*rows, rows,
                                               argval[n], j, 1, m-j);
                            else if (k == 1) /* repeat single element */
                                copy_elements (result, i + j*rows, rows,
                                               argval[n], 0, 0, m-j);
                            else { /* need to repeat short vector */
                                if (k == 0) abort(); /* shouldn't happen */
                                h = j;
                                while (h < m) {
                                    int s = h%k, t = k-s;
                                    copy_elements (result, i + h*rows, rows,
                                      argval[n], s, 1, t>m-h ? m-h : t);
                                    h += t;
                                }
                            }
                        }
                        else { /* general matrix */
                            for (h = j; h < m; h++)
                                copy_elements (result, i + h*rows, 1,
                                               argval[n], h*idx, 1, idx);
                        }
                    }
                }
                else {
                    idx = argkind[n] == 2 ? matrows[n] : 1;
                    if (idx == 1) { /* vector, or matrix with one row */
                        k = LENGTH(argval[n]);
                        if (k >= cols) /* no repetition needed */
                            copy_elements_coerced (result, i + j*rows, rows,
                                                   argval[n], j, 1, m-j);
                        else if (k == 1) /* repeat single element */
                            copy_elements_coerced (result, i + j*rows, rows,
                                                   argval[n], 0, 0, m-j);
                        else { /* need to repeat short vector */
                            if (k == 0) abort(); /* shouldn't happen */
                            h = j;
                            while (h < m) {
                                int s = h%k, t = k-s;
                                copy_elements_coerced (result, i + h*rows, rows,
                                   argval[n], s, 1, t>m-h ? m-h : t);
                                h += t;
                            }
                        }
                    }
                    else if (idx < m-j) { /* matrix with few rows */
                        for (h = 0; h < idx; h++)
                            copy_elements_coerced (result, i + h + j*rows, rows,
                              argval[n], h + j*idx, idx, m-j);
                    }
                    else { /* general matrix */
                        for (h = j; h < m; h++)
                            copy_elements_coerced (result, i + h*rows, 1,
                                                   argval[n], h*idx, 1, idx);
                    }
                }
=======
                    }
                    else { /* matrix or vector */
                        idx = argkind[n] == 2 ? matrows[n] : 1;
                        if (idx == 1) { /* vector, or matrix with one row */
                            k = LENGTH(argval[n]);
                            if (k >= cols) /* no repetition needed */
                                copy_elements (result, i + j*rows, rows,
                                               argval[n], j, 1, m-j);
                            else if (k == 1) /* repeat single element */
                                copy_elements (result, i + j*rows, rows,
                                               argval[n], 0, 0, m-j);
                            else { /* need to repeat short vector */
                                if (k == 0) abort(); /* shouldn't happen */
                                h = j;
                                while (h < m) {
                                    int s = h%k, t = k-s;
                                    copy_elements (result, i + h*rows, rows,
                                      argval[n], s, 1, t>m-h ? m-h : t);
                                    h += t;
                                }
                            }
                        }
                        else { /* general matrix */
                            for (h = j; h < m; h++)
                                copy_elements (result, i + h*rows, 1,
                                               argval[n], h*idx, 1, idx);
                        }
                    }
                }
                else {
                    idx = argkind[n] == 2 ? matrows[n] : 1;
                    if (idx == 1) { /* vector, or matrix with one row */
                        k = LENGTH(argval[n]);
                        if (k >= cols) /* no repetition needed */
                            copy_elements_coerced (result, i + j*rows, rows,
                                                   argval[n], j, 1, m-j);
                        else if (k == 1) /* repeat single element */
                            copy_elements_coerced (result, i + j*rows, rows,
                                                   argval[n], 0, 0, m-j);
                        else { /* need to repeat short vector */
                            if (k == 0) abort(); /* shouldn't happen */
                            h = j;
                            while (h < m) {
                                int s = h%k, t = k-s;
                                copy_elements_coerced (result, i + h*rows, rows,
                                   argval[n], s, 1, t>m-h ? m-h : t);
                                h += t;
                            }
                        }
                    }
                    else if (idx < m-j) { /* matrix with few rows */
                        for (h = 0; h < idx; h++)
                            copy_elements_coerced (result, i + h + j*rows, rows,
                              argval[n], h + j*idx, idx, m-j);
                    }
                    else { /* general matrix */
                        for (h = j; h < m; h++)
                            copy_elements_coerced (result, i + h*rows, 1,
                                                   argval[n], h*idx, 1, idx);
                    }
                }
>>>>>>> a0d97e88
                i += idx;
            }
        }

        j = m;
    }

    if (mode == VECSXP)
        UNPROTECT(nargs);

    /* adjust dimnames attributes. */

    if (have_rnames || have_cnames) {
	SEXP nam, tnam, u, v;
	PROTECT(dn = allocVector(VECSXP, 2));
	if (have_rnames)
	    nam = SET_VECTOR_ELT(dn, 0, allocVector(STRSXP, rows));
	else
	    nam = R_NilValue;	/* -Wall */
	j = 0;
	for (t = args, n = 0; t != R_NilValue; t = CDR(t), n++) {
	    u = TYPEOF(CAR(t))==PROMSXP ? PRVALUE(CAR(t)) : CAR(t);
	    if (argkind[n] == 2) {
		v = getAttrib(u, R_DimNamesSymbol);

		if (have_cnames &&
		    GetColNames(dn) == R_NilValue &&
		    GetColNames(v) != R_NilValue)
		    SetColNames(dn, duplicate(GetColNames(v)));

		/* cbind() doesn't test have_?names BEFORE tnam!=Nil..:*/
		/* but if tnam is non-null, have_rnames = TRUE: see above */
		tnam = GetRowNames(v);
		if (have_rnames) {
		    if (tnam != R_NilValue) {
                        copy_string_elements (nam, j, tnam, 0, LENGTH(tnam));
                        j += LENGTH(tnam);
                    }
		    else {
			for (i = 0; i < matrows[n]; i++)
			    SET_STRING_ELT(nam, j++, R_BlankString);
		    }
		}
	    }
	    else if (arg_len[n] >= lenmin) {
		v = getAttrib(u, R_NamesSymbol);

		if (have_cnames && GetColNames(dn) == R_NilValue
		    && v != R_NilValue && length(v) == cols)
		    SetColNames(dn, duplicate(v));

		if (TAG(t) != R_NilValue)
		    SET_STRING_ELT(nam, j++, PRINTNAME(TAG(t)));
		else {
		    expr = substitute(CAR(t), R_NilValue);
		    if (deparse_level == 1 && isSymbol(expr))
			SET_STRING_ELT(nam, j++, PRINTNAME(expr));
		    else if (deparse_level == 2)
			SET_STRING_ELT(nam, j++,
				       STRING_ELT(deparse1line(expr, TRUE), 0));
		    else if (have_rnames)
			SET_STRING_ELT(nam, j++, R_BlankString);
		}
	    }
	}
	setAttrib(result, R_DimNamesSymbol, dn);
	UNPROTECT(1);
    }

    UNPROTECT(1);
    return result;

} /* rbind */<|MERGE_RESOLUTION|>--- conflicted
+++ resolved
@@ -1220,8 +1220,7 @@
     Rboolean have_rnames = FALSE, have_cnames = FALSE, warned = FALSE;
     int nnames, mnames;
     int rows, cols, mrows, lenmin;
-<<<<<<< HEAD
-    SEXP dn, t, u, result, dims, expr;
+    SEXP dn, t, u, result, expr;
 
     nargs = length(args);
 
@@ -1256,43 +1255,6 @@
 
     /* check conformability of matrix arguments */
 
-=======
-    SEXP dn, t, u, result, expr;
-
-    nargs = length(args);
-
-    char argkind[nargs]; /* Kind of argument: 1=vector, 2=matrix, 3=other */
-    SEXP argval[nargs];  /* Values of arguments, later maybe coerced versions */
-    R_len_t matrows[nargs];  /* Numbers of rows in matrices */
-    R_len_t matcols[nargs];  /* Numbers of columns in matrices */
-    R_len_t arg_len[nargs];  /* Lengths of non-matrix args */
-
-    lenmin = 0;
-
-    /* Record args, what kind they are, and their numbers of rows and columns
-       or lengths for non-matrix arguments.  Also check if we are in the 
-       zero-rows case. */
-
-    for (t = args, n = 0; t != R_NilValue; t = CDR(t), n++) {
-	argval[n] = TYPEOF(CAR(t))==PROMSXP ? PRVALUE(CAR(t)) : CAR(t);
-        argkind[n] = !isVector(argval[n]) && !isPairList(argval[n]) ? 3
-                      : isMatrix(argval[n]) ? 2 : 1;
-        if (argkind[n] == 2) {
-            matrows[n] = nrows(argval[n]);
-            matcols[n] = ncols(argval[n]);
-            if (matrows[n] > 0) 
-                lenmin = 1;
-        }
-        else {
-            arg_len[n] = length(argval[n]);
-            if (arg_len[n] > 0)
-                lenmin = 1;
-        }
-    }
-
-    /* check conformability of matrix arguments */
-
->>>>>>> a0d97e88
     rows = 0;
     cols = 0;
     mrows = -1;
@@ -1505,11 +1467,7 @@
     Rboolean have_rnames = FALSE, have_cnames = FALSE, warned = FALSE;
     int nnames, mnames;
     int rows, cols, mcols, lenmin;
-<<<<<<< HEAD
-    SEXP dn, t, result, dims, expr;
-=======
     SEXP dn, t, result, expr;
->>>>>>> a0d97e88
  
     nargs = length(args);
 
@@ -1640,7 +1598,6 @@
                         for (h = j; h < m; h++)
                             SET_VECTOR_ELT (result, i + h*rows,
                                                     duplicate(argval[n]));
-<<<<<<< HEAD
                     }
                     else { /* matrix or vector */
                         idx = argkind[n] == 2 ? matrows[n] : 1;
@@ -1702,69 +1659,6 @@
                                                    argval[n], h*idx, 1, idx);
                     }
                 }
-=======
-                    }
-                    else { /* matrix or vector */
-                        idx = argkind[n] == 2 ? matrows[n] : 1;
-                        if (idx == 1) { /* vector, or matrix with one row */
-                            k = LENGTH(argval[n]);
-                            if (k >= cols) /* no repetition needed */
-                                copy_elements (result, i + j*rows, rows,
-                                               argval[n], j, 1, m-j);
-                            else if (k == 1) /* repeat single element */
-                                copy_elements (result, i + j*rows, rows,
-                                               argval[n], 0, 0, m-j);
-                            else { /* need to repeat short vector */
-                                if (k == 0) abort(); /* shouldn't happen */
-                                h = j;
-                                while (h < m) {
-                                    int s = h%k, t = k-s;
-                                    copy_elements (result, i + h*rows, rows,
-                                      argval[n], s, 1, t>m-h ? m-h : t);
-                                    h += t;
-                                }
-                            }
-                        }
-                        else { /* general matrix */
-                            for (h = j; h < m; h++)
-                                copy_elements (result, i + h*rows, 1,
-                                               argval[n], h*idx, 1, idx);
-                        }
-                    }
-                }
-                else {
-                    idx = argkind[n] == 2 ? matrows[n] : 1;
-                    if (idx == 1) { /* vector, or matrix with one row */
-                        k = LENGTH(argval[n]);
-                        if (k >= cols) /* no repetition needed */
-                            copy_elements_coerced (result, i + j*rows, rows,
-                                                   argval[n], j, 1, m-j);
-                        else if (k == 1) /* repeat single element */
-                            copy_elements_coerced (result, i + j*rows, rows,
-                                                   argval[n], 0, 0, m-j);
-                        else { /* need to repeat short vector */
-                            if (k == 0) abort(); /* shouldn't happen */
-                            h = j;
-                            while (h < m) {
-                                int s = h%k, t = k-s;
-                                copy_elements_coerced (result, i + h*rows, rows,
-                                   argval[n], s, 1, t>m-h ? m-h : t);
-                                h += t;
-                            }
-                        }
-                    }
-                    else if (idx < m-j) { /* matrix with few rows */
-                        for (h = 0; h < idx; h++)
-                            copy_elements_coerced (result, i + h + j*rows, rows,
-                              argval[n], h + j*idx, idx, m-j);
-                    }
-                    else { /* general matrix */
-                        for (h = j; h < m; h++)
-                            copy_elements_coerced (result, i + h*rows, 1,
-                                                   argval[n], h*idx, 1, idx);
-                    }
-                }
->>>>>>> a0d97e88
                 i += idx;
             }
         }
