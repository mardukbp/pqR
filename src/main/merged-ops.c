--- conflicted
+++ resolved
@@ -63,14 +63,7 @@
 extern helpers_task_proc task_unary_minus, task_abs;
 
 
-<<<<<<< HEAD
-/* CODES FOR MERGED ARITHMETIC OPERATIONS AND ABS FUNCTION.  Note that
-   PLUS and TIMES are not assumed to be commutative, since they aren't
-   always when one or both operands are NaN or NA, and we want exactly
-   the same result as is obtained without merging operations.
-=======
 /* CODES FOR MERGED ARITHMETIC OPERATIONS AND ABS FUNCTION. .
->>>>>>> d86de798
 
    Relies on PLUSOP ... POWOP being the integers from 1 to 5.  Code 6
    is abs.  Code 0 is for empty slots.  Additional operation codes are
@@ -82,16 +75,12 @@
    the last operation in lowest position.  The code for the null operation 
    is zero, so null operations occur naturally in higher-order bytes.  The
    64 bits in task operations codes could accommodate up to seven merged
-<<<<<<< HEAD
-   operations, but the limit for the fast procedure is three. */
-=======
    operations, but the limit for this implementation is three. 
 
    For the commutative (except for NaN handling on Intel processors)
    operations PLUS and TIMES, only the C op V forms are implemented
    (operands are swapped when scheduling a task as required), and the
    codes for V op C are used for other operations. */
->>>>>>> d86de798
 
 #define MERGED_OP_NULL      0   /* No operation, either created or empty slot */
 
@@ -103,31 +92,13 @@
 #define MERGED_OP_V_SQUARED (2*TIMESOP)      /* no V_TIMES_C */
 #define MERGED_OP_C_DIV_V   (2*DIVOP - 1)
 #define MERGED_OP_V_DIV_C   (2*DIVOP)
-<<<<<<< HEAD
-#define MERGED_OP_C_POW_V   (2*POWOP - 1)
-#define MERGED_OP_V_POW_C   (2*POWOP)
-
-#define MERGED_OP_ABS       11
-
-#define MERGED_OP_V_SQUARED 12  /* Created for V_POW_C when power is 2 */
-#define MERGED_OP_CONSTANT  13  /* Created for V_POW_C when power is 0 */
-
-#define N_MERGED_OPS 14         /* Number of operation codes above */
-=======
 
 #define N_MERGED_OPS 9         /* Number of operation codes above */
->>>>>>> d86de798
 
 
 /* TASK FOR PERFORMING A SET OF MERGED ARITHMETIC OPERATIONS.
 
    Works only when MAX_OPS_MERGED is 3.
-<<<<<<< HEAD
-
-   Treats powers of -1, 0, 1, and 2 specially, replacing the MERGED_OP_V_POW_C
-   code with another.  
-=======
->>>>>>> d86de798
 
    The code for the first operation (which will be MERGED_OP_NULL if
    there are less than three merged operations) will be used to select
@@ -203,40 +174,14 @@
         do { \
             R_len_t u = HELPERS_UP_TO(i,a); \
             do { \
-<<<<<<< HEAD
-                v = vecp[i]; \
-                S; \
-                ansp[i] = v; \
-            } while (++i <= u); \
-=======
                 double v; \
                 v = vecp[i]; S; ansp[i] = v; \
                 i += 1; \
             } while (i <= u); \
->>>>>>> d86de798
             helpers_amount_out(i); \
         } while (i < a); \
         break;
 
-<<<<<<< HEAD
-#define SW_CASES(o,S) \
-  SW_CASE(o*N_MERGED_OPS+MERGED_OP_NULL,      S) \
-  SW_CASE(o*N_MERGED_OPS+MERGED_OP_C_PLUS_V,  S; v = c3 + v) \
-  SW_CASE(o*N_MERGED_OPS+MERGED_OP_V_PLUS_C,  S; v = v + c3) \
-  SW_CASE(o*N_MERGED_OPS+MERGED_OP_C_MINUS_V, S; v = c3 - v) \
-  SW_CASE(o*N_MERGED_OPS+MERGED_OP_V_MINUS_C, S; v = v - c3) \
-  SW_CASE(o*N_MERGED_OPS+MERGED_OP_C_TIMES_V, S; v = c3 * v) \
-  SW_CASE(o*N_MERGED_OPS+MERGED_OP_V_TIMES_C, S; v = v * c3) \
-  SW_CASE(o*N_MERGED_OPS+MERGED_OP_C_DIV_V,   S; v = c3 / v) \
-  SW_CASE(o*N_MERGED_OPS+MERGED_OP_V_DIV_C,   S; v = v / c3) \
-  SW_CASE(o*N_MERGED_OPS+MERGED_OP_C_POW_V,   S; v = R_pow(c3,v)) \
-  SW_CASE(o*N_MERGED_OPS+MERGED_OP_V_POW_C,   S; v = R_pow(v,c3)) \
-  SW_CASE(o*N_MERGED_OPS+MERGED_OP_ABS,       S; v = fabs(v)) \
-  SW_CASE(o*N_MERGED_OPS+MERGED_OP_V_SQUARED, S; v = v * v) \
-  SW_CASE(o*N_MERGED_OPS+MERGED_OP_CONSTANT,  S; v = c3)
-
-#define PROC(o,S) \
-=======
 #endif
 
 #define SW_CASES(o,S,S_AVX) \
@@ -269,16 +214,12 @@
              S_AVX; MM_OP_V_DIV_C(3))
 
 #define PROC(o,S,S_AVX) \
->>>>>>> d86de798
 static void proc_##o (SEXP ans, double *vecp, int sw, int which, \
                       double *data) \
 { \
     double c1 = data[2], c2 = data[1], c3 = data[0]; \
-<<<<<<< HEAD
-=======
     LOAD_MM /* load AVX versions of c1, c2, c3, if doing AVX */ \
     double signb; uint64_t usignb = ~ ((uint64_t)1 << 63); \
->>>>>>> d86de798
     double *ansp = REAL(ans); \
     memcpy(&signb,&usignb,sizeof(double)); \
     R_len_t n = LENGTH(ans); \
@@ -291,22 +232,6 @@
         else \
             HELPERS_WAIT_IN1 (a, i, n); \
         switch (sw) { \
-<<<<<<< HEAD
-        SW_CASES(MERGED_OP_NULL,      S) \
-        SW_CASES(MERGED_OP_C_PLUS_V,  S; v = c2 + v) \
-        SW_CASES(MERGED_OP_V_PLUS_C,  S; v = v + c2) \
-        SW_CASES(MERGED_OP_C_MINUS_V, S; v = c2 - v) \
-        SW_CASES(MERGED_OP_V_MINUS_C, S; v = v - c2) \
-        SW_CASES(MERGED_OP_C_TIMES_V, S; v = c2 * v) \
-        SW_CASES(MERGED_OP_V_TIMES_C, S; v = v * c2) \
-        SW_CASES(MERGED_OP_C_DIV_V,   S; v = c2 / v) \
-        SW_CASES(MERGED_OP_V_DIV_C,   S; v = v / c2) \
-        SW_CASES(MERGED_OP_C_POW_V,   S; v = R_pow(c2,v)) \
-        SW_CASES(MERGED_OP_V_POW_C,   S; v = R_pow(v,c2)) \
-        SW_CASES(MERGED_OP_ABS,       S; v = fabs(v)) \
-        SW_CASES(MERGED_OP_V_SQUARED, S; v = v * v) \
-        SW_CASES(MERGED_OP_CONSTANT,  S; v  = c2) \
-=======
         SW_CASES(MERGED_OP_NULL,     \
              S; OP_NULL(2), \
              S_AVX; MM_OP_NULL(2)) \
@@ -334,28 +259,11 @@
         SW_CASES(MERGED_OP_V_DIV_C,  \
              S; OP_V_DIV_C(2), \
              S_AVX; MM_OP_V_DIV_C(2)) \
->>>>>>> d86de798
         default: abort(); \
         } \
     } \
 }
 
-<<<<<<< HEAD
-PROC(MERGED_OP_NULL, ;)
-PROC(MERGED_OP_C_PLUS_V,  v = c1 + v)
-PROC(MERGED_OP_V_PLUS_C,  v = v + c1)
-PROC(MERGED_OP_C_MINUS_V, v = c1 - v)
-PROC(MERGED_OP_V_MINUS_C, v = v - c1)
-PROC(MERGED_OP_C_TIMES_V, v = c1 * v)
-PROC(MERGED_OP_V_TIMES_C, v = v * c1)
-PROC(MERGED_OP_C_DIV_V,   v = c1 / v)
-PROC(MERGED_OP_V_DIV_C,   v = v / c1)
-PROC(MERGED_OP_C_POW_V,   v = R_pow(c1,v))
-PROC(MERGED_OP_V_POW_C,   v = R_pow(v,c1))
-PROC(MERGED_OP_ABS,       v = fabs(v))
-PROC(MERGED_OP_V_SQUARED, v = v * v)
-PROC(MERGED_OP_CONSTANT,  v = c1)
-=======
 PROC(MERGED_OP_NULL,      
     OP_NULL(1),
     MM_OP_NULL(1))
@@ -383,7 +291,6 @@
 PROC(MERGED_OP_V_DIV_C,   
     OP_V_DIV_C(1),
     MM_OP_V_DIV_C(1))
->>>>>>> d86de798
 
 static void (*proc_table[N_MERGED_OPS])() = {
     proc_MERGED_OP_NULL,
@@ -395,14 +302,6 @@
     proc_MERGED_OP_V_SQUARED,
     proc_MERGED_OP_C_DIV_V,
     proc_MERGED_OP_V_DIV_C,
-<<<<<<< HEAD
-    proc_MERGED_OP_C_POW_V,
-    proc_MERGED_OP_V_POW_C,
-    proc_MERGED_OP_ABS,
-    proc_MERGED_OP_V_SQUARED,
-    proc_MERGED_OP_CONSTANT
-=======
->>>>>>> d86de798
 };
 
 void task_merged_arith_abs (helpers_op_t code, SEXP ans, SEXP s1, SEXP s2)
@@ -422,22 +321,7 @@
     switch1 = ops>>16;
     ops &= 0xffff;
 
-<<<<<<< HEAD
-    op = ops>>16;
-    POW_SPECIAL(op,data[2]);
-    switch1 = op;
-    ops &= 0xffff;
-
-    op = ops >> 8;
-    POW_SPECIAL(op,data[1]);
-    switch23 = op * N_MERGED_OPS;
-
-    op = ops & 0xff;
-    POW_SPECIAL(op,data[0]);
-    switch23 += op;
-=======
     switch23 = (ops >> 8) * N_MERGED_OPS + (ops & 0xff);
->>>>>>> d86de798
 
     /* Do the operations by calling a procedure indexed by the first
        operation, which will switch on the second and third operations. */
@@ -480,11 +364,7 @@
         task_data[2] = task_data[1] = 0.0;
         if (*proc_B == task_abs) {
             which = 0;
-<<<<<<< HEAD
-            ops = MERGED_OP_ABS;
-=======
             ops = MERGED_OP_ABS_V;
->>>>>>> d86de798
         }
         else { /* binary or unary arithmetic operation */
             ops = MERGED_ARITH_OP (*proc_B, *op_B, *in1_B, *in2_B);
@@ -509,11 +389,7 @@
 
     task_data[0] = 0.0;
     if (proc_A == task_abs) {
-<<<<<<< HEAD
-        newop = MERGED_OP_ABS;  
-=======
         newop = MERGED_OP_ABS_V;  
->>>>>>> d86de798
     }
     else { /* binary or unary arithmetic operation */
         if (in2_A != 0)
