/*
 *  pqR : A pretty quick version of R
 *  Copyright (C) 2013, 2014 by Radford M. Neal
 *
 *  Based on R : A Computer Language for Statistical Data Analysis
 *  Copyright (C) 1995, 1996  Robert Gentleman and Ross Ihaka
 *  Copyright (C) 1999-2012  The R Development Core Team.
 *
 *  The changes in pqR from R-2.15.0 distributed by the R Core Team are
 *  documented in the NEWS and MODS files in the top-level source directory.
 *
 *  This program is free software; you can redistribute it and/or modify
 *  it under the terms of the GNU General Public License as published by
 *  the Free Software Foundation; either version 2 of the License, or
 *  (at your option) any later version.
 *
 *  This program is distributed in the hope that it will be useful,
 *  but WITHOUT ANY WARRANTY; without even the implied warranty of
 *  MERCHANTABILITY or FITNESS FOR A PARTICULAR PURPOSE.  See the
 *  GNU General Public License for more details.
 *
 *  You should have received a copy of the GNU General Public License
 *  along with this program; if not, a copy is available at
 *  http://www.r-project.org/Licenses/
 *
 *
 *
 *  Environments:
 *
 *  All the action of associating values with symbols happens
 *  in this code.  An environment is (essentially) a list of
 *  environment "frames" of the form
 *
 *	FRAME(envir) = environment frame
 *	ENCLOS(envir) = parent environment
 *	HASHTAB(envir) = (optional) hash table
 *
 *  Each frame is a (tagged) list with
 *
 *	TAG(item) = symbol
 *	CAR(item) = value bound to symbol in this frame
 *	CDR(item) = next value on the list
 *
 *  When the value of a symbol is required, the environment is
 *  traversed frame-by-frame until a value is found.
 *
 *  If a value is not found during the traversal, the symbol's
 *  "value" slot is inspected for a value.  This "top-level"
 *  environment is where system functions and variables reside.
 *
 *  Environments with the NO_SPEC_SYM flag are known to not contain any
 *  special symbols, as indicated by the SPEC_SYM macro.  Lookup for
 *  such a symbol can then bypass  this environment without searching it.
 */

/* R 1.8.0: namespaces are no longer experimental, so the following
 *  are no longer 'experimental options':
 *
 * EXPERIMENTAL_NAMESPACES: When this is defined the variable
 *     R_BaseNamespace holds an environment that has R_GlobalEnv as
 *     its parent.  This environment does not actually contain any
 *     bindings of its own.  Instead, it redirects all fetches and
 *     assignments to the SYMVALUE fields of the base (R_BaseEnv)
 *     environment.  If evaluation occurs in R_BaseNamespace, then
 *     base is searched before R_GlobalEnv.
 *
 * ENVIRONMENT_LOCKING: Locking an environment prevents new bindings
 *     from being created and existing bindings from being removed.
 *
 * FANCY_BINDINGS: This enables binding locking and "active bindings".
 *     When a binding is locked, its value cannot be changed.  It may
 *     still be removed from the environment if the environment is not
 *     locked.
 *
 *     Active bindings contain a function in their value cell.
 *     Getting the value of an active binding calls this function with
 *     no arguments and returns the result.  Assigning to an active
 *     binding calls this function with one argument, the new value.
 *     Active bindings may be useful for mapping external variables,
 *     such as C variables or data base entries, to R variables.  They
 *     may also be useful for making some globals thread-safe.
 *
 *     Bindings are marked as locked or active using bits 14 and 15 in
 *     their gp fields.  Since the save/load code writes out this
 *     field it means the value will be preserved across save/load.
 *     But older versions of R will interpret the entire gp field as
 *     the MISSING field, which may cause confusion.  If we keep this
 *     code, then we will need to make sure that there are no
 *     locked/active bindings in workspaces written for older versions
 *     of R to read.
 *
 * LT */

#ifdef HAVE_CONFIG_H
# include <config.h>
#endif

#define USE_FAST_PROTECT_MACROS
#define R_USE_SIGNALS 1
#include "Defn.h"
#include <R_ext/Callbacks.h>

#include <helpers/helpers-app.h>

#define FAST_BASE_CACHE_LOOKUP  /* Define to enable fast lookups of symbols */
                                /*    in global cache from base environment */

#define DEBUG_OUTPUT 0          /* 0 to 2 for increasing debug output */
#define DEBUG_CHECK 0           /* 1 to enable debug check of HASHSLOTSUSED */

/* various definitions of macros/functions in Defn.h */

#define FRAME_LOCK_MASK (1<<14)
#define FRAME_IS_LOCKED(e) (ENVFLAGS(e) & FRAME_LOCK_MASK)
#define LOCK_FRAME(e) SET_ENVFLAGS(e, ENVFLAGS(e) | FRAME_LOCK_MASK)
/*#define UNLOCK_FRAME(e) SET_ENVFLAGS(e, ENVFLAGS(e) & (~ FRAME_LOCK_MASK))*/

/* use the same bits (15 and 14) in symbols and bindings */
#define BINDING_VALUE(b) ((IS_ACTIVE_BINDING(b) ? getActiveValue(CAR(b)) : CAR(b)))

#define SYMBOL_BINDING_VALUE(s) ((IS_ACTIVE_BINDING(s) ? getActiveValue(SYMVALUE(s)) : SYMVALUE(s)))
#define SYMBOL_HAS_BINDING(s) (IS_ACTIVE_BINDING(s) || (SYMVALUE(s) != R_UnboundValue))

#define SET_BINDING_VALUE(b,val) do { \
  SEXP __b__ = (b); \
  SEXP __val__ = (val); \
  if (BINDING_IS_LOCKED(__b__)) \
    error(_("cannot change value of locked binding for '%s'"), \
	  CHAR(PRINTNAME(TAG(__b__)))); \
  if (IS_ACTIVE_BINDING(__b__)) \
    setActiveValue(CAR(__b__), __val__); \
  else \
    SETCAR(__b__, __val__); \
} while (0)

#define SET_SYMBOL_BINDING_VALUE(sym, val) do { \
  SEXP __sym__ = (sym); \
  SEXP __val__ = (val); \
  if (BINDING_IS_LOCKED(__sym__)) \
    error(_("cannot change value of locked binding for '%s'"), \
	  CHAR(PRINTNAME(__sym__))); \
  if (IS_ACTIVE_BINDING(__sym__)) \
    setActiveValue(SYMVALUE(__sym__), __val__); \
  else \
    SET_SYMVALUE(__sym__, __val__); \
} while (0)

static void setActiveValue(SEXP fun, SEXP val)
{
    SEXP arg = LCONS(R_QuoteSymbol, LCONS(val, R_NilValue));
    SEXP expr = LCONS(fun, LCONS(arg, R_NilValue));
    WAIT_UNTIL_COMPUTED(val); \
    PROTECT(expr);
    eval(expr, R_GlobalEnv);
    UNPROTECT(1);
}

static SEXP getActiveValue(SEXP fun)
{
    SEXP expr = LCONS(fun, R_NilValue);
    PROTECT(expr);
    expr = eval(expr, R_GlobalEnv);
    UNPROTECT(1);
    return expr;
}

/* Macro to produce an unrolled loop to search for a symbol in a chain.
   This code takes advantage of the CAR, CDR and TAG of R_NilValue being
   R_NilValue to avoid a check for R_NilValue in unrolled part.  The
   arguments are the pointer to the start of the chain (which is modified
   to point to the binding cell found), the symbol to search for, and
   the statement to do if the symbol is found, which must have the effect
   of exitting the loop (ie, be a "break", "return", or "goto" statement).
   If the symbol is not found, execution continues after this macro, with
   the chain pointer being R_NilValue. */
   
#define SEARCH_LOOP(chain,symbol,statement) \
    do { \
        if (TAG(chain) == symbol) statement; \
        chain = CDR(chain); \
        if (TAG(chain) == symbol) statement; \
        chain = CDR(chain); \
        if (TAG(chain) == symbol) statement; \
        chain = CDR(chain); \
        if (TAG(chain) == symbol) statement; \
        chain = CDR(chain); \
    } while (chain != R_NilValue)


/* Function to correctly set NO_SPEC_SYM flag for an (unhashed) environment. */

void setNoSpecSymFlag (SEXP env)
{
    SEXP frame;
   
    if (HASHTAB(env)!=R_NilValue) {
        SET_NO_SPEC_SYM (env, 0); 
        return;
    }

    /* Unrolled loop, which relies on CAR, CDR, and TAG of R_NilValue 
       being R_NilValue.  Also relies on SPEC_SYM(R_NilValue) being 0. */

    frame = FRAME(env);
    do {
        if (SPEC_SYM(TAG(frame))) goto special;
        frame = CDR(frame);
        if (SPEC_SYM(TAG(frame))) goto special;
        frame = CDR(frame);
    } while (frame != R_NilValue);

    SET_NO_SPEC_SYM (env, 1);
    return;

  special:
    SET_NO_SPEC_SYM (env, 0);
    return;
}

/*----------------------------------------------------------------------

  Hash Tables

  We use a basic separate chaining algorithm.	A hash table consists
  of SEXP (vector) which contains a number of SEXPs (lists).

  The only non-static function is R_NewHashedEnv, which allows code to
  request a hashed environment.  All others are static to allow
  internal changes of implementation without affecting client code.
*/

/*----------------------------------------------------------------------

  String Hashing

  This is taken from the second edition of the "Dragon Book" by
  Aho, Ullman and Sethi.

*/

/* was extern: used in this file and names.c (for the symbol table).

   This hash function seems to work well enough for symbol tables,
   and hash tables get saved as part of environments so changing it
   is a major decision.

   PROBLEM HERE???  If characters can have the top bit set, the 
   result can depend on whether the "char" type is signed, which 
   is platform-dependent.
 */
int attribute_hidden R_Newhashpjw(const char *s)
{
    char *p;
    unsigned h = 0, g;
    for (p = (char *) s; *p; p++) {
	h = (h << 4) + (*p);
	if ((g = h & 0xf0000000) != 0) {
	    h = h ^ (g >> 24);
	    h = h ^ g;
	}
    }
    return h;
}


/*----------------------------------------------------------------------

  R_HashSet

  Hashtable set function.  Sets 'symbol' in 'table' to be 'value'.
  'hashcode' must be provided by user.	Allocates some memory for list
  entries.

*/

static void R_HashSet(int hashcode, SEXP symbol, SEXP table, SEXP value,
                      Rboolean frame_locked)
{
    SEXP chain = VECTOR_ELT(table, hashcode);

    SEXP loc, new_chain;

    loc = chain;
    SEARCH_LOOP (loc, symbol, goto found);

    if (frame_locked)
        error(_("cannot add bindings to a locked environment"));

    /* Add the value into the chain */

    if (chain == R_NilValue) SET_HASHSLOTSUSED(table, HASHSLOTSUSED(table) + 1);
    new_chain = cons_with_tag (value, chain, symbol);
    SET_VECTOR_ELT (table, hashcode, new_chain);
    return;

  found:
    SET_BINDING_VALUE(loc, value);
    SET_MISSING(loc, 0);        /* Over-ride for new value */
    return;
}



/*----------------------------------------------------------------------

  R_HashGet

  Hashtable get function.  Returns 'value' from 'table' indexed by
  'symbol'.  'hashcode' must be provided by user.  Returns
  'R_UnboundValue' if value is not present.

*/

static SEXP R_HashGet(int hashcode, SEXP symbol, SEXP table)
{
    SEXP chain = VECTOR_ELT(table, hashcode);

    SEARCH_LOOP (chain, symbol, goto found);

    return R_UnboundValue;

found:
    return BINDING_VALUE(chain);
}

static Rboolean R_HashExists(int hashcode, SEXP symbol, SEXP table)
{
    SEXP chain = VECTOR_ELT(table, hashcode);

    SEARCH_LOOP (chain, symbol, goto found);

    return FALSE;

found:
    return TRUE;
}



/*----------------------------------------------------------------------

  R_HashGetLoc

  Hashtable get location function. Just like R_HashGet, but returns
  location of variable, rather than its value. Returns R_NilValue
  if not found.

*/

static SEXP R_HashGetLoc(int hashcode, SEXP symbol, SEXP table)
{
    SEXP chain = VECTOR_ELT(table, hashcode);

    SEARCH_LOOP (chain, symbol, return chain);

    return R_NilValue;
}



/*----------------------------------------------------------------------

  R_NewHashTable

  Hash table initialisation function.  Creates a table of size 'size'
  that increases in size by 'growth_rate' after a threshold is met.

*/

static SEXP R_NewHashTable(int size)
{
    SEXP table;

    if (size <= 0) size = HASHMINSIZE;

    /* Allocate hash table in the form of a vector */
    PROTECT(table = allocVector(VECSXP, size));
    /* SET_HASHSIZE(table, size); */
    SET_HASHSLOTSUSED(table, 0);
    UNPROTECT(1);
    return(table);
}

/*----------------------------------------------------------------------

  R_NewHashedEnv

  Returns a new environment with a hash table initialized with default
  size.  The only non-static hash table function.
*/

SEXP R_NewHashedEnv(SEXP enclos, SEXP size)
{
    SEXP s;

    PROTECT(enclos);
    PROTECT(size);
    PROTECT(s = NewEnvironment(R_NilValue, R_NilValue, enclos));
    SET_HASHTAB(s, R_NewHashTable(asInteger(size)));
    UNPROTECT(3);
    return s;
}


/*----------------------------------------------------------------------

  R_HashResize

  Hash table resizing function. Increase the size of the hash table by
  the growth_rate of the table. The vector is reallocated, but the
  lists with in the hash table have their pointers shuffled around
  so that they are not reallocated.
*/

static SEXP R_HashResize(SEXP table)
{
    SEXP new_table, chain, new_chain, tmp_chain;
    int new_size, counter, new_hashcode;
#if DEBUG_OUTPUT
    int n_entries = 0;
#endif

    /* Do some checking */
    if (TYPEOF(table) != VECSXP)
	error("argument not of type VECSXP, from R_HashResize");

    /* Allocate the new hash table.  Return old table if not worth resizing
       because near maximum allowed. */
    new_size = (int) (HASHSIZE(table) * HASHTABLEGROWTHRATE);
    if (new_size > HASHMAXSIZE) {
        new_size = HASHMAXSIZE;
        if (new_size <= 1.05 * HASHSIZE(table))
            return table;
    }
    new_table = R_NewHashTable (new_size);

    /* Move entries into new table. */
    for (counter = 0; counter < LENGTH(table); counter++) {
	chain = VECTOR_ELT(table, counter);
	while (chain != R_NilValue) {
            SEXP pnamtag = PRINTNAME(TAG(chain));
#if DEBUG_OUTPUT
            n_entries += 1;
#endif
            if (!HASHASH(pnamtag)) {
                SET_HASHVALUE (pnamtag, R_Newhashpjw(CHAR(pnamtag)));
                SET_HASHASH (pnamtag, 1);
            }
            new_hashcode = HASHVALUE(pnamtag) % HASHSIZE(new_table);
	    new_chain = VECTOR_ELT(new_table, new_hashcode);
	    /* If using a previously-unused slot then increase HASHSLOTSUSED */
	    if (new_chain == R_NilValue)
		SET_HASHSLOTSUSED(new_table, HASHSLOTSUSED(new_table) + 1);
	    tmp_chain = chain;
	    chain = CDR(chain);
	    SETCDR(tmp_chain, new_chain);
	    SET_VECTOR_ELT(new_table, new_hashcode,  tmp_chain);
#if DEBUG_OUTPUT>1
	    Rprintf(
             "HASHSIZE=%d HASHSLOTSUSED=%d counter=%d HASHCODE=%d\n",
              HASHSIZE(table), HASHSLOTSUSED(table), counter, new_hashcode);
#endif
	}
    }

    /* Some debugging statements */
#if DEBUG_OUTPUT
    Rprintf("RESIZED TABLE WITH %d ENTRIES O.K.\n",n_entries);
    Rprintf("Old size: %d, New size: %d\n",HASHSIZE(table),HASHSIZE(new_table));
    Rprintf("Old slotsused: %d, New slotsused: %d\n",
	    HASHSLOTSUSED(table), HASHSLOTSUSED(new_table));
#endif

    return new_table;
} /* end R_HashResize */



/*----------------------------------------------------------------------

  R_HashSizeCheck

  Hash table size rechecking function.	Looks at the fraction of table
  entries that have one or more symbols, comparing to a threshold value
  (which should be in the interval (0,1)).  Returns true if the table 
  needs to be resized.  Does NOT check whether resizing shouldn't be 
  done because HASHMAXSIZE would then be exceeded.
*/

static R_INLINE int R_HashSizeCheck(SEXP table)
{
    /* Do some checking */
    if (TYPEOF(table) != VECSXP)
	error("argument not of type VECSXP, R_HashSizeCheck");

#if DEBUG_CHECK
    int slotsused = 0;
    int i;
    for (i = 0; i<LENGTH(table); i++) {
        if (VECTOR_ELT(table,i) != R_NilValue) 
            slotsused += 1;
    }
    if (HASHSLOTSUSED(table) != slotsused) {
        REprintf("WRONG SLOTSUSED IN HASH TABLE! %d %d\n",
                HASHSLOTSUSED(table), slotsused);
        abort();
    }
#endif

    return HASHSLOTSUSED(table) > 0.5 * HASHSIZE(table);
}



/*----------------------------------------------------------------------

  R_HashFrame

  Hashing for environment frames.  This function ensures that the
  first frame in the given environment has been hashed.	 Ultimately
  all enironments should be created in hashed form.  At that point
  this function will be redundant.

*/

static SEXP R_HashFrame(SEXP rho)
{
    int hashcode;
    SEXP frame, chain, tmp_chain, table;

    /* Do some checking */
    if (TYPEOF(rho) != ENVSXP)
	error("argument not of type ENVSXP, from R_Hashframe");
    table = HASHTAB(rho);
    frame = FRAME(rho);
    while (frame != R_NilValue) {
        SEXP pnamtag = PRINTNAME(TAG(frame));
	if (!HASHASH(pnamtag)) {
	    SET_HASHVALUE (pnamtag, R_Newhashpjw(CHAR(pnamtag)));
	    SET_HASHASH (pnamtag, 1);
	}
	hashcode = HASHVALUE(pnamtag) % HASHSIZE(table);
	chain = VECTOR_ELT(table, hashcode);
	/* If using a previously-unused slot then increase HASHSLOTSUSED */
	if (chain == R_NilValue) 
            SET_HASHSLOTSUSED(table, HASHSLOTSUSED(table) + 1);
	tmp_chain = frame;
	frame = CDR(frame);
	SETCDR(tmp_chain, chain);
	SET_VECTOR_ELT(table, hashcode, tmp_chain);
    }
    SET_FRAME(rho, R_NilValue);
    return rho;
}


/* ---------------------------------------------------------------------

   R_HashProfile

   Profiling tool for analyzing hash table performance.  Returns a
   three element list with components:

   size: the total size of the hash table

   nchains: the number of non-null chains in the table (as reported by
	    HASHSLOTSUSED())

   counts: an integer vector the same length as size giving the length of
	   each chain (or zero if no chain is present).  This allows
	   for assessing collisions in the hash table.
 */

static SEXP R_HashProfile(SEXP table)
{
    SEXP chain, ans, chain_counts, nms;
    int i, count;

    /* Do some checking */
    if (TYPEOF(table) != VECSXP)
	error("argument not of type VECSXP, from R_HashProfile");

    int len_table = LENGTH(table);

    PROTECT(ans = allocVector(VECSXP, 3));
    PROTECT(nms = allocVector(STRSXP, 3));
    SET_STRING_ELT(nms, 0, mkChar("size"));    /* size of hashtable */
    SET_STRING_ELT(nms, 1, mkChar("nchains")); /* number of non-null chains */
    SET_STRING_ELT(nms, 2, mkChar("counts"));  /* length of each chain */
    setAttrib(ans, R_NamesSymbol, nms);
    UNPROTECT(1);

    SET_VECTOR_ELT(ans, 0, ScalarInteger(len_table));
    SET_VECTOR_ELT(ans, 1, ScalarInteger(HASHSLOTSUSED(table)));

    PROTECT(chain_counts = allocVector(INTSXP, len_table));
    for (i = 0; i < len_table; i++) {
	chain = VECTOR_ELT(table, i);
	count = 0;
	for (; chain != R_NilValue ; chain = CDR(chain)) {
	    count++;
	}
	INTEGER(chain_counts)[i] = count;
    }

    SET_VECTOR_ELT(ans, 2, chain_counts);

    UNPROTECT(2);
    return ans;
}



/*----------------------------------------------------------------------

  Environments

  The following code implements variable searching for environments. 

  ----------------------------------------------------------------------*/


#define USE_GLOBAL_CACHE
#ifdef USE_GLOBAL_CACHE  /* NB leave in place: see below */
/* Global variable caching.  A cache is maintained in a hash table,
   R_GlobalCache.  The entry values are either R_UnboundValue (a
   flushed cache entry), the binding LISTSXP cell from the environment
   containing the binding found in a search from R_GlobalEnv, or a
   symbol if the globally visible binding lives in the base package.
   The cache for a variable is flushed if a new binding for it is
   created in a global frame or if the variable is removed from any
   global frame.

   Symbols in the global cache with values from the base environment
   are flagged with BASE_CACHE, so that their value can be returned
   immediately without needing to look in the hash table.  They must
   still have entries in the hash table, however, so that they can be
   flushed as needed.

   To make sure the cache is valid, all binding creations and removals
   from global frames must go through the interface functions in this
   file.

   Initially only the R_GlobalEnv frame is a global frame.  Additional
   global frames can only be created by attach.  All other frames are
   considered local.  Whether a frame is local or not is recorded in
   the highest order bit of the ENVFLAGS field (the gp field of
   sxpinfo).

   It is possible that the benefit of caching may be significantly
   reduced if we introduce namespace management.  Since maintaining
   cache integrity is a bit tricky and since it might complicate
   threading a bit (I'm not sure it will but it needs to be thought
   through if nothing else) it might make sense to remove caching at
   that time.  To make that easier, the ifdef's should probably be
   left in place.

   L. T. */

#define GLOBAL_FRAME_MASK (1<<15)
#define IS_GLOBAL_FRAME(e) (ENVFLAGS(e) & GLOBAL_FRAME_MASK)
#define MARK_AS_GLOBAL_FRAME(e) \
  SET_ENVFLAGS(e, ENVFLAGS(e) | GLOBAL_FRAME_MASK)
#define MARK_AS_LOCAL_FRAME(e) \
  SET_ENVFLAGS(e, ENVFLAGS(e) & (~ GLOBAL_FRAME_MASK))

#define INITIAL_CACHE_SIZE 1000

static SEXP R_GlobalCache, R_GlobalCachePreserve;
#endif
static SEXP R_BaseNamespaceName;

void attribute_hidden InitBaseEnv()
{
    R_BaseEnv = NewEnvironment(R_NilValue, R_NilValue, R_EmptyEnv);
    NONVEC_SXPINFO(R_BaseEnv).base_env = 1;
}

void attribute_hidden InitGlobalEnv()
{
    R_GlobalEnv = R_NewHashedEnv(R_BaseEnv, ScalarIntegerMaybeConst(0));
#ifdef NEW_CODE /* Not used */
    HASHTAB(R_GlobalEnv) = R_NewHashTable(100);
#endif
#ifdef USE_GLOBAL_CACHE
    MARK_AS_GLOBAL_FRAME(R_GlobalEnv);
    R_GlobalCache = R_NewHashTable(INITIAL_CACHE_SIZE);
    R_GlobalCachePreserve = CONS(R_GlobalCache, R_NilValue);
    R_PreserveObject(R_GlobalCachePreserve);
#endif
    R_BaseNamespace = NewEnvironment(R_NilValue, R_NilValue, R_GlobalEnv);
    NONVEC_SXPINFO(R_BaseNamespace).base_env = 1;
    R_PreserveObject(R_BaseNamespace);
    SET_SYMVALUE(install(".BaseNamespaceEnv"), R_BaseNamespace);
    R_BaseNamespaceName = ScalarString(mkChar("base"));
    R_PreserveObject(R_BaseNamespaceName);
    R_NamespaceRegistry = R_NewHashedEnv(R_NilValue, ScalarIntegerMaybeConst(0));
    R_PreserveObject(R_NamespaceRegistry);
    defineVar(install("base"), R_BaseNamespace, R_NamespaceRegistry);
    /**** needed to properly initialize the base namespace */
}

#ifdef USE_GLOBAL_CACHE
static int hashIndex(SEXP symbol, SEXP table)
{
    SEXP c = PRINTNAME(symbol);
    if( !HASHASH(c) ) {
	SET_HASHVALUE(c, R_Newhashpjw(CHAR(c)));
	SET_HASHASH(c, 1);
    }
    return HASHVALUE(c) % HASHSIZE(table);
}

static void R_FlushGlobalCache(SEXP sym)
{
    SEXP entry = R_HashGetLoc(hashIndex(sym, R_GlobalCache), sym,
			      R_GlobalCache);
    if (entry != R_NilValue) {
	SETCAR(entry, R_UnboundValue);
#ifdef FAST_BASE_CACHE_LOOKUP
        SET_BASE_CACHE(sym,0);
#endif
    }
}

static void R_FlushGlobalCacheFromTable(SEXP table)
{
    int i, size;
    SEXP chain;
    size = HASHSIZE(table);
    for (i = 0; i < size; i++) {
	for (chain = VECTOR_ELT(table, i); chain != R_NilValue; chain = CDR(chain))
	    R_FlushGlobalCache(TAG(chain));
    }
}

/**
 Flush the cache based on the names provided by the user defined
 table, specifically returned from calling objects() for that
 table.
 */
static void R_FlushGlobalCacheFromUserTable(SEXP udb)
{
    int n, i;
    R_ObjectTable *tb;
    SEXP names;
    tb = (R_ObjectTable*) R_ExternalPtrAddr(udb);
    names = tb->objects(tb);
    n = length(names);
    for(i = 0; i < n ; i++)
	R_FlushGlobalCache(Rf_install(CHAR(STRING_ELT(names,i))));
}

static void R_AddGlobalCache(SEXP symbol, SEXP place)
{
    int oldslotsused = HASHSLOTSUSED(R_GlobalCache);
    R_HashSet(hashIndex(symbol, R_GlobalCache), symbol, R_GlobalCache, place,
	      FALSE);
#ifdef FAST_BASE_CACHE_LOOKUP
    SET_BASE_CACHE (symbol, symbol==place);
#endif
    if (oldslotsused != HASHSLOTSUSED(R_GlobalCache) &&
        R_HashSizeCheck(R_GlobalCache)) {
	R_GlobalCache = R_HashResize(R_GlobalCache);
	SETCAR(R_GlobalCachePreserve, R_GlobalCache);
    }
}

static SEXP R_GetGlobalCache(SEXP symbol)
{
    SEXP vl;

#ifdef FAST_BASE_CACHE_LOOKUP
    if (BASE_CACHE(symbol))
        return SYMBOL_BINDING_VALUE(symbol);
#endif

    vl = R_HashGet(hashIndex(symbol, R_GlobalCache), symbol, R_GlobalCache);
    switch(TYPEOF(vl)) {
    case SYMSXP:
	if (vl == R_UnboundValue) /* avoid test?? */
	    return R_UnboundValue;
	else return SYMBOL_BINDING_VALUE(vl);
    case LISTSXP:
	return BINDING_VALUE(vl);
    default:
	error(_("invalid cached value in R_GetGlobalCache"));
	return R_NilValue;
    }
}
#endif /* USE_GLOBAL_CACHE */

/* Remove variable from a list, return the new list, and return its old value 
   (NULL if not there) in 'value'. */

static SEXP RemoveFromList(SEXP thing, SEXP list, SEXP *value)
{
    SEXP last = R_NilValue;
    SEXP curr = list;

    while (curr != R_NilValue) {

        if (TAG(curr) == thing) {
            *value = CAR(curr);
            SETCAR(curr, R_UnboundValue); /* in case binding is cached */
            LOCK_BINDING(curr);           /* in case binding is cached */
            if (last==R_NilValue)
                list = CDR(curr);
            else
                SETCDR(last, CDR(curr));
            return list;
        }

        last = curr;
        curr = CDR(curr);
    }

    *value = NULL;
    return list;
}


/*----------------------------------------------------------------------

  findVarLocInFrame

  Look up the location of the value of a symbol in a single
  environment frame.  Returns the binding cell rather than the value
  itself, or R_NilValue if not found.  Does not wait for the bound
  value to be computed.

  Callers set *canCache = TRUE or NULL
*/

static SEXP findVarLocInFrame(SEXP rho, SEXP symbol, Rboolean *canCache)
{
    SEXP loc;

    if (rho == LASTSYMENV(symbol)) {
         loc = LASTSYMBINDING(symbol);
         if (BINDING_VALUE(loc) == R_UnboundValue)
             LASTSYMENV(symbol) = NULL;
         else
             return loc;
    }

    if (IS_USER_DATABASE(rho)) {
	R_ObjectTable *table = (R_ObjectTable *)R_ExternalPtrAddr(HASHTAB(rho));
	SEXP val = table->get(CHAR(PRINTNAME(symbol)), canCache, table);
	/* Better to use exists() here if we don't actually need the value? */
	if (val == R_UnboundValue)
            loc = R_NilValue;
        else {
	    /* The result should probably be identified as being from
	       a user database, or maybe use an active binding
	       mechanism to allow setting a new value to get back to
	       the data base. */
            loc = cons_with_tag (val, R_NilValue, symbol);
	    /* If the database has a canCache method, then call that.
	       Otherwise, we believe the setting for canCache. */
	    if(canCache && table->canCache)
		*canCache = table->canCache(CHAR(PRINTNAME(symbol)), table);
	}
    }

    else if (IS_BASE(rho))
	error("'findVarLocInFrame' cannot be used on the base environment");

    else if (!isEnvironment(rho))  /* somebody does this... */
	return R_NilValue;

    else if (HASHTAB(rho) == R_NilValue) {

        loc = FRAME(rho);
        SEARCH_LOOP (loc, symbol, goto found);

        return R_NilValue;

      found:
        if ( ! IS_ACTIVE_BINDING(loc) && !DDVAL(symbol)) {
            /* Note:  R_MakeActiveBinding won't let an existing binding 
               become active, so we later assume this can't be active. */
            LASTSYMENV(symbol) = rho;
            LASTSYMBINDING(symbol) = loc;
        }
    }
    else {
        int hashcode;
	SEXP c = PRINTNAME(symbol);
	if( !HASHASH(c) ) {
	    SET_HASHVALUE(c, R_Newhashpjw(CHAR(c)));
	    SET_HASHASH(c,  1);
	}
	hashcode = HASHVALUE(c) % HASHSIZE(HASHTAB(rho));
	/* Will return 'R_NilValue' if not found */
	loc = R_HashGetLoc(hashcode, symbol, HASHTAB(rho));
    }

    return loc;
}


/*
  External version and accessor functions. Returned value is cast as
  an opaque pointer to insure it is only used by routines in this
  group.  This allows the implementation to be changed without needing
  to change other files.
*/

R_varloc_t R_findVarLocInFrame(SEXP rho, SEXP symbol)
{
    SEXP binding = findVarLocInFrame(rho, symbol, NULL);
    return binding == R_NilValue ? NULL : (R_varloc_t) binding;
}

SEXP R_GetVarLocValue(R_varloc_t vl)
{
    SEXP value = BINDING_VALUE((SEXP) vl);
    WAIT_UNTIL_COMPUTED(value);
    return value;
}

SEXP R_GetVarLocSymbol(R_varloc_t vl)
{
    return TAG((SEXP) vl);
}

Rboolean R_GetVarLocMISSING(R_varloc_t vl)
{
    return MISSING((SEXP) vl);
}

void R_SetVarLocValue(R_varloc_t vl, SEXP value)
{
    SET_BINDING_VALUE((SEXP) vl, value);
}


/*----------------------------------------------------------------------

  findVarInFrame3

  Look up the value of a symbol in a single environment frame.	This
  is the basic building block of all variable lookups.

  It is important that this be as efficient as possible.

  The final argument controls the exact behaviour, as follows:

    0 (or FALSE)  Lookup and return value, or R_UnboundValue if doesn't exist.
                  On a user database, does a "get" only if "exists" is true.
                  Waits for computation of the value to finish.

    1 (or TRUE)   Same as 0, except always does a "get" on a user database.

    2             Only checks existence, returning R_UnboundValue if a 
                  binding doesn't exist and R_NilValue if one does exist.
                  Doesn't wait for computation of the value to finish, since 
                  it isn't being returned.

    3             Same as 1, except doesn't wait for computation of the value 
                  to finish.

    7             Like 3, except that it returns R_UnboundValue if the 
                  binding found is active.

  Note that (option&1)!=0 if a get should aways be done on a user database,
  and (option&2)!=0 if we don't need to wait.

  The findVarInFramePendingOK version is an abbreviation for option of 3.
  It may not only be more convenient, but also be faster.
*/

static SEXP findVarInFrame3_nolast(SEXP rho, SEXP symbol, int option);

SEXP findVarInFramePendingOK(SEXP rho, SEXP symbol)
{
    SEXP value;

    if (rho == LASTSYMENV(symbol)) {
        value = CAR(LASTSYMBINDING(symbol)); /* won't be an active binding */
        if (value == R_UnboundValue)
            LASTSYMENV(symbol) = NULL;
        else
            return value;
    }

    return findVarInFrame3_nolast (rho, symbol, 3);
}

SEXP findVarInFrame3(SEXP rho, SEXP symbol, int option)
{
    SEXP value;

    if (rho == LASTSYMENV(symbol)) {
        value = CAR(LASTSYMBINDING(symbol)); /* won't be an active binding */
        if (value == R_UnboundValue)
            LASTSYMENV(symbol) = NULL;
        else {
            switch (option) {
            case 0:
            case 1:
                WAIT_UNTIL_COMPUTED(value);
                break;
            case 2:
                value = R_NilValue;
                break;
            default:
                break;
            }
            return value;
        }
    }

    return findVarInFrame3_nolast (rho, symbol, option);
}

/* Version that doesn't check LASTSYMBINDING.  Split from above so the
   simplest case will have low overhead.  Could also be called directly
   if it's known that checking LASTSYMBINDING won't help. */

static SEXP findVarInFrame3_nolast(SEXP rho, SEXP symbol, int option)
{
    SEXP loc, value;

    if (IS_BASE(rho)) {
        if (option==2) 
            return SYMBOL_HAS_BINDING(symbol) ? R_NilValue : R_UnboundValue;
        if (option==7 && IS_ACTIVE_BINDING(symbol))
            return R_UnboundValue;
        value = SYMBOL_BINDING_VALUE(symbol);
    }

    else if (IS_USER_DATABASE(rho)) {
	/* Use the objects function pointer for this symbol. */
	R_ObjectTable *table = (R_ObjectTable *)R_ExternalPtrAddr(HASHTAB(rho));
	value = R_UnboundValue;
	if (table->active) {
	    if (option&1)
		value = table->get (CHAR(PRINTNAME(symbol)), NULL, table);
	    else {
		if (table->exists (CHAR(PRINTNAME(symbol)), NULL, table)) {
                    if (option==2) 
                        return R_NilValue;
		    value = table->get (CHAR(PRINTNAME(symbol)), NULL, table);
                }
		else
		    value = R_UnboundValue;
	    }
	}
    }

    else if (!isEnvironment(rho))
	error(_("argument to '%s' is not an environment"), "findVarInFrame3");

    else if (HASHTAB(rho) == R_NilValue) {

	loc = FRAME(rho);
        SEARCH_LOOP (loc, symbol, goto found);

        return R_UnboundValue;

      found: 
<<<<<<< HEAD
        if (IS_ACTIVE_BINDING(loc)) {
            if (option==7) 
                return R_UnboundValue;
        }
        else if (!DDVAL(symbol)) {
=======
        if ( ! IS_ACTIVE_BINDING(loc) && !DDVAL(symbol)) {
>>>>>>> 19c218b3
            /* Note:  R_MakeActiveBinding won't let an existing binding 
               become active, so we later assume this can't be active. */
            LASTSYMENV(symbol) = rho;
            LASTSYMBINDING(symbol) = loc;
        }
        if (option==2)
            return R_NilValue;
        else
            value = BINDING_VALUE(loc);
    }

    else {
        SEXP c = PRINTNAME(symbol);
        int hashcode;
	if( !HASHASH(c) ) {
	    SET_HASHVALUE(c, R_Newhashpjw(CHAR(c)));
	    SET_HASHASH(c, 1);
	}
	hashcode = HASHVALUE(c) % HASHSIZE(HASHTAB(rho));
        loc = R_HashGetLoc(hashcode, symbol, HASHTAB(rho));
        if (loc == R_NilValue || option == 7 && IS_ACTIVE_BINDING(loc))
            return R_UnboundValue;
        if (option==2)
            return R_NilValue;
        value = BINDING_VALUE(loc);
    }

  return_value:
<<<<<<< HEAD
    if ((option&2) == 0)
=======
    if (option != 3)
>>>>>>> 19c218b3
        WAIT_UNTIL_COMPUTED(value);

    return value;
}

SEXP findVarInFrame(SEXP rho, SEXP symbol)
{
    return findVarInFrame3(rho, symbol, TRUE);
}



#ifdef USE_GLOBAL_CACHE

/* findGlobalVar searches for a symbol value starting at R_GlobalEnv, so the
   cache can be used.  Doesn't wait for the value found to be computed. */

static SEXP findGlobalVar(SEXP symbol)
{
    SEXP vl, rho;
    Rboolean canCache = TRUE;
    vl = R_GetGlobalCache(symbol);
    if (vl != R_UnboundValue)
	return vl;
    for (rho = R_GlobalEnv; rho != R_EmptyEnv; rho = ENCLOS(rho)) {
	if (IS_BASE(rho)) {
	    vl = SYMBOL_BINDING_VALUE(symbol);
	    if (vl != R_UnboundValue)
		R_AddGlobalCache(symbol, symbol);
	    return vl;
        }
        else {
	    vl = findVarLocInFrame(rho, symbol, &canCache);
	    if (vl != R_NilValue) {
		if(canCache)
		    R_AddGlobalCache(symbol, vl);
		return BINDING_VALUE(vl);
	    }
	}

    }
    return R_UnboundValue;
}
#endif


/*----------------------------------------------------------------------

  findVar

     Look up a symbol in an environment.  Waits for the value to be computed.

  findVarPendingOK 

     Like findVar, but doesn't wait for the value to be computed.
*/

SEXP findVar(SEXP symbol, SEXP rho)
{
    SEXP value;

#ifdef USE_GLOBAL_CACHE

    /* This first loop handles local frames, if there are any.  It
       will also handle all frames if rho is a global frame other than
       R_GlobalEnv */

    while (rho != R_GlobalEnv && rho != R_EmptyEnv) {
	value = findVarInFrame3 (rho, symbol, 1);
	if (value != R_UnboundValue) 
            return value;
	rho = ENCLOS(rho);
    }

    if (rho == R_GlobalEnv) {
	value = findGlobalVar(symbol);
        WAIT_UNTIL_COMPUTED(value);
        return value;
    }
    else
	return R_UnboundValue;

#else

    while (rho != R_EmptyEnv) {
	value = findVarInFrame3 (rho, symbol, 1);
	if (value != R_UnboundValue) 
            return value;
	rho = ENCLOS(rho);
    }
    return R_UnboundValue;

#endif
}

SEXP findVarPendingOK(SEXP symbol, SEXP rho)
{
    SEXP value;

#ifdef USE_GLOBAL_CACHE

    /* This first loop handles local frames, if there are any.  It
       will also handle all frames if rho is a global frame other than
       R_GlobalEnv */

    while (rho != R_GlobalEnv && rho != R_EmptyEnv) {
	value = findVarInFramePendingOK (rho, symbol);
	if (value != R_UnboundValue) 
            return value;
	rho = ENCLOS(rho);
    }

    if (rho == R_GlobalEnv) {
	value = findGlobalVar(symbol);
        return value;
    }
    else
	return R_UnboundValue;

#else

    while (rho != R_EmptyEnv) {
	value = findVarInFramePendingOK (rho, symbol);
	if (value != R_UnboundValue) 
            return value;
	rho = ENCLOS(rho);
    }
    return R_UnboundValue;

#endif
}


/*----------------------------------------------------------------------

  findVar1

  Look up a symbol in an environment.  Ignore any values which are
  not of the specified type.

*/

SEXP attribute_hidden
findVar1(SEXP symbol, SEXP rho, SEXPTYPE mode, int inherits)
{
    SEXP vl;
    while (rho != R_EmptyEnv) {
	vl = findVarInFrame3(rho, symbol, TRUE);
	if (vl != R_UnboundValue) {
	    if (mode == ANYSXP) return vl;
	    if (TYPEOF(vl) == PROMSXP)
                vl = forcePromise(vl);
	    if (TYPEOF(vl) == mode) return vl;
	    if (mode == FUNSXP && isFunction(vl)) return (vl);
	}
	if (inherits)
	    rho = ENCLOS(rho);
	else
	    return (R_UnboundValue);
    }
    return (R_UnboundValue);
}

/*
 *  ditto, but check *mode* not *type*
 */

static SEXP
findVar1mode(SEXP symbol, SEXP rho, SEXPTYPE mode, int inherits,
	     Rboolean doGet)
{
    SEXP vl;
    int tl;
    if (mode == INTSXP) mode = REALSXP;
    if (mode == FUNSXP || mode ==  BUILTINSXP || mode == SPECIALSXP)
	mode = CLOSXP;
    while (rho != R_EmptyEnv) {
	if (! doGet && mode == ANYSXP)
	    vl = findVarInFrame3(rho, symbol, 2);
	else
	    vl = findVarInFrame3(rho, symbol, doGet);

	if (vl != R_UnboundValue) {
	    if (mode == ANYSXP) return vl;
	    if (TYPEOF(vl) == PROMSXP)
                vl = forcePromise(vl);
	    if (mode == CLOSXP && isFunction(vl)) return vl;
	    tl = TYPEOF(vl);
            if (tl == INTSXP) tl = REALSXP;
	    if (tl == mode) return vl;
	}
	if (inherits)
	    rho = ENCLOS(rho);
	else
	    return (R_UnboundValue);
    }
    return (R_UnboundValue);
}


/*
   ddVal:
   a function to take a name and determine if it is of the form
   ..x where x is an integer; if so x is returned otherwise 0 is returned
*/
static int ddVal(SEXP symbol)
{
    const char *buf;
    char *endp;
    int rval;

    buf = CHAR(PRINTNAME(symbol));
    if( !strncmp(buf,"..",2) && strlen(buf) > 2 ) {
	buf += 2;
	rval = strtol(buf, &endp, 10);
	if( *endp != '\0')
	    return 0;
	else
	    return rval;
    }
    return 0;
}

/*----------------------------------------------------------------------
  ddfindVar

  This function fetches the variables ..1, ..2, etc from the first
  frame of the environment passed as the second argument to ddfindVar.
  These variables are implicitly defined whenever a ... object is
  created.

  To determine values for the variables we first search for an
  explicit definition of the symbol, them we look for a ... object in
  the frame and then walk through it to find the appropriate values.

  If no value is obtained we return R_UnboundValue.

  It is an error to specify a .. index longer than the length of the
  ... object the value is sought in.

*/

SEXP ddfindVar(SEXP symbol, SEXP rho)
{
    int i;
    SEXP vl;

    /* first look for ... symbol  */
    vl = findVar(R_DotsSymbol, rho);
    i = ddVal(symbol);
    if (vl != R_UnboundValue) {
	if (length(vl) >= i) {
	    vl = nthcdr(vl, i - 1);
	    return(CAR(vl));
	}
	else
	    error(_("The ... list does not contain %d elements"), i);
    }
    else error(_("..%d used in an incorrect context, no ... to look in"), i);

    return R_NilValue;
}



/*----------------------------------------------------------------------

  dynamicFindVar

  This function does a variable lookup, but uses dynamic scoping rules
  rather than the lexical scoping rules used in findVar.

  Return R_UnboundValue if the symbol isn't located and the calling
  function needs to handle the errors.

*/

SEXP dynamicfindVar(SEXP symbol, RCNTXT *cptr)
{
    SEXP vl;
    while (cptr != R_ToplevelContext) {
	if (cptr->callflag & CTXT_FUNCTION) {
	    vl = findVarInFrame3(cptr->cloenv, symbol, TRUE);
	    if (vl != R_UnboundValue) return vl;
	}
	cptr = cptr->nextcontext;
    }
    return R_UnboundValue;
}



/*----------------------------------------------------------------------

  findFun

  Search for a function in an environment. This is a specially modified
  version of findVar which ignores values its finds if they are not
  functions.  This is extremely time-critical code, since it is used
  to lookup all the base language elements, such as "+" and "if".  

  In typical usage, rho will be an unhashed local environment with the
  NO_SPEC_SYM flag set, with ENCLOS giving further such environments, until 
  R_GlobalEnv is reached, where the function will be found in the global
  cache (if it wasn't in one of the local environemnts).  Note that
  R_GlobalEnv will not have NO_SPEC_SYM set, even if it has no special
  symbols - otherwise, it might be skipped, and hence the global cache
  would be skipped as well.
<<<<<<< HEAD
=======

  An enviroment can also be skipped when the symbol has LASTSYMENVNOTFOUND
  equal to that environment.  LASTSYMENVNOTFOUND is updated to the last
  unhashed environment where the symbol wasn't found.
>>>>>>> 19c218b3

  There is no need to wait for computations of the values found to finish, 
  since functions never have their computation deferred.
*/

SEXP findFun(SEXP symbol, SEXP rho)
{
    SEXP lsymnf = LASTSYMENVNOTFOUND(symbol);
    SEXP lnohashnf = NULL;
    SEXP vl;

    /* If it's a special symbol, skip to the first environment that might 
       contain such a symbol. */

    if (SPEC_SYM(symbol)) {
        while (NO_SPEC_SYM(rho)) /* note that NO_SPEC_SYM(R_EmptyEnv) is 0 */
            rho = ENCLOS(rho);
    }

    /* Search environments for a definition that is a function. */

    for ( ; rho != R_EmptyEnv; rho = ENCLOS(rho)) {

<<<<<<< HEAD
=======
        /* See if it's known from LASTSYMENVNOTFOUND that this symbol isn't 
           in this environment. */

        if (rho == lsymnf) {
            lnohashnf = rho;
            continue;
        }

>>>>>>> 19c218b3
        /* See if it is in the global cache, as it usually will if it's in any
           of the remaining environments (though there can be exceptions). */

#       ifdef USE_GLOBAL_CACHE
	    if (rho == R_GlobalEnv) {
#               ifdef FAST_BASE_CACHE_LOOKUP
                    if (BASE_CACHE(symbol)) { /* quick here, as time-critical */
                        vl = SYMBOL_BINDING_VALUE(symbol);
                        goto got_value;
                    }
#               endif
                vl = findGlobalVar(symbol);
                goto got_value;
            }
#       endif

        vl = findVarInFramePendingOK (rho, symbol);

      got_value:
<<<<<<< HEAD
	if (vl == R_UnboundValue) continue;

        if (TYPEOF(vl) == PROMSXP)
            vl = forcePromise(vl);
        if (isFunction (vl))
            return vl;
        if (vl == R_MissingArg)
            arg_missing_error(symbol);
    }

    error(_("could not find function \"%s\""), CHAR(PRINTNAME(symbol)));
}

/* Variation on findFun that doesn't report errors itself, doesn't
   check for special symbols, and does not use the global cache,
   which is quicker if most searches are expected to fail.  

   Used for looking up methods in objects.c. */

SEXP findFunMethod(SEXP symbol, SEXP rho)
{
    SEXP vl;

    while (rho != R_EmptyEnv) {
	vl = findVarInFramePendingOK(rho, symbol);
	if (vl != R_UnboundValue) {
	    if (TYPEOF(vl) == PROMSXP)
		vl = forcePromise(vl);
	    if (isFunction(vl))
		return vl;
	}
	rho = ENCLOS(rho);
    }

=======
	if (vl == R_UnboundValue) {
            if (HASHTAB(rho) == R_NilValue)
                lnohashnf = rho;
            continue;
        }

        if (TYPEOF(vl) == PROMSXP)
            vl = forcePromise(vl);
        if (isFunction (vl)) {
            if (lnohashnf != NULL)
                LASTSYMENVNOTFOUND(symbol) = lnohashnf;
            return vl;
        }
        if (vl == R_MissingArg)
            arg_missing_error(symbol);
    }

    error(_("could not find function \"%s\""), CHAR(PRINTNAME(symbol)));
}

/* Variation on findFun that doesn't report errors itself, doesn't
   check for special symbols, does not use the global cache (which is
   quicker if most searches are expected to fail), and records a failed
   local search even if the whole search fails (unlike findFun).  

   Used for looking up methods in objects.c. */

SEXP findFunMethod(SEXP symbol, SEXP rho)
{
    SEXP lsymnf = LASTSYMENVNOTFOUND(symbol);
    SEXP lnohashnf = NULL;
    SEXP vl;

    for ( ; rho != R_EmptyEnv; rho = ENCLOS(rho)) {
        if (rho == lsymnf) {
            lnohashnf = rho;
            continue;
        }
	vl = findVarInFramePendingOK(rho, symbol);
	if (vl == R_UnboundValue) {
            if (HASHTAB(rho) == R_NilValue)
                lnohashnf = rho;
            continue;
        }
        if (TYPEOF(vl) == PROMSXP)
            vl = forcePromise(vl);
        if (isFunction(vl)) {
            if (lnohashnf != NULL)
                LASTSYMENVNOTFOUND(symbol) = lnohashnf;
            return vl;
        }
    }

    if (lnohashnf != NULL && !IS_BASE(lnohashnf))
        LASTSYMENVNOTFOUND(symbol) = lnohashnf;
>>>>>>> 19c218b3
    return R_UnboundValue;
}

/*----------------------------------------------------------------------

  set_var_in_frame

  Assign a value in a specific environment frame.  If 'create' is TRUE, it
  creates the variable if it doesn't already exist.  May increment or decrement
  NAMEDCNT for the assigned and previous value, depending on the setting of
  'incdec' - 0 = no increment or decrement, 1 = decrement old value only,
  2 = increment new value only, 3 = decrement old value and increment new value.
  Returns TRUE if an assignment was successfully made. 

  Waits for computation to finish for values stored into user databases and 
  into the base environment.

  The symbol, value, and rho arguments are protected by this function. */

int set_var_in_frame (SEXP symbol, SEXP value, SEXP rho, int create, int incdec)
{
    int hashcode;
    SEXP loc;

    PROTECT3(symbol,value,rho);

    if (rho == LASTSYMENV(symbol)) {
        loc = LASTSYMBINDING(symbol);    /* won't be an active binding */
        if (CAR(loc) != R_UnboundValue)  /* could be unbound if var removed */
            goto found;
    }

    if (IS_USER_DATABASE(rho)) {
        /* FIXME: This does not behave as described - DESCRIBED WHERE? HOW? */
        WAIT_UNTIL_COMPUTED(value);
        R_ObjectTable *table;
        table = (R_ObjectTable *) R_ExternalPtrAddr(HASHTAB(rho));
        if (table->assign == NULL) /* maybe should just return FALSE? */
            error(_("cannot assign variables to this database"));
        table->assign (CHAR(PRINTNAME(symbol)), value, table);
        if (incdec&2) 
            INC_NAMEDCNT(value);
        /* don't try to do decrement on old value (getting it might be slow) */
#ifdef USE_GLOBAL_CACHE
        if (IS_GLOBAL_FRAME(rho)) R_FlushGlobalCache(symbol);
#endif
        if (rho == R_GlobalEnv) 
            R_DirtyImage = 1;
        UNPROTECT(3);
        return TRUE; /* unclear whether assign always succeeds, but assume so */
    }

    if (IS_BASE(rho)) {
        if (!create && SYMVALUE(symbol) == R_UnboundValue) {
            UNPROTECT(3);
            return FALSE;
        }
        gsetVar(symbol,value,rho);
        if (incdec&2) 
            INC_NAMEDCNT(value);  
        /* don't bother with decrement on the old value (not time-critical) */
        UNPROTECT(3);
        return TRUE;      /* should have either succeeded, or raised an error */
    }

    if (HASHTAB(rho) == R_NilValue) {
        loc = FRAME(rho);
        SEARCH_LOOP (loc, symbol, goto found_update_last);
    }
    else { /* hashed environment */
        SEXP c = PRINTNAME(symbol);
        if( !HASHASH(c) ) {
            SET_HASHVALUE(c, R_Newhashpjw(CHAR(c)));
            SET_HASHASH(c, 1);
        }
        hashcode = HASHVALUE(c) % HASHSIZE(HASHTAB(rho));
        loc = VECTOR_ELT(HASHTAB(rho), hashcode);
        SEARCH_LOOP (loc, symbol, goto found);
    }

    if (create) { /* try to create new variable */

        if (rho == R_EmptyEnv)
            error(_("cannot assign values in the empty environment"));

        if (FRAME_IS_LOCKED(rho))
            error(_("cannot add bindings to a locked environment"));

#ifdef USE_GLOBAL_CACHE
        if (IS_GLOBAL_FRAME(rho)) R_FlushGlobalCache(symbol);
#endif
        if (rho == R_GlobalEnv) 
            R_DirtyImage = 1;

        if (HASHTAB(rho) == R_NilValue) {
            SEXP new = cons_with_tag (value, FRAME(rho), symbol);
            SET_FRAME(rho, new);
            if (SPEC_SYM(symbol))
                SET_NO_SPEC_SYM(rho,0);
        }
        else {
            SEXP table = HASHTAB(rho);
            SEXP chain = VECTOR_ELT(table,hashcode);
            SEXP new = cons_with_tag (value, chain, symbol);
            SET_VECTOR_ELT (table, hashcode, new);
            if (chain == R_NilValue)
                SET_HASHSLOTSUSED (table, HASHSLOTSUSED(table) + 1);
            if (R_HashSizeCheck(table))
                SET_HASHTAB(rho, R_HashResize(table));
        }

        if (LASTSYMENVNOTFOUND(symbol) == rho)
            LASTSYMENVNOTFOUND(symbol) = NULL;

        if (incdec&2)
            INC_NAMEDCNT(value);

        UNPROTECT(3);
        return TRUE;
    }

    UNPROTECT(3);
    return FALSE;

  found_update_last:
    if ( ! IS_ACTIVE_BINDING(loc) && !DDVAL(symbol)) {
        /* Note:  R_MakeActiveBinding won't let an existing binding 
           become active, so we later assume this can't be active. */
        LASTSYMENV(symbol) = rho;
        LASTSYMBINDING(symbol) = loc;
    }
    
  found:
    if ((incdec&1) && !IS_ACTIVE_BINDING(loc))
        DEC_NAMEDCNT_AND_PRVALUE(BINDING_VALUE(loc));
    SET_BINDING_VALUE(loc,value);
    if (incdec&2) 
        INC_NAMEDCNT(value);
    SET_MISSING(loc,0);
    if (rho == R_GlobalEnv) 
        R_DirtyImage = 1;
    UNPROTECT(3);
    return TRUE;
}


/*----------------------------------------------------------------------

  set_var_nonlocal

  Assign a value in a specific environment frame or any enclosing frame,
  or create it in R_GlobalEnv if it doesn't exist in any such frame.  May 
  increment or decrement NAMEDCNT for the assigned and previous value, 
  depending on the setting of 'incdec' - 0 = no increment or decrement, 
  1 = decrement old value only, 2 = increment new value only, 3 = decrement 
  old value and increment new value. */

void set_var_nonlocal (SEXP symbol, SEXP value, SEXP rho, int incdec)
{
    while (rho != R_EmptyEnv) {
	if (set_var_in_frame (symbol, value, rho, FALSE, incdec)) 
            return;
	rho = ENCLOS(rho);
    }
    set_var_in_frame (symbol, value, R_GlobalEnv, TRUE, incdec);
}


/*----------------------------------------------------------------------

  OLD FUNCTION PROVIDED FOR BACKWARDS COMPATIBILITY (MENTIONED IN R API).

  defineVar

  Assign a value in a specific environment frame. */

void defineVar(SEXP symbol, SEXP value, SEXP rho)
{
    set_var_in_frame (symbol, value, rho, TRUE, 0);
}


/*----------------------------------------------------------------------

  OLD FUNCTION PROVIDED FOR BACKWARDS COMPATIBILITY (MENTIONED IN R API).

  setVar

  Assign a new value to bound symbol.	 Note this does the "inherits"
  case.  I.e. it searches frame-by-frame for a symbol and binds the
  given value to the first symbol encountered.  If no symbol is
  found then a binding is created in the global environment. */

void setVar(SEXP symbol, SEXP value, SEXP rho)
{
    while (rho != R_EmptyEnv) {
	if (set_var_in_frame (symbol, value, rho, FALSE, 0)) 
            return;
	rho = ENCLOS(rho);
    }
    set_var_in_frame (symbol, value, R_GlobalEnv, TRUE, 0);
}


/*----------------------------------------------------------------------

  gsetVar

  Assignment directly into the base environment.  

  Waits until the value has been computed. */

void gsetVar(SEXP symbol, SEXP value, SEXP rho)
{
    if (SYMVALUE(symbol) == R_UnboundValue) {
        if (FRAME_IS_LOCKED(rho))
            error(_("cannot add binding of '%s' to the base environment"),
                  CHAR(PRINTNAME(symbol)));
#ifdef USE_GLOBAL_CACHE
        R_FlushGlobalCache(symbol);
#endif
    }

    WAIT_UNTIL_COMPUTED(value);
    SET_SYMBOL_BINDING_VALUE(symbol, value);
}


/*----------------------------------------------------------------------

  get environment from a subclass if possible; else return NULL. */

#define simple_as_environment(arg) \
  (IS_S4_OBJECT(arg) && (TYPEOF(arg) == S4SXP) ? R_getS4DataSlot(arg, ENVSXP) \
                                               : R_NilValue)
	    

/*----------------------------------------------------------------------

  do_assign : .Internal(assign(x, value, envir, inherits))

*/
static SEXP do_assign(SEXP call, SEXP op, SEXP args, SEXP rho)
{
    SEXP name=R_NilValue, val, aenv;
    int ginherits = 0;
    checkArity(op, args);

    if (!isString(CAR(args)) || length(CAR(args)) == 0)
	error(_("invalid first argument"));
    else {
	if (length(CAR(args)) > 1)
	    warning(_("only the first element is used as variable name"));
	name = install(translateChar(STRING_ELT(CAR(args), 0)));
    }
    PROTECT(val = CADR(args));
    aenv = CADDR(args);
    if (TYPEOF(aenv) == NILSXP)
	error(_("use of NULL environment is defunct"));
    if (TYPEOF(aenv) != ENVSXP &&
	TYPEOF((aenv = simple_as_environment(aenv))) != ENVSXP)
	error(_("invalid '%s' argument"), "envir");
    ginherits = asLogical(CADDDR(args));
    if (ginherits == NA_LOGICAL)
	error(_("invalid '%s' argument"), "inherits");
    if (ginherits)
	set_var_nonlocal (name, val, aenv, 3);
    else
	set_var_in_frame (name, val, aenv, TRUE, 3);
    UNPROTECT(1);
    return val;
}


/**
 * do_list2env : .Internal(list2env(x, envir))
  */
static SEXP do_list2env(SEXP call, SEXP op, SEXP args, SEXP rho)
{
    SEXP x, xnms, envir;
    int n;
    checkArity(op, args);

    if (TYPEOF(CAR(args)) != VECSXP)
	error(_("first argument must be a named list"));
    x = CAR(args);
    n = LENGTH(x);
    xnms = getAttrib(x, R_NamesSymbol);
    if (TYPEOF(xnms) != STRSXP || LENGTH(xnms) != n)
	error(_("names(x) must be a character vector of the same length as x"));
    envir = CADR(args);
    if (TYPEOF(envir) != ENVSXP)
	error(_("'envir' argument must be an environment"));

    for(int i = 0; i < LENGTH(x) ; i++) {
	SEXP name = install(translateChar(STRING_ELT(xnms, i)));
	defineVar(name, VECTOR_ELT(x, i), envir);
    }

    return envir;
}

/* Remove variable and return its previous value, or NULL if it didn't exist. 
   For a user database, R_NilValue is returned when the variable exists, 
   rather than the value. */

SEXP attribute_hidden RemoveVariable(SEXP name, SEXP env)
{
    SEXP list, value;

    if (env == R_BaseNamespace)
	error(_("cannot remove variables from base namespace"));
    if (env == R_BaseEnv)
	error(_("cannot remove variables from the base environment"));
    if (env == R_EmptyEnv)
	error(_("cannot remove variables from the empty environment"));
    if (FRAME_IS_LOCKED(env))
	error(_("cannot remove bindings from a locked environment"));

    if(IS_USER_DATABASE(env)) {
	R_ObjectTable *table;
	table = (R_ObjectTable *) R_ExternalPtrAddr(HASHTAB(env));
	if(table->remove == NULL)
	    error(_("cannot remove variables from this database"));
	return table->remove(CHAR(PRINTNAME(name)), table) ? R_NilValue : NULL;
    }

    if (IS_HASHED(env)) {
	SEXP hashtab = HASHTAB(env);
        int hashcode = HASHASH(PRINTNAME(name)) ? HASHVALUE(PRINTNAME(name))
                        : R_Newhashpjw(CHAR(PRINTNAME(name)));
	int idx = hashcode % HASHSIZE(hashtab);
	list = RemoveFromList(name, VECTOR_ELT(hashtab, idx), &value);
	if (value != NULL) {
	    SET_VECTOR_ELT(hashtab, idx, list);
            if (list == R_NilValue)
                SET_HASHSLOTSUSED(hashtab,HASHSLOTSUSED(hashtab)-1);
        }
    }
    else {
	list = RemoveFromList(name, FRAME(env), &value);
	if (value != NULL)
	    SET_FRAME(env, list);
    }

    if (value != NULL) {
        if(env == R_GlobalEnv) R_DirtyImage = 1;
#ifdef USE_GLOBAL_CACHE
	if (IS_GLOBAL_FRAME(env)) {
            PROTECT(value);
            R_FlushGlobalCache(name);
            UNPROTECT(1);
        }
#endif
    }

    return value;
}

/*----------------------------------------------------------------------

  do_remove

  There are three arguments to do_remove; a list of names to remove,
  an optional environment (if missing set it to R_GlobalEnv) and
  inherits, a logical indicating whether to look in the parent env if
  a symbol is not found in the supplied env.  This is ignored if
  environment is not specified.

*/

static SEXP do_remove(SEXP call, SEXP op, SEXP args, SEXP rho)
{
    /* .Internal(remove(list, envir, inherits)) */

    SEXP name, envarg, tsym, tenv, value;
    int ginherits = 0;
    int i;

    checkArity(op, args);

    name = CAR(args);
    if (!isString(name))
	error(_("invalid first argument"));
    args = CDR(args);

    envarg = CAR(args);
    if (TYPEOF(envarg) == NILSXP)
	error(_("use of NULL environment is defunct"));
    if (TYPEOF(envarg) != ENVSXP &&
	TYPEOF((envarg = simple_as_environment(envarg))) != ENVSXP)
	error(_("invalid '%s' argument"), "envir");
    args = CDR(args);

    ginherits = asLogical(CAR(args));
    if (ginherits == NA_LOGICAL)
	error(_("invalid '%s' argument"), "inherits");

    for (i = 0; i < LENGTH(name); i++) {
	value = NULL;
	tsym = install(translateChar(STRING_ELT(name, i)));
	tenv = envarg;
	while (tenv != R_EmptyEnv) {
	    value = RemoveVariable(tsym, tenv);
	    if (value != NULL || !ginherits)
		break;
	    tenv = CDR(tenv);
	}
	if (value == NULL)
	    warning (_("object '%s' not found"), CHAR(PRINTNAME(tsym)));
        else
            DEC_NAMEDCNT_AND_PRVALUE(value);
    }
    return R_NilValue;
}

/*----------------------------------------------------------------------

 do_get_rm - get value of variable and then remove the variable, decrementing
             NAMEDCNT when possible.  If return of pending value is allowed,
             will pass on pending value in the variable without waiting for it.
*/

static SEXP do_get_rm (SEXP call, SEXP op, SEXP args, SEXP rho, int variant)
{
    SEXP name, value;

    checkArity(op, args);
    check1arg(args, call, "x");

    name = CAR(args);
    if (TYPEOF(name) != SYMSXP)
        error(_("invalid argument"));

    value = RemoveVariable (name, rho);

    if (value == NULL)
        unbound_var_error(name);
<<<<<<< HEAD

    if (TYPEOF(value) == PROMSXP) {
        SEXP prvalue = forcePromisePendingOK(value);
=======

    pending_ok = variant & VARIANT_PENDING_OK;

    if (TYPEOF(value) == PROMSXP) {
        SEXP prvalue = pending_ok ? forcePromisePendingOK(value) 
                                  : forcePromise(value);
>>>>>>> 19c218b3
        DEC_NAMEDCNT_AND_PRVALUE(value);
        value = prvalue;
    }
    else
        DEC_NAMEDCNT(value);

    if (variant & VARIANT_NULL)
        return R_NilValue;

    if ( ! (variant & VARIANT_PENDING_OK))
        WAIT_UNTIL_COMPUTED(value);

    return value;
}

/*----------------------------------------------------------------------

  do_get

  This function returns the SEXP associated with the character
  argument.  It needs the environment of the calling function as a
  default.

      get(x, envir, mode, inherits)
      exists(x, envir, mode, inherits)

*/


static SEXP do_get(SEXP call, SEXP op, SEXP args, SEXP rho)
{
    SEXP rval, genv, t1 = R_NilValue;
    SEXPTYPE gmode;
    int ginherits = 0, where;
    checkArity(op, args);

    /* The first arg is the object name */
    /* It must be present and a non-empty string */

    if (!isValidStringF(CAR(args)))
	error(_("invalid first argument"));
    else
	t1 = install(translateChar(STRING_ELT(CAR(args), 0)));

    /* envir :	originally, the "where=" argument */

    if (TYPEOF(CADR(args)) == REALSXP || TYPEOF(CADR(args)) == INTSXP) {
	where = asInteger(CADR(args));
	genv = R_sysframe(where, R_GlobalContext);
    }
    else if (TYPEOF(CADR(args)) == NILSXP)
	error(_("use of NULL environment is defunct"));
    else if (TYPEOF(CADR(args)) == ENVSXP)
	genv = CADR(args);
    else if(TYPEOF((genv = simple_as_environment(CADR(args)))) != ENVSXP)
	error(_("invalid '%s' argument"), "envir");

    /* mode :  The mode of the object being sought */

    /* as from R 1.2.0, this is the *mode*, not the *typeof* aka
       storage.mode.
    */

    if (isString(CADDR(args))) {
	if (!strcmp(CHAR(STRING_ELT(CAR(CDDR(args)), 0)), "function")) /*ASCII*/
	    gmode = FUNSXP;
	else
	    gmode = str2type(CHAR(STRING_ELT(CAR(CDDR(args)), 0))); /* ASCII */
    } 
    else
	error(_("invalid '%s' argument"), "mode");

    ginherits = asLogical(CADDDR(args));
    if (ginherits == NA_LOGICAL)
	error(_("invalid '%s' argument"), "inherits");

    /* Search for the object */
    rval = findVar1mode(t1, genv, gmode, ginherits, PRIMVAL(op));

    if (PRIMVAL(op)) { /* have get(.) */
	if (rval == R_MissingArg)
            arg_missing_error(t1);
	if (rval == R_UnboundValue) {
	    if (gmode == ANYSXP)
                unbound_var_error(t1);
	    else
		error(_("object '%s' of mode '%s' was not found"),
		      CHAR(PRINTNAME(t1)),
		      CHAR(STRING_ELT(CAR(CDDR(args)), 0))); /* ASCII */
	}

	/* We need to evaluate if it is a promise */
	if (TYPEOF(rval) == PROMSXP)
	    rval = forcePromise(rval);

	if (NAMEDCNT_EQ_0(rval))
	    SET_NAMEDCNT_1(rval);
	return rval;
    }
    else /* exists(.) */
	return ScalarLogicalMaybeConst (rval != R_UnboundValue);
}

static SEXP gfind(const char *name, SEXP env, SEXPTYPE mode,
		  SEXP ifnotfound, int inherits, SEXP enclos)
{
    SEXP rval, t1, R_fcall, var;

    t1 = install(name);

    /* Search for the object - last arg is 1 to 'get' */
    rval = findVar1mode(t1, env, mode, inherits, 1);

    if (rval == R_UnboundValue) {
	if( isFunction(ifnotfound) ) {
	    PROTECT(var = mkString(name));
	    PROTECT(R_fcall = LCONS(ifnotfound, LCONS(var, R_NilValue)));
	    rval = eval(R_fcall, enclos);
	    UNPROTECT(2);
	} else
	    rval = ifnotfound;
    }

    /* We need to evaluate if it is a promise */
    if (TYPEOF(rval) == PROMSXP) rval = forcePromise(rval);
    if (NAMEDCNT_EQ_0(rval)) 
        SET_NAMEDCNT_1(rval);
    return rval;
}


/** mget(): get multiple values from an environment
 *
 * .Internal(mget(x, envir, mode, ifnotfound, inherits))
 *
 * @return  a list of the same length as x, a character vector (of names).
 */
static SEXP do_mget(SEXP call, SEXP op, SEXP args, SEXP rho)
{
    SEXP ans, env, x, mode, ifnotfound, ifnfnd;
    SEXPTYPE gmode; /* is unsigned int */
    int ginherits = 0, nvals, nmode, nifnfnd, i;

    checkArity(op, args);

    x = CAR(args);

    nvals = length(x);

    /* The first arg is the object name */
    /* It must be present and a string */
    if (!isString(x) )
	error(_("invalid first argument"));
    for(i = 0; i < nvals; i++)
	if( isNull(STRING_ELT(x, i)) || !CHAR(STRING_ELT(x, 0))[0] )
	    error(_("invalid name in position %d"), i+1);

    /* FIXME: should we install them all?) */

    env = CADR(args);
    if (env == R_NilValue) {
	error(_("use of NULL environment is defunct"));
    } else if( !isEnvironment(env) )
	error(_("second argument must be an environment"));

    mode = CADDR(args);
    nmode = length(mode);
    if( !isString(mode) )
	error(_("invalid '%s' argument"), "mode");

    if( nmode != nvals && nmode != 1 )
	error(_("wrong length for '%s' argument"), "mode");

    PROTECT(ifnotfound = coerceVector(CADDDR(args), VECSXP));
    nifnfnd = length(ifnotfound);
    if( !isVector(ifnotfound) )
	error(_("invalid '%s' argument"), "ifnotfound");

    if( nifnfnd != nvals && nifnfnd != 1 )
	error(_("wrong length for '%s' argument"), "ifnotfound");

    ginherits = asLogical(CAD4R(args));
    if (ginherits == NA_LOGICAL)
	error(_("invalid '%s' argument"), "inherits");

    PROTECT(ans = allocVector(VECSXP, nvals));

    /* now for each element of x, we look for it, using the inherits,
       etc */

    for(i = 0; i < nvals; i++) {
	if (isString(mode)) { /* ASCII */
	    if (!strcmp(CHAR(STRING_ELT(CAR(CDDR(args)), i % nmode )), "function"))
		gmode = FUNSXP;
	    else
		gmode = str2type(CHAR(STRING_ELT(CAR(CDDR(args)), i % nmode )));
	} 
        else
	    error(_("invalid '%s' argument"), "mode");

	/* is the mode provided one of the real modes? */
	if( gmode == (SEXPTYPE) (-1))
	    error(_("invalid '%s' argument"), "mode");


	if( TYPEOF(ifnotfound) != VECSXP )
	    error(_("invalid '%s' argument"), "ifnotfound");
	if( nifnfnd == 1 ) /* length has been checked to be 1 or nvals. */
	    ifnfnd = VECTOR_ELT(ifnotfound, 0);
	else
	    ifnfnd = VECTOR_ELT(ifnotfound, i);

        SET_VECTOR_ELEMENT_TO_VALUE (ans, i, 
          gfind (translateChar(STRING_ELT(x,i % nvals)), 
                 env, gmode, ifnfnd, ginherits, rho));
    }

    setAttrib(ans, R_NamesSymbol, duplicate(x));
    UNPROTECT(2);
    return(ans);
}

/*----------------------------------------------------------------------

  do_missing

  This function tests whether the symbol passed as its first argument
  is a missing argument to the current closure.  rho is the
  environment that missing was called from.

  R_isMissing is called on the not-yet-evaluated value of an argument,
  if this is a symbol, as it could be a missing argument that has been
  passed down.  So 'symbol' is the promise value, and 'rho' its
  evaluation argument.

  It is also called in arithmetic.c. for e.g. do_log
*/

int attribute_hidden
R_isMissing(SEXP symbol, SEXP rho)
{
    int ddv=0;
    SEXP vl, s;

    if (symbol == R_MissingArg) /* Yes, this can happen */
	return 1;

    /* check for infinite recursion */
    R_CHECKSTACK();

    if (DDVAL(symbol)) {
	s = R_DotsSymbol;
	ddv = ddVal(symbol);
    }
    else
	s = symbol;

    if (rho == R_BaseEnv || rho == R_BaseNamespace)
	return 0;  /* is this really the right thing to do? LT */

    vl = findVarLocInFrame(rho, s, NULL);
    if (vl != R_NilValue) {
	if (DDVAL(symbol)) {
	    if (length(CAR(vl)) < ddv || CAR(vl) == R_MissingArg)
		return 1;
	    /* defineVar(symbol, value, R_GlobalEnv); */
	    else
		vl = nthcdr(CAR(vl), ddv-1);
	}
	if (MISSING(vl) == 1 || CAR(vl) == R_MissingArg)
	    return 1;
	if (IS_ACTIVE_BINDING(vl))
	    return 0;
	if (TYPEOF(CAR(vl)) == PROMSXP &&
	    PRVALUE(CAR(vl)) == R_UnboundValue &&
	    TYPEOF(PREXPR(CAR(vl))) == SYMSXP) {
	    /* This code uses the PRSEEN bit to detect cycles.  If a
	       cycle occurs then a missing argument was encountered,
	       so the return value is TRUE.  It would be a little
	       safer to use the promise stack to ensure unsetting of
	       the bits in the event of a longjump, but doing so would
	       require distinguishing between evaluating promises and
	       checking for missingness.  Because of the test above
	       for an active binding a longjmp should only happen if
	       the stack check fails.  LT */
	    if (PRSEEN(CAR(vl)))
		return 1;
	    else {
		int val;
		SET_PRSEEN(CAR(vl), 1);
		val = R_isMissing(PREXPR(CAR(vl)), PRENV(CAR(vl)));
		SET_PRSEEN(CAR(vl), 0);
		return val;
	    }
	}
	else
	    return 0;
    }
    return 0;
}

/* this is primitive and a SPECIALSXP */
static SEXP do_missing(SEXP call, SEXP op, SEXP args, SEXP rho)
{
    SEXP t, sym, s;
    int ddv = 0;

    checkArity(op, args);
    check1arg_x (args, call);

    sym = CAR(args);
    if (isString(sym) && length(sym)==1)
	sym = install(translateChar(STRING_ELT(CAR(args), 0)));
    if (!isSymbol(sym))
	errorcall(call, _("invalid use of 'missing'"));

    if (DDVAL(sym)) {
	ddv = ddVal(sym);
	s = R_DotsSymbol;
    }
    else
        s = sym;

    t = findVarLocInFrame (rho, s, NULL);

    if (t == R_NilValue)  /* no error for local variables, despite msg below */
	errorcall(call, _("'missing' can only be used for arguments"));

    if (DDVAL(sym)) {
        if (CAR(t) == R_MissingArg || length(CAR(t)) < ddv) 
            goto true;
        else
            t = nthcdr(CAR(t), ddv-1);
    }

    if (MISSING(t) || CAR(t) == R_MissingArg)
        goto true;

    t = CAR(t);
    if (TYPEOF(t)==PROMSXP && isSymbol(PREXPR(t)) 
          && R_isMissing(PREXPR(t),PRENV(t)))
        goto true;

    return ScalarLogicalMaybeConst(FALSE);

  true:
    return ScalarLogicalMaybeConst(TRUE);
}

/*----------------------------------------------------------------------

  do_globalenv

  Returns the current global environment.

*/


static SEXP do_globalenv(SEXP call, SEXP op, SEXP args, SEXP rho)
{
    checkArity(op, args);
    return R_GlobalEnv;
}

/*----------------------------------------------------------------------

  do_baseenv

  Returns the current base environment.

*/


static SEXP do_baseenv(SEXP call, SEXP op, SEXP args, SEXP rho)
{
    checkArity(op, args);
    return R_BaseEnv;
}

/*----------------------------------------------------------------------

  do_emptyenv

  Returns the current empty environment.

*/


static SEXP do_emptyenv(SEXP call, SEXP op, SEXP args, SEXP rho)
{
    checkArity(op, args);
    return R_EmptyEnv;
}


/*----------------------------------------------------------------------

  do_attach

  To attach a list we make up an environment and insert components
  of the list in as the values of this env and install the tags from
  the list as the names.

*/

static SEXP do_attach(SEXP call, SEXP op, SEXP args, SEXP env)
{
    SEXP name, s, t, x;
    int pos, hsize;
    Rboolean isSpecial;

    checkArity(op, args);

    pos = asInteger(CADR(args));
    if (pos == NA_INTEGER)
	error(_("'pos' must be an integer"));

    name = CADDR(args);
    if (!isValidStringF(name))
	error(_("invalid '%s' argument"), "name");

    isSpecial = IS_USER_DATABASE(CAR(args));

    if(!isSpecial) {
	if (isNewList(CAR(args))) {
	    SETCAR(args, VectorToPairList(CAR(args)));

	    for (x = CAR(args); x != R_NilValue; x = CDR(x))
		if (TAG(x) == R_NilValue)
		    error(_("all elements of a list must be named"));
	    PROTECT(s = allocSExp(ENVSXP));
	    SET_FRAME(s, duplicate(CAR(args)));
            setNoSpecSymFlag(s);
	} else if (isEnvironment(CAR(args))) {
	    SEXP p, loadenv = CAR(args);

	    PROTECT(s = allocSExp(ENVSXP));
	    if (HASHTAB(loadenv) != R_NilValue) {
		int i, n;
		n = length(HASHTAB(loadenv));
		for (i = 0; i < n; i++) {
		    p = VECTOR_ELT(HASHTAB(loadenv), i);
		    while (p != R_NilValue) {
			defineVar(TAG(p), duplicate(CAR(p)), s);
			p = CDR(p);
		    }
		}
		/* FIXME: duplicate the hash table and assign here */
	    } else {
		for(p = FRAME(loadenv); p != R_NilValue; p = CDR(p))
		    defineVar(TAG(p), duplicate(CAR(p)), s);
	    }
	} 
        else
	    error(_("'attach' only works for lists, data frames and environments"));

	/* Connect FRAME(s) into HASHTAB(s) */
        hsize = (int) (length(s)/0.6);   /* about 45% of entries will be used */
	if (hsize < HASHMINSIZE)
	    hsize = HASHMINSIZE;

	SET_HASHTAB(s, R_NewHashTable(hsize));
	s = R_HashFrame(s);

	while (R_HashSizeCheck(HASHTAB(s)))
	    SET_HASHTAB(s, R_HashResize(HASHTAB(s)));

    } else { /* is a user object */
	/* Having this here (rather than below) means that the onAttach routine
	   is called before the table is attached. This may not be necessary or
	   desirable. */
	R_ObjectTable *tb = (R_ObjectTable*) R_ExternalPtrAddr(CAR(args));
	if(tb->onAttach)
	    tb->onAttach(tb);
	s = allocSExp(ENVSXP);
	SET_HASHTAB(s, CAR(args));
	setAttrib(s, R_ClassSymbol, getAttrib(HASHTAB(s), R_ClassSymbol));
    }

    setAttrib(s, R_NameSymbol, name);
    for (t = R_GlobalEnv; ENCLOS(t) != R_BaseEnv && pos > 2; t = ENCLOS(t))
	pos--;

    if (ENCLOS(t) == R_BaseEnv) {
	SET_ENCLOS(t, s);
	SET_ENCLOS(s, R_BaseEnv);
    }
    else {
	x = ENCLOS(t);
	SET_ENCLOS(t, s);
	SET_ENCLOS(s, x);
    }

    if(!isSpecial) { /* Temporary: need to remove the elements identified by objects(CAR(args)) */
#ifdef USE_GLOBAL_CACHE
	R_FlushGlobalCacheFromTable(HASHTAB(s));
	MARK_AS_GLOBAL_FRAME(s);
#endif
	UNPROTECT(1);
    } else {
#ifdef USE_GLOBAL_CACHE
	R_FlushGlobalCacheFromUserTable(HASHTAB(s));
	MARK_AS_GLOBAL_FRAME(s);
#endif
    }

    return s;
}



/*----------------------------------------------------------------------

  do_detach

  detach the specified environment.  Detachment only takes place by
  position.

*/

static SEXP do_detach(SEXP call, SEXP op, SEXP args, SEXP env)
{
    SEXP s, t, x;
    int pos, n;
    Rboolean isSpecial = FALSE;

    checkArity(op, args);
    pos = asInteger(CAR(args));

    for (n = 2, t = ENCLOS(R_GlobalEnv); t != R_BaseEnv; t = ENCLOS(t))
	n++;

    if (pos == n) /* n is the length of the search list */
	error(_("detaching \"package:base\" is not allowed"));

    for (t = R_GlobalEnv ; ENCLOS(t) != R_BaseEnv && pos > 2 ; t = ENCLOS(t))
	pos--;
    if (pos != 2)
	error(_("invalid '%s' argument"), "pos");
    else {
	PROTECT(s = ENCLOS(t));
	x = ENCLOS(s);
	SET_ENCLOS(t, x);
	isSpecial = IS_USER_DATABASE(s);
	if(isSpecial) {
	    R_ObjectTable *tb = (R_ObjectTable*) R_ExternalPtrAddr(HASHTAB(s));
	    if(tb->onDetach) tb->onDetach(tb);
	}

	SET_ENCLOS(s, R_BaseEnv);
    }
#ifdef USE_GLOBAL_CACHE
    if(!isSpecial) {
	R_FlushGlobalCacheFromTable(HASHTAB(s));
	MARK_AS_LOCAL_FRAME(s);
    } else {
	R_FlushGlobalCacheFromUserTable(HASHTAB(s));
	MARK_AS_LOCAL_FRAME(s); /* was _GLOBAL_ prior to 2.4.0 */
    }
#endif
    UNPROTECT(1);
    return s;
}



/*----------------------------------------------------------------------

  do_search

  Print out the current search path.

*/

static SEXP do_search(SEXP call, SEXP op, SEXP args, SEXP env)
{
    SEXP ans, name, t;
    int i, n;

    checkArity(op, args);
    n = 2;
    for (t = ENCLOS(R_GlobalEnv); t != R_BaseEnv ; t = ENCLOS(t))
	n++;
    PROTECT(ans = allocVector(STRSXP, n));
    /* TODO - what should the name of this be? */
    SET_STRING_ELT(ans, 0, mkChar(".GlobalEnv"));
    SET_STRING_ELT(ans, n-1, mkChar("package:base"));
    i = 1;
    for (t = ENCLOS(R_GlobalEnv); t != R_BaseEnv ; t = ENCLOS(t)) {
	name = getAttrib(t, R_NameSymbol);
	if (!isString(name) || length(name) < 1)
	    SET_STRING_ELT(ans, i, mkChar("(unknown)"));
	else
	    SET_STRING_ELT(ans, i, STRING_ELT(name, 0));
	i++;
    }
    UNPROTECT(1);
    return ans;
}


/*----------------------------------------------------------------------

  do_ls

  This code implements the functionality of the "ls" and "objects"
  functions.  [ ls(envir, all.names) ]

*/

static int FrameSize(SEXP frame, int all)
{
    int count = 0;
    while (frame != R_NilValue) {
	if ((all || CHAR(PRINTNAME(TAG(frame)))[0] != '.') &&
				      CAR(frame) != R_UnboundValue)
	    count += 1;
	frame = CDR(frame);
    }
    return count;
}

static void FrameNames(SEXP frame, int all, SEXP names, int *indx)
{
    while (frame != R_NilValue) {
	if ((all || CHAR(PRINTNAME(TAG(frame)))[0] != '.') &&
				      CAR(frame) != R_UnboundValue) {
	    SET_STRING_ELT(names, *indx, PRINTNAME(TAG(frame)));
	    (*indx)++;
	}
	frame = CDR(frame);
    }
}

static void FrameValues(SEXP frame, int all, SEXP values, int *indx)
{
    while (frame != R_NilValue) {
	if ((all || CHAR(PRINTNAME(TAG(frame)))[0] != '.') &&
				      CAR(frame) != R_UnboundValue) {
	    SEXP value = CAR(frame);
	    if (TYPEOF(value) == PROMSXP)
		value = forcePromise(value);
	    SET_VECTOR_ELT(values, *indx, duplicate(value));
	    (*indx)++;
	}
	frame = CDR(frame);
    }
}

static int HashTableSize(SEXP table, int all)
{
    int count = 0;
    int n = length(table);
    int i;
    for (i = 0; i < n; i++)
	count += FrameSize(VECTOR_ELT(table, i), all);
    return count;
}

static void HashTableNames(SEXP table, int all, SEXP names, int *indx)
{
    int n = length(table);
    int i;
    for (i = 0; i < n; i++)
	FrameNames(VECTOR_ELT(table, i), all, names, indx);
}

static void HashTableValues(SEXP table, int all, SEXP values, int *indx)
{
    int n = length(table);
    int i;
    for (i = 0; i < n; i++)
	FrameValues(VECTOR_ELT(table, i), all, values, indx);
}

static int BuiltinSize(int all, int intern)
{
    int count = 0;
    SEXP s;
    int j;
    for (j = 0; j < HSIZE; j++) {
	for (s = R_SymbolTable[j]; s != R_NilValue; s = NEXTSYM_PTR(s)) {
	    if (intern) {
		if (INTERNAL(s) != R_NilValue)
		    count++;
	    }
	    else {
		if ((all || CHAR(PRINTNAME(s))[0] != '.')
		    && SYMVALUE(s) != R_UnboundValue)
		    count++;
	    }
	}
    }
    return count;
}

static void
BuiltinNames(int all, int intern, SEXP names, int *indx)
{
    SEXP s;
    int j;
    for (j = 0; j < HSIZE; j++) {
	for (s = R_SymbolTable[j]; s != R_NilValue; s = NEXTSYM_PTR(s)) {
	    if (intern) {
		if (INTERNAL(s) != R_NilValue)
		    SET_STRING_ELT(names, (*indx)++, PRINTNAME(s));
	    }
	    else {
		if ((all || CHAR(PRINTNAME(s))[0] != '.')
		    && SYMVALUE(s) != R_UnboundValue)
		    SET_STRING_ELT(names, (*indx)++, PRINTNAME(s));
	    }
	}
    }
}

static void
BuiltinValues(int all, int intern, SEXP values, int *indx)
{
    SEXP s, vl;
    int j;
    for (j = 0; j < HSIZE; j++) {
	for (s = R_SymbolTable[j]; s != R_NilValue; s = NEXTSYM_PTR(s)) {
	    if (intern) {
		if (INTERNAL(s) != R_NilValue) {
		    vl = SYMVALUE(s);
		    if (TYPEOF(vl) == PROMSXP)
			vl = forcePromise(vl);
		    SET_VECTOR_ELT(values, (*indx)++, duplicate(vl));
		}
	    }
	    else {
		if ((all || CHAR(PRINTNAME(s))[0] != '.')
		    && SYMVALUE(s) != R_UnboundValue) {
		    vl = SYMVALUE(s);
		    if (TYPEOF(vl) == PROMSXP)
			vl = forcePromise(vl);
		    SET_VECTOR_ELT(values, (*indx)++, duplicate(vl));
		}
	    }
	}
    }
}

static SEXP do_ls(SEXP call, SEXP op, SEXP args, SEXP rho)
{
    SEXP env;
    int all;
    checkArity(op, args);

    if(IS_USER_DATABASE(CAR(args))) {
	R_ObjectTable *tb = (R_ObjectTable*)
	    R_ExternalPtrAddr(HASHTAB(CAR(args)));
	return(tb->objects(tb));
    }

    env = CAR(args);

    /* if (env == R_BaseNamespace) env = R_BaseEnv; */

    all = asLogical(CADR(args));
    if (all == NA_LOGICAL) all = 0;

    return R_lsInternal(env, all);
}

/* takes a *list* of environments and a boolean indicating whether to get all
   names */
SEXP R_lsInternal(SEXP env, Rboolean all)
{
    int  k;
    SEXP ans;


    /* Step 1 : Compute the Vector Size */
    k = 0;
    if (env == R_BaseEnv || env == R_BaseNamespace)
	k += BuiltinSize(all, 0);
    else if (isEnvironment(env) ||
	isEnvironment(env = simple_as_environment(env))) {
	if (HASHTAB(env) != R_NilValue)
	    k += HashTableSize(HASHTAB(env), all);
	else
	    k += FrameSize(FRAME(env), all);
    }
    else
	error(_("invalid '%s' argument"), "envir");

    /* Step 2 : Allocate and Fill the Result */
    PROTECT(ans = allocVector(STRSXP, k));
    k = 0;

    if (IS_BASE(env))
        BuiltinNames(all, 0, ans, &k);
    else if (HASHTAB(env) != R_NilValue)
        HashTableNames(HASHTAB(env), all, ans, &k);
    else
        FrameNames(FRAME(env), all, ans, &k);

    UNPROTECT(1);
    sortVector(ans, FALSE);
    return ans;
}

/* transform an environment into a named list */

static SEXP do_env2list(SEXP call, SEXP op, SEXP args, SEXP rho)
{
    SEXP env, ans, names;
    int k, all;

    checkArity(op, args);

    env = CAR(args);
    if (env == R_NilValue)
	error(_("use of NULL environment is defunct"));
    if( !isEnvironment(env) ) {
        SEXP xdata;
	if( IS_S4_OBJECT(env) && TYPEOF(env) == S4SXP &&
	    (xdata = R_getS4DataSlot(env, ENVSXP)) != R_NilValue)
	    env = xdata;
	else
	    error(_("argument must be an environment"));
    }

    all = asLogical(CADR(args)); /* all.names = TRUE/FALSE */
    if (all == NA_LOGICAL) all = 0;

    if (IS_BASE(env))
	k = BuiltinSize(all, 0);
    else if (HASHTAB(env) != R_NilValue)
	k = HashTableSize(HASHTAB(env), all);
    else
	k = FrameSize(FRAME(env), all);

    PROTECT(names = allocVector(STRSXP, k));
    PROTECT(ans = allocVector(VECSXP, k));

    k = 0;
    if (IS_BASE(env))
	BuiltinValues(all, 0, ans, &k);
    else if (HASHTAB(env) != R_NilValue)
	HashTableValues(HASHTAB(env), all, ans, &k);
    else
	FrameValues(FRAME(env), all, ans, &k);

    k = 0;
    if (IS_BASE(env))
	BuiltinNames(all, 0, names, &k);
    else if (HASHTAB(env) != R_NilValue)
	HashTableNames(HASHTAB(env), all, names, &k);
    else
	FrameNames(FRAME(env), all, names, &k);

    setAttrib(ans, R_NamesSymbol, names);
    UNPROTECT(2);
    return(ans);
}

/*
 * apply a function to all objects in an environment and return the
 * results in a list.
 * Equivalent to lapply(as.list(env, all.names=all.names), FUN, ...)
 */
/* This is a special .Internal */
static SEXP do_eapply(SEXP call, SEXP op, SEXP args, SEXP rho)
{
    SEXP env, ans, R_fcall, FUN, tmp, tmp2, ind;
    int i, k, k2;
    int all, useNms, no_dots;

    checkArity(op, args);

    env = eval(CAR(args), rho);
    if (env == R_NilValue)
	error(_("use of NULL environment is defunct"));
    if( !isEnvironment(env) )
	error(_("argument must be an environment"));

    FUN = CADR(args);
    if (!isSymbol(FUN))
	error(_("arguments must be symbolic"));

    SEXP dotsv = findVarInFrame3 (rho, R_DotsSymbol, 3);
    no_dots = dotsv==R_MissingArg || dotsv==R_NilValue || dotsv==R_UnboundValue;

    /* 'all.names' : */
    all = asLogical(eval(CADDR(args), rho));
    if (all == NA_LOGICAL) all = 0;

    /* 'USE.NAMES' : */
    useNms = asLogical(eval(CADDDR(args), rho));
    if (useNms == NA_LOGICAL) useNms = 0;

    if (IS_BASE(env))
	k = BuiltinSize(all, 0);
    else if (HASHTAB(env) != R_NilValue)
	k = HashTableSize(HASHTAB(env), all);
    else
	k = FrameSize(FRAME(env), all);

    PROTECT(ans  = allocVector(VECSXP, k));
    PROTECT(tmp2 = allocVector(VECSXP, k));

    k2 = 0;
    if (IS_BASE(env))
	BuiltinValues(all, 0, tmp2, &k2);
    else if (HASHTAB(env) != R_NilValue)
	HashTableValues(HASHTAB(env), all, tmp2, &k2);
    else
	FrameValues(FRAME(env), all, tmp2, &k2);

    PROTECT(ind = allocVector1INT());
    /* tmp :=  `[`(<elist>, i) */
    PROTECT(tmp = LCONS(R_Bracket2Symbol,
			CONS(tmp2, LCONS(ind, R_NilValue))));
    /* fcall :=  <FUN>( tmp, ... ), with ... omitted if nothing */
    if (no_dots)
        PROTECT(R_fcall = LCONS(FUN, CONS(tmp, R_NilValue)));
    else
        PROTECT(R_fcall = LCONS(FUN, CONS(tmp, CONS(R_DotsSymbol,R_NilValue))));

    for(i = 0; i < k2; i++) {
	INTEGER(ind)[0] = i+1;
        SET_VECTOR_ELEMENT_TO_VALUE (ans, i, eval(R_fcall, rho));
    }

    if (useNms) {
	SEXP names;
	PROTECT(names = allocVector(STRSXP, k));
	k = 0;
	if (IS_BASE(env))
	    BuiltinNames(all, 0, names, &k);
	else if(HASHTAB(env) != R_NilValue)
	    HashTableNames(HASHTAB(env), all, names, &k);
	else
	    FrameNames(FRAME(env), all, names, &k);

	setAttrib(ans, R_NamesSymbol, names);
	UNPROTECT(1);
    }
    UNPROTECT(5);
    return(ans);
}

int envlength(SEXP rho)
{
    if( HASHTAB(rho) != R_NilValue)
	return HashTableSize(HASHTAB(rho), 1);
    else
	return FrameSize(FRAME(rho), 1);
}

/*----------------------------------------------------------------------

  do_builtins

  Return the names of all the built in functions.  These are fetched
  directly from the symbol table.

*/

static SEXP do_builtins(SEXP call, SEXP op, SEXP args, SEXP rho)
{
    SEXP ans;
    int intern, nelts;
    checkArity(op, args);
    intern = asLogical(CAR(args));
    if (intern == NA_INTEGER) intern = 0;
    nelts = BuiltinSize(1, intern);
    ans = allocVector(STRSXP, nelts);
    nelts = 0;
    BuiltinNames(1, intern, ans, &nelts);
    sortVector(ans, TRUE);
    return ans;
}


/*----------------------------------------------------------------------

  do_pos2env

  This function returns the environment at a specified position in the
  search path or the environment of the caller of
  pos.to.env (? but pos.to.env is usually used in arg lists and hence
  is evaluated in the calling environment so this is one higher).

  When pos = -1 the environment of the closure that pos2env is
  evaluated in is obtained. Note: this relies on pos.to.env being
  a primitive.

 */
static SEXP pos2env(int pos, SEXP call)
{
    SEXP env;
    RCNTXT *cptr;

    if (pos == NA_INTEGER || pos < -1 || pos == 0)
	errorcall(call, _("invalid '%s' argument"), "pos");
    else if (pos == -1) {
	/* make sure the context is a funcall */
	cptr = R_GlobalContext;
	while( !(cptr->callflag & CTXT_FUNCTION) && cptr->nextcontext
	       != NULL )
	    cptr = cptr->nextcontext;
	if( !(cptr->callflag & CTXT_FUNCTION) )
	    errorcall(call, _("no enclosing environment"));

	env = cptr->sysparent;
	if (R_GlobalEnv != R_NilValue && env == R_NilValue)
	    errorcall(call, _("invalid '%s' argument"), "pos");
    }
    else {
	for (env = R_GlobalEnv; env != R_EmptyEnv && pos > 1;
	     env = ENCLOS(env))
	    pos--;
	if (pos != 1)
	    errorcall(call, _("invalid '%s' argument"), "pos");
    }
    return env;
}

/* this is primitive */
static SEXP do_pos2env(SEXP call, SEXP op, SEXP args, SEXP rho)
{
    SEXP env, pos;
    int i, npos;
    checkArity(op, args);
    check1arg_x (args, call);

    PROTECT(pos = coerceVector(CAR(args), INTSXP));
    npos = length(pos);
    if (npos <= 0)
	errorcall(call, _("invalid '%s' argument"), "pos");
    PROTECT(env = allocVector(VECSXP, npos));
    for (i = 0; i < npos; i++) {
	SET_VECTOR_ELT(env, i, pos2env(INTEGER(pos)[i], call));
    }
    if (npos == 1) env = VECTOR_ELT(env, 0);
    UNPROTECT(2);
    return env;
}

static SEXP matchEnvir(SEXP call, const char *what)
{
    SEXP t, name;
    if(!strcmp(".GlobalEnv", what))
	return R_GlobalEnv;
    if(!strcmp("package:base", what))
	return R_BaseEnv;
    for (t = ENCLOS(R_GlobalEnv); t != R_EmptyEnv ; t = ENCLOS(t)) {
	name = getAttrib(t, R_NameSymbol);
	if(isString(name) && length(name) > 0 &&
	   !strcmp(translateChar(STRING_ELT(name, 0)), what))
	    return t;
    }
    errorcall(call, _("no item called \"%s\" on the search list"), what);
    return R_NilValue;
}

/* This is primitive */
static SEXP do_as_environment(SEXP call, SEXP op, SEXP args, SEXP rho)
{
    SEXP arg = CAR(args), ans;
    checkArity(op, args);
    check1arg(args, call, "object");
    if(isEnvironment(arg))
	return arg;
    if(isObject(arg) &&
       DispatchOrEval(call, op, "as.environment", args, rho, &ans, 0, 1))
	return ans;
    switch(TYPEOF(arg)) {
    case STRSXP:
	return matchEnvir(call, translateChar(asChar(arg)));
    case REALSXP:
    case INTSXP:
	return do_pos2env(call, op, args, rho);
    case NILSXP:
	errorcall(call,_("using 'as.environment(NULL)' is defunct"));
    case S4SXP: {
	/* dispatch was tried above already */
	SEXP dot_xData = R_getS4DataSlot(arg, ENVSXP);
	if(!isEnvironment(dot_xData))
	    errorcall(call, _("S4 object does not extend class \"environment\""));
	else
	    return(dot_xData);
    }
    case VECSXP: {
	/* implement as.environment.list() {isObject(.) is false for a list} */
	SEXP call, val;
	PROTECT(call = lang4(install("list2env"), arg,
			     /* envir = */R_NilValue,
			     /* parent = */R_EmptyEnv));
	val = eval(call, rho);
	UNPROTECT(1);
	return val;
    }
    default:
	errorcall(call, _("invalid object for 'as.environment'"));
    }
}

void R_LockEnvironment(SEXP env, Rboolean bindings)
{
    if(IS_S4_OBJECT(env) && (TYPEOF(env) == S4SXP))
	env = R_getS4DataSlot(env, ANYSXP); /* better be an ENVSXP */

    if (TYPEOF(env) != ENVSXP)
	error(_("not an environment"));

    if (IS_BASE(env)) {
	if (bindings) {
	    SEXP s;
	    int j;
	    for (j = 0; j < HSIZE; j++)
		for (s = R_SymbolTable[j]; s != R_NilValue; s = NEXTSYM_PTR(s))
		    if(SYMVALUE(s) != R_UnboundValue)
			LOCK_BINDING(s);
	}
#ifdef NOT_YET
	/* causes problems with Matrix */
	LOCK_FRAME(env);
#endif
	return;
    }

    if (bindings) {
	if (IS_HASHED(env)) {
	    SEXP table, chain;
	    int i, size;
	    table = HASHTAB(env);
	    size = HASHSIZE(table);
	    for (i = 0; i < size; i++)
		for (chain = VECTOR_ELT(table, i);
		     chain != R_NilValue;
		     chain = CDR(chain))
		    LOCK_BINDING(chain);
	}
	else {
	    SEXP frame;
	    for (frame = FRAME(env); frame != R_NilValue; frame = CDR(frame))
		LOCK_BINDING(frame);
	}
    }
    LOCK_FRAME(env);
}

Rboolean R_EnvironmentIsLocked(SEXP env)
{
    if (TYPEOF(env) == NILSXP)
	error(_("use of NULL environment is defunct"));
    if (TYPEOF(env) != ENVSXP &&
	TYPEOF((env = simple_as_environment(env))) != ENVSXP)
	error(_("not an environment"));
    return FRAME_IS_LOCKED(env) != 0;
}

static SEXP do_lockEnv(SEXP call, SEXP op, SEXP args, SEXP rho)
{
    SEXP frame;
    Rboolean bindings;
    checkArity(op, args);
    frame = CAR(args);
    bindings = asLogical(CADR(args));
    R_LockEnvironment(frame, bindings);
    return R_NilValue;
}

static SEXP do_envIsLocked(SEXP call, SEXP op, SEXP args, SEXP rho)
{
    checkArity(op, args);
    return ScalarLogicalMaybeConst(R_EnvironmentIsLocked(CAR(args)));
}

void R_LockBinding(SEXP sym, SEXP env)
{
    if (TYPEOF(sym) != SYMSXP)
	error(_("not a symbol"));
    if (TYPEOF(env) == NILSXP)
	error(_("use of NULL environment is defunct"));
    if (TYPEOF(env) != ENVSXP &&
	TYPEOF((env = simple_as_environment(env))) != ENVSXP)
	error(_("not an environment"));
    if (IS_BASE(env))
	/* It is a symbol, so must have a binding even if it is
	   R_UnboundSymbol */
	LOCK_BINDING(sym);
    else {
	SEXP binding = findVarLocInFrame(env, sym, NULL);
	if (binding == R_NilValue)
	    error(_("no binding for \"%s\""), CHAR(PRINTNAME(sym)));
	LOCK_BINDING(binding);
    }
}

void R_unLockBinding(SEXP sym, SEXP env)
{
    if (TYPEOF(sym) != SYMSXP)
	error(_("not a symbol"));
    if (TYPEOF(env) == NILSXP)
	error(_("use of NULL environment is defunct"));
    if (TYPEOF(env) != ENVSXP &&
	TYPEOF((env = simple_as_environment(env))) != ENVSXP)
	error(_("not an environment"));
    if (IS_BASE(env))
	/* It is a symbol, so must have a binding even if it is
	   R_UnboundSymbol */
	UNLOCK_BINDING(sym);
    else {
	SEXP binding = findVarLocInFrame(env, sym, NULL);
	if (binding == R_NilValue)
	    error(_("no binding for \"%s\""), CHAR(PRINTNAME(sym)));
	UNLOCK_BINDING(binding);
    }
}

void R_MakeActiveBinding(SEXP sym, SEXP fun, SEXP env)
{
    if (TYPEOF(sym) != SYMSXP)
	error(_("not a symbol"));
    if (! isFunction(fun))
	error(_("not a function"));
    if (TYPEOF(env) == NILSXP)
	error(_("use of NULL environment is defunct"));
    if (TYPEOF(env) != ENVSXP &&
	TYPEOF((env = simple_as_environment(env))) != ENVSXP)
	error(_("not an environment"));
    if (IS_BASE(env)) {
	if (SYMVALUE(sym) != R_UnboundValue && ! IS_ACTIVE_BINDING(sym))
	    error(_("symbol already has a regular binding"));
	else if (BINDING_IS_LOCKED(sym))
	    error(_("cannot change active binding if binding is locked"));
	SET_SYMVALUE(sym, fun);
	SET_ACTIVE_BINDING_BIT(sym);
	/* we don't need to worry about the global cache here as
	   a regular binding cannot be changed */
    }
    else {
	SEXP binding = findVarLocInFrame(env, sym, NULL);
	if (binding == R_NilValue) {
	    defineVar(sym, fun, env); /* fails if env is locked */
	    binding = findVarLocInFrame(env, sym, NULL);
	    SET_ACTIVE_BINDING_BIT(binding);
	}
	else if (! IS_ACTIVE_BINDING(binding))
	    error(_("symbol already has a regular binding"));
	else if (BINDING_IS_LOCKED(binding))
	    error(_("cannot change active binding if binding is locked"));
	else
	    SETCAR(binding, fun);
    }
}

Rboolean R_BindingIsLocked(SEXP sym, SEXP env)
{
    if (TYPEOF(sym) != SYMSXP)
	error(_("not a symbol"));
    if (TYPEOF(env) == NILSXP)
	error(_("use of NULL environment is defunct"));
    if (TYPEOF(env) != ENVSXP &&
	TYPEOF((env = simple_as_environment(env))) != ENVSXP)
	error(_("not an environment"));
    if (IS_BASE(env))
	/* It is a symbol, so must have a binding even if it is
	   R_UnboundSymbol */
	return BINDING_IS_LOCKED(sym) != 0;
    else {
	SEXP binding = findVarLocInFrame(env, sym, NULL);
	if (binding == R_NilValue)
	    error(_("no binding for \"%s\""), CHAR(PRINTNAME(sym)));
	return BINDING_IS_LOCKED(binding) != 0;
    }
}

Rboolean R_BindingIsActive(SEXP sym, SEXP env)
{
    if (TYPEOF(sym) != SYMSXP)
	error(_("not a symbol"));
    if (TYPEOF(env) == NILSXP)
	error(_("use of NULL environment is defunct"));
    if (TYPEOF(env) != ENVSXP &&
	TYPEOF((env = simple_as_environment(env))) != ENVSXP)
	error(_("not an environment"));
    if (IS_BASE(env))
	/* It is a symbol, so must have a binding even if it is
	   R_UnboundSymbol */
	return IS_ACTIVE_BINDING(sym) != 0;
    else {
	SEXP binding = findVarLocInFrame(env, sym, NULL);
	if (binding == R_NilValue)
	    error(_("no binding for \"%s\""), CHAR(PRINTNAME(sym)));
	return IS_ACTIVE_BINDING(binding) != 0;
    }
}

Rboolean R_HasFancyBindings(SEXP rho)
{
    if (IS_HASHED(rho)) {
	SEXP table, chain;
	int i, size;

	table = HASHTAB(rho);
	size = HASHSIZE(table);
	for (i = 0; i < size; i++)
	    for (chain = VECTOR_ELT(table, i);
		 chain != R_NilValue;
		 chain = CDR(chain))
		if (IS_ACTIVE_BINDING(chain) || BINDING_IS_LOCKED(chain))
		    return TRUE;
	return FALSE;
    }
    else {
	SEXP frame;

	for (frame = FRAME(rho); frame != R_NilValue; frame = CDR(frame))
	    if (IS_ACTIVE_BINDING(frame) || BINDING_IS_LOCKED(frame))
		return TRUE;
	return FALSE;
    }
}

static SEXP do_lockBnd(SEXP call, SEXP op, SEXP args, SEXP rho)
{
    SEXP sym, env;
    checkArity(op, args);
    sym = CAR(args);
    env = CADR(args);
    switch(PRIMVAL(op)) {
    case 0:
	R_LockBinding(sym, env);
	break;
    case 1:
	R_unLockBinding(sym, env);
	break;
    default:
	error(_("unknown op"));
    }
    return R_NilValue;
}

static SEXP do_bndIsLocked(SEXP call, SEXP op, SEXP args, SEXP rho)
{
    SEXP sym, env;
    checkArity(op, args);
    sym = CAR(args);
    env = CADR(args);
    return ScalarLogicalMaybeConst(R_BindingIsLocked(sym, env));
}

static SEXP do_mkActiveBnd(SEXP call, SEXP op, SEXP args, SEXP rho)
{
    SEXP sym, fun, env;
    checkArity(op, args);
    sym = CAR(args);
    fun = CADR(args);
    env = CADDR(args);
    R_MakeActiveBinding(sym, fun, env);
    return R_NilValue;
}

static SEXP do_bndIsActive(SEXP call, SEXP op, SEXP args, SEXP rho)
{
    SEXP sym, env;
    checkArity(op, args);
    sym = CAR(args);
    env = CADR(args);
    return ScalarLogicalMaybeConst(R_BindingIsActive(sym, env));
}

/* This is a .Internal with no wrapper, currently unused in base R */
static SEXP do_mkUnbound(SEXP call, SEXP op, SEXP args, SEXP rho)
{
    SEXP sym;
    checkArity(op, args);
    sym = CAR(args);

    if (TYPEOF(sym) != SYMSXP) error(_("not a symbol"));
    /* This is not quite the same as SET_SYMBOL_BINDING_VALUE as it
       does not allow active bindings to be unbound */
    if (R_BindingIsLocked(sym, R_BaseEnv))
	error(_("cannot unbind a locked binding"));
    if (R_BindingIsActive(sym, R_BaseEnv))
	error(_("cannot unbind an active binding"));
    SET_SYMVALUE(sym, R_UnboundValue);
#ifdef USE_GLOBAL_CACHE
    R_FlushGlobalCache(sym);
#endif
    return R_NilValue;
}

void R_RestoreHashCount(SEXP rho)
{
    if (IS_HASHED(rho)) {
	SEXP table;
	int i, count, size;

	table = HASHTAB(rho);
	size = HASHSIZE(table);
	for (i = 0, count = 0; i < size; i++)
	    if (VECTOR_ELT(table, i) != R_NilValue)
		count++;
	SET_HASHSLOTSUSED(table, count);
    }
}

Rboolean R_IsPackageEnv(SEXP rho)
{
    if (TYPEOF(rho) == ENVSXP) {
	SEXP name = getAttrib(rho, R_NameSymbol);
	char *packprefix = "package:";
	int pplen = strlen(packprefix);
	if(isString(name) && length(name) > 0 &&
	   ! strncmp(packprefix, CHAR(STRING_ELT(name, 0)), pplen)) /* ASCII */
	    return TRUE;
	else
	    return FALSE;
    }
    else
	return FALSE;
}

SEXP R_PackageEnvName(SEXP rho)
{
    if (TYPEOF(rho) == ENVSXP) {
	SEXP name = getAttrib(rho, R_NameSymbol);
	char *packprefix = "package:";
	int pplen = strlen(packprefix);
	if(isString(name) && length(name) > 0 &&
	   ! strncmp(packprefix, CHAR(STRING_ELT(name, 0)), pplen)) /* ASCII */
	    return name;
	else
	    return R_NilValue;
    }
    else
	return R_NilValue;
}

SEXP R_FindPackageEnv(SEXP info)
{
    SEXP expr, val;
    PROTECT(info);
    PROTECT(expr = LCONS(install("findPackageEnv"), LCONS(info, R_NilValue)));
    val = eval(expr, R_GlobalEnv);
    UNPROTECT(2);
    return val;
}

Rboolean R_IsNamespaceEnv(SEXP rho)
{
    if (rho == R_BaseNamespace)
	return TRUE;
    else if (TYPEOF(rho) == ENVSXP) {
	SEXP info = findVarInFrame3(rho, install(".__NAMESPACE__."), TRUE);
	if (info != R_UnboundValue && TYPEOF(info) == ENVSXP) {
	    SEXP spec = findVarInFrame3(info, install("spec"), TRUE);
	    if (spec != R_UnboundValue &&
		TYPEOF(spec) == STRSXP && LENGTH(spec) > 0)
		return TRUE;
	    else
		return FALSE;
	}
	else return FALSE;
    }
    else return FALSE;
}

static SEXP do_isNSEnv(SEXP call, SEXP op, SEXP args, SEXP rho)
{
    checkArity(op, args);
    return R_IsNamespaceEnv(CAR(args)) ? mkTrue() : mkFalse();
}

SEXP R_NamespaceEnvSpec(SEXP rho)
{
    /* The namespace spec is a character vector that specifies the
       namespace.  The first element is the namespace name.  The
       second element, if present, is the namespace version.  Further
       elements may be added later. */
    if (rho == R_BaseNamespace)
	return R_BaseNamespaceName;
    else if (TYPEOF(rho) == ENVSXP) {
	SEXP info = findVarInFrame3(rho, install(".__NAMESPACE__."), TRUE);
	if (info != R_UnboundValue && TYPEOF(info) == ENVSXP) {
	    SEXP spec = findVarInFrame3(info, install("spec"), TRUE);
	    if (spec != R_UnboundValue &&
		TYPEOF(spec) == STRSXP && LENGTH(spec) > 0)
		return spec;
	    else
		return R_NilValue;
	}
	else return R_NilValue;
    }
    else return R_NilValue;
}

SEXP R_FindNamespace(SEXP info)
{
    SEXP expr, val;
    PROTECT(info);
    PROTECT(expr = LCONS(install("getNamespace"), LCONS(info, R_NilValue)));
    val = eval(expr, R_GlobalEnv);
    UNPROTECT(2);
    return val;
}

static SEXP checkNSname(SEXP call, SEXP name)
{
    switch (TYPEOF(name)) {
    case SYMSXP:
	break;
    case STRSXP:
	if (LENGTH(name) >= 1) {
	    name = install(translateChar(STRING_ELT(name, 0)));
	    break;
	}
	/* else fall through */
    default:
	errorcall(call, _("bad namespace name"));
    }
    return name;
}

static SEXP do_regNS(SEXP call, SEXP op, SEXP args, SEXP rho)
{
    SEXP name, val;
    checkArity(op, args);
    name = checkNSname(call, CAR(args));
    val = CADR(args);
    if (findVarInFrame(R_NamespaceRegistry, name) != R_UnboundValue)
	errorcall(call, _("namespace already registered"));
    defineVar(name, val, R_NamespaceRegistry);
    return R_NilValue;
}

static SEXP do_unregNS(SEXP call, SEXP op, SEXP args, SEXP rho)
{
    SEXP name;
    checkArity(op, args);
    name = checkNSname(call, CAR(args));
    if (findVarInFrame(R_NamespaceRegistry, name) == R_UnboundValue)
	errorcall(call, _("namespace not registered"));
    RemoveVariable(name, R_NamespaceRegistry);
    return R_NilValue;
}

static SEXP do_getRegNS(SEXP call, SEXP op, SEXP args, SEXP rho)
{
    SEXP name, val;
    checkArity(op, args);
    name = checkNSname(call, CAR(args));
    val = findVarInFrame(R_NamespaceRegistry, name);
    if (val == R_UnboundValue)
	return R_NilValue;
    else
	return val;
}

static SEXP do_getNSRegistry(SEXP call, SEXP op, SEXP args, SEXP rho)
{
    checkArity(op, args);
    return R_NamespaceRegistry;
}

static SEXP do_importIntoEnv(SEXP call, SEXP op, SEXP args, SEXP rho)
{
    /* This function copies values of variables from one environment
       to another environment, possibly with different names.
       Promises are not forced and active bindings are preserved. */
    SEXP impenv, impnames, expenv, expnames;
    SEXP impsym, expsym, val;
    int i, n;

    checkArity(op, args);

    impenv = CAR(args); args = CDR(args);
    impnames = CAR(args); args = CDR(args);
    expenv = CAR(args); args = CDR(args);
    expnames = CAR(args); args = CDR(args);

    if (TYPEOF(impenv) == NILSXP)
	error(_("use of NULL environment is defunct"));
    if (TYPEOF(impenv) != ENVSXP && 
	TYPEOF((impenv = simple_as_environment(impenv))) != ENVSXP)
	error(_("bad import environment argument"));
    if (TYPEOF(expenv) == NILSXP)
	error(_("use of NULL environment is defunct"));
    if (TYPEOF(expenv) != ENVSXP &&
	TYPEOF((expenv = simple_as_environment(expenv))) != ENVSXP)
	error(_("bad export environment argument"));
    if (TYPEOF(impnames) != STRSXP || TYPEOF(expnames) != STRSXP)
	error(_("invalid '%s' argument"), "names");
    if (LENGTH(impnames) != LENGTH(expnames))
	error(_("length of import and export names must match"));

    n = LENGTH(impnames);
    for (i = 0; i < n; i++) {
	impsym = install(translateChar(STRING_ELT(impnames, i)));
	expsym = install(translateChar(STRING_ELT(expnames, i)));

	/* find the binding--may be a CONS cell or a symbol */
	SEXP binding = R_NilValue;
	for (SEXP env = expenv;
	     env != R_EmptyEnv && binding == R_NilValue;
	     env = ENCLOS(env))
	    if (env == R_BaseNamespace) {
		if (SYMVALUE(expsym) != R_UnboundValue)
		    binding = expsym;
	    } else
		binding = findVarLocInFrame(env, expsym, NULL);
	if (binding == R_NilValue)
	    binding = expsym;

	/* get value of the binding; do not force promises */
	if (TYPEOF(binding) == SYMSXP) {
	    if (SYMVALUE(expsym) == R_UnboundValue)
		error(_("exported symbol '%s' has no value"),
		      CHAR(PRINTNAME(expsym)));
	    val = SYMVALUE(expsym);
	}
	else val = CAR(binding);

	/* import the binding */
	if (IS_ACTIVE_BINDING(binding))
	    R_MakeActiveBinding(impsym, val, impenv);
	/* This is just a tiny optimization */
	else if (IS_BASE(impenv))
	    gsetVar(impsym, val, impenv);
	else
	    defineVar(impsym, val, impenv);
    }
    return R_NilValue;
}


static SEXP do_envprofile(SEXP call, SEXP op, SEXP args, SEXP rho)
{
    /* Return a list containing profiling information given a hashed
       environment.  For non-hashed environments, this function
       returns R_NilValue.  This seems appropriate since there is no
       way to test whether an environment is hashed at the R level.
    */
    SEXP env = CAR(args);
    if (isEnvironment(env))
	return IS_HASHED(env) ? R_HashProfile(HASHTAB(env)) : R_NilValue;
    else
	error("argument must be a hashed environment");
}

/* FUNTAB entries defined in this source file. See names.c for documentation. */

attribute_hidden FUNTAB R_FunTab_envir[] =
{
/* printname	c-entry		offset	eval	arity	pp-kind	     precedence	rightassoc */

{"assign",	do_assign,	0,	111,	4,	{PP_FUNCALL, PREC_FN,	0}},
{"list2env",	do_list2env,	0,	11,	2,	{PP_FUNCALL, PREC_FN,	0}},
{"remove",	do_remove,	0,	111,	3,	{PP_FUNCALL, PREC_FN,	0}},
{"get_rm",	do_get_rm,	0,	1000,	1,	{PP_FUNCALL, PREC_FN,	0}},
{"get",		do_get,		1,	11,	4,	{PP_FUNCALL, PREC_FN,	0}},
{"exists",	do_get,		0,	11,	4,	{PP_FUNCALL, PREC_FN,	0}},
{"mget",	do_mget,	1,	11,	5,	{PP_FUNCALL, PREC_FN,	0}},
{"missing",	do_missing,	1,	0,	1,	{PP_FUNCALL, PREC_FN,	0}},
{"globalenv",	do_globalenv,	0,	1,	0,	{PP_FUNCALL, PREC_FN,	0}},
{"baseenv",	do_baseenv,	0,	1,	0,	{PP_FUNCALL, PREC_FN,	0}},
{"emptyenv",	do_emptyenv,	0,	1,	0,	{PP_FUNCALL, PREC_FN,	0}},
{"attach",	do_attach,	0,	111,	3,	{PP_FUNCALL, PREC_FN,	0}},
{"detach",	do_detach,	0,	111,	1,	{PP_FUNCALL, PREC_FN,	0}},
{"search",	do_search,	0,	11,	0,	{PP_FUNCALL, PREC_FN,	0}},
{"ls",		do_ls,		1,	11,	2,	{PP_FUNCALL, PREC_FN,	0}},
{"env2list",	do_env2list,	0,	11,	2,	{PP_FUNCALL, PREC_FN,	0}},
{"eapply",	do_eapply,	0,	10,	4,	{PP_FUNCALL, PREC_FN,	0}},
{"builtins",	do_builtins,	0,	11,	1,	{PP_FUNCALL, PREC_FN,	0}},
{"pos.to.env",	do_pos2env,	0,	1,	1,	{PP_FUNCALL, PREC_FN,	0}},
{"as.environment",do_as_environment,0,	1,	1,	{PP_FUNCALL, PREC_FN,	0}},
{"lockEnvironment", do_lockEnv,		0, 111,  2,      {PP_FUNCALL, PREC_FN,	0}},
{"environmentIsLocked",	do_envIsLocked,	0, 11,  1,      {PP_FUNCALL, PREC_FN,	0}},
{"lockBinding", do_lockBnd,		0, 111,	2,      {PP_FUNCALL, PREC_FN,	0}},
{"unlockBinding", do_lockBnd,		1, 111,	2,      {PP_FUNCALL, PREC_FN,	0}},
{"bindingIsLocked", do_bndIsLocked,	0, 11,	2,      {PP_FUNCALL, PREC_FN,	0}},
{"makeActiveBinding", do_mkActiveBnd,	0, 111,	3,      {PP_FUNCALL, PREC_FN,	0}},
{"bindingIsActive", do_bndIsActive,	0, 11,	2,      {PP_FUNCALL, PREC_FN,	0}},
{"mkUnbound",	do_mkUnbound,		0, 111,	1,      {PP_FUNCALL, PREC_FN,	0}},
{"isNamespaceEnv",do_isNSEnv,		0, 11,	1,      {PP_FUNCALL, PREC_FN,	0}},
{"registerNamespace",do_regNS,		0, 11,	2,      {PP_FUNCALL, PREC_FN,	0}},
{"unregisterNamespace",do_unregNS,	0, 11,  1,      {PP_FUNCALL, PREC_FN,	0}},
{"getRegisteredNamespace",do_getRegNS,	0, 11,  1,      {PP_FUNCALL, PREC_FN,	0}},
{"getNamespaceRegistry",do_getNSRegistry, 0, 11, 0,     {PP_FUNCALL, PREC_FN,	0}},
{"importIntoEnv",do_importIntoEnv, 0,	11,	4,	{PP_FUNCALL, PREC_FN,	0}},
{"env.profile",  do_envprofile,    0,	211,	1,	{PP_FUNCALL, PREC_FN,	0}},

{NULL,		NULL,		0,	0,	0,	{PP_INVALID, PREC_FN,	0}}
};<|MERGE_RESOLUTION|>--- conflicted
+++ resolved
@@ -1061,15 +1061,11 @@
         return R_UnboundValue;
 
       found: 
-<<<<<<< HEAD
         if (IS_ACTIVE_BINDING(loc)) {
             if (option==7) 
                 return R_UnboundValue;
         }
         else if (!DDVAL(symbol)) {
-=======
-        if ( ! IS_ACTIVE_BINDING(loc) && !DDVAL(symbol)) {
->>>>>>> 19c218b3
             /* Note:  R_MakeActiveBinding won't let an existing binding 
                become active, so we later assume this can't be active. */
             LASTSYMENV(symbol) = rho;
@@ -1098,11 +1094,7 @@
     }
 
   return_value:
-<<<<<<< HEAD
     if ((option&2) == 0)
-=======
-    if (option != 3)
->>>>>>> 19c218b3
         WAIT_UNTIL_COMPUTED(value);
 
     return value;
@@ -1411,13 +1403,10 @@
   R_GlobalEnv will not have NO_SPEC_SYM set, even if it has no special
   symbols - otherwise, it might be skipped, and hence the global cache
   would be skipped as well.
-<<<<<<< HEAD
-=======
 
   An enviroment can also be skipped when the symbol has LASTSYMENVNOTFOUND
   equal to that environment.  LASTSYMENVNOTFOUND is updated to the last
   unhashed environment where the symbol wasn't found.
->>>>>>> 19c218b3
 
   There is no need to wait for computations of the values found to finish, 
   since functions never have their computation deferred.
@@ -1441,8 +1430,6 @@
 
     for ( ; rho != R_EmptyEnv; rho = ENCLOS(rho)) {
 
-<<<<<<< HEAD
-=======
         /* See if it's known from LASTSYMENVNOTFOUND that this symbol isn't 
            in this environment. */
 
@@ -1451,7 +1438,6 @@
             continue;
         }
 
->>>>>>> 19c218b3
         /* See if it is in the global cache, as it usually will if it's in any
            of the remaining environments (though there can be exceptions). */
 
@@ -1471,42 +1457,6 @@
         vl = findVarInFramePendingOK (rho, symbol);
 
       got_value:
-<<<<<<< HEAD
-	if (vl == R_UnboundValue) continue;
-
-        if (TYPEOF(vl) == PROMSXP)
-            vl = forcePromise(vl);
-        if (isFunction (vl))
-            return vl;
-        if (vl == R_MissingArg)
-            arg_missing_error(symbol);
-    }
-
-    error(_("could not find function \"%s\""), CHAR(PRINTNAME(symbol)));
-}
-
-/* Variation on findFun that doesn't report errors itself, doesn't
-   check for special symbols, and does not use the global cache,
-   which is quicker if most searches are expected to fail.  
-
-   Used for looking up methods in objects.c. */
-
-SEXP findFunMethod(SEXP symbol, SEXP rho)
-{
-    SEXP vl;
-
-    while (rho != R_EmptyEnv) {
-	vl = findVarInFramePendingOK(rho, symbol);
-	if (vl != R_UnboundValue) {
-	    if (TYPEOF(vl) == PROMSXP)
-		vl = forcePromise(vl);
-	    if (isFunction(vl))
-		return vl;
-	}
-	rho = ENCLOS(rho);
-    }
-
-=======
 	if (vl == R_UnboundValue) {
             if (HASHTAB(rho) == R_NilValue)
                 lnohashnf = rho;
@@ -1562,7 +1512,6 @@
 
     if (lnohashnf != NULL && !IS_BASE(lnohashnf))
         LASTSYMENVNOTFOUND(symbol) = lnohashnf;
->>>>>>> 19c218b3
     return R_UnboundValue;
 }
 
@@ -2001,18 +1950,9 @@
 
     if (value == NULL)
         unbound_var_error(name);
-<<<<<<< HEAD
 
     if (TYPEOF(value) == PROMSXP) {
         SEXP prvalue = forcePromisePendingOK(value);
-=======
-
-    pending_ok = variant & VARIANT_PENDING_OK;
-
-    if (TYPEOF(value) == PROMSXP) {
-        SEXP prvalue = pending_ok ? forcePromisePendingOK(value) 
-                                  : forcePromise(value);
->>>>>>> 19c218b3
         DEC_NAMEDCNT_AND_PRVALUE(value);
         value = prvalue;
     }
