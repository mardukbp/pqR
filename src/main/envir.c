/*
 *  pqR : A pretty quick version of R
 *  Copyright (C) 2013, 2014 by Radford M. Neal
 *
 *  Based on R : A Computer Language for Statistical Data Analysis
 *  Copyright (C) 1995, 1996  Robert Gentleman and Ross Ihaka
 *  Copyright (C) 1999-2012  The R Development Core Team.
 *
 *  The changes in pqR from R-2.15.0 distributed by the R Core Team are
 *  documented in the NEWS and MODS files in the top-level source directory.
 *
 *  This program is free software; you can redistribute it and/or modify
 *  it under the terms of the GNU General Public License as published by
 *  the Free Software Foundation; either version 2 of the License, or
 *  (at your option) any later version.
 *
 *  This program is distributed in the hope that it will be useful,
 *  but WITHOUT ANY WARRANTY; without even the implied warranty of
 *  MERCHANTABILITY or FITNESS FOR A PARTICULAR PURPOSE.  See the
 *  GNU General Public License for more details.
 *
 *  You should have received a copy of the GNU General Public License
 *  along with this program; if not, a copy is available at
 *  http://www.r-project.org/Licenses/
 *
 *
 *
 *  Environments:
 *
 *  All the action of associating values with symbols happens
 *  in this code.  An environment is (essentially) a list of
 *  environment "frames" of the form
 *
 *	FRAME(envir) = environment frame
 *	ENCLOS(envir) = parent environment
 *	HASHTAB(envir) = (optional) hash table
 *
 *  Each frame is a (tagged) list with
 *
 *	TAG(item) = symbol
 *	CAR(item) = value bound to symbol in this frame
 *	CDR(item) = next value on the list
 *
 *  When the value of a symbol is required, the environment is
 *  traversed frame-by-frame until a value is found.
 *
 *  If a value is not found during the traversal, the symbol's
 *  "value" slot is inspected for a value.  This "top-level"
 *  environment is where system functions and variables reside.
 *
 *  Environments with the NO_SPEC_SYM flag are known to not contain any
 *  special symbols, as indicated by the SPEC_SYM macro.  Lookup for
 *  such a symbol can then bypass  this environment without searching it.
 */

/* R 1.8.0: namespaces are no longer experimental, so the following
 *  are no longer 'experimental options':
 *
 * EXPERIMENTAL_NAMESPACES: When this is defined the variable
 *     R_BaseNamespace holds an environment that has R_GlobalEnv as
 *     its parent.  This environment does not actually contain any
 *     bindings of its own.  Instead, it redirects all fetches and
 *     assignments to the SYMVALUE fields of the base (R_BaseEnv)
 *     environment.  If evaluation occurs in R_BaseNamespace, then
 *     base is searched before R_GlobalEnv.
 *
 * ENVIRONMENT_LOCKING: Locking an environment prevents new bindings
 *     from being created and existing bindings from being removed.
 *
 * FANCY_BINDINGS: This enables binding locking and "active bindings".
 *     When a binding is locked, its value cannot be changed.  It may
 *     still be removed from the environment if the environment is not
 *     locked.
 *
 *     Active bindings contain a function in their value cell.
 *     Getting the value of an active binding calls this function with
 *     no arguments and returns the result.  Assigning to an active
 *     binding calls this function with one argument, the new value.
 *     Active bindings may be useful for mapping external variables,
 *     such as C variables or data base entries, to R variables.  They
 *     may also be useful for making some globals thread-safe.
 *
 *     Bindings are marked as locked or active using bits 14 and 15 in
 *     their gp fields.  Since the save/load code writes out this
 *     field it means the value will be preserved across save/load.
 *     But older versions of R will interpret the entire gp field as
 *     the MISSING field, which may cause confusion.  If we keep this
 *     code, then we will need to make sure that there are no
 *     locked/active bindings in workspaces written for older versions
 *     of R to read.
 *
 * LT */

#ifdef HAVE_CONFIG_H
# include <config.h>
#endif

#define USE_FAST_PROTECT_MACROS
#define R_USE_SIGNALS 1
#include "Defn.h"
#include <R_ext/Callbacks.h>

#include <helpers/helpers-app.h>

#define FAST_BASE_CACHE_LOOKUP  /* Define to enable fast lookups of symbols */
                                /*    in global cache from base environment */

#define DEBUG_OUTPUT 0          /* 0 to 2 for increasing debug output */
#define DEBUG_CHECK 0           /* 1 to enable debug check of HASHSLOTSUSED */

#define IS_USER_DATABASE(rho) \
  ( OBJECT((rho)) && inherits((rho), "UserDefinedDatabase") )

/* various definitions of macros/functions in Defn.h */

#define FRAME_LOCK_MASK (1<<14)
#define FRAME_IS_LOCKED(e) (ENVFLAGS(e) & FRAME_LOCK_MASK)
#define LOCK_FRAME(e) SET_ENVFLAGS(e, ENVFLAGS(e) | FRAME_LOCK_MASK)
/*#define UNLOCK_FRAME(e) SET_ENVFLAGS(e, ENVFLAGS(e) & (~ FRAME_LOCK_MASK))*/

/* use the same bits (15 and 14) in symbols and bindings */
#define BINDING_VALUE(b) ((IS_ACTIVE_BINDING(b) ? getActiveValue(CAR(b)) : CAR(b)))

#define SYMBOL_BINDING_VALUE(s) ((IS_ACTIVE_BINDING(s) ? getActiveValue(SYMVALUE(s)) : SYMVALUE(s)))
#define SYMBOL_HAS_BINDING(s) (IS_ACTIVE_BINDING(s) || (SYMVALUE(s) != R_UnboundValue))

#define SET_BINDING_VALUE(b,val) do { \
  SEXP __b__ = (b); \
  SEXP __val__ = (val); \
  if (BINDING_IS_LOCKED(__b__)) \
    error(_("cannot change value of locked binding for '%s'"), \
	  CHAR(PRINTNAME(TAG(__b__)))); \
  if (IS_ACTIVE_BINDING(__b__)) \
    setActiveValue(CAR(__b__), __val__); \
  else \
    SETCAR(__b__, __val__); \
} while (0)

#define SET_SYMBOL_BINDING_VALUE(sym, val) do { \
  SEXP __sym__ = (sym); \
  SEXP __val__ = (val); \
  if (BINDING_IS_LOCKED(__sym__)) \
    error(_("cannot change value of locked binding for '%s'"), \
	  CHAR(PRINTNAME(__sym__))); \
  if (IS_ACTIVE_BINDING(__sym__)) \
    setActiveValue(SYMVALUE(__sym__), __val__); \
  else \
    SET_SYMVALUE(__sym__, __val__); \
} while (0)

static void setActiveValue(SEXP fun, SEXP val)
{
    SEXP arg = LCONS(R_QuoteSymbol, LCONS(val, R_NilValue));
    SEXP expr = LCONS(fun, LCONS(arg, R_NilValue));
    WAIT_UNTIL_COMPUTED(val); \
    PROTECT(expr);
    eval(expr, R_GlobalEnv);
    UNPROTECT(1);
}

static SEXP getActiveValue(SEXP fun)
{
    SEXP expr = LCONS(fun, R_NilValue);
    PROTECT(expr);
    expr = eval(expr, R_GlobalEnv);
    UNPROTECT(1);
    return expr;
}

/* Macro to produce an unrolled loop to search for a symbol in a chain.
   This code takes advantage of the CAR, CDR and TAG of R_NilValue being
   R_NilValue to avoid a check for R_NilValue in unrolled part.  The
   arguments are the pointer to the start of the chain (which is modified
   to point to the binding cell found), the symbol to search for, and
   the statement to do if the symbol is found, which must have the effect
   of exitting the loop (ie, be a "break", "return", or "goto" statement).
   If the symbol is not found, execution continues after this macro, with
   the chain pointer being R_NilValue. */
   
#define SEARCH_LOOP(chain,symbol,statement) \
    do { \
        if (TAG(chain) == symbol) statement; \
        chain = CDR(chain); \
        if (TAG(chain) == symbol) statement; \
        chain = CDR(chain); \
        if (TAG(chain) == symbol) statement; \
        chain = CDR(chain); \
        if (TAG(chain) == symbol) statement; \
        chain = CDR(chain); \
    } while (chain != R_NilValue)


/* Function to correctly set NO_SPEC_SYM flag for an (unhashed) environment. */

void setNoSpecSymFlag (SEXP env)
{
    SEXP frame;
   
    if (HASHTAB(env)!=R_NilValue) {
        SET_NO_SPEC_SYM (env, 0); 
        return;
    }

    /* Unrolled loop, which relies on CAR, CDR, and TAG of R_NilValue 
       being R_NilValue.  Also relies on SPEC_SYM(R_NilValue) being 0. */

    frame = FRAME(env);
    do {
        if (SPEC_SYM(TAG(frame))) goto special;
        frame = CDR(frame);
        if (SPEC_SYM(TAG(frame))) goto special;
        frame = CDR(frame);
    } while (frame != R_NilValue);

    SET_NO_SPEC_SYM (env, 1);
    return;

  special:
    SET_NO_SPEC_SYM (env, 0);
    return;
}

/*----------------------------------------------------------------------

  Hash Tables

  We use a basic separate chaining algorithm.	A hash table consists
  of SEXP (vector) which contains a number of SEXPs (lists).

  The only non-static function is R_NewHashedEnv, which allows code to
  request a hashed environment.  All others are static to allow
  internal changes of implementation without affecting client code.
*/

/*----------------------------------------------------------------------

  String Hashing

  This is taken from the second edition of the "Dragon Book" by
  Aho, Ullman and Sethi.

*/

/* was extern: used in this file and names.c (for the symbol table).

   This hash function seems to work well enough for symbol tables,
   and hash tables get saved as part of environments so changing it
   is a major decision.

   PROBLEM HERE???  If characters can have the top bit set, the 
   result can depend on whether the "char" type is signed, which 
   is platform-dependent.
 */
int attribute_hidden R_Newhashpjw(const char *s)
{
    char *p;
    unsigned h = 0, g;
    for (p = (char *) s; *p; p++) {
	h = (h << 4) + (*p);
	if ((g = h & 0xf0000000) != 0) {
	    h = h ^ (g >> 24);
	    h = h ^ g;
	}
    }
    return h;
}


/*----------------------------------------------------------------------

  R_HashSet

  Hashtable set function.  Sets 'symbol' in 'table' to be 'value'.
  'hashcode' must be provided by user.	Allocates some memory for list
  entries.

*/

static void R_HashSet(int hashcode, SEXP symbol, SEXP table, SEXP value,
                      Rboolean frame_locked)
{
    SEXP chain = VECTOR_ELT(table, hashcode);

    SEXP loc, new_chain;

    loc = chain;
    SEARCH_LOOP (loc, symbol, goto found);

    if (frame_locked)
        error(_("cannot add bindings to a locked environment"));

    /* Add the value into the chain */

    if (chain == R_NilValue) SET_HASHSLOTSUSED(table, HASHSLOTSUSED(table) + 1);
    new_chain = cons_with_tag (value, chain, symbol);
    SET_VECTOR_ELT (table, hashcode, new_chain);
    return;

  found:
    SET_BINDING_VALUE(loc, value);
    SET_MISSING(loc, 0);        /* Over-ride for new value */
    return;
}



/*----------------------------------------------------------------------

  R_HashGet

  Hashtable get function.  Returns 'value' from 'table' indexed by
  'symbol'.  'hashcode' must be provided by user.  Returns
  'R_UnboundValue' if value is not present.

*/

static SEXP R_HashGet(int hashcode, SEXP symbol, SEXP table)
{
    SEXP chain = VECTOR_ELT(table, hashcode);

    SEARCH_LOOP (chain, symbol, goto found);

    return R_UnboundValue;

found:
    return BINDING_VALUE(chain);
}

static Rboolean R_HashExists(int hashcode, SEXP symbol, SEXP table)
{
    SEXP chain = VECTOR_ELT(table, hashcode);

    SEARCH_LOOP (chain, symbol, goto found);

    return FALSE;

found:
    return TRUE;
}



/*----------------------------------------------------------------------

  R_HashGetLoc

  Hashtable get location function. Just like R_HashGet, but returns
  location of variable, rather than its value. Returns R_NilValue
  if not found.

*/

static SEXP R_HashGetLoc(int hashcode, SEXP symbol, SEXP table)
{
    SEXP chain = VECTOR_ELT(table, hashcode);

    SEARCH_LOOP (chain, symbol, return chain);

    return R_NilValue;
}



/*----------------------------------------------------------------------

  R_NewHashTable

  Hash table initialisation function.  Creates a table of size 'size'
  that increases in size by 'growth_rate' after a threshold is met.

*/

static SEXP R_NewHashTable(int size)
{
    SEXP table;

    if (size <= 0) size = HASHMINSIZE;

    /* Allocate hash table in the form of a vector */
    PROTECT(table = allocVector(VECSXP, size));
    /* SET_HASHSIZE(table, size); */
    SET_HASHSLOTSUSED(table, 0);
    UNPROTECT(1);
    return(table);
}

/*----------------------------------------------------------------------

  R_NewHashedEnv

  Returns a new environment with a hash table initialized with default
  size.  The only non-static hash table function.
*/

SEXP R_NewHashedEnv(SEXP enclos, SEXP size)
{
    SEXP s;

    PROTECT(enclos);
    PROTECT(size);
    PROTECT(s = NewEnvironment(R_NilValue, R_NilValue, enclos));
    SET_HASHTAB(s, R_NewHashTable(asInteger(size)));
    UNPROTECT(3);
    return s;
}


/*----------------------------------------------------------------------

  R_HashResize

  Hash table resizing function. Increase the size of the hash table by
  the growth_rate of the table. The vector is reallocated, but the
  lists with in the hash table have their pointers shuffled around
  so that they are not reallocated.
*/

static SEXP R_HashResize(SEXP table)
{
    SEXP new_table, chain, new_chain, tmp_chain;
    int new_size, counter, new_hashcode;
#if DEBUG_OUTPUT
    int n_entries = 0;
#endif

    /* Do some checking */
    if (TYPEOF(table) != VECSXP)
	error("argument not of type VECSXP, from R_HashResize");

    /* Allocate the new hash table.  Return old table if not worth resizing
       because near maximum allowed. */
    new_size = (int) (HASHSIZE(table) * HASHTABLEGROWTHRATE);
    if (new_size > HASHMAXSIZE) {
        new_size = HASHMAXSIZE;
        if (new_size <= 1.05 * HASHSIZE(table))
            return table;
    }
    new_table = R_NewHashTable (new_size);

    /* Move entries into new table. */
    for (counter = 0; counter < LENGTH(table); counter++) {
	chain = VECTOR_ELT(table, counter);
	while (chain != R_NilValue) {
            SEXP pnamtag = PRINTNAME(TAG(chain));
#if DEBUG_OUTPUT
            n_entries += 1;
#endif
            if (!HASHASH(pnamtag)) {
                SET_HASHVALUE (pnamtag, R_Newhashpjw(CHAR(pnamtag)));
                SET_HASHASH (pnamtag, 1);
            }
            new_hashcode = HASHVALUE(pnamtag) % HASHSIZE(new_table);
	    new_chain = VECTOR_ELT(new_table, new_hashcode);
	    /* If using a previously-unused slot then increase HASHSLOTSUSED */
	    if (new_chain == R_NilValue)
		SET_HASHSLOTSUSED(new_table, HASHSLOTSUSED(new_table) + 1);
	    tmp_chain = chain;
	    chain = CDR(chain);
	    SETCDR(tmp_chain, new_chain);
	    SET_VECTOR_ELT(new_table, new_hashcode,  tmp_chain);
#if DEBUG_OUTPUT>1
	    Rprintf(
             "HASHSIZE=%d HASHSLOTSUSED=%d counter=%d HASHCODE=%d\n",
              HASHSIZE(table), HASHSLOTSUSED(table), counter, new_hashcode);
#endif
	}
    }

    /* Some debugging statements */
#if DEBUG_OUTPUT
    Rprintf("RESIZED TABLE WITH %d ENTRIES O.K.\n",n_entries);
    Rprintf("Old size: %d, New size: %d\n",HASHSIZE(table),HASHSIZE(new_table));
    Rprintf("Old slotsused: %d, New slotsused: %d\n",
	    HASHSLOTSUSED(table), HASHSLOTSUSED(new_table));
#endif

    return new_table;
} /* end R_HashResize */



/*----------------------------------------------------------------------

  R_HashSizeCheck

  Hash table size rechecking function.	Looks at the fraction of table
  entries that have one or more symbols, comparing to a threshold value
  (which should be in the interval (0,1)).  Returns true if the table 
  needs to be resized.  Does NOT check whether resizing shouldn't be 
  done because HASHMAXSIZE would then be exceeded.
*/

static R_INLINE int R_HashSizeCheck(SEXP table)
{
    /* Do some checking */
    if (TYPEOF(table) != VECSXP)
	error("argument not of type VECSXP, R_HashSizeCheck");

#if DEBUG_CHECK
    int slotsused = 0;
    int i;
    for (i = 0; i<LENGTH(table); i++) {
        if (VECTOR_ELT(table,i) != R_NilValue) 
            slotsused += 1;
    }
    if (HASHSLOTSUSED(table) != slotsused) {
        REprintf("WRONG SLOTSUSED IN HASH TABLE! %d %d\n",
                HASHSLOTSUSED(table), slotsused);
        abort();
    }
#endif

    return HASHSLOTSUSED(table) > 0.5 * HASHSIZE(table);
}



/*----------------------------------------------------------------------

  R_HashFrame

  Hashing for environment frames.  This function ensures that the
  first frame in the given environment has been hashed.	 Ultimately
  all enironments should be created in hashed form.  At that point
  this function will be redundant.

*/

static SEXP R_HashFrame(SEXP rho)
{
    int hashcode;
    SEXP frame, chain, tmp_chain, table;

    /* Do some checking */
    if (TYPEOF(rho) != ENVSXP)
	error("argument not of type ENVSXP, from R_Hashframe");
    table = HASHTAB(rho);
    frame = FRAME(rho);
    while (frame != R_NilValue) {
        SEXP pnamtag = PRINTNAME(TAG(frame));
	if (!HASHASH(pnamtag)) {
	    SET_HASHVALUE (pnamtag, R_Newhashpjw(CHAR(pnamtag)));
	    SET_HASHASH (pnamtag, 1);
	}
	hashcode = HASHVALUE(pnamtag) % HASHSIZE(table);
	chain = VECTOR_ELT(table, hashcode);
	/* If using a previously-unused slot then increase HASHSLOTSUSED */
	if (chain == R_NilValue) 
            SET_HASHSLOTSUSED(table, HASHSLOTSUSED(table) + 1);
	tmp_chain = frame;
	frame = CDR(frame);
	SETCDR(tmp_chain, chain);
	SET_VECTOR_ELT(table, hashcode, tmp_chain);
    }
    SET_FRAME(rho, R_NilValue);
    return rho;
}


/* ---------------------------------------------------------------------

   R_HashProfile

   Profiling tool for analyzing hash table performance.  Returns a
   three element list with components:

   size: the total size of the hash table

   nchains: the number of non-null chains in the table (as reported by
	    HASHSLOTSUSED())

   counts: an integer vector the same length as size giving the length of
	   each chain (or zero if no chain is present).  This allows
	   for assessing collisions in the hash table.
 */

static SEXP R_HashProfile(SEXP table)
{
    SEXP chain, ans, chain_counts, nms;
    int i, count;

    /* Do some checking */
    if (TYPEOF(table) != VECSXP)
	error("argument not of type VECSXP, from R_HashProfile");

    int len_table = LENGTH(table);

    PROTECT(ans = allocVector(VECSXP, 3));
    PROTECT(nms = allocVector(STRSXP, 3));
    SET_STRING_ELT(nms, 0, mkChar("size"));    /* size of hashtable */
    SET_STRING_ELT(nms, 1, mkChar("nchains")); /* number of non-null chains */
    SET_STRING_ELT(nms, 2, mkChar("counts"));  /* length of each chain */
    setAttrib(ans, R_NamesSymbol, nms);
    UNPROTECT(1);

    SET_VECTOR_ELT(ans, 0, ScalarInteger(len_table));
    SET_VECTOR_ELT(ans, 1, ScalarInteger(HASHSLOTSUSED(table)));

    PROTECT(chain_counts = allocVector(INTSXP, len_table));
    for (i = 0; i < len_table; i++) {
	chain = VECTOR_ELT(table, i);
	count = 0;
	for (; chain != R_NilValue ; chain = CDR(chain)) {
	    count++;
	}
	INTEGER(chain_counts)[i] = count;
    }

    SET_VECTOR_ELT(ans, 2, chain_counts);

    UNPROTECT(2);
    return ans;
}



/*----------------------------------------------------------------------

  Environments

  The following code implements variable searching for environments. 

  ----------------------------------------------------------------------*/


#define USE_GLOBAL_CACHE
#ifdef USE_GLOBAL_CACHE  /* NB leave in place: see below */
/* Global variable caching.  A cache is maintained in a hash table,
   R_GlobalCache.  The entry values are either R_UnboundValue (a
   flushed cache entry), the binding LISTSXP cell from the environment
   containing the binding found in a search from R_GlobalEnv, or a
   symbol if the globally visible binding lives in the base package.
   The cache for a variable is flushed if a new binding for it is
   created in a global frame or if the variable is removed from any
   global frame.

   Symbols in the global cache with values from the base environment
   are flagged with BASE_CACHE, so that their value can be returned
   immediately without needing to look in the hash table.  They must
   still have entries in the hash table, however, so that they can be
   flushed as needed.

   To make sure the cache is valid, all binding creations and removals
   from global frames must go through the interface functions in this
   file.

   Initially only the R_GlobalEnv frame is a global frame.  Additional
   global frames can only be created by attach.  All other frames are
   considered local.  Whether a frame is local or not is recorded in
   the highest order bit of the ENVFLAGS field (the gp field of
   sxpinfo).

   It is possible that the benefit of caching may be significantly
   reduced if we introduce namespace management.  Since maintaining
   cache integrity is a bit tricky and since it might complicate
   threading a bit (I'm not sure it will but it needs to be thought
   through if nothing else) it might make sense to remove caching at
   that time.  To make that easier, the ifdef's should probably be
   left in place.

   L. T. */

#define GLOBAL_FRAME_MASK (1<<15)
#define IS_GLOBAL_FRAME(e) (ENVFLAGS(e) & GLOBAL_FRAME_MASK)
#define MARK_AS_GLOBAL_FRAME(e) \
  SET_ENVFLAGS(e, ENVFLAGS(e) | GLOBAL_FRAME_MASK)
#define MARK_AS_LOCAL_FRAME(e) \
  SET_ENVFLAGS(e, ENVFLAGS(e) & (~ GLOBAL_FRAME_MASK))

#define INITIAL_CACHE_SIZE 1000

static SEXP R_GlobalCache, R_GlobalCachePreserve;
#endif
static SEXP R_BaseNamespaceName;

void attribute_hidden InitBaseEnv()
{
    R_BaseEnv = NewEnvironment(R_NilValue, R_NilValue, R_EmptyEnv);
    NONVEC_SXPINFO(R_BaseEnv).base_env = 1;
}

void attribute_hidden InitGlobalEnv()
{
    R_GlobalEnv = R_NewHashedEnv(R_BaseEnv, ScalarIntegerMaybeConst(0));
#ifdef NEW_CODE /* Not used */
    HASHTAB(R_GlobalEnv) = R_NewHashTable(100);
#endif
#ifdef USE_GLOBAL_CACHE
    MARK_AS_GLOBAL_FRAME(R_GlobalEnv);
    R_GlobalCache = R_NewHashTable(INITIAL_CACHE_SIZE);
    R_GlobalCachePreserve = CONS(R_GlobalCache, R_NilValue);
    R_PreserveObject(R_GlobalCachePreserve);
#endif
    R_BaseNamespace = NewEnvironment(R_NilValue, R_NilValue, R_GlobalEnv);
    NONVEC_SXPINFO(R_BaseNamespace).base_env = 1;
    R_PreserveObject(R_BaseNamespace);
    SET_SYMVALUE(install(".BaseNamespaceEnv"), R_BaseNamespace);
    R_BaseNamespaceName = ScalarString(mkChar("base"));
    R_PreserveObject(R_BaseNamespaceName);
    R_NamespaceRegistry = R_NewHashedEnv(R_NilValue, ScalarIntegerMaybeConst(0));
    R_PreserveObject(R_NamespaceRegistry);
    defineVar(install("base"), R_BaseNamespace, R_NamespaceRegistry);
    /**** needed to properly initialize the base namespace */
}

#ifdef USE_GLOBAL_CACHE
static int hashIndex(SEXP symbol, SEXP table)
{
    SEXP c = PRINTNAME(symbol);
    if( !HASHASH(c) ) {
	SET_HASHVALUE(c, R_Newhashpjw(CHAR(c)));
	SET_HASHASH(c, 1);
    }
    return HASHVALUE(c) % HASHSIZE(table);
}

static void R_FlushGlobalCache(SEXP sym)
{
    SEXP entry = R_HashGetLoc(hashIndex(sym, R_GlobalCache), sym,
			      R_GlobalCache);
    if (entry != R_NilValue) {
	SETCAR(entry, R_UnboundValue);
#ifdef FAST_BASE_CACHE_LOOKUP
        SET_BASE_CACHE(sym,0);
#endif
    }
}

static void R_FlushGlobalCacheFromTable(SEXP table)
{
    int i, size;
    SEXP chain;
    size = HASHSIZE(table);
    for (i = 0; i < size; i++) {
	for (chain = VECTOR_ELT(table, i); chain != R_NilValue; chain = CDR(chain))
	    R_FlushGlobalCache(TAG(chain));
    }
}

/**
 Flush the cache based on the names provided by the user defined
 table, specifically returned from calling objects() for that
 table.
 */
static void R_FlushGlobalCacheFromUserTable(SEXP udb)
{
    int n, i;
    R_ObjectTable *tb;
    SEXP names;
    tb = (R_ObjectTable*) R_ExternalPtrAddr(udb);
    names = tb->objects(tb);
    n = length(names);
    for(i = 0; i < n ; i++)
	R_FlushGlobalCache(Rf_install(CHAR(STRING_ELT(names,i))));
}

static void R_AddGlobalCache(SEXP symbol, SEXP place)
{
    int oldslotsused = HASHSLOTSUSED(R_GlobalCache);
    R_HashSet(hashIndex(symbol, R_GlobalCache), symbol, R_GlobalCache, place,
	      FALSE);
#ifdef FAST_BASE_CACHE_LOOKUP
    SET_BASE_CACHE (symbol, symbol==place);
#endif
    if (oldslotsused != HASHSLOTSUSED(R_GlobalCache) &&
        R_HashSizeCheck(R_GlobalCache)) {
	R_GlobalCache = R_HashResize(R_GlobalCache);
	SETCAR(R_GlobalCachePreserve, R_GlobalCache);
    }
}

static SEXP R_GetGlobalCache(SEXP symbol)
{
    SEXP vl;

#ifdef FAST_BASE_CACHE_LOOKUP
    if (BASE_CACHE(symbol))
        return SYMBOL_BINDING_VALUE(symbol);
#endif

    vl = R_HashGet(hashIndex(symbol, R_GlobalCache), symbol, R_GlobalCache);
    switch(TYPEOF(vl)) {
    case SYMSXP:
	if (vl == R_UnboundValue) /* avoid test?? */
	    return R_UnboundValue;
	else return SYMBOL_BINDING_VALUE(vl);
    case LISTSXP:
	return BINDING_VALUE(vl);
    default:
	error(_("invalid cached value in R_GetGlobalCache"));
	return R_NilValue;
    }
}
#endif /* USE_GLOBAL_CACHE */

/* Remove variable from a list, return the new list, and return its old value 
   (NULL if not there) in 'value'. */

static SEXP RemoveFromList(SEXP thing, SEXP list, SEXP *value)
{
    SEXP last = R_NilValue;
    SEXP curr = list;

    while (curr != R_NilValue) {

        if (TAG(curr) == thing) {
            *value = CAR(curr);
            SETCAR(curr, R_UnboundValue); /* in case binding is cached */
            LOCK_BINDING(curr);           /* in case binding is cached */
            if (last==R_NilValue)
                list = CDR(curr);
            else
                SETCDR(last, CDR(curr));
            return list;
        }

        last = curr;
        curr = CDR(curr);
    }

    *value = NULL;
    return list;
}


/*----------------------------------------------------------------------

  findVarLocInFrame

  Look up the location of the value of a symbol in a single
  environment frame.  Returns the binding cell rather than the value
  itself, or R_NilValue if not found.  Does not wait for the bound
  value to be computed.

  Callers set *canCache = TRUE or NULL
*/

static SEXP findVarLocInFrame(SEXP rho, SEXP symbol, Rboolean *canCache)
{
    SEXP loc;

    if (IS_USER_DATABASE(rho)) {
	R_ObjectTable *table = (R_ObjectTable *)R_ExternalPtrAddr(HASHTAB(rho));
	SEXP val = table->get(CHAR(PRINTNAME(symbol)), canCache, table);
	/* Better to use exists() here if we don't actually need the value? */
	if (val == R_UnboundValue)
            loc = R_NilValue;
        else {
	    /* The result should probably be identified as being from
	       a user database, or maybe use an active binding
	       mechanism to allow setting a new value to get back to
	       the data base. */
            loc = cons_with_tag (val, R_NilValue, symbol);
	    /* If the database has a canCache method, then call that.
	       Otherwise, we believe the setting for canCache. */
	    if(canCache && table->canCache)
		*canCache = table->canCache(CHAR(PRINTNAME(symbol)), table);
	}
    }

    else if (IS_BASE(rho))
	error("'findVarLocInFrame' cannot be used on the base environment");

    else if (!isEnvironment(rho))  /* somebody does this... */
	return R_NilValue;

    else if (HASHTAB(rho) == R_NilValue) {
        loc = FRAME(rho);
        SEARCH_LOOP (loc, symbol, break);
    }
    else {
        int hashcode;
	SEXP c = PRINTNAME(symbol);
	if( !HASHASH(c) ) {
	    SET_HASHVALUE(c, R_Newhashpjw(CHAR(c)));
	    SET_HASHASH(c,  1);
	}
	hashcode = HASHVALUE(c) % HASHSIZE(HASHTAB(rho));
	/* Will return 'R_NilValue' if not found */
	loc = R_HashGetLoc(hashcode, symbol, HASHTAB(rho));
    }

    return loc;
}


/*
  External version and accessor functions. Returned value is cast as
  an opaque pointer to insure it is only used by routines in this
  group.  This allows the implementation to be changed without needing
  to change other files.
*/

R_varloc_t R_findVarLocInFrame(SEXP rho, SEXP symbol)
{
    SEXP binding = findVarLocInFrame(rho, symbol, NULL);
    return binding == R_NilValue ? NULL : (R_varloc_t) binding;
}

SEXP R_GetVarLocValue(R_varloc_t vl)
{
    SEXP value = BINDING_VALUE((SEXP) vl);
    WAIT_UNTIL_COMPUTED(value);
    return value;
}

SEXP R_GetVarLocSymbol(R_varloc_t vl)
{
    return TAG((SEXP) vl);
}

Rboolean R_GetVarLocMISSING(R_varloc_t vl)
{
    return MISSING((SEXP) vl);
}

void R_SetVarLocValue(R_varloc_t vl, SEXP value)
{
    SET_BINDING_VALUE((SEXP) vl, value);
}


/*----------------------------------------------------------------------

  findVarInFrame3

  Look up the value of a symbol in a single environment frame.	This
  is the basic building block of all variable lookups.

  It is important that this be as efficient as possible.

  The final argument controls the exact behaviour, as follows:

    0 (or FALSE)  Lookup and return value, or R_UnboundValue if doesn't exist.
                  On a user database, does a "get" only if "exists" is true.
                  Waits for computation of the value to finish.

    1 (or TRUE)   Same as 0, except always does a "get" on a user database.

    2             Only checks existence, returning R_UnboundValue if a 
                  binding doesn't exist and R_NilValue if one does exist.
                  Doesn't wait for computation of the value to finish, since 
                  it isn't being returned.

    3             Same as 1, except doesn't wait for computation of the value 
                  to finish.

  Note that (option&1)!=0 if a get should aways be done on a user database,
  and (option&2)!=0 if we don't need to wait.
*/

SEXP findVarInFrame3(SEXP rho, SEXP symbol, int option)
{
    SEXP loc, value;

    if (IS_BASE(rho)) {
        if (option==2) 
            return SYMBOL_HAS_BINDING(symbol) ? R_NilValue : R_UnboundValue;
        value = SYMBOL_BINDING_VALUE(symbol);
    }

    else if (IS_USER_DATABASE(rho)) {
	/* Use the objects function pointer for this symbol. */
	R_ObjectTable *table = (R_ObjectTable *)R_ExternalPtrAddr(HASHTAB(rho));
	value = R_UnboundValue;
	if (table->active) {
	    if (option&1)
		value = table->get (CHAR(PRINTNAME(symbol)), NULL, table);
	    else {
		if (table->exists (CHAR(PRINTNAME(symbol)), NULL, table)) {
                    if (option==2) 
                        return R_NilValue;
		    value = table->get (CHAR(PRINTNAME(symbol)), NULL, table);
                }
		else
		    value = R_UnboundValue;
	    }
	}
    }

    else if (!isEnvironment(rho))
	error(_("argument to '%s' is not an environment"), "findVarInFrame3");

    else if (HASHTAB(rho) == R_NilValue) {

	loc = FRAME(rho);
        SEARCH_LOOP (loc, symbol, goto found);

        return R_UnboundValue;

      found: 
        if (option==2)
            return R_NilValue;
        else
            value = BINDING_VALUE(loc);
    }

    else {
        SEXP c = PRINTNAME(symbol);
        int hashcode;
	if( !HASHASH(c) ) {
	    SET_HASHVALUE(c, R_Newhashpjw(CHAR(c)));
	    SET_HASHASH(c, 1);
	}
	hashcode = HASHVALUE(c) % HASHSIZE(HASHTAB(rho));
        if (option==2)
            return R_HashExists (hashcode, symbol, HASHTAB(rho)) 
                    ? R_NilValue : R_UnboundValue;
	value = R_HashGet(hashcode, symbol, HASHTAB(rho));
    }

    if (option != 3)
        WAIT_UNTIL_COMPUTED(value);

    return value;
}

SEXP findVarInFrame(SEXP rho, SEXP symbol)
{
    return findVarInFrame3(rho, symbol, TRUE);
}



#ifdef USE_GLOBAL_CACHE

/* findGlobalVar searches for a symbol value starting at R_GlobalEnv, so the
   cache can be used.  Doesn't wait for the value found to be computed. */

static SEXP findGlobalVar(SEXP symbol)
{
    SEXP vl, rho;
    Rboolean canCache = TRUE;
    vl = R_GetGlobalCache(symbol);
    if (vl != R_UnboundValue)
	return vl;
    for (rho = R_GlobalEnv; rho != R_EmptyEnv; rho = ENCLOS(rho)) {
	if (IS_BASE(rho)) {
	    vl = SYMBOL_BINDING_VALUE(symbol);
	    if (vl != R_UnboundValue)
		R_AddGlobalCache(symbol, symbol);
	    return vl;
        }
        else {
	    vl = findVarLocInFrame(rho, symbol, &canCache);
	    if (vl != R_NilValue) {
		if(canCache)
		    R_AddGlobalCache(symbol, vl);
		return BINDING_VALUE(vl);
	    }
	}

    }
    return R_UnboundValue;
}
#endif


/*----------------------------------------------------------------------

  findVar

     Look up a symbol in an environment.  Waits for the value to be computed.

  findVarPendingOK 

     Like findVar, but doesn't wait for the value to be computed.
*/

SEXP findVar(SEXP symbol, SEXP rho)
{
    SEXP value;

    if (!isEnvironment(rho))
	error(_("argument to '%s' is not an environment"), "findVar");

#ifdef USE_GLOBAL_CACHE

    /* This first loop handles local frames, if there are any.  It
       will also handle all frames if rho is a global frame other than
       R_GlobalEnv */

    while (rho != R_GlobalEnv && rho != R_EmptyEnv) {
	value = findVarInFrame3 (rho, symbol, 1);
	if (value != R_UnboundValue) 
            return value;
	rho = ENCLOS(rho);
    }

    if (rho == R_GlobalEnv) {
	value = findGlobalVar(symbol);
        WAIT_UNTIL_COMPUTED(value);
        return value;
    }
    else
	return R_UnboundValue;

#else

    while (rho != R_EmptyEnv) {
	value = findVarInFrame3 (rho, symbol, 1);
	if (value != R_UnboundValue) 
            return value;
	rho = ENCLOS(rho);
    }
    return R_UnboundValue;

#endif
}

SEXP findVarPendingOK(SEXP symbol, SEXP rho)
{
    SEXP value;

    if (!isEnvironment(rho))
	error(_("argument to '%s' is not an environment"), "findVar");

#ifdef USE_GLOBAL_CACHE

    /* This first loop handles local frames, if there are any.  It
       will also handle all frames if rho is a global frame other than
       R_GlobalEnv */

    while (rho != R_GlobalEnv && rho != R_EmptyEnv) {
	value = findVarInFrame3 (rho, symbol, 3);
	if (value != R_UnboundValue) 
            return value;
	rho = ENCLOS(rho);
    }

    if (rho == R_GlobalEnv) {
	value = findGlobalVar(symbol);
        return value;
    }
    else
	return R_UnboundValue;

#else

    while (rho != R_EmptyEnv) {
	value = findVarInFrame3 (rho, symbol, 3);
	if (value != R_UnboundValue) 
            return value;
	rho = ENCLOS(rho);
    }
    return R_UnboundValue;

#endif
}


/*----------------------------------------------------------------------

  findVar1

  Look up a symbol in an environment.  Ignore any values which are
  not of the specified type.

*/

SEXP attribute_hidden
findVar1(SEXP symbol, SEXP rho, SEXPTYPE mode, int inherits)
{
    SEXP vl;
    while (rho != R_EmptyEnv) {
	vl = findVarInFrame3(rho, symbol, TRUE);
	if (vl != R_UnboundValue) {
	    if (mode == ANYSXP) return vl;
	    if (TYPEOF(vl) == PROMSXP)
                vl = forcePromise(vl);
	    if (TYPEOF(vl) == mode) return vl;
	    if (mode == FUNSXP && isFunction(vl)) return (vl);
	}
	if (inherits)
	    rho = ENCLOS(rho);
	else
	    return (R_UnboundValue);
    }
    return (R_UnboundValue);
}

/*
 *  ditto, but check *mode* not *type*
 */

static SEXP
findVar1mode(SEXP symbol, SEXP rho, SEXPTYPE mode, int inherits,
	     Rboolean doGet)
{
    SEXP vl;
    int tl;
    if (mode == INTSXP) mode = REALSXP;
    if (mode == FUNSXP || mode ==  BUILTINSXP || mode == SPECIALSXP)
	mode = CLOSXP;
    while (rho != R_EmptyEnv) {
	if (! doGet && mode == ANYSXP)
	    vl = findVarInFrame3(rho, symbol, 2);
	else
	    vl = findVarInFrame3(rho, symbol, doGet);

	if (vl != R_UnboundValue) {
	    if (mode == ANYSXP) return vl;
	    if (TYPEOF(vl) == PROMSXP)
                vl = forcePromise(vl);
	    if (mode == CLOSXP && isFunction(vl)) return vl;
	    tl = TYPEOF(vl);
            if (tl == INTSXP) tl = REALSXP;
	    if (tl == mode) return vl;
	}
	if (inherits)
	    rho = ENCLOS(rho);
	else
	    return (R_UnboundValue);
    }
    return (R_UnboundValue);
}


/*
   ddVal:
   a function to take a name and determine if it is of the form
   ..x where x is an integer; if so x is returned otherwise 0 is returned
*/
static int ddVal(SEXP symbol)
{
    const char *buf;
    char *endp;
    int rval;

    buf = CHAR(PRINTNAME(symbol));
    if( !strncmp(buf,"..",2) && strlen(buf) > 2 ) {
	buf += 2;
	rval = strtol(buf, &endp, 10);
	if( *endp != '\0')
	    return 0;
	else
	    return rval;
    }
    return 0;
}

/*----------------------------------------------------------------------
  ddfindVar

  This function fetches the variables ..1, ..2, etc from the first
  frame of the environment passed as the second argument to ddfindVar.
  These variables are implicitly defined whenever a ... object is
  created.

  To determine values for the variables we first search for an
  explicit definition of the symbol, them we look for a ... object in
  the frame and then walk through it to find the appropriate values.

  If no value is obtained we return R_UnboundValue.

  It is an error to specify a .. index longer than the length of the
  ... object the value is sought in.

*/

SEXP ddfindVar(SEXP symbol, SEXP rho)
{
    int i;
    SEXP vl;

    /* first look for ... symbol  */
    vl = findVar(R_DotsSymbol, rho);
    i = ddVal(symbol);
    if (vl != R_UnboundValue) {
	if (length(vl) >= i) {
	    vl = nthcdr(vl, i - 1);
	    return(CAR(vl));
	}
	else
	    error(_("The ... list does not contain %d elements"), i);
    }
    else error(_("..%d used in an incorrect context, no ... to look in"), i);

    return R_NilValue;
}



/*----------------------------------------------------------------------

  dynamicFindVar

  This function does a variable lookup, but uses dynamic scoping rules
  rather than the lexical scoping rules used in findVar.

  Return R_UnboundValue if the symbol isn't located and the calling
  function needs to handle the errors.

*/

SEXP dynamicfindVar(SEXP symbol, RCNTXT *cptr)
{
    SEXP vl;
    while (cptr != R_ToplevelContext) {
	if (cptr->callflag & CTXT_FUNCTION) {
	    vl = findVarInFrame3(cptr->cloenv, symbol, TRUE);
	    if (vl != R_UnboundValue) return vl;
	}
	cptr = cptr->nextcontext;
    }
    return R_UnboundValue;
}



/*----------------------------------------------------------------------

  findFun

  Search for a function in an environment. This is a specially modified
  version of findVar which ignores values its finds if they are not
  functions.  This is extremely time-critical code, since it is used
  to lookup all the base language elements, such as "+" and "if".  

  In typical usage, rho will be an unhashed local environment with the
  NO_SPEC_SYM flag set, with ENCLOS giving further such environments, until 
  R_GlobalEnv is reached, where the function will be found in the global
  cache (if it wasn't in one of the local environemnts).  Note that
  R_GlobalEnv will not have NO_SPEC_SYM set, even if it has no special
  symbols - otherwise, it might be skipped, and hence the global cache
  would be skipped as well.

  There is no need to wait for computations of the values found to finish, 
  since functions never have their computation deferred.
*/

SEXP findFun(SEXP symbol, SEXP rho)
{
    SEXP vl;

    /* If it's a special symbol, skip to the first environment that might 
       contain such a symbol. */

    if (SPEC_SYM(symbol)) {
        while (NO_SPEC_SYM(rho)) /* note that NO_SPEC_SYM(R_EmptyEnv) is 0 */
            rho = ENCLOS(rho);
    }

    /* Search environments for a definition that is a function. */

    for ( ; rho != R_EmptyEnv; rho = ENCLOS(rho)) {

        /* See if it is in the global cache, as it usually will if it's in any
           of the remaining environments (though there can be exceptions). */

#       ifdef USE_GLOBAL_CACHE
	    if (rho == R_GlobalEnv) {
#               ifdef FAST_BASE_CACHE_LOOKUP
                    if (BASE_CACHE(symbol)) { /* quick here, as time-critical */
                        vl = SYMBOL_BINDING_VALUE(symbol);
                        goto got_value;
                    }
#               endif
                vl = findGlobalVar(symbol);
                goto got_value;
            }
#       endif

        /* Do unhashed local environment lookups here for speed, though 
           they could be left for findVarInFrame3. */

        if (!OBJECT(rho) && HASHTAB(rho) == R_NilValue && !IS_BASE(rho)) {
            SEXP loc = FRAME(rho);
            SEARCH_LOOP (loc, symbol, goto got_loc);
            continue;
          got_loc:
            vl = BINDING_VALUE(loc);
        }
        else
            vl = findVarInFrame3 (rho, symbol, 3);

      got_value:
	if (vl == R_UnboundValue) continue;

        if (TYPEOF(vl) == PROMSXP)
            vl = forcePromise(vl);
        if (isFunction (vl))
            return vl;
        if (vl == R_MissingArg)
            error(_("argument \"%s\" is missing, with no default"),
                  CHAR(PRINTNAME(symbol)));
    }

    error(_("could not find function \"%s\""), CHAR(PRINTNAME(symbol)));

    /* NOT REACHED */
    return R_UnboundValue;
}

/* Variation on findFun that doesn't report errors itself, doesn't
   check for special symbols, and does not use the global cache,
   which is quicker if most searches are expected to fail.  

   Used for looking up methods in objects.c. */

SEXP findFunMethod(SEXP symbol, SEXP rho)
{
    SEXP vl;

    while (rho != R_EmptyEnv) {
	vl = findVarInFrame3(rho, symbol, 3);
	if (vl != R_UnboundValue) {
	    if (TYPEOF(vl) == PROMSXP)
		vl = forcePromise(vl);
	    if (isFunction(vl))
		return vl;
	}
	rho = ENCLOS(rho);
    }

    return R_UnboundValue;
}

/*----------------------------------------------------------------------

  set_var_in_frame

  Assign a value in a specific environment frame.  If 'create' is TRUE, it
  creates the variable if it doesn't already exist.  May increment or decrement
  NAMEDCNT for the assigned and previous value, depending on the setting of
  'incdec' - 0 = no increment or decrement, 1 = decrement old value only,
  2 = increment new value only, 3 = decrement old value and increment new value.
  Returns TRUE if an assignment was successfully made. 

  Waits for computation to finish for values stored into user databases and 
  into the base environment.

  The symbol, value, and rho arguments are protected by this function. */

int set_var_in_frame (SEXP symbol, SEXP value, SEXP rho, int create, int incdec)
{
    int hashcode;
    SEXP loc;

    PROTECT3(symbol,value,rho);

    if (IS_USER_DATABASE(rho)) {
        /* FIXME: This does not behave as described - DESCRIBED WHERE? HOW? */
        WAIT_UNTIL_COMPUTED(value);
        R_ObjectTable *table;
        table = (R_ObjectTable *) R_ExternalPtrAddr(HASHTAB(rho));
        if (table->assign == NULL) /* maybe should just return FALSE? */
            error(_("cannot assign variables to this database"));
        table->assign (CHAR(PRINTNAME(symbol)), value, table);
        if (incdec&2) 
            INC_NAMEDCNT(value);
        /* don't try to do decrement on old value (getting it might be slow) */
#ifdef USE_GLOBAL_CACHE
        if (IS_GLOBAL_FRAME(rho)) R_FlushGlobalCache(symbol);
#endif
        if (rho == R_GlobalEnv) 
            R_DirtyImage = 1;
        UNPROTECT(3);
        return TRUE; /* unclear whether assign always succeeds, but assume so */
    }

    if (IS_BASE(rho)) {
        if (!create && SYMVALUE(symbol) == R_UnboundValue) {
            UNPROTECT(3);
            return FALSE;
        }
        gsetVar(symbol,value,rho);
        if (incdec&2) 
            INC_NAMEDCNT(value);  
        /* don't bother with decrement on the old value (not time-critical) */
        UNPROTECT(3);
        return TRUE;      /* should have either succeeded, or raised an error */
    }

    if (HASHTAB(rho) == R_NilValue)
        loc = FRAME(rho);
    else {
        SEXP c = PRINTNAME(symbol);
        if( !HASHASH(c) ) {
            SET_HASHVALUE(c, R_Newhashpjw(CHAR(c)));
            SET_HASHASH(c, 1);
        }
        hashcode = HASHVALUE(c) % HASHSIZE(HASHTAB(rho));
        loc = VECTOR_ELT(HASHTAB(rho), hashcode);
    }

    SEARCH_LOOP (loc, symbol, goto found);

    if (create) { /* try to create new variable */

        if (rho == R_EmptyEnv)
            error(_("cannot assign values in the empty environment"));

        if (FRAME_IS_LOCKED(rho))
            error(_("cannot add bindings to a locked environment"));

#ifdef USE_GLOBAL_CACHE
        if (IS_GLOBAL_FRAME(rho)) R_FlushGlobalCache(symbol);
#endif
        if (rho == R_GlobalEnv) 
            R_DirtyImage = 1;

        if (HASHTAB(rho) == R_NilValue) {
            SEXP new = cons_with_tag (value, FRAME(rho), symbol);
            SET_FRAME(rho, new);
            if (SPEC_SYM(symbol))
                SET_NO_SPEC_SYM(rho,0);
        }
        else {
            SEXP table = HASHTAB(rho);
            SEXP chain = VECTOR_ELT(table,hashcode);
            SEXP new = cons_with_tag (value, chain, symbol);
            SET_VECTOR_ELT (table, hashcode, new);
            if (chain == R_NilValue)
                SET_HASHSLOTSUSED (table, HASHSLOTSUSED(table) + 1);
            if (R_HashSizeCheck(table))
                SET_HASHTAB(rho, R_HashResize(table));
        }

        if (incdec&2)
            INC_NAMEDCNT(value);

        UNPROTECT(3);
        return TRUE;
    }

    UNPROTECT(3);
    return FALSE;

  found:
    if ((incdec&1) && !IS_ACTIVE_BINDING(loc))
        DEC_NAMEDCNT_AND_PRVALUE(BINDING_VALUE(loc));
    SET_BINDING_VALUE(loc,value);
    if (incdec&2) 
        INC_NAMEDCNT(value);
    SET_MISSING(loc,0);
    if (rho == R_GlobalEnv) 
        R_DirtyImage = 1;
    UNPROTECT(3);
    return TRUE;
}


/*----------------------------------------------------------------------

  set_var_nonlocal

  Assign a value in a specific environment frame or any enclosing frame,
  or create it in R_GlobalEnv if it doesn't exist in any such frame.  May 
  increment or decrement NAMEDCNT for the assigned and previous value, 
  depending on the setting of 'incdec' - 0 = no increment or decrement, 
  1 = decrement old value only, 2 = increment new value only, 3 = decrement 
  old value and increment new value. */

void set_var_nonlocal (SEXP symbol, SEXP value, SEXP rho, int incdec)
{
    while (rho != R_EmptyEnv) {
	if (set_var_in_frame (symbol, value, rho, FALSE, incdec)) 
            return;
	rho = ENCLOS(rho);
    }
    set_var_in_frame (symbol, value, R_GlobalEnv, TRUE, incdec);
}


/*----------------------------------------------------------------------

  OLD FUNCTION PROVIDED FOR BACKWARDS COMPATIBILITY (MENTIONED IN R API).

  defineVar

  Assign a value in a specific environment frame. */

void defineVar(SEXP symbol, SEXP value, SEXP rho)
{
    set_var_in_frame (symbol, value, rho, TRUE, 0);
}


/*----------------------------------------------------------------------

  OLD FUNCTION PROVIDED FOR BACKWARDS COMPATIBILITY (MENTIONED IN R API).

  setVar

  Assign a new value to bound symbol.	 Note this does the "inherits"
  case.  I.e. it searches frame-by-frame for a symbol and binds the
  given value to the first symbol encountered.  If no symbol is
  found then a binding is created in the global environment. */

void setVar(SEXP symbol, SEXP value, SEXP rho)
{
    while (rho != R_EmptyEnv) {
	if (set_var_in_frame (symbol, value, rho, FALSE, 0)) 
            return;
	rho = ENCLOS(rho);
    }
    set_var_in_frame (symbol, value, R_GlobalEnv, TRUE, 0);
}


/*----------------------------------------------------------------------

  gsetVar

  Assignment directly into the base environment.  

  Waits until the value has been computed. */

void gsetVar(SEXP symbol, SEXP value, SEXP rho)
{
    if (SYMVALUE(symbol) == R_UnboundValue) {
        if (FRAME_IS_LOCKED(rho))
            error(_("cannot add binding of '%s' to the base environment"),
                  CHAR(PRINTNAME(symbol)));
#ifdef USE_GLOBAL_CACHE
        R_FlushGlobalCache(symbol);
#endif
    }

    WAIT_UNTIL_COMPUTED(value);
    SET_SYMBOL_BINDING_VALUE(symbol, value);
}


/*----------------------------------------------------------------------

  get environment from a subclass if possible; else return NULL. */

#define simple_as_environment(arg) \
  (IS_S4_OBJECT(arg) && (TYPEOF(arg) == S4SXP) ? R_getS4DataSlot(arg, ENVSXP) \
                                               : R_NilValue)
	    

/*----------------------------------------------------------------------

  do_assign : .Internal(assign(x, value, envir, inherits))

*/
static SEXP do_assign(SEXP call, SEXP op, SEXP args, SEXP rho)
{
    SEXP name=R_NilValue, val, aenv;
    int ginherits = 0;
    checkArity(op, args);

    if (!isString(CAR(args)) || length(CAR(args)) == 0)
	error(_("invalid first argument"));
    else {
	if (length(CAR(args)) > 1)
	    warning(_("only the first element is used as variable name"));
	name = install(translateChar(STRING_ELT(CAR(args), 0)));
    }
    PROTECT(val = CADR(args));
    aenv = CADDR(args);
    if (TYPEOF(aenv) == NILSXP)
	error(_("use of NULL environment is defunct"));
    if (TYPEOF(aenv) != ENVSXP &&
	TYPEOF((aenv = simple_as_environment(aenv))) != ENVSXP)
	error(_("invalid '%s' argument"), "envir");
    ginherits = asLogical(CADDDR(args));
    if (ginherits == NA_LOGICAL)
	error(_("invalid '%s' argument"), "inherits");
    if (ginherits)
	set_var_nonlocal (name, val, aenv, 3);
    else
	set_var_in_frame (name, val, aenv, TRUE, 3);
    UNPROTECT(1);
    return val;
}


/**
 * do_list2env : .Internal(list2env(x, envir))
  */
static SEXP do_list2env(SEXP call, SEXP op, SEXP args, SEXP rho)
{
    SEXP x, xnms, envir;
    int n;
    checkArity(op, args);

    if (TYPEOF(CAR(args)) != VECSXP)
	error(_("first argument must be a named list"));
    x = CAR(args);
    n = LENGTH(x);
    xnms = getAttrib(x, R_NamesSymbol);
    if (TYPEOF(xnms) != STRSXP || LENGTH(xnms) != n)
	error(_("names(x) must be a character vector of the same length as x"));
    envir = CADR(args);
    if (TYPEOF(envir) != ENVSXP)
	error(_("'envir' argument must be an environment"));

    for(int i = 0; i < LENGTH(x) ; i++) {
	SEXP name = install(translateChar(STRING_ELT(xnms, i)));
	defineVar(name, VECTOR_ELT(x, i), envir);
    }

    return envir;
}

/* Remove variable and return its previous value, or NULL if it didn't exist. 
   For a user database, R_NilValue is returned when the variable exists, 
   rather than the value. */

SEXP attribute_hidden RemoveVariable(SEXP name, SEXP env)
{
    SEXP list, value;

    if (env == R_BaseNamespace)
	error(_("cannot remove variables from base namespace"));
    if (env == R_BaseEnv)
	error(_("cannot remove variables from the base environment"));
    if (env == R_EmptyEnv)
	error(_("cannot remove variables from the empty environment"));
    if (FRAME_IS_LOCKED(env))
	error(_("cannot remove bindings from a locked environment"));

    if(IS_USER_DATABASE(env)) {
	R_ObjectTable *table;
	table = (R_ObjectTable *) R_ExternalPtrAddr(HASHTAB(env));
	if(table->remove == NULL)
	    error(_("cannot remove variables from this database"));
	return table->remove(CHAR(PRINTNAME(name)), table) ? R_NilValue : NULL;
    }

    if (IS_HASHED(env)) {
	SEXP hashtab = HASHTAB(env);
        int hashcode = HASHASH(PRINTNAME(name)) ? HASHVALUE(PRINTNAME(name))
                        : R_Newhashpjw(CHAR(PRINTNAME(name)));
	int idx = hashcode % HASHSIZE(hashtab);
	list = RemoveFromList(name, VECTOR_ELT(hashtab, idx), &value);
	if (value != NULL) {
	    SET_VECTOR_ELT(hashtab, idx, list);
            if (list == R_NilValue)
                SET_HASHSLOTSUSED(hashtab,HASHSLOTSUSED(hashtab)-1);
        }
    }
    else {
	list = RemoveFromList(name, FRAME(env), &value);
	if (value != NULL)
	    SET_FRAME(env, list);
    }

    if (value != NULL) {
        if(env == R_GlobalEnv) R_DirtyImage = 1;
#ifdef USE_GLOBAL_CACHE
	if (IS_GLOBAL_FRAME(env)) {
            PROTECT(value);
            R_FlushGlobalCache(name);
            UNPROTECT(1);
        }
#endif
    }

    return value;
}

/*----------------------------------------------------------------------

  do_remove

  There are three arguments to do_remove; a list of names to remove,
  an optional environment (if missing set it to R_GlobalEnv) and
  inherits, a logical indicating whether to look in the parent env if
  a symbol is not found in the supplied env.  This is ignored if
  environment is not specified.

*/

static SEXP do_remove(SEXP call, SEXP op, SEXP args, SEXP rho)
{
    /* .Internal(remove(list, envir, inherits)) */

    SEXP name, envarg, tsym, tenv, value;
    int ginherits = 0;
    int i;

    checkArity(op, args);

    name = CAR(args);
    if (!isString(name))
	error(_("invalid first argument"));
    args = CDR(args);

    envarg = CAR(args);
    if (TYPEOF(envarg) == NILSXP)
	error(_("use of NULL environment is defunct"));
    if (TYPEOF(envarg) != ENVSXP &&
	TYPEOF((envarg = simple_as_environment(envarg))) != ENVSXP)
	error(_("invalid '%s' argument"), "envir");
    args = CDR(args);

    ginherits = asLogical(CAR(args));
    if (ginherits == NA_LOGICAL)
	error(_("invalid '%s' argument"), "inherits");

    for (i = 0; i < LENGTH(name); i++) {
	value = NULL;
	tsym = install(translateChar(STRING_ELT(name, i)));
	tenv = envarg;
	while (tenv != R_EmptyEnv) {
	    value = RemoveVariable(tsym, tenv);
	    if (value != NULL || !ginherits)
		break;
	    tenv = CDR(tenv);
	}
	if (value == NULL)
	    warning (_("object '%s' not found"), CHAR(PRINTNAME(tsym)));
        else
            DEC_NAMEDCNT_AND_PRVALUE(value);
    }
    return R_NilValue;
}

/*----------------------------------------------------------------------

 do_get_rm - get value of variable and then remove the variable, decrementing
             NAMEDCNT when possible.  If return of pending value is allowed,
             will pass on pending value in the variable without waiting for it.
*/

static SEXP do_get_rm (SEXP call, SEXP op, SEXP args, SEXP rho, int variant)
{
    SEXP name, value;
    int pending_ok;

    checkArity(op, args);
    check1arg(args, call, "x");

    name = CAR(args);
    if (TYPEOF(name) != SYMSXP)
        error(_("invalid argument"));

    value = RemoveVariable (name, rho);

    if (value == NULL)
        error (_("object '%s' not found"), CHAR(PRINTNAME(name)));

    pending_ok = variant & VARIANT_PENDING_OK;

    if (TYPEOF(value) == PROMSXP) {
        SEXP prvalue = pending_ok ? forcePromisePendingOK(value) 
                                  : forcePromise(value);
        DEC_NAMEDCNT_AND_PRVALUE(value);
        value = prvalue;
    }
    else
        DEC_NAMEDCNT(value);

    if (variant & VARIANT_NULL)
        return R_NilValue;

    if (!pending_ok)
        WAIT_UNTIL_COMPUTED(value);

    return value;
}

/*----------------------------------------------------------------------

  do_get

  This function returns the SEXP associated with the character
  argument.  It needs the environment of the calling function as a
  default.

      get(x, envir, mode, inherits)
      exists(x, envir, mode, inherits)

*/


static SEXP do_get(SEXP call, SEXP op, SEXP args, SEXP rho)
{
    SEXP rval, genv, t1 = R_NilValue;
    SEXPTYPE gmode;
    int ginherits = 0, where;
    checkArity(op, args);

    /* The first arg is the object name */
    /* It must be present and a non-empty string */

    if (!isValidStringF(CAR(args)))
	error(_("invalid first argument"));
    else
	t1 = install(translateChar(STRING_ELT(CAR(args), 0)));

    /* envir :	originally, the "where=" argument */

    if (TYPEOF(CADR(args)) == REALSXP || TYPEOF(CADR(args)) == INTSXP) {
	where = asInteger(CADR(args));
	genv = R_sysframe(where, R_GlobalContext);
    }
    else if (TYPEOF(CADR(args)) == NILSXP) {
	error(_("use of NULL environment is defunct"));
	genv = R_NilValue;  /* -Wall */
    }
    else if (TYPEOF(CADR(args)) == ENVSXP)
	genv = CADR(args);
    else if(TYPEOF((genv = simple_as_environment(CADR(args)))) != ENVSXP) {
	error(_("invalid '%s' argument"), "envir");
	genv = R_NilValue;  /* -Wall */
    }

    /* mode :  The mode of the object being sought */

    /* as from R 1.2.0, this is the *mode*, not the *typeof* aka
       storage.mode.
    */

    if (isString(CADDR(args))) {
	if (!strcmp(CHAR(STRING_ELT(CAR(CDDR(args)), 0)), "function")) /* ASCII */
	    gmode = FUNSXP;
	else
	    gmode = str2type(CHAR(STRING_ELT(CAR(CDDR(args)), 0))); /* ASCII */
    } else {
	error(_("invalid '%s' argument"), "mode");
	gmode = FUNSXP;/* -Wall */
    }

    ginherits = asLogical(CADDDR(args));
    if (ginherits == NA_LOGICAL)
	error(_("invalid '%s' argument"), "inherits");

    /* Search for the object */
    rval = findVar1mode(t1, genv, gmode, ginherits, PRIMVAL(op));

    if (PRIMVAL(op)) { /* have get(.) */
	if (rval == R_MissingArg)
	    error(_("argument \"%s\" is missing, with no default"),
		  CHAR(PRINTNAME(t1)));
	if (rval == R_UnboundValue) {
	    if (gmode == ANYSXP)
		error(_("object '%s' not found"),
		      CHAR(PRINTNAME(t1)));
	    else
		error(_("object '%s' of mode '%s' was not found"),
		      CHAR(PRINTNAME(t1)),
		      CHAR(STRING_ELT(CAR(CDDR(args)), 0))); /* ASCII */
	}

	/* We need to evaluate if it is a promise */
	if (TYPEOF(rval) == PROMSXP)
	    rval = forcePromise(rval);

	if (NAMEDCNT_EQ_0(rval))
	    SET_NAMEDCNT_1(rval);
	return rval;
    }
    else /* exists(.) */
	return ScalarLogicalMaybeConst (rval != R_UnboundValue);
}

static SEXP gfind(const char *name, SEXP env, SEXPTYPE mode,
		  SEXP ifnotfound, int inherits, SEXP enclos)
{
    SEXP rval, t1, R_fcall, var;

    t1 = install(name);

    /* Search for the object - last arg is 1 to 'get' */
    rval = findVar1mode(t1, env, mode, inherits, 1);

    if (rval == R_UnboundValue) {
	if( isFunction(ifnotfound) ) {
	    PROTECT(var = mkString(name));
	    PROTECT(R_fcall = LCONS(ifnotfound, LCONS(var, R_NilValue)));
	    rval = eval(R_fcall, enclos);
	    UNPROTECT(2);
	} else
	    rval = ifnotfound;
    }

    /* We need to evaluate if it is a promise */
    if (TYPEOF(rval) == PROMSXP) rval = forcePromise(rval);
    if (NAMEDCNT_EQ_0(rval)) 
        SET_NAMEDCNT_1(rval);
    return rval;
}


/** mget(): get multiple values from an environment
 *
 * .Internal(mget(x, envir, mode, ifnotfound, inherits))
 *
 * @return  a list of the same length as x, a character vector (of names).
 */
static SEXP do_mget(SEXP call, SEXP op, SEXP args, SEXP rho)
{
    SEXP ans, env, x, mode, ifnotfound, ifnfnd;
    SEXPTYPE gmode; /* is unsigned int */
    int ginherits = 0, nvals, nmode, nifnfnd, i;

    checkArity(op, args);

    x = CAR(args);

    nvals = length(x);

    /* The first arg is the object name */
    /* It must be present and a string */
    if (!isString(x) )
	error(_("invalid first argument"));
    for(i = 0; i < nvals; i++)
	if( isNull(STRING_ELT(x, i)) || !CHAR(STRING_ELT(x, 0))[0] )
	    error(_("invalid name in position %d"), i+1);

    /* FIXME: should we install them all?) */

    env = CADR(args);
    if (env == R_NilValue) {
	error(_("use of NULL environment is defunct"));
    } else if( !isEnvironment(env) )
	error(_("second argument must be an environment"));

    mode = CADDR(args);
    nmode = length(mode);
    if( !isString(mode) )
	error(_("invalid '%s' argument"), "mode");

    if( nmode != nvals && nmode != 1 )
	error(_("wrong length for '%s' argument"), "mode");

    PROTECT(ifnotfound = coerceVector(CADDDR(args), VECSXP));
    nifnfnd = length(ifnotfound);
    if( !isVector(ifnotfound) )
	error(_("invalid '%s' argument"), "ifnotfound");

    if( nifnfnd != nvals && nifnfnd != 1 )
	error(_("wrong length for '%s' argument"), "ifnotfound");

    ginherits = asLogical(CAD4R(args));
    if (ginherits == NA_LOGICAL)
	error(_("invalid '%s' argument"), "inherits");

    PROTECT(ans = allocVector(VECSXP, nvals));

    /* now for each element of x, we look for it, using the inherits,
       etc */

    for(i = 0; i < nvals; i++) {
	if (isString(mode)) { /* ASCII */
	    if (!strcmp(CHAR(STRING_ELT(CAR(CDDR(args)), i % nmode )), "function"))
		gmode = FUNSXP;
	    else
		gmode = str2type(CHAR(STRING_ELT(CAR(CDDR(args)), i % nmode )));
	} else {
	    error(_("invalid '%s' argument"), "mode");
	    gmode = FUNSXP; /* -Wall */
	}

	/* is the mode provided one of the real modes? */
	if( gmode == (SEXPTYPE) (-1))
	    error(_("invalid '%s' argument"), "mode");


	if( TYPEOF(ifnotfound) != VECSXP )
	    error(_("invalid '%s' argument"), "ifnotfound");
	if( nifnfnd == 1 ) /* length has been checked to be 1 or nvals. */
	    ifnfnd = VECTOR_ELT(ifnotfound, 0);
	else
	    ifnfnd = VECTOR_ELT(ifnotfound, i);

        SET_VECTOR_ELEMENT_TO_VALUE (ans, i, 
          gfind (translateChar(STRING_ELT(x,i % nvals)), 
                 env, gmode, ifnfnd, ginherits, rho));
    }

    setAttrib(ans, R_NamesSymbol, duplicate(x));
    UNPROTECT(2);
    return(ans);
}

/*----------------------------------------------------------------------

  do_missing

  This function tests whether the symbol passed as its first argument
  is a missing argument to the current closure.  rho is the
  environment that missing was called from.

  R_isMissing is called on the not-yet-evaluated value of an argument,
  if this is a symbol, as it could be a missing argument that has been
  passed down.  So 'symbol' is the promise value, and 'rho' its
  evaluation argument.

  It is also called in arithmetic.c. for e.g. do_log
*/

int attribute_hidden
R_isMissing(SEXP symbol, SEXP rho)
{
    int ddv=0;
    SEXP vl, s;

    if (symbol == R_MissingArg) /* Yes, this can happen */
	return 1;

    /* check for infinite recursion */
    R_CHECKSTACK();

    if (DDVAL(symbol)) {
	s = R_DotsSymbol;
	ddv = ddVal(symbol);
    }
    else
	s = symbol;

    if (rho == R_BaseEnv || rho == R_BaseNamespace)
	return 0;  /* is this really the right thing to do? LT */

    vl = findVarLocInFrame(rho, s, NULL);
    if (vl != R_NilValue) {
	if (DDVAL(symbol)) {
	    if (length(CAR(vl)) < ddv || CAR(vl) == R_MissingArg)
		return 1;
	    /* defineVar(symbol, value, R_GlobalEnv); */
	    else
		vl = nthcdr(CAR(vl), ddv-1);
	}
	if (MISSING(vl) == 1 || CAR(vl) == R_MissingArg)
	    return 1;
	if (IS_ACTIVE_BINDING(vl))
	    return 0;
	if (TYPEOF(CAR(vl)) == PROMSXP &&
	    PRVALUE(CAR(vl)) == R_UnboundValue &&
	    TYPEOF(PREXPR(CAR(vl))) == SYMSXP) {
	    /* This code uses the PRSEEN bit to detect cycles.  If a
	       cycle occurs then a missing argument was encountered,
	       so the return value is TRUE.  It would be a little
	       safer to use the promise stack to ensure unsetting of
	       the bits in the event of a longjump, but doing so would
	       require distinguishing between evaluating promises and
	       checking for missingness.  Because of the test above
	       for an active binding a longjmp should only happen if
	       the stack check fails.  LT */
	    if (PRSEEN(CAR(vl)))
		return 1;
	    else {
		int val;
		SET_PRSEEN(CAR(vl), 1);
		val = R_isMissing(PREXPR(CAR(vl)), PRENV(CAR(vl)));
		SET_PRSEEN(CAR(vl), 0);
		return val;
	    }
	}
	else
	    return 0;
    }
    return 0;
}

/* this is primitive and a SPECIALSXP */
static SEXP do_missing(SEXP call, SEXP op, SEXP args, SEXP rho)
{
    SEXP t, sym, s;
    int ddv = 0;

    checkArity(op, args);
    check1arg_x (args, call);

    sym = CAR(args);
    if (isString(sym) && length(sym)==1)
	sym = install(translateChar(STRING_ELT(CAR(args), 0)));
    if (!isSymbol(sym))
	errorcall(call, _("invalid use of 'missing'"));

    if (DDVAL(sym)) {
	ddv = ddVal(sym);
	s = R_DotsSymbol;
    }
    else
        s = sym;

    t = findVarLocInFrame (rho, s, NULL);

    if (t == R_NilValue)  /* no error for local variables, despite msg below */
	errorcall(call, _("'missing' can only be used for arguments"));

    if (DDVAL(sym)) {
        if (CAR(t) == R_MissingArg || length(CAR(t)) < ddv) 
            goto true;
        else
            t = nthcdr(CAR(t), ddv-1);
    }

    if (MISSING(t) || CAR(t) == R_MissingArg)
        goto true;

    t = CAR(t);
    if (TYPEOF(t)==PROMSXP && isSymbol(PREXPR(t)) 
          && R_isMissing(PREXPR(t),PRENV(t)))
        goto true;

<<<<<<< HEAD
    return ScalarLogicalMaybeConst(FALSE);

  true:
    return ScalarLogicalMaybeConst(TRUE);
=======
    return ScalarLogical(FALSE);

  true:
    return ScalarLogical(TRUE);
>>>>>>> e6c1a634
}

/*----------------------------------------------------------------------

  do_globalenv

  Returns the current global environment.

*/


static SEXP do_globalenv(SEXP call, SEXP op, SEXP args, SEXP rho)
{
    checkArity(op, args);
    return R_GlobalEnv;
}

/*----------------------------------------------------------------------

  do_baseenv

  Returns the current base environment.

*/


static SEXP do_baseenv(SEXP call, SEXP op, SEXP args, SEXP rho)
{
    checkArity(op, args);
    return R_BaseEnv;
}

/*----------------------------------------------------------------------

  do_emptyenv

  Returns the current empty environment.

*/


static SEXP do_emptyenv(SEXP call, SEXP op, SEXP args, SEXP rho)
{
    checkArity(op, args);
    return R_EmptyEnv;
}


/*----------------------------------------------------------------------

  do_attach

  To attach a list we make up an environment and insert components
  of the list in as the values of this env and install the tags from
  the list as the names.

*/

static SEXP do_attach(SEXP call, SEXP op, SEXP args, SEXP env)
{
    SEXP name, s, t, x;
    int pos, hsize;
    Rboolean isSpecial;

    checkArity(op, args);

    pos = asInteger(CADR(args));
    if (pos == NA_INTEGER)
	error(_("'pos' must be an integer"));

    name = CADDR(args);
    if (!isValidStringF(name))
	error(_("invalid '%s' argument"), "name");

    isSpecial = IS_USER_DATABASE(CAR(args));

    if(!isSpecial) {
	if (isNewList(CAR(args))) {
	    SETCAR(args, VectorToPairList(CAR(args)));

	    for (x = CAR(args); x != R_NilValue; x = CDR(x))
		if (TAG(x) == R_NilValue)
		    error(_("all elements of a list must be named"));
	    PROTECT(s = allocSExp(ENVSXP));
	    SET_FRAME(s, duplicate(CAR(args)));
            setNoSpecSymFlag(s);
	} else if (isEnvironment(CAR(args))) {
	    SEXP p, loadenv = CAR(args);

	    PROTECT(s = allocSExp(ENVSXP));
	    if (HASHTAB(loadenv) != R_NilValue) {
		int i, n;
		n = length(HASHTAB(loadenv));
		for (i = 0; i < n; i++) {
		    p = VECTOR_ELT(HASHTAB(loadenv), i);
		    while (p != R_NilValue) {
			defineVar(TAG(p), duplicate(CAR(p)), s);
			p = CDR(p);
		    }
		}
		/* FIXME: duplicate the hash table and assign here */
	    } else {
		for(p = FRAME(loadenv); p != R_NilValue; p = CDR(p))
		    defineVar(TAG(p), duplicate(CAR(p)), s);
	    }
	} else {
	    error(_("'attach' only works for lists, data frames and environments"));
	    s = R_NilValue; /* -Wall */
	}

	/* Connect FRAME(s) into HASHTAB(s) */
        hsize = (int) (length(s)/0.6);   /* about 45% of entries will be used */
	if (hsize < HASHMINSIZE)
	    hsize = HASHMINSIZE;

	SET_HASHTAB(s, R_NewHashTable(hsize));
	s = R_HashFrame(s);

	while (R_HashSizeCheck(HASHTAB(s)))
	    SET_HASHTAB(s, R_HashResize(HASHTAB(s)));

    } else { /* is a user object */
	/* Having this here (rather than below) means that the onAttach routine
	   is called before the table is attached. This may not be necessary or
	   desirable. */
	R_ObjectTable *tb = (R_ObjectTable*) R_ExternalPtrAddr(CAR(args));
	if(tb->onAttach)
	    tb->onAttach(tb);
	s = allocSExp(ENVSXP);
	SET_HASHTAB(s, CAR(args));
	setAttrib(s, R_ClassSymbol, getAttrib(HASHTAB(s), R_ClassSymbol));
    }

    setAttrib(s, R_NameSymbol, name);
    for (t = R_GlobalEnv; ENCLOS(t) != R_BaseEnv && pos > 2; t = ENCLOS(t))
	pos--;

    if (ENCLOS(t) == R_BaseEnv) {
	SET_ENCLOS(t, s);
	SET_ENCLOS(s, R_BaseEnv);
    }
    else {
	x = ENCLOS(t);
	SET_ENCLOS(t, s);
	SET_ENCLOS(s, x);
    }

    if(!isSpecial) { /* Temporary: need to remove the elements identified by objects(CAR(args)) */
#ifdef USE_GLOBAL_CACHE
	R_FlushGlobalCacheFromTable(HASHTAB(s));
	MARK_AS_GLOBAL_FRAME(s);
#endif
	UNPROTECT(1);
    } else {
#ifdef USE_GLOBAL_CACHE
	R_FlushGlobalCacheFromUserTable(HASHTAB(s));
	MARK_AS_GLOBAL_FRAME(s);
#endif
    }

    return s;
}



/*----------------------------------------------------------------------

  do_detach

  detach the specified environment.  Detachment only takes place by
  position.

*/

static SEXP do_detach(SEXP call, SEXP op, SEXP args, SEXP env)
{
    SEXP s, t, x;
    int pos, n;
    Rboolean isSpecial = FALSE;

    checkArity(op, args);
    pos = asInteger(CAR(args));

    for (n = 2, t = ENCLOS(R_GlobalEnv); t != R_BaseEnv; t = ENCLOS(t))
	n++;

    if (pos == n) /* n is the length of the search list */
	error(_("detaching \"package:base\" is not allowed"));

    for (t = R_GlobalEnv ; ENCLOS(t) != R_BaseEnv && pos > 2 ; t = ENCLOS(t))
	pos--;
    if (pos != 2) {
	error(_("invalid '%s' argument"), "pos");
	s = t;	/* for -Wall */
    }
    else {
	PROTECT(s = ENCLOS(t));
	x = ENCLOS(s);
	SET_ENCLOS(t, x);
	isSpecial = IS_USER_DATABASE(s);
	if(isSpecial) {
	    R_ObjectTable *tb = (R_ObjectTable*) R_ExternalPtrAddr(HASHTAB(s));
	    if(tb->onDetach) tb->onDetach(tb);
	}

	SET_ENCLOS(s, R_BaseEnv);
    }
#ifdef USE_GLOBAL_CACHE
    if(!isSpecial) {
	R_FlushGlobalCacheFromTable(HASHTAB(s));
	MARK_AS_LOCAL_FRAME(s);
    } else {
	R_FlushGlobalCacheFromUserTable(HASHTAB(s));
	MARK_AS_LOCAL_FRAME(s); /* was _GLOBAL_ prior to 2.4.0 */
    }
#endif
    UNPROTECT(1);
    return s;
}



/*----------------------------------------------------------------------

  do_search

  Print out the current search path.

*/

static SEXP do_search(SEXP call, SEXP op, SEXP args, SEXP env)
{
    SEXP ans, name, t;
    int i, n;

    checkArity(op, args);
    n = 2;
    for (t = ENCLOS(R_GlobalEnv); t != R_BaseEnv ; t = ENCLOS(t))
	n++;
    PROTECT(ans = allocVector(STRSXP, n));
    /* TODO - what should the name of this be? */
    SET_STRING_ELT(ans, 0, mkChar(".GlobalEnv"));
    SET_STRING_ELT(ans, n-1, mkChar("package:base"));
    i = 1;
    for (t = ENCLOS(R_GlobalEnv); t != R_BaseEnv ; t = ENCLOS(t)) {
	name = getAttrib(t, R_NameSymbol);
	if (!isString(name) || length(name) < 1)
	    SET_STRING_ELT(ans, i, mkChar("(unknown)"));
	else
	    SET_STRING_ELT(ans, i, STRING_ELT(name, 0));
	i++;
    }
    UNPROTECT(1);
    return ans;
}


/*----------------------------------------------------------------------

  do_ls

  This code implements the functionality of the "ls" and "objects"
  functions.  [ ls(envir, all.names) ]

*/

static int FrameSize(SEXP frame, int all)
{
    int count = 0;
    while (frame != R_NilValue) {
	if ((all || CHAR(PRINTNAME(TAG(frame)))[0] != '.') &&
				      CAR(frame) != R_UnboundValue)
	    count += 1;
	frame = CDR(frame);
    }
    return count;
}

static void FrameNames(SEXP frame, int all, SEXP names, int *indx)
{
    while (frame != R_NilValue) {
	if ((all || CHAR(PRINTNAME(TAG(frame)))[0] != '.') &&
				      CAR(frame) != R_UnboundValue) {
	    SET_STRING_ELT(names, *indx, PRINTNAME(TAG(frame)));
	    (*indx)++;
	}
	frame = CDR(frame);
    }
}

static void FrameValues(SEXP frame, int all, SEXP values, int *indx)
{
    while (frame != R_NilValue) {
	if ((all || CHAR(PRINTNAME(TAG(frame)))[0] != '.') &&
				      CAR(frame) != R_UnboundValue) {
	    SEXP value = CAR(frame);
	    if (TYPEOF(value) == PROMSXP)
		value = forcePromise(value);
	    SET_VECTOR_ELT(values, *indx, duplicate(value));
	    (*indx)++;
	}
	frame = CDR(frame);
    }
}

static int HashTableSize(SEXP table, int all)
{
    int count = 0;
    int n = length(table);
    int i;
    for (i = 0; i < n; i++)
	count += FrameSize(VECTOR_ELT(table, i), all);
    return count;
}

static void HashTableNames(SEXP table, int all, SEXP names, int *indx)
{
    int n = length(table);
    int i;
    for (i = 0; i < n; i++)
	FrameNames(VECTOR_ELT(table, i), all, names, indx);
}

static void HashTableValues(SEXP table, int all, SEXP values, int *indx)
{
    int n = length(table);
    int i;
    for (i = 0; i < n; i++)
	FrameValues(VECTOR_ELT(table, i), all, values, indx);
}

static int BuiltinSize(int all, int intern)
{
    int count = 0;
    SEXP s;
    int j;
    for (j = 0; j < HSIZE; j++) {
	for (s = R_SymbolTable[j]; s != R_NilValue; s = CDR(s)) {
	    if (intern) {
		if (INTERNAL(CAR(s)) != R_NilValue)
		    count++;
	    }
	    else {
		if ((all || CHAR(PRINTNAME(CAR(s)))[0] != '.')
		    && SYMVALUE(CAR(s)) != R_UnboundValue)
		    count++;
	    }
	}
    }
    return count;
}

static void
BuiltinNames(int all, int intern, SEXP names, int *indx)
{
    SEXP s;
    int j;
    for (j = 0; j < HSIZE; j++) {
	for (s = R_SymbolTable[j]; s != R_NilValue; s = CDR(s)) {
	    if (intern) {
		if (INTERNAL(CAR(s)) != R_NilValue)
		    SET_STRING_ELT(names, (*indx)++, PRINTNAME(CAR(s)));
	    }
	    else {
		if ((all || CHAR(PRINTNAME(CAR(s)))[0] != '.')
		    && SYMVALUE(CAR(s)) != R_UnboundValue)
		    SET_STRING_ELT(names, (*indx)++, PRINTNAME(CAR(s)));
	    }
	}
    }
}

static void
BuiltinValues(int all, int intern, SEXP values, int *indx)
{
    SEXP s, vl;
    int j;
    for (j = 0; j < HSIZE; j++) {
	for (s = R_SymbolTable[j]; s != R_NilValue; s = CDR(s)) {
	    if (intern) {
		if (INTERNAL(CAR(s)) != R_NilValue) {
		    vl = SYMVALUE(CAR(s));
		    if (TYPEOF(vl) == PROMSXP)
			vl = forcePromise(vl);
		    SET_VECTOR_ELT(values, (*indx)++, duplicate(vl));
		}
	    }
	    else {
		if ((all || CHAR(PRINTNAME(CAR(s)))[0] != '.')
		    && SYMVALUE(CAR(s)) != R_UnboundValue) {
		    vl = SYMVALUE(CAR(s));
		    if (TYPEOF(vl) == PROMSXP)
			vl = forcePromise(vl);
		    SET_VECTOR_ELT(values, (*indx)++, duplicate(vl));
		}
	    }
	}
    }
}

static SEXP do_ls(SEXP call, SEXP op, SEXP args, SEXP rho)
{
    SEXP env;
    int all;
    checkArity(op, args);

    if(IS_USER_DATABASE(CAR(args))) {
	R_ObjectTable *tb = (R_ObjectTable*)
	    R_ExternalPtrAddr(HASHTAB(CAR(args)));
	return(tb->objects(tb));
    }

    env = CAR(args);

    /* if (env == R_BaseNamespace) env = R_BaseEnv; */

    all = asLogical(CADR(args));
    if (all == NA_LOGICAL) all = 0;

    return R_lsInternal(env, all);
}

/* takes a *list* of environments and a boolean indicating whether to get all
   names */
SEXP R_lsInternal(SEXP env, Rboolean all)
{
    int  k;
    SEXP ans;


    /* Step 1 : Compute the Vector Size */
    k = 0;
    if (env == R_BaseEnv || env == R_BaseNamespace)
	k += BuiltinSize(all, 0);
    else if (isEnvironment(env) ||
	isEnvironment(env = simple_as_environment(env))) {
	if (HASHTAB(env) != R_NilValue)
	    k += HashTableSize(HASHTAB(env), all);
	else
	    k += FrameSize(FRAME(env), all);
    }
    else
	error(_("invalid '%s' argument"), "envir");

    /* Step 2 : Allocate and Fill the Result */
    PROTECT(ans = allocVector(STRSXP, k));
    k = 0;

    if (IS_BASE(env))
        BuiltinNames(all, 0, ans, &k);
    else if (HASHTAB(env) != R_NilValue)
        HashTableNames(HASHTAB(env), all, ans, &k);
    else
        FrameNames(FRAME(env), all, ans, &k);

    UNPROTECT(1);
    sortVector(ans, FALSE);
    return ans;
}

/* transform an environment into a named list */

static SEXP do_env2list(SEXP call, SEXP op, SEXP args, SEXP rho)
{
    SEXP env, ans, names;
    int k, all;

    checkArity(op, args);

    env = CAR(args);
    if (env == R_NilValue)
	error(_("use of NULL environment is defunct"));
    if( !isEnvironment(env) ) {
        SEXP xdata;
	if( IS_S4_OBJECT(env) && TYPEOF(env) == S4SXP &&
	    (xdata = R_getS4DataSlot(env, ENVSXP)) != R_NilValue)
	    env = xdata;
	else
	    error(_("argument must be an environment"));
    }

    all = asLogical(CADR(args)); /* all.names = TRUE/FALSE */
    if (all == NA_LOGICAL) all = 0;

    if (IS_BASE(env))
	k = BuiltinSize(all, 0);
    else if (HASHTAB(env) != R_NilValue)
	k = HashTableSize(HASHTAB(env), all);
    else
	k = FrameSize(FRAME(env), all);

    PROTECT(names = allocVector(STRSXP, k));
    PROTECT(ans = allocVector(VECSXP, k));

    k = 0;
    if (IS_BASE(env))
	BuiltinValues(all, 0, ans, &k);
    else if (HASHTAB(env) != R_NilValue)
	HashTableValues(HASHTAB(env), all, ans, &k);
    else
	FrameValues(FRAME(env), all, ans, &k);

    k = 0;
    if (IS_BASE(env))
	BuiltinNames(all, 0, names, &k);
    else if (HASHTAB(env) != R_NilValue)
	HashTableNames(HASHTAB(env), all, names, &k);
    else
	FrameNames(FRAME(env), all, names, &k);

    setAttrib(ans, R_NamesSymbol, names);
    UNPROTECT(2);
    return(ans);
}

/*
 * apply a function to all objects in an environment and return the
 * results in a list.
 * Equivalent to lapply(as.list(env, all.names=all.names), FUN, ...)
 */
/* This is a special .Internal */
static SEXP do_eapply(SEXP call, SEXP op, SEXP args, SEXP rho)
{
    SEXP env, ans, R_fcall, FUN, tmp, tmp2, ind, dotsv;
    int i, k, k2;
<<<<<<< HEAD
    int /* boolean */ all, useNms, no_dots;
=======
    int all, useNms, no_dots;
>>>>>>> e6c1a634

    checkArity(op, args);

    env = eval(CAR(args), rho);
    if (env == R_NilValue)
	error(_("use of NULL environment is defunct"));
    if( !isEnvironment(env) )
	error(_("argument must be an environment"));

    FUN = CADR(args);
    if (!isSymbol(FUN))
	error(_("arguments must be symbolic"));

    dotsv = findVarInFrame3 (rho, R_DotsSymbol, 3);
    no_dots = dotsv==R_MissingArg || dotsv==R_NilValue || dotsv==R_UnboundValue;

    /* 'all.names' : */
    all = asLogical(eval(CADDR(args), rho));
    if (all == NA_LOGICAL) all = 0;

    /* 'USE.NAMES' : */
    useNms = asLogical(eval(CADDDR(args), rho));
    if (useNms == NA_LOGICAL) useNms = 0;

    if (IS_BASE(env))
	k = BuiltinSize(all, 0);
    else if (HASHTAB(env) != R_NilValue)
	k = HashTableSize(HASHTAB(env), all);
    else
	k = FrameSize(FRAME(env), all);

    PROTECT(ans  = allocVector(VECSXP, k));
    PROTECT(tmp2 = allocVector(VECSXP, k));

    k2 = 0;
    if (IS_BASE(env))
	BuiltinValues(all, 0, tmp2, &k2);
    else if (HASHTAB(env) != R_NilValue)
	HashTableValues(HASHTAB(env), all, tmp2, &k2);
    else
	FrameValues(FRAME(env), all, tmp2, &k2);

    PROTECT(ind = allocVector1INT());
    /* tmp :=  `[`(<elist>, i) */
    PROTECT(tmp = LCONS(R_Bracket2Symbol,
			CONS(tmp2, LCONS(ind, R_NilValue))));
    /* fcall :=  <FUN>( tmp, ... ), with ... omitted if nothing */
    if (no_dots)
        PROTECT(R_fcall = LCONS(FUN, CONS(tmp, R_NilValue)));
    else
        PROTECT(R_fcall = LCONS(FUN, CONS(tmp, CONS(R_DotsSymbol,R_NilValue))));

    for(i = 0; i < k2; i++) {
	INTEGER(ind)[0] = i+1;
        SET_VECTOR_ELEMENT_TO_VALUE (ans, i, eval(R_fcall, rho));
    }

    if (useNms) {
	SEXP names;
	PROTECT(names = allocVector(STRSXP, k));
	k = 0;
	if (IS_BASE(env))
	    BuiltinNames(all, 0, names, &k);
	else if(HASHTAB(env) != R_NilValue)
	    HashTableNames(HASHTAB(env), all, names, &k);
	else
	    FrameNames(FRAME(env), all, names, &k);

	setAttrib(ans, R_NamesSymbol, names);
	UNPROTECT(1);
    }
    UNPROTECT(5);
    return(ans);
}

int envlength(SEXP rho)
{
    if( HASHTAB(rho) != R_NilValue)
	return HashTableSize(HASHTAB(rho), 1);
    else
	return FrameSize(FRAME(rho), 1);
}

/*----------------------------------------------------------------------

  do_builtins

  Return the names of all the built in functions.  These are fetched
  directly from the symbol table.

*/

static SEXP do_builtins(SEXP call, SEXP op, SEXP args, SEXP rho)
{
    SEXP ans;
    int intern, nelts;
    checkArity(op, args);
    intern = asLogical(CAR(args));
    if (intern == NA_INTEGER) intern = 0;
    nelts = BuiltinSize(1, intern);
    ans = allocVector(STRSXP, nelts);
    nelts = 0;
    BuiltinNames(1, intern, ans, &nelts);
    sortVector(ans, TRUE);
    return ans;
}


/*----------------------------------------------------------------------

  do_pos2env

  This function returns the environment at a specified position in the
  search path or the environment of the caller of
  pos.to.env (? but pos.to.env is usually used in arg lists and hence
  is evaluated in the calling environment so this is one higher).

  When pos = -1 the environment of the closure that pos2env is
  evaluated in is obtained. Note: this relies on pos.to.env being
  a primitive.

 */
static SEXP pos2env(int pos, SEXP call)
{
    SEXP env;
    RCNTXT *cptr;

    if (pos == NA_INTEGER || pos < -1 || pos == 0) {
	errorcall(call, _("invalid '%s' argument"), "pos");
	env = call;/* just for -Wall */
    }
    else if (pos == -1) {
	/* make sure the context is a funcall */
	cptr = R_GlobalContext;
	while( !(cptr->callflag & CTXT_FUNCTION) && cptr->nextcontext
	       != NULL )
	    cptr = cptr->nextcontext;
	if( !(cptr->callflag & CTXT_FUNCTION) )
	    errorcall(call, _("no enclosing environment"));

	env = cptr->sysparent;
	if (R_GlobalEnv != R_NilValue && env == R_NilValue)
	    errorcall(call, _("invalid '%s' argument"), "pos");
    }
    else {
	for (env = R_GlobalEnv; env != R_EmptyEnv && pos > 1;
	     env = ENCLOS(env))
	    pos--;
	if (pos != 1)
	    errorcall(call, _("invalid '%s' argument"), "pos");
    }
    return env;
}

/* this is primitive */
static SEXP do_pos2env(SEXP call, SEXP op, SEXP args, SEXP rho)
{
    SEXP env, pos;
    int i, npos;
    checkArity(op, args);
    check1arg_x (args, call);

    PROTECT(pos = coerceVector(CAR(args), INTSXP));
    npos = length(pos);
    if (npos <= 0)
	errorcall(call, _("invalid '%s' argument"), "pos");
    PROTECT(env = allocVector(VECSXP, npos));
    for (i = 0; i < npos; i++) {
	SET_VECTOR_ELT(env, i, pos2env(INTEGER(pos)[i], call));
    }
    if (npos == 1) env = VECTOR_ELT(env, 0);
    UNPROTECT(2);
    return env;
}

static SEXP matchEnvir(SEXP call, const char *what)
{
    SEXP t, name;
    if(!strcmp(".GlobalEnv", what))
	return R_GlobalEnv;
    if(!strcmp("package:base", what))
	return R_BaseEnv;
    for (t = ENCLOS(R_GlobalEnv); t != R_EmptyEnv ; t = ENCLOS(t)) {
	name = getAttrib(t, R_NameSymbol);
	if(isString(name) && length(name) > 0 &&
	   !strcmp(translateChar(STRING_ELT(name, 0)), what))
	    return t;
    }
    errorcall(call, _("no item called \"%s\" on the search list"), what);
    return R_NilValue;
}

/* This is primitive */
static SEXP do_as_environment(SEXP call, SEXP op, SEXP args, SEXP rho)
{
    SEXP arg = CAR(args), ans;
    checkArity(op, args);
    check1arg(args, call, "object");
    if(isEnvironment(arg))
	return arg;
    if(isObject(arg) &&
       DispatchOrEval(call, op, "as.environment", args, rho, &ans, 0, 1))
	return ans;
    switch(TYPEOF(arg)) {
    case STRSXP:
	return matchEnvir(call, translateChar(asChar(arg)));
    case REALSXP:
    case INTSXP:
	return do_pos2env(call, op, args, rho);
    case NILSXP:
	errorcall(call,_("using 'as.environment(NULL)' is defunct"));
	return R_BaseEnv;	/* -Wall */
    case S4SXP: {
	/* dispatch was tried above already */
	SEXP dot_xData = R_getS4DataSlot(arg, ENVSXP);
	if(!isEnvironment(dot_xData))
	    errorcall(call, _("S4 object does not extend class \"environment\""));
	else
	    return(dot_xData);
    }
    case VECSXP: {
	/* implement as.environment.list() {isObject(.) is false for a list} */
	SEXP call, val;
	PROTECT(call = lang4(install("list2env"), arg,
			     /* envir = */R_NilValue,
			     /* parent = */R_EmptyEnv));
	val = eval(call, rho);
	UNPROTECT(1);
	return val;
    }
    default:
	errorcall(call, _("invalid object for 'as.environment'"));
	return R_NilValue;	/* -Wall */
    }
}

void R_LockEnvironment(SEXP env, Rboolean bindings)
{
    if(IS_S4_OBJECT(env) && (TYPEOF(env) == S4SXP))
	env = R_getS4DataSlot(env, ANYSXP); /* better be an ENVSXP */

    if (TYPEOF(env) != ENVSXP)
	error(_("not an environment"));

    if (IS_BASE(env)) {
	if (bindings) {
	    SEXP s;
	    int j;
	    for (j = 0; j < HSIZE; j++)
		for (s = R_SymbolTable[j]; s != R_NilValue; s = CDR(s))
		    if(SYMVALUE(CAR(s)) != R_UnboundValue)
			LOCK_BINDING(CAR(s));
	}
#ifdef NOT_YET
	/* causes problems with Matrix */
	LOCK_FRAME(env);
#endif
	return;
    }

    if (bindings) {
	if (IS_HASHED(env)) {
	    SEXP table, chain;
	    int i, size;
	    table = HASHTAB(env);
	    size = HASHSIZE(table);
	    for (i = 0; i < size; i++)
		for (chain = VECTOR_ELT(table, i);
		     chain != R_NilValue;
		     chain = CDR(chain))
		    LOCK_BINDING(chain);
	}
	else {
	    SEXP frame;
	    for (frame = FRAME(env); frame != R_NilValue; frame = CDR(frame))
		LOCK_BINDING(frame);
	}
    }
    LOCK_FRAME(env);
}

Rboolean R_EnvironmentIsLocked(SEXP env)
{
    if (TYPEOF(env) == NILSXP)
	error(_("use of NULL environment is defunct"));
    if (TYPEOF(env) != ENVSXP &&
	TYPEOF((env = simple_as_environment(env))) != ENVSXP)
	error(_("not an environment"));
    return FRAME_IS_LOCKED(env) != 0;
}

static SEXP do_lockEnv(SEXP call, SEXP op, SEXP args, SEXP rho)
{
    SEXP frame;
    Rboolean bindings;
    checkArity(op, args);
    frame = CAR(args);
    bindings = asLogical(CADR(args));
    R_LockEnvironment(frame, bindings);
    return R_NilValue;
}

static SEXP do_envIsLocked(SEXP call, SEXP op, SEXP args, SEXP rho)
{
    checkArity(op, args);
    return ScalarLogicalMaybeConst(R_EnvironmentIsLocked(CAR(args)));
}

void R_LockBinding(SEXP sym, SEXP env)
{
    if (TYPEOF(sym) != SYMSXP)
	error(_("not a symbol"));
    if (TYPEOF(env) == NILSXP)
	error(_("use of NULL environment is defunct"));
    if (TYPEOF(env) != ENVSXP &&
	TYPEOF((env = simple_as_environment(env))) != ENVSXP)
	error(_("not an environment"));
    if (IS_BASE(env))
	/* It is a symbol, so must have a binding even if it is
	   R_UnboundSymbol */
	LOCK_BINDING(sym);
    else {
	SEXP binding = findVarLocInFrame(env, sym, NULL);
	if (binding == R_NilValue)
	    error(_("no binding for \"%s\""), CHAR(PRINTNAME(sym)));
	LOCK_BINDING(binding);
    }
}

void R_unLockBinding(SEXP sym, SEXP env)
{
    if (TYPEOF(sym) != SYMSXP)
	error(_("not a symbol"));
    if (TYPEOF(env) == NILSXP)
	error(_("use of NULL environment is defunct"));
    if (TYPEOF(env) != ENVSXP &&
	TYPEOF((env = simple_as_environment(env))) != ENVSXP)
	error(_("not an environment"));
    if (IS_BASE(env))
	/* It is a symbol, so must have a binding even if it is
	   R_UnboundSymbol */
	UNLOCK_BINDING(sym);
    else {
	SEXP binding = findVarLocInFrame(env, sym, NULL);
	if (binding == R_NilValue)
	    error(_("no binding for \"%s\""), CHAR(PRINTNAME(sym)));
	UNLOCK_BINDING(binding);
    }
}

void R_MakeActiveBinding(SEXP sym, SEXP fun, SEXP env)
{
    if (TYPEOF(sym) != SYMSXP)
	error(_("not a symbol"));
    if (! isFunction(fun))
	error(_("not a function"));
    if (TYPEOF(env) == NILSXP)
	error(_("use of NULL environment is defunct"));
    if (TYPEOF(env) != ENVSXP &&
	TYPEOF((env = simple_as_environment(env))) != ENVSXP)
	error(_("not an environment"));
    if (IS_BASE(env)) {
	if (SYMVALUE(sym) != R_UnboundValue && ! IS_ACTIVE_BINDING(sym))
	    error(_("symbol already has a regular binding"));
	else if (BINDING_IS_LOCKED(sym))
	    error(_("cannot change active binding if binding is locked"));
	SET_SYMVALUE(sym, fun);
	SET_ACTIVE_BINDING_BIT(sym);
	/* we don't need to worry about the global cache here as
	   a regular binding cannot be changed */
    }
    else {
	SEXP binding = findVarLocInFrame(env, sym, NULL);
	if (binding == R_NilValue) {
	    defineVar(sym, fun, env); /* fails if env is locked */
	    binding = findVarLocInFrame(env, sym, NULL);
	    SET_ACTIVE_BINDING_BIT(binding);
	}
	else if (! IS_ACTIVE_BINDING(binding))
	    error(_("symbol already has a regular binding"));
	else if (BINDING_IS_LOCKED(binding))
	    error(_("cannot change active binding if binding is locked"));
	else
	    SETCAR(binding, fun);
    }
}

Rboolean R_BindingIsLocked(SEXP sym, SEXP env)
{
    if (TYPEOF(sym) != SYMSXP)
	error(_("not a symbol"));
    if (TYPEOF(env) == NILSXP)
	error(_("use of NULL environment is defunct"));
    if (TYPEOF(env) != ENVSXP &&
	TYPEOF((env = simple_as_environment(env))) != ENVSXP)
	error(_("not an environment"));
    if (IS_BASE(env))
	/* It is a symbol, so must have a binding even if it is
	   R_UnboundSymbol */
	return BINDING_IS_LOCKED(sym) != 0;
    else {
	SEXP binding = findVarLocInFrame(env, sym, NULL);
	if (binding == R_NilValue)
	    error(_("no binding for \"%s\""), CHAR(PRINTNAME(sym)));
	return BINDING_IS_LOCKED(binding) != 0;
    }
}

Rboolean R_BindingIsActive(SEXP sym, SEXP env)
{
    if (TYPEOF(sym) != SYMSXP)
	error(_("not a symbol"));
    if (TYPEOF(env) == NILSXP)
	error(_("use of NULL environment is defunct"));
    if (TYPEOF(env) != ENVSXP &&
	TYPEOF((env = simple_as_environment(env))) != ENVSXP)
	error(_("not an environment"));
    if (IS_BASE(env))
	/* It is a symbol, so must have a binding even if it is
	   R_UnboundSymbol */
	return IS_ACTIVE_BINDING(sym) != 0;
    else {
	SEXP binding = findVarLocInFrame(env, sym, NULL);
	if (binding == R_NilValue)
	    error(_("no binding for \"%s\""), CHAR(PRINTNAME(sym)));
	return IS_ACTIVE_BINDING(binding) != 0;
    }
}

Rboolean R_HasFancyBindings(SEXP rho)
{
    if (IS_HASHED(rho)) {
	SEXP table, chain;
	int i, size;

	table = HASHTAB(rho);
	size = HASHSIZE(table);
	for (i = 0; i < size; i++)
	    for (chain = VECTOR_ELT(table, i);
		 chain != R_NilValue;
		 chain = CDR(chain))
		if (IS_ACTIVE_BINDING(chain) || BINDING_IS_LOCKED(chain))
		    return TRUE;
	return FALSE;
    }
    else {
	SEXP frame;

	for (frame = FRAME(rho); frame != R_NilValue; frame = CDR(frame))
	    if (IS_ACTIVE_BINDING(frame) || BINDING_IS_LOCKED(frame))
		return TRUE;
	return FALSE;
    }
}

static SEXP do_lockBnd(SEXP call, SEXP op, SEXP args, SEXP rho)
{
    SEXP sym, env;
    checkArity(op, args);
    sym = CAR(args);
    env = CADR(args);
    switch(PRIMVAL(op)) {
    case 0:
	R_LockBinding(sym, env);
	break;
    case 1:
	R_unLockBinding(sym, env);
	break;
    default:
	error(_("unknown op"));
    }
    return R_NilValue;
}

static SEXP do_bndIsLocked(SEXP call, SEXP op, SEXP args, SEXP rho)
{
    SEXP sym, env;
    checkArity(op, args);
    sym = CAR(args);
    env = CADR(args);
    return ScalarLogicalMaybeConst(R_BindingIsLocked(sym, env));
}

static SEXP do_mkActiveBnd(SEXP call, SEXP op, SEXP args, SEXP rho)
{
    SEXP sym, fun, env;
    checkArity(op, args);
    sym = CAR(args);
    fun = CADR(args);
    env = CADDR(args);
    R_MakeActiveBinding(sym, fun, env);
    return R_NilValue;
}

static SEXP do_bndIsActive(SEXP call, SEXP op, SEXP args, SEXP rho)
{
    SEXP sym, env;
    checkArity(op, args);
    sym = CAR(args);
    env = CADR(args);
    return ScalarLogicalMaybeConst(R_BindingIsActive(sym, env));
}

/* This is a .Internal with no wrapper, currently unused in base R */
static SEXP do_mkUnbound(SEXP call, SEXP op, SEXP args, SEXP rho)
{
    SEXP sym;
    checkArity(op, args);
    sym = CAR(args);

    if (TYPEOF(sym) != SYMSXP) error(_("not a symbol"));
    /* This is not quite the same as SET_SYMBOL_BINDING_VALUE as it
       does not allow active bindings to be unbound */
    if (R_BindingIsLocked(sym, R_BaseEnv))
	error(_("cannot unbind a locked binding"));
    if (R_BindingIsActive(sym, R_BaseEnv))
	error(_("cannot unbind an active binding"));
    SET_SYMVALUE(sym, R_UnboundValue);
#ifdef USE_GLOBAL_CACHE
    R_FlushGlobalCache(sym);
#endif
    return R_NilValue;
}

void R_RestoreHashCount(SEXP rho)
{
    if (IS_HASHED(rho)) {
	SEXP table;
	int i, count, size;

	table = HASHTAB(rho);
	size = HASHSIZE(table);
	for (i = 0, count = 0; i < size; i++)
	    if (VECTOR_ELT(table, i) != R_NilValue)
		count++;
	SET_HASHSLOTSUSED(table, count);
    }
}

Rboolean R_IsPackageEnv(SEXP rho)
{
    if (TYPEOF(rho) == ENVSXP) {
	SEXP name = getAttrib(rho, R_NameSymbol);
	char *packprefix = "package:";
	int pplen = strlen(packprefix);
	if(isString(name) && length(name) > 0 &&
	   ! strncmp(packprefix, CHAR(STRING_ELT(name, 0)), pplen)) /* ASCII */
	    return TRUE;
	else
	    return FALSE;
    }
    else
	return FALSE;
}

SEXP R_PackageEnvName(SEXP rho)
{
    if (TYPEOF(rho) == ENVSXP) {
	SEXP name = getAttrib(rho, R_NameSymbol);
	char *packprefix = "package:";
	int pplen = strlen(packprefix);
	if(isString(name) && length(name) > 0 &&
	   ! strncmp(packprefix, CHAR(STRING_ELT(name, 0)), pplen)) /* ASCII */
	    return name;
	else
	    return R_NilValue;
    }
    else
	return R_NilValue;
}

SEXP R_FindPackageEnv(SEXP info)
{
    SEXP expr, val;
    PROTECT(info);
    PROTECT(expr = LCONS(install("findPackageEnv"), LCONS(info, R_NilValue)));
    val = eval(expr, R_GlobalEnv);
    UNPROTECT(2);
    return val;
}

Rboolean R_IsNamespaceEnv(SEXP rho)
{
    if (rho == R_BaseNamespace)
	return TRUE;
    else if (TYPEOF(rho) == ENVSXP) {
	SEXP info = findVarInFrame3(rho, install(".__NAMESPACE__."), TRUE);
	if (info != R_UnboundValue && TYPEOF(info) == ENVSXP) {
	    SEXP spec = findVarInFrame3(info, install("spec"), TRUE);
	    if (spec != R_UnboundValue &&
		TYPEOF(spec) == STRSXP && LENGTH(spec) > 0)
		return TRUE;
	    else
		return FALSE;
	}
	else return FALSE;
    }
    else return FALSE;
}

static SEXP do_isNSEnv(SEXP call, SEXP op, SEXP args, SEXP rho)
{
    checkArity(op, args);
    return R_IsNamespaceEnv(CAR(args)) ? mkTrue() : mkFalse();
}

SEXP R_NamespaceEnvSpec(SEXP rho)
{
    /* The namespace spec is a character vector that specifies the
       namespace.  The first element is the namespace name.  The
       second element, if present, is the namespace version.  Further
       elements may be added later. */
    if (rho == R_BaseNamespace)
	return R_BaseNamespaceName;
    else if (TYPEOF(rho) == ENVSXP) {
	SEXP info = findVarInFrame3(rho, install(".__NAMESPACE__."), TRUE);
	if (info != R_UnboundValue && TYPEOF(info) == ENVSXP) {
	    SEXP spec = findVarInFrame3(info, install("spec"), TRUE);
	    if (spec != R_UnboundValue &&
		TYPEOF(spec) == STRSXP && LENGTH(spec) > 0)
		return spec;
	    else
		return R_NilValue;
	}
	else return R_NilValue;
    }
    else return R_NilValue;
}

SEXP R_FindNamespace(SEXP info)
{
    SEXP expr, val;
    PROTECT(info);
    PROTECT(expr = LCONS(install("getNamespace"), LCONS(info, R_NilValue)));
    val = eval(expr, R_GlobalEnv);
    UNPROTECT(2);
    return val;
}

static SEXP checkNSname(SEXP call, SEXP name)
{
    switch (TYPEOF(name)) {
    case SYMSXP:
	break;
    case STRSXP:
	if (LENGTH(name) >= 1) {
	    name = install(translateChar(STRING_ELT(name, 0)));
	    break;
	}
	/* else fall through */
    default:
	errorcall(call, _("bad namespace name"));
    }
    return name;
}

static SEXP do_regNS(SEXP call, SEXP op, SEXP args, SEXP rho)
{
    SEXP name, val;
    checkArity(op, args);
    name = checkNSname(call, CAR(args));
    val = CADR(args);
    if (findVarInFrame(R_NamespaceRegistry, name) != R_UnboundValue)
	errorcall(call, _("namespace already registered"));
    defineVar(name, val, R_NamespaceRegistry);
    return R_NilValue;
}

static SEXP do_unregNS(SEXP call, SEXP op, SEXP args, SEXP rho)
{
    SEXP name;
    checkArity(op, args);
    name = checkNSname(call, CAR(args));
    if (findVarInFrame(R_NamespaceRegistry, name) == R_UnboundValue)
	errorcall(call, _("namespace not registered"));
    RemoveVariable(name, R_NamespaceRegistry);
    return R_NilValue;
}

static SEXP do_getRegNS(SEXP call, SEXP op, SEXP args, SEXP rho)
{
    SEXP name, val;
    checkArity(op, args);
    name = checkNSname(call, CAR(args));
    val = findVarInFrame(R_NamespaceRegistry, name);
    if (val == R_UnboundValue)
	return R_NilValue;
    else
	return val;
}

static SEXP do_getNSRegistry(SEXP call, SEXP op, SEXP args, SEXP rho)
{
    checkArity(op, args);
    return R_NamespaceRegistry;
}

static SEXP do_importIntoEnv(SEXP call, SEXP op, SEXP args, SEXP rho)
{
    /* This function copies values of variables from one environment
       to another environment, possibly with different names.
       Promises are not forced and active bindings are preserved. */
    SEXP impenv, impnames, expenv, expnames;
    SEXP impsym, expsym, val;
    int i, n;

    checkArity(op, args);

    impenv = CAR(args); args = CDR(args);
    impnames = CAR(args); args = CDR(args);
    expenv = CAR(args); args = CDR(args);
    expnames = CAR(args); args = CDR(args);

    if (TYPEOF(impenv) == NILSXP)
	error(_("use of NULL environment is defunct"));
    if (TYPEOF(impenv) != ENVSXP && 
	TYPEOF((impenv = simple_as_environment(impenv))) != ENVSXP)
	error(_("bad import environment argument"));
    if (TYPEOF(expenv) == NILSXP)
	error(_("use of NULL environment is defunct"));
    if (TYPEOF(expenv) != ENVSXP &&
	TYPEOF((expenv = simple_as_environment(expenv))) != ENVSXP)
	error(_("bad export environment argument"));
    if (TYPEOF(impnames) != STRSXP || TYPEOF(expnames) != STRSXP)
	error(_("invalid '%s' argument"), "names");
    if (LENGTH(impnames) != LENGTH(expnames))
	error(_("length of import and export names must match"));

    n = LENGTH(impnames);
    for (i = 0; i < n; i++) {
	impsym = install(translateChar(STRING_ELT(impnames, i)));
	expsym = install(translateChar(STRING_ELT(expnames, i)));

	/* find the binding--may be a CONS cell or a symbol */
	SEXP binding = R_NilValue;
	for (SEXP env = expenv;
	     env != R_EmptyEnv && binding == R_NilValue;
	     env = ENCLOS(env))
	    if (env == R_BaseNamespace) {
		if (SYMVALUE(expsym) != R_UnboundValue)
		    binding = expsym;
	    } else
		binding = findVarLocInFrame(env, expsym, NULL);
	if (binding == R_NilValue)
	    binding = expsym;

	/* get value of the binding; do not force promises */
	if (TYPEOF(binding) == SYMSXP) {
	    if (SYMVALUE(expsym) == R_UnboundValue)
		error(_("exported symbol '%s' has no value"),
		      CHAR(PRINTNAME(expsym)));
	    val = SYMVALUE(expsym);
	}
	else val = CAR(binding);

	/* import the binding */
	if (IS_ACTIVE_BINDING(binding))
	    R_MakeActiveBinding(impsym, val, impenv);
	/* This is just a tiny optimization */
	else if (IS_BASE(impenv))
	    gsetVar(impsym, val, impenv);
	else
	    defineVar(impsym, val, impenv);
    }
    return R_NilValue;
}


static SEXP do_envprofile(SEXP call, SEXP op, SEXP args, SEXP rho)
{
    /* Return a list containing profiling information given a hashed
       environment.  For non-hashed environments, this function
       returns R_NilValue.  This seems appropriate since there is no
       way to test whether an environment is hashed at the R level.
    */
    SEXP env, ans = R_NilValue /* -Wall */;
    env = CAR(args);
    if (isEnvironment(env)) {
	if (IS_HASHED(env))
	    ans = R_HashProfile(HASHTAB(env));
    } else
	error("argument must be a hashed environment");
    return ans;
}

/* FUNTAB entries defined in this source file. See names.c for documentation. */

attribute_hidden FUNTAB R_FunTab_envir[] =
{
/* printname	c-entry		offset	eval	arity	pp-kind	     precedence	rightassoc */

{"assign",	do_assign,	0,	111,	4,	{PP_FUNCALL, PREC_FN,	0}},
{"list2env",	do_list2env,	0,	11,	2,	{PP_FUNCALL, PREC_FN,	0}},
{"remove",	do_remove,	0,	111,	3,	{PP_FUNCALL, PREC_FN,	0}},
{"get_rm",	do_get_rm,	0,	1000,	1,	{PP_FUNCALL, PREC_FN,	0}},
{"get",		do_get,		1,	11,	4,	{PP_FUNCALL, PREC_FN,	0}},
{"exists",	do_get,		0,	11,	4,	{PP_FUNCALL, PREC_FN,	0}},
{"mget",	do_mget,	1,	11,	5,	{PP_FUNCALL, PREC_FN,	0}},
{"missing",	do_missing,	1,	0,	1,	{PP_FUNCALL, PREC_FN,	0}},
{"globalenv",	do_globalenv,	0,	1,	0,	{PP_FUNCALL, PREC_FN,	0}},
{"baseenv",	do_baseenv,	0,	1,	0,	{PP_FUNCALL, PREC_FN,	0}},
{"emptyenv",	do_emptyenv,	0,	1,	0,	{PP_FUNCALL, PREC_FN,	0}},
{"attach",	do_attach,	0,	111,	3,	{PP_FUNCALL, PREC_FN,	0}},
{"detach",	do_detach,	0,	111,	1,	{PP_FUNCALL, PREC_FN,	0}},
{"search",	do_search,	0,	11,	0,	{PP_FUNCALL, PREC_FN,	0}},
{"ls",		do_ls,		1,	11,	2,	{PP_FUNCALL, PREC_FN,	0}},
{"env2list",	do_env2list,	0,	11,	2,	{PP_FUNCALL, PREC_FN,	0}},
{"eapply",	do_eapply,	0,	10,	4,	{PP_FUNCALL, PREC_FN,	0}},
{"builtins",	do_builtins,	0,	11,	1,	{PP_FUNCALL, PREC_FN,	0}},
{"pos.to.env",	do_pos2env,	0,	1,	1,	{PP_FUNCALL, PREC_FN,	0}},
{"as.environment",do_as_environment,0,	1,	1,	{PP_FUNCALL, PREC_FN,	0}},
{"lockEnvironment", do_lockEnv,		0, 111,  2,      {PP_FUNCALL, PREC_FN,	0}},
{"environmentIsLocked",	do_envIsLocked,	0, 11,  1,      {PP_FUNCALL, PREC_FN,	0}},
{"lockBinding", do_lockBnd,		0, 111,	2,      {PP_FUNCALL, PREC_FN,	0}},
{"unlockBinding", do_lockBnd,		1, 111,	2,      {PP_FUNCALL, PREC_FN,	0}},
{"bindingIsLocked", do_bndIsLocked,	0, 11,	2,      {PP_FUNCALL, PREC_FN,	0}},
{"makeActiveBinding", do_mkActiveBnd,	0, 111,	3,      {PP_FUNCALL, PREC_FN,	0}},
{"bindingIsActive", do_bndIsActive,	0, 11,	2,      {PP_FUNCALL, PREC_FN,	0}},
{"mkUnbound",	do_mkUnbound,		0, 111,	1,      {PP_FUNCALL, PREC_FN,	0}},
{"isNamespaceEnv",do_isNSEnv,		0, 11,	1,      {PP_FUNCALL, PREC_FN,	0}},
{"registerNamespace",do_regNS,		0, 11,	2,      {PP_FUNCALL, PREC_FN,	0}},
{"unregisterNamespace",do_unregNS,	0, 11,  1,      {PP_FUNCALL, PREC_FN,	0}},
{"getRegisteredNamespace",do_getRegNS,	0, 11,  1,      {PP_FUNCALL, PREC_FN,	0}},
{"getNamespaceRegistry",do_getNSRegistry, 0, 11, 0,     {PP_FUNCALL, PREC_FN,	0}},
{"importIntoEnv",do_importIntoEnv, 0,	11,	4,	{PP_FUNCALL, PREC_FN,	0}},
{"env.profile",  do_envprofile,    0,	211,	1,	{PP_FUNCALL, PREC_FN,	0}},

{NULL,		NULL,		0,	0,	0,	{PP_INVALID, PREC_FN,	0}}
};<|MERGE_RESOLUTION|>--- conflicted
+++ resolved
@@ -2191,17 +2191,10 @@
           && R_isMissing(PREXPR(t),PRENV(t)))
         goto true;
 
-<<<<<<< HEAD
     return ScalarLogicalMaybeConst(FALSE);
 
   true:
     return ScalarLogicalMaybeConst(TRUE);
-=======
-    return ScalarLogical(FALSE);
-
-  true:
-    return ScalarLogical(TRUE);
->>>>>>> e6c1a634
 }
 
 /*----------------------------------------------------------------------
@@ -2727,11 +2720,7 @@
 {
     SEXP env, ans, R_fcall, FUN, tmp, tmp2, ind, dotsv;
     int i, k, k2;
-<<<<<<< HEAD
-    int /* boolean */ all, useNms, no_dots;
-=======
     int all, useNms, no_dots;
->>>>>>> e6c1a634
 
     checkArity(op, args);
 
