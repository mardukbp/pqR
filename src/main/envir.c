/*
 *  pqR : A pretty quick version of R
 *  Copyright (C) 2013, 2014, 2015 by Radford M. Neal
 *
 *  Based on R : A Computer Language for Statistical Data Analysis
 *  Copyright (C) 1995, 1996  Robert Gentleman and Ross Ihaka
 *  Copyright (C) 1999-2012  The R Development Core Team.
 *
 *  The changes in pqR from R-2.15.0 distributed by the R Core Team are
 *  documented in the NEWS and MODS files in the top-level source directory.
 *
 *  This program is free software; you can redistribute it and/or modify
 *  it under the terms of the GNU General Public License as published by
 *  the Free Software Foundation; either version 2 of the License, or
 *  (at your option) any later version.
 *
 *  This program is distributed in the hope that it will be useful,
 *  but WITHOUT ANY WARRANTY; without even the implied warranty of
 *  MERCHANTABILITY or FITNESS FOR A PARTICULAR PURPOSE.  See the
 *  GNU General Public License for more details.
 *
 *  You should have received a copy of the GNU General Public License
 *  along with this program; if not, a copy is available at
 *  http://www.r-project.org/Licenses/
 *
 *
 *
 *  Environments:
 *
 *  All the action of associating values with symbols happens
 *  in this code.  An environment is (essentially) a list of
 *  environment "frames" of the form
 *
 *	FRAME(envir) = environment frame
 *	ENCLOS(envir) = parent environment
 *	HASHTAB(envir) = (optional) hash table
 *
 *  Each frame is a (tagged) list with
 *
 *	TAG(item) = symbol
 *	CAR(item) = value bound to symbol in this frame
 *	CDR(item) = next value on the list
 *
 *  When the value of a symbol is required, the environment is
 *  traversed frame-by-frame until a value is found.
 *
 *  If a value is not found during the traversal, the symbol's
 *  "value" slot is inspected for a value.  This "top-level"
 *  environment is where system functions and variables reside.
 *
 *  Environments with the NO_SPEC_SYM flag are known to not contain any
 *  special symbols, as indicated by the SPEC_SYM macro.  Lookup for
 *  such a symbol can then bypass  this environment without searching it.
 */

/* R 1.8.0: namespaces are no longer experimental, so the following
 *  are no longer 'experimental options':
 *
 * EXPERIMENTAL_NAMESPACES: When this is defined the variable
 *     R_BaseNamespace holds an environment that has R_GlobalEnv as
 *     its parent.  This environment does not actually contain any
 *     bindings of its own.  Instead, it redirects all fetches and
 *     assignments to the SYMVALUE fields of the base (R_BaseEnv)
 *     environment.  If evaluation occurs in R_BaseNamespace, then
 *     base is searched before R_GlobalEnv.
 *
 * ENVIRONMENT_LOCKING: Locking an environment prevents new bindings
 *     from being created and existing bindings from being removed.
 *
 * FANCY_BINDINGS: This enables binding locking and "active bindings".
 *     When a binding is locked, its value cannot be changed.  It may
 *     still be removed from the environment if the environment is not
 *     locked.
 *
 *     Active bindings contain a function in their value cell.
 *     Getting the value of an active binding calls this function with
 *     no arguments and returns the result.  Assigning to an active
 *     binding calls this function with one argument, the new value.
 *     Active bindings may be useful for mapping external variables,
 *     such as C variables or data base entries, to R variables.  They
 *     may also be useful for making some globals thread-safe.
 *
 *     Bindings are marked as locked or active using bits 14 and 15 in
 *     their gp fields.  Since the save/load code writes out this
 *     field it means the value will be preserved across save/load.
 *     But older versions of R will interpret the entire gp field as
 *     the MISSING field, which may cause confusion.  If we keep this
 *     code, then we will need to make sure that there are no
 *     locked/active bindings in workspaces written for older versions
 *     of R to read.
 *
 * LT */

#ifdef HAVE_CONFIG_H
# include <config.h>
#endif

#define USE_FAST_PROTECT_MACROS
#define R_USE_SIGNALS 1
#include "Defn.h"
#include <R_ext/Callbacks.h>

#include <helpers/helpers-app.h>

#define FAST_BASE_CACHE_LOOKUP  /* Define to enable fast lookups of symbols */
                                /*    in global cache from base environment */

#define DEBUG_OUTPUT 0          /* 0 to 2 for increasing debug output */
#define DEBUG_CHECK 0           /* 1 to enable debug check of HASHSLOTSUSED */

/* various definitions of macros/functions in Defn.h */

#define FRAME_LOCK_MASK (1<<14)
#define FRAME_IS_LOCKED(e) (ENVFLAGS(e) & FRAME_LOCK_MASK)
#define LOCK_FRAME(e) SET_ENVFLAGS(e, ENVFLAGS(e) | FRAME_LOCK_MASK)
/*#define UNLOCK_FRAME(e) SET_ENVFLAGS(e, ENVFLAGS(e) & (~ FRAME_LOCK_MASK))*/

/* use the same bits (15 and 14) in symbols and bindings */
#define BINDING_VALUE(b) ((IS_ACTIVE_BINDING(b) ? getActiveValue(CAR(b)) : CAR(b)))

#define SYMBOL_BINDING_VALUE(s) ((IS_ACTIVE_BINDING(s) ? getActiveValue(SYMVALUE(s)) : SYMVALUE(s)))
#define SYMBOL_HAS_BINDING(s) (IS_ACTIVE_BINDING(s) || (SYMVALUE(s) != R_UnboundValue))

#define SET_BINDING_VALUE(b,val) do { \
  SEXP __b__ = (b); \
  SEXP __val__ = (val); \
  if (BINDING_IS_LOCKED(__b__)) \
    error(_("cannot change value of locked binding for '%s'"), \
	  CHAR(PRINTNAME(TAG(__b__)))); \
  if (IS_ACTIVE_BINDING(__b__)) \
    setActiveValue(CAR(__b__), __val__); \
  else \
    SETCAR(__b__, __val__); \
} while (0)

#define SET_SYMBOL_BINDING_VALUE(sym, val) do { \
  SEXP __sym__ = (sym); \
  SEXP __val__ = (val); \
  if (BINDING_IS_LOCKED(__sym__)) \
    error(_("cannot change value of locked binding for '%s'"), \
	  CHAR(PRINTNAME(__sym__))); \
  if (IS_ACTIVE_BINDING(__sym__)) \
    setActiveValue(SYMVALUE(__sym__), __val__); \
  else \
    SET_SYMVALUE(__sym__, __val__); \
} while (0)

static void setActiveValue(SEXP fun, SEXP val)
{
    SEXP arg = LCONS(R_QuoteSymbol, LCONS(val, R_NilValue));
    SEXP expr = LCONS(fun, LCONS(arg, R_NilValue));
    WAIT_UNTIL_COMPUTED(val); \
    PROTECT(expr);
    eval(expr, R_GlobalEnv);
    UNPROTECT(1);
}

static SEXP getActiveValue(SEXP fun)
{
    SEXP expr = LCONS(fun, R_NilValue);
    PROTECT(expr);
    expr = eval(expr, R_GlobalEnv);
    UNPROTECT(1);
    return expr;
}

/* Macro to produce an unrolled loop to search for a symbol in a chain.
   This code takes advantage of the CAR, CDR and TAG of R_NilValue being
   R_NilValue to avoid a check for R_NilValue in unrolled part.  The
   arguments are the pointer to the start of the chain (which is modified
   to point to the binding cell found), the symbol to search for, and
   the statement to do if the symbol is found, which must have the effect
   of exitting the loop (ie, be a "break", "return", or "goto" statement).
   If the symbol is not found, execution continues after this macro, with
   the chain pointer being R_NilValue. */
   
#define SEARCH_LOOP(chain,symbol,statement) \
    do { \
        if (TAG(chain) == symbol) statement; \
        chain = CDR(chain); \
        if (TAG(chain) == symbol) statement; \
        chain = CDR(chain); \
        if (TAG(chain) == symbol) statement; \
        chain = CDR(chain); \
    } while (chain != R_NilValue)


/* Function to correctly set NO_SPEC_SYM flag for an (unhashed) environment. */

void setNoSpecSymFlag (SEXP env)
{
    SEXP frame;
   
    if (HASHTAB(env)!=R_NilValue) {
        SET_NO_SPEC_SYM (env, 0); 
        return;
    }

    /* Unrolled loop, which relies on CAR, CDR, and TAG of R_NilValue 
       being R_NilValue.  Also relies on SPEC_SYM(R_NilValue) being 0. */

    frame = FRAME(env);
    do {
        if (SPEC_SYM(TAG(frame))) goto special;
        frame = CDR(frame);
        if (SPEC_SYM(TAG(frame))) goto special;
        frame = CDR(frame);
    } while (frame != R_NilValue);

    SET_NO_SPEC_SYM (env, 1);
    return;

  special:
    SET_NO_SPEC_SYM (env, 0);
    return;
}

/*----------------------------------------------------------------------

  Hash Tables

  We use a basic separate chaining algorithm.	A hash table consists
  of SEXP (vector) which contains a number of SEXPs (lists).

  The only non-static function is R_NewHashedEnv, which allows code to
  request a hashed environment.  All others are static to allow
  internal changes of implementation without affecting client code.
*/

/*----------------------------------------------------------------------

  String Hashing

  This is taken from the second edition of the "Dragon Book" by
  Aho, Ullman and Sethi.

*/

/* was extern: used in this file and names.c (for the symbol table).

   This hash function seems to work well enough for symbol tables,
   and hash tables get saved as part of environments so changing it
   is a major decision.

   PROBLEM HERE???  If characters can have the top bit set, the 
   result can depend on whether the "char" type is signed, which 
   is platform-dependent.
 */
int attribute_hidden R_Newhashpjw(const char *s)
{
    char *p;
    unsigned h = 0, g;
    for (p = (char *) s; *p; p++) {
	h = (h << 4) + (*p);
	if ((g = h & 0xf0000000) != 0) {
	    h = h ^ (g >> 24);
	    h = h ^ g;
	}
    }
    return h;
}


/*----------------------------------------------------------------------

  R_HashSet

  Hashtable set function.  Sets 'symbol' in 'table' to be 'value'.
  'hashcode' must be provided by user.	Allocates some memory for list
  entries.

*/

static void R_HashSet(int hashcode, SEXP symbol, SEXP table, SEXP value,
                      Rboolean frame_locked)
{
    SEXP chain = VECTOR_ELT(table, hashcode);

    SEXP loc, new_chain;

    loc = chain;
    SEARCH_LOOP (loc, symbol, goto found);

    if (frame_locked)
        error(_("cannot add bindings to a locked environment"));

    /* Add the value into the chain */

    if (chain == R_NilValue) SET_HASHSLOTSUSED(table, HASHSLOTSUSED(table) + 1);
    new_chain = cons_with_tag (value, chain, symbol);
    SET_VECTOR_ELT (table, hashcode, new_chain);
    return;

  found:
    SET_BINDING_VALUE(loc, value);
    SET_MISSING(loc, 0);        /* Over-ride for new value */
    return;
}



/*----------------------------------------------------------------------

  R_HashGet

  Hashtable get function.  Returns 'value' from 'table' indexed by
  'symbol'.  'hashcode' must be provided by user.  Returns
  'R_UnboundValue' if value is not present.

*/

static SEXP R_HashGet(int hashcode, SEXP symbol, SEXP table)
{
    SEXP chain = VECTOR_ELT(table, hashcode);

    SEARCH_LOOP (chain, symbol, goto found);

    return R_UnboundValue;

found:
    return BINDING_VALUE(chain);
}

static Rboolean R_HashExists(int hashcode, SEXP symbol, SEXP table)
{
    SEXP chain = VECTOR_ELT(table, hashcode);

    SEARCH_LOOP (chain, symbol, goto found);

    return FALSE;

found:
    return TRUE;
}



/*----------------------------------------------------------------------

  R_HashGetLoc

  Hashtable get location function. Just like R_HashGet, but returns
  location of variable, rather than its value. Returns R_NilValue
  if not found.

*/

static SEXP R_HashGetLoc(int hashcode, SEXP symbol, SEXP table)
{
    SEXP chain = VECTOR_ELT(table, hashcode);

    SEARCH_LOOP (chain, symbol, return chain);

    return R_NilValue;
}



/*----------------------------------------------------------------------

  R_NewHashTable

  Hash table initialisation function.  Creates a table of size 'size'
  that increases in size by 'growth_rate' after a threshold is met.

*/

static SEXP R_NewHashTable(int size)
{
    SEXP table;

    if (size <= 0) size = HASHMINSIZE;

    /* Allocate hash table in the form of a vector */
    PROTECT(table = allocVector(VECSXP, size));
    /* SET_HASHSIZE(table, size); */
    SET_HASHSLOTSUSED(table, 0);
    UNPROTECT(1);
    return(table);
}

/*----------------------------------------------------------------------

  R_NewHashedEnv

  Returns a new environment with a hash table initialized with default
  size.  The only non-static hash table function.
*/

SEXP R_NewHashedEnv(SEXP enclos, SEXP size)
{
    SEXP s;

    PROTECT(enclos);
    PROTECT(size);
    PROTECT(s = NewEnvironment(R_NilValue, R_NilValue, enclos));
    SET_HASHTAB(s, R_NewHashTable(asInteger(size)));
    UNPROTECT(3);
    return s;
}


/*----------------------------------------------------------------------

  R_HashResize

  Hash table resizing function. Increase the size of the hash table by
  the growth_rate of the table. The vector is reallocated, but the
  lists with in the hash table have their pointers shuffled around
  so that they are not reallocated.
*/

static SEXP R_HashResize(SEXP table)
{
    SEXP new_table, chain, new_chain, tmp_chain;
    int new_size, counter, new_hashcode;
#if DEBUG_OUTPUT
    int n_entries = 0;
#endif

    /* Do some checking */
    if (TYPEOF(table) != VECSXP)
	error("argument not of type VECSXP, from R_HashResize");

    /* Allocate the new hash table.  Return old table if not worth resizing
       because near maximum allowed. */
    new_size = (int) (HASHSIZE(table) * HASHTABLEGROWTHRATE);
    if (new_size > HASHMAXSIZE) {
        new_size = HASHMAXSIZE;
        if (new_size <= 1.05 * HASHSIZE(table))
            return table;
    }
    new_table = R_NewHashTable (new_size);

    /* Move entries into new table. */
    for (counter = 0; counter < LENGTH(table); counter++) {
	chain = VECTOR_ELT(table, counter);
	while (chain != R_NilValue) {
            SEXP pnamtag = PRINTNAME(TAG(chain));
#if DEBUG_OUTPUT
            n_entries += 1;
#endif
            if (!HASHASH(pnamtag)) {
                SET_HASHVALUE (pnamtag, R_Newhashpjw(CHAR(pnamtag)));
                SET_HASHASH (pnamtag, 1);
            }
            new_hashcode = HASHVALUE(pnamtag) % HASHSIZE(new_table);
	    new_chain = VECTOR_ELT(new_table, new_hashcode);
	    /* If using a previously-unused slot then increase HASHSLOTSUSED */
	    if (new_chain == R_NilValue)
		SET_HASHSLOTSUSED(new_table, HASHSLOTSUSED(new_table) + 1);
	    tmp_chain = chain;
	    chain = CDR(chain);
	    SETCDR(tmp_chain, new_chain);
	    SET_VECTOR_ELT(new_table, new_hashcode,  tmp_chain);
#if DEBUG_OUTPUT>1
	    Rprintf(
             "HASHSIZE=%d HASHSLOTSUSED=%d counter=%d HASHCODE=%d\n",
              HASHSIZE(table), HASHSLOTSUSED(table), counter, new_hashcode);
#endif
	}
    }

    /* Some debugging statements */
#if DEBUG_OUTPUT
    Rprintf("RESIZED TABLE WITH %d ENTRIES O.K.\n",n_entries);
    Rprintf("Old size: %d, New size: %d\n",HASHSIZE(table),HASHSIZE(new_table));
    Rprintf("Old slotsused: %d, New slotsused: %d\n",
	    HASHSLOTSUSED(table), HASHSLOTSUSED(new_table));
#endif

    return new_table;
} /* end R_HashResize */



/*----------------------------------------------------------------------

  R_HashSizeCheck

  Hash table size rechecking function.	Looks at the fraction of table
  entries that have one or more symbols, comparing to a threshold value
  (which should be in the interval (0,1)).  Returns true if the table 
  needs to be resized.  Does NOT check whether resizing shouldn't be 
  done because HASHMAXSIZE would then be exceeded.
*/

static R_INLINE int R_HashSizeCheck(SEXP table)
{
    /* Do some checking */
    if (TYPEOF(table) != VECSXP)
	error("argument not of type VECSXP, R_HashSizeCheck");

#if DEBUG_CHECK
    int slotsused = 0;
    int i;
    for (i = 0; i<LENGTH(table); i++) {
        if (VECTOR_ELT(table,i) != R_NilValue) 
            slotsused += 1;
    }
    if (HASHSLOTSUSED(table) != slotsused) {
        REprintf("WRONG SLOTSUSED IN HASH TABLE! %d %d\n",
                HASHSLOTSUSED(table), slotsused);
        abort();
    }
#endif

    return HASHSLOTSUSED(table) > 0.5 * HASHSIZE(table);
}



/*----------------------------------------------------------------------

  R_HashFrame

  Hashing for environment frames.  This function ensures that the
  frame in the given environment has been hashed.	 
*/

static SEXP R_HashFrame(SEXP rho)
{
    int hashcode;
    SEXP frame, chain, tmp_chain, table;

    /* Do some checking */
    if (TYPEOF(rho) != ENVSXP)
	error("argument not of type ENVSXP, from R_Hashframe");
    table = HASHTAB(rho);
    frame = FRAME(rho);
    while (frame != R_NilValue) {
        SEXP pnamtag = PRINTNAME(TAG(frame));
	if (!HASHASH(pnamtag)) {
	    SET_HASHVALUE (pnamtag, R_Newhashpjw(CHAR(pnamtag)));
	    SET_HASHASH (pnamtag, 1);
	}
	hashcode = HASHVALUE(pnamtag) % HASHSIZE(table);
	chain = VECTOR_ELT(table, hashcode);
	/* If using a previously-unused slot then increase HASHSLOTSUSED */
	if (chain == R_NilValue) 
            SET_HASHSLOTSUSED(table, HASHSLOTSUSED(table) + 1);
	tmp_chain = frame;
	frame = CDR(frame);
	SETCDR(tmp_chain, chain);
	SET_VECTOR_ELT(table, hashcode, tmp_chain);
    }
    SET_FRAME(rho, R_NilValue);
    SET_NO_SPEC_SYM(rho, 0);
    return rho;
}


/* ---------------------------------------------------------------------

   R_HashProfile

   Profiling tool for analyzing hash table performance.  Returns a
   three element list with components:

   size: the total size of the hash table

   nchains: the number of non-null chains in the table (as reported by
	    HASHSLOTSUSED())

   counts: an integer vector the same length as size giving the length of
	   each chain (or zero if no chain is present).  This allows
	   for assessing collisions in the hash table.
 */

static SEXP R_HashProfile(SEXP table)
{
    SEXP chain, ans, chain_counts, nms;
    int i, count;

    /* Do some checking */
    if (TYPEOF(table) != VECSXP)
	error("argument not of type VECSXP, from R_HashProfile");

    int len_table = LENGTH(table);

    PROTECT(ans = allocVector(VECSXP, 3));
    PROTECT(nms = allocVector(STRSXP, 3));
    SET_STRING_ELT(nms, 0, mkChar("size"));    /* size of hashtable */
    SET_STRING_ELT(nms, 1, mkChar("nchains")); /* number of non-null chains */
    SET_STRING_ELT(nms, 2, mkChar("counts"));  /* length of each chain */
    setAttrib(ans, R_NamesSymbol, nms);
    UNPROTECT(1);

    SET_VECTOR_ELT(ans, 0, ScalarInteger(len_table));
    SET_VECTOR_ELT(ans, 1, ScalarInteger(HASHSLOTSUSED(table)));

    PROTECT(chain_counts = allocVector(INTSXP, len_table));
    for (i = 0; i < len_table; i++) {
	chain = VECTOR_ELT(table, i);
	count = 0;
	for (; chain != R_NilValue ; chain = CDR(chain)) {
	    count++;
	}
	INTEGER(chain_counts)[i] = count;
    }

    SET_VECTOR_ELT(ans, 2, chain_counts);

    UNPROTECT(2);
    return ans;
}



/*----------------------------------------------------------------------

  Environments

  The following code implements variable searching for environments. 

  ----------------------------------------------------------------------*/


#define USE_GLOBAL_CACHE
#ifdef USE_GLOBAL_CACHE  /* NB leave in place: see below */
/* Global variable caching.  A cache is maintained in a hash table,
   R_GlobalCache.  The entry values are either R_UnboundValue (a
   flushed cache entry), the binding LISTSXP cell from the environment
   containing the binding found in a search from R_GlobalEnv, or a
   symbol if the globally visible binding lives in the base package.
   The cache for a variable is flushed if a new binding for it is
   created in a global frame or if the variable is removed from any
   global frame.

   Symbols in the global cache with values from the base environment
   are flagged with BASE_CACHE, so that their value can be returned
   immediately without needing to look in the hash table.  They must
   still have entries in the hash table, however, so that they can be
   flushed as needed.

   To make sure the cache is valid, all binding creations and removals
   from global frames must go through the interface functions in this
   file.

   Initially only the R_GlobalEnv frame is a global frame.  Additional
   global frames can only be created by attach.  All other frames are
   considered local.  Whether a frame is local or not is recorded in
   the highest order bit of the ENVFLAGS field (the gp field of
   sxpinfo).

   It is possible that the benefit of caching may be significantly
   reduced if we introduce namespace management.  Since maintaining
   cache integrity is a bit tricky and since it might complicate
   threading a bit (I'm not sure it will but it needs to be thought
   through if nothing else) it might make sense to remove caching at
   that time.  To make that easier, the ifdef's should probably be
   left in place.

   L. T. */

#define GLOBAL_FRAME_MASK (1<<15)
#define IS_GLOBAL_FRAME(e) (ENVFLAGS(e) & GLOBAL_FRAME_MASK)
#define MARK_AS_GLOBAL_FRAME(e) \
  SET_ENVFLAGS(e, ENVFLAGS(e) | GLOBAL_FRAME_MASK)
#define MARK_AS_LOCAL_FRAME(e) \
  SET_ENVFLAGS(e, ENVFLAGS(e) & (~ GLOBAL_FRAME_MASK))

#define INITIAL_CACHE_SIZE 1000

static SEXP R_GlobalCache, R_GlobalCachePreserve;
#endif
static SEXP R_BaseNamespaceName;

void attribute_hidden InitBaseEnv()
{
    R_BaseEnv = NewEnvironment(R_NilValue, R_NilValue, R_EmptyEnv);
    NONVEC_SXPINFO(R_BaseEnv).base_env = 1;
}

void attribute_hidden InitGlobalEnv()
{
    R_GlobalEnv = R_NewHashedEnv(R_BaseEnv, ScalarIntegerMaybeConst(0));
#ifdef NEW_CODE /* Not used */
    HASHTAB(R_GlobalEnv) = R_NewHashTable(100);
#endif
#ifdef USE_GLOBAL_CACHE
    MARK_AS_GLOBAL_FRAME(R_GlobalEnv);
    R_GlobalCache = R_NewHashTable(INITIAL_CACHE_SIZE);
    R_GlobalCachePreserve = CONS(R_GlobalCache, R_NilValue);
    R_PreserveObject(R_GlobalCachePreserve);
#endif
    R_BaseNamespace = NewEnvironment(R_NilValue, R_NilValue, R_GlobalEnv);
    NONVEC_SXPINFO(R_BaseNamespace).base_env = 1;
    R_PreserveObject(R_BaseNamespace);
    SET_SYMVALUE(install(".BaseNamespaceEnv"), R_BaseNamespace);
    R_BaseNamespaceName = ScalarString(mkChar("base"));
    R_PreserveObject(R_BaseNamespaceName);
    R_NamespaceRegistry = R_NewHashedEnv(R_NilValue, ScalarIntegerMaybeConst(0));
    R_PreserveObject(R_NamespaceRegistry);
    defineVar(install("base"), R_BaseNamespace, R_NamespaceRegistry);
    /**** needed to properly initialize the base namespace */
}

#ifdef USE_GLOBAL_CACHE
static int hashIndex(SEXP symbol, SEXP table)
{
    SEXP c = PRINTNAME(symbol);
    if( !HASHASH(c) ) {
	SET_HASHVALUE(c, R_Newhashpjw(CHAR(c)));
	SET_HASHASH(c, 1);
    }
    return HASHVALUE(c) % HASHSIZE(table);
}

static void R_FlushGlobalCache(SEXP sym)
{
    SEXP entry = R_HashGetLoc(hashIndex(sym, R_GlobalCache), sym,
			      R_GlobalCache);
    if (entry != R_NilValue) {
	SETCAR(entry, R_UnboundValue);
#ifdef FAST_BASE_CACHE_LOOKUP
        SET_BASE_CACHE(sym,0);
#endif
    }
}

static void R_FlushGlobalCacheFromTable(SEXP table)
{
    int i, size;
    SEXP chain;
    size = HASHSIZE(table);
    for (i = 0; i < size; i++) {
	for (chain = VECTOR_ELT(table, i); chain != R_NilValue; chain = CDR(chain))
	    R_FlushGlobalCache(TAG(chain));
    }
}

/**
 Flush the cache based on the names provided by the user defined
 table, specifically returned from calling objects() for that
 table.
 */
static void R_FlushGlobalCacheFromUserTable(SEXP udb)
{
    int n, i;
    R_ObjectTable *tb;
    SEXP names;
    tb = (R_ObjectTable*) R_ExternalPtrAddr(udb);
    names = tb->objects(tb);
    n = length(names);
    for(i = 0; i < n ; i++)
	R_FlushGlobalCache(Rf_installChar(STRING_ELT(names,i)));
}

static void R_AddGlobalCache(SEXP symbol, SEXP place)
{
    int oldslotsused = HASHSLOTSUSED(R_GlobalCache);
    R_HashSet(hashIndex(symbol, R_GlobalCache), symbol, R_GlobalCache, place,
	      FALSE);
#ifdef FAST_BASE_CACHE_LOOKUP
    SET_BASE_CACHE (symbol, symbol==place);
#endif
    if (oldslotsused != HASHSLOTSUSED(R_GlobalCache) &&
        R_HashSizeCheck(R_GlobalCache)) {
	R_GlobalCache = R_HashResize(R_GlobalCache);
	SETCAR(R_GlobalCachePreserve, R_GlobalCache);
    }
}

static SEXP R_GetGlobalCache(SEXP symbol)
{
    SEXP vl;

#ifdef FAST_BASE_CACHE_LOOKUP
    if (BASE_CACHE(symbol))
        return SYMBOL_BINDING_VALUE(symbol);
#endif

    vl = R_HashGet(hashIndex(symbol, R_GlobalCache), symbol, R_GlobalCache);
    switch(TYPEOF(vl)) {
    case SYMSXP:
	if (vl == R_UnboundValue) /* avoid test?? */
	    return R_UnboundValue;
	else return SYMBOL_BINDING_VALUE(vl);
    case LISTSXP:
	return BINDING_VALUE(vl);
    default:
	error(_("invalid cached value in R_GetGlobalCache"));
	return R_NilValue;
    }
}
#endif /* USE_GLOBAL_CACHE */

/* Remove variable from a list, return the new list, and return its old value 
   (NULL if not there) in 'value'. */

static SEXP RemoveFromList(SEXP thing, SEXP list, SEXP *value)
{
    SEXP last = R_NilValue;
    SEXP curr = list;

    while (curr != R_NilValue) {

        if (TAG(curr) == thing) {
            *value = CAR(curr);
            SETCAR(curr, R_UnboundValue); /* in case binding is cached */
            LOCK_BINDING(curr);           /* in case binding is cached */
            if (last==R_NilValue)
                list = CDR(curr);
            else
                SETCDR(last, CDR(curr));
            return list;
        }

        last = curr;
        curr = CDR(curr);
    }

    *value = NULL;
    return list;
}


/*----------------------------------------------------------------------

  findVarLocInFrame

  Look up the location of the value of a symbol in a single
  environment frame.  Returns the binding cell rather than the value
  itself, or R_NilValue if not found.  Does not wait for the bound
  value to be computed.

  Callers set *canCache = TRUE or NULL
*/

static SEXP findVarLocInFrame(SEXP rho, SEXP symbol, Rboolean *canCache)
{
    SEXP loc;

    if (rho == LASTSYMENV(symbol)) {
         loc = LASTSYMBINDING(symbol);
         if (BINDING_VALUE(loc) == R_UnboundValue)
             LASTSYMENV(symbol) = NULL;
         else
             return loc;
    }

    if (IS_USER_DATABASE(rho)) {
	R_ObjectTable *table = (R_ObjectTable *)R_ExternalPtrAddr(HASHTAB(rho));
	SEXP val = table->get(CHAR(PRINTNAME(symbol)), canCache, table);
	/* Better to use exists() here if we don't actually need the value? */
	if (val == R_UnboundValue)
            loc = R_NilValue;
        else {
	    /* The result should probably be identified as being from
	       a user database, or maybe use an active binding
	       mechanism to allow setting a new value to get back to
	       the data base. */
            loc = cons_with_tag (val, R_NilValue, symbol);
	    /* If the database has a canCache method, then call that.
	       Otherwise, we believe the setting for canCache. */
	    if(canCache && table->canCache)
		*canCache = table->canCache(CHAR(PRINTNAME(symbol)), table);
	}
    }

    else if (IS_BASE(rho))
	error("'findVarLocInFrame' cannot be used on the base environment");

    else if (!isEnvironment(rho))  /* somebody does this... */
	return R_NilValue;

    else if (HASHTAB(rho) == R_NilValue) {

        loc = FRAME(rho);
        SEARCH_LOOP (loc, symbol, goto found);

        return R_NilValue;

      found:
        if ( ! IS_ACTIVE_BINDING(loc) && !DDVAL(symbol)) {
            /* Note:  R_MakeActiveBinding won't let an existing binding 
               become active, so we later assume this can't be active. */
            LASTSYMENV(symbol) = rho;
            LASTSYMBINDING(symbol) = loc;
        }
    }
    else {
        int hashcode;
	SEXP c = PRINTNAME(symbol);
	if( !HASHASH(c) ) {
	    SET_HASHVALUE(c, R_Newhashpjw(CHAR(c)));
	    SET_HASHASH(c,  1);
	}
	hashcode = HASHVALUE(c) % HASHSIZE(HASHTAB(rho));
	/* Will return 'R_NilValue' if not found */
	loc = R_HashGetLoc(hashcode, symbol, HASHTAB(rho));
    }

    return loc;
}


/*
  External version and accessor functions. Returned value is cast as
  an opaque pointer to insure it is only used by routines in this
  group.  This allows the implementation to be changed without needing
  to change other files.
*/

R_varloc_t R_findVarLocInFrame(SEXP rho, SEXP symbol)
{
    SEXP binding = findVarLocInFrame(rho, symbol, NULL);
    return binding == R_NilValue ? NULL : (R_varloc_t) binding;
}

SEXP R_GetVarLocValue(R_varloc_t vl)
{
    SEXP value = BINDING_VALUE((SEXP) vl);
    WAIT_UNTIL_COMPUTED(value);
    return value;
}

SEXP R_GetVarLocSymbol(R_varloc_t vl)
{
    return TAG((SEXP) vl);
}

Rboolean R_GetVarLocMISSING(R_varloc_t vl)
{
    return MISSING((SEXP) vl);
}

void R_SetVarLocValue(R_varloc_t vl, SEXP value)
{
    SET_BINDING_VALUE((SEXP) vl, value);
}


/*----------------------------------------------------------------------

  findVarInFrame3

  Look up the value of a symbol in a single environment frame.	This
  is the basic building block of all variable lookups.

  It is important that this be as efficient as possible.

  The final argument controls the exact behaviour, as follows:

    0 (or FALSE)  Lookup and return value, or R_UnboundValue if doesn't exist.
                  On a user database, does a "get" only if "exists" is true.
                  Waits for computation of the value to finish.

    1 (or TRUE)   Same as 0, except always does a "get" on a user database.

    2             Only checks existence, returning R_UnboundValue if a 
                  binding doesn't exist and R_NilValue if one does exist.
                  Doesn't wait for computation of the value to finish, since 
                  it isn't being returned.

    3             Same as 1, except doesn't wait for computation of the value 
                  to finish.

    7             Like 3, except that it returns R_UnboundValue if the 
                  binding found is active or locked.

  Note that (option&1)!=0 if a get should aways be done on a user database,
  and (option&2)!=0 if we don't need to wait.

  The findVarInFramePendingOK version is an abbreviation for option of 3.
  It may not only be more convenient, but also be faster.

  Sets R_binding_cell to the CONS cell for the binding, if the value returned
  is not R_UnboundValue, and there is a cell (not one for base environment),
  and the cell is suitable for updating by the caller (is not for an active 
  binding or locked).  Otherwise, R_binding_cell is set to R_NilValue.
*/

SEXP findVarInFramePendingOK(SEXP rho, SEXP symbol)
{
    SEXP value;

    if (TYPEOF(symbol) != SYMSXP) abort();

    if (rho == LASTSYMENV(symbol)) {
        SEXP binding = LASTSYMBINDING(symbol); /* won't be an active binding */
        if ( ! BINDING_IS_LOCKED(binding)) {
            value = CAR(binding);
            if (value == R_UnboundValue)
                LASTSYMENV(symbol) = NULL;
            else {
                R_binding_cell = binding;
                return value;
            }
        }
    }

    return findVarInFrame3_nolast (rho, symbol, 3);
}

SEXP findVarInFrame3(SEXP rho, SEXP symbol, int option)
{
    SEXP value;

    if (TYPEOF(symbol) != SYMSXP) abort();

    if (rho == LASTSYMENV(symbol)) {
        SEXP binding = LASTSYMBINDING(symbol); /* won't be an active binding */
        if ( ! BINDING_IS_LOCKED(binding)) {
            value = CAR(binding);
            if (value == R_UnboundValue)
                LASTSYMENV(symbol) = NULL;
            else {
                switch (option) {
                case 0:
                case 1:
                    WAIT_UNTIL_COMPUTED(value);
                    break;
                case 2:
                    value = R_NilValue;
                    break;
                default:
                    break;
                }
                R_binding_cell = binding;
                return value;
            }
        }
    }

    return findVarInFrame3_nolast (rho, symbol, option);
}

/* Version that doesn't check LASTSYMBINDING.  Split from above so the
   simplest case will have low overhead.  Can also be called directly
   if it's known that checking LASTSYMBINDING won't help. 

   Will fail quickly when the symbol has LASTSYMENVNOTFOUND equal to 
   the environment.  LASTSYMENVNOTFOUND is also updated on failure if the 
   environment is unhashed. */

SEXP findVarInFrame3_nolast(SEXP rho, SEXP symbol, int option)
{
    SEXP loc, value;

    R_binding_cell = R_NilValue;

    if (IS_BASE(rho)) {
        if (option==2) 
            return SYMBOL_HAS_BINDING(symbol) ? R_NilValue : R_UnboundValue;
        if (option==7 && IS_ACTIVE_BINDING(symbol))
            return R_UnboundValue;
        value = SYMBOL_BINDING_VALUE(symbol);
    }

    else if (IS_USER_DATABASE(rho)) {
	/* Use the objects function pointer for this symbol. */
	R_ObjectTable *table = (R_ObjectTable *)R_ExternalPtrAddr(HASHTAB(rho));
	value = R_UnboundValue;
	if (table->active) {
	    if (option&1)
		value = table->get (CHAR(PRINTNAME(symbol)), NULL, table);
	    else {
		if (table->exists (CHAR(PRINTNAME(symbol)), NULL, table)) {
                    if (option==2) 
                        return R_NilValue;
		    value = table->get (CHAR(PRINTNAME(symbol)), NULL, table);
                }
		else
		    value = R_UnboundValue;
	    }
	}
    }

    else if (!isEnvironment(rho))
	error(_("argument to '%s' is not an environment"), "findVarInFrame3");

    else if (HASHTAB(rho) == R_NilValue) {

        if (LASTSYMENVNOTFOUND(symbol) != rho) {
            loc = FRAME(rho);
            SEARCH_LOOP (loc, symbol, goto found);
            LASTSYMENVNOTFOUND(symbol) = rho;
        }

        return R_UnboundValue;

      found: 
        if (IS_ACTIVE_BINDING(loc)) {
            if (option==7) 
                return R_UnboundValue;
        }
        else {
            if (!DDVAL(symbol)) {
                /* Note:  R_MakeActiveBinding won't let an existing binding 
                   become active, so we later assume this can't be active. */
                LASTSYMENV(symbol) = rho;
                LASTSYMBINDING(symbol) = loc;
            }
            if (BINDING_IS_LOCKED(loc)) {
                if (option==7)
                    return R_UnboundValue;
            }
            else
                R_binding_cell = loc;
        }
        if (option==2)
            return R_NilValue;
        else
            value = BINDING_VALUE(loc);
    }

    else {
        SEXP c = PRINTNAME(symbol);
        int hashcode;
	if( !HASHASH(c) ) {
	    SET_HASHVALUE(c, R_Newhashpjw(CHAR(c)));
	    SET_HASHASH(c, 1);
	}
	hashcode = HASHVALUE(c) % HASHSIZE(HASHTAB(rho));
        loc = R_HashGetLoc(hashcode, symbol, HASHTAB(rho));
        if (loc == R_NilValue)
            return R_UnboundValue;
        if (!IS_ACTIVE_BINDING(loc) && !BINDING_IS_LOCKED(loc)) 
            R_binding_cell = loc;
        else if (option==7)
            return R_UnboundValue;
        if (option==2)
            return R_NilValue;
        value = BINDING_VALUE(loc);
    }

    if ((option&2) == 0)
        WAIT_UNTIL_COMPUTED(value);

    return value;
}

SEXP findVarInFrame(SEXP rho, SEXP symbol)
{
    return findVarInFrame3(rho, symbol, TRUE);
}



#ifdef USE_GLOBAL_CACHE

/* findGlobalVar searches for a symbol value starting at R_GlobalEnv, so the
   cache can be used.  Doesn't wait for the value found to be computed.
   Always set R_binding_cell to R_NilValue - fast updates here aren't needed. */

static SEXP findGlobalVar(SEXP symbol)
{
    SEXP vl, rho;
    Rboolean canCache = TRUE;
    R_binding_cell = R_NilValue;
    vl = R_GetGlobalCache(symbol);
    if (vl != R_UnboundValue)
	return vl;
    for (rho = R_GlobalEnv; rho != R_EmptyEnv; rho = ENCLOS(rho)) {
	if (IS_BASE(rho)) {
	    vl = SYMBOL_BINDING_VALUE(symbol);
	    if (vl != R_UnboundValue)
		R_AddGlobalCache(symbol, symbol);
	    return vl;
        }
        else {
	    vl = findVarLocInFrame(rho, symbol, &canCache);
	    if (vl != R_NilValue) {
		if(canCache)
		    R_AddGlobalCache(symbol, vl);
		return BINDING_VALUE(vl);
	    }
	}

    }
    return R_UnboundValue;
}
#endif


/*----------------------------------------------------------------------

  findVar

     Look up a symbol in an environment.  Waits for the value to be computed.

  findVarPendingOK 

     Like findVar, but doesn't wait for the value to be computed.

  These set R_binding_cell as for findVarInFrame3.
*/

SEXP findVar(SEXP symbol, SEXP rho)
{
    SEXP value;

#ifdef USE_GLOBAL_CACHE

    /* This first loop handles local frames, if there are any.  It
       will also handle all frames if rho is a global frame other than
       R_GlobalEnv */

    while (rho != R_GlobalEnv && rho != R_EmptyEnv) {
	value = findVarInFrame3 (rho, symbol, 1);
	if (value != R_UnboundValue) 
            return value;
	rho = ENCLOS(rho);
    }

    if (rho == R_GlobalEnv) {
	value = findGlobalVar(symbol);
        WAIT_UNTIL_COMPUTED(value);
        return value;
    }
    else {
        R_binding_cell = R_NilValue;
	return R_UnboundValue;
    }

#else

    while (rho != R_EmptyEnv) {
	value = findVarInFrame3 (rho, symbol, 1);
	if (value != R_UnboundValue) 
            return value;
	rho = ENCLOS(rho);
    }
    R_binding_cell = R_NilValue;
    return R_UnboundValue;

#endif
}

SEXP findVarPendingOK(SEXP symbol, SEXP rho)
{
    SEXP value;

#ifdef USE_GLOBAL_CACHE

    /* This first loop handles local frames, if there are any.  It
       will also handle all frames if rho is a global frame other than
       R_GlobalEnv */

    while (rho != R_GlobalEnv && rho != R_EmptyEnv) {
	value = findVarInFramePendingOK (rho, symbol);
	if (value != R_UnboundValue) 
            return value;
	rho = ENCLOS(rho);
    }

    if (rho == R_GlobalEnv) {
	value = findGlobalVar(symbol);
        return value;
    }
    else {
        R_binding_cell = R_NilValue;
	return R_UnboundValue;
    }

#else

    while (rho != R_EmptyEnv) {
	value = findVarInFramePendingOK (rho, symbol);
	if (value != R_UnboundValue) 
            return value;
	rho = ENCLOS(rho);
    }
    R_binding_cell = R_NilValue;
    return R_UnboundValue;

#endif
}


/*----------------------------------------------------------------------

  findVar1

  Look up a symbol in an environment.  Ignore any values which are
  not of the specified type.

*/

SEXP attribute_hidden
findVar1(SEXP symbol, SEXP rho, SEXPTYPE mode, int inherits)
{
    SEXP vl;
    while (rho != R_EmptyEnv) {
	vl = findVarInFrame3(rho, symbol, TRUE);
	if (vl != R_UnboundValue) {
	    if (mode == ANYSXP) return vl;
	    if (TYPEOF(vl) == PROMSXP)
                vl = forcePromise(vl);
	    if (TYPEOF(vl) == mode) return vl;
	    if (mode == FUNSXP && isFunction(vl)) return (vl);
	}
	if (inherits)
	    rho = ENCLOS(rho);
	else
	    return (R_UnboundValue);
    }
    return (R_UnboundValue);
}

/*
 *  ditto, but check *mode* not *type*
 */

static SEXP
findVar1mode(SEXP symbol, SEXP rho, SEXPTYPE mode, int inherits,
	     Rboolean doGet)
{
    SEXP vl;
    int tl;
    if (mode == INTSXP) mode = REALSXP;
    if (mode == FUNSXP || mode ==  BUILTINSXP || mode == SPECIALSXP)
	mode = CLOSXP;
    while (rho != R_EmptyEnv) {
	if (! doGet && mode == ANYSXP)
	    vl = findVarInFrame3(rho, symbol, 2);
	else
	    vl = findVarInFrame3(rho, symbol, doGet);

	if (vl != R_UnboundValue) {
	    if (mode == ANYSXP) return vl;
	    if (TYPEOF(vl) == PROMSXP)
                vl = forcePromise(vl);
	    if (mode == CLOSXP && isFunction(vl)) return vl;
	    tl = TYPEOF(vl);
            if (tl == INTSXP) tl = REALSXP;
	    if (tl == mode) return vl;
	}
	if (inherits)
	    rho = ENCLOS(rho);
	else
	    return (R_UnboundValue);
    }
    return (R_UnboundValue);
}


/*
   ddVal:
   a function to take a name and determine if it is of the form
   ..x where x is an integer; if so x is returned otherwise 0 is returned
*/
static int ddVal(SEXP symbol)
{
    const char *buf;
    char *endp;
    int rval;

    buf = CHAR(PRINTNAME(symbol));
    if( !strncmp(buf,"..",2) && strlen(buf) > 2 ) {
	buf += 2;
	rval = strtol(buf, &endp, 10);
	if( *endp != '\0')
	    return 0;
	else
	    return rval;
    }
    return 0;
}

/*----------------------------------------------------------------------
  ddfindVar

  This function fetches the variables ..1, ..2, etc from the first
  frame of the environment passed as the second argument to ddfindVar.
  These variables are implicitly defined whenever a ... object is
  created.

  To determine values for the variables we first search for an
  explicit definition of the symbol, them we look for a ... object in
  the frame and then walk through it to find the appropriate values.

  If no value is obtained we return R_UnboundValue.

  It is an error to specify a .. index longer than the length of the
  ... object the value is sought in.

*/

SEXP ddfindVar(SEXP symbol, SEXP rho)
{
    int i;
    SEXP vl;

    /* first look for ... symbol  */
    vl = findVar(R_DotsSymbol, rho);
    i = ddVal(symbol);
    if (vl != R_UnboundValue) {
	if (length(vl) >= i) {
	    vl = nthcdr(vl, i - 1);
	    return(CAR(vl));
	}
	else
	    error(_("The ... list does not contain %d elements"), i);
    }
    else error(_("..%d used in an incorrect context, no ... to look in"), i);

    return R_NilValue;
}



/*----------------------------------------------------------------------

  dynamicFindVar

  This function does a variable lookup, but uses dynamic scoping rules
  rather than the lexical scoping rules used in findVar.

  Return R_UnboundValue if the symbol isn't located and the calling
  function needs to handle the errors.

*/

SEXP dynamicfindVar(SEXP symbol, RCNTXT *cptr)
{
    SEXP vl;
    while (cptr != R_ToplevelContext) {
	if (cptr->callflag & CTXT_FUNCTION) {
	    vl = findVarInFrame3(cptr->cloenv, symbol, TRUE);
	    if (vl != R_UnboundValue) return vl;
	}
	cptr = cptr->nextcontext;
    }
    return R_UnboundValue;
}



/*----------------------------------------------------------------------

  findFun

  Search for a function in an environment. This is a specially modified
  version of findVar which ignores values its finds if they are not
  functions.  This is extremely time-critical code, since it is used
  to lookup all the base language elements, such as "+" and "if".  

  In typical usage, rho will be an unhashed local environment with the
  NO_SPEC_SYM flag set, with ENCLOS giving further such environments, until 
  R_GlobalEnv is reached, where the function will be found in the global
  cache (if it wasn't in one of the local environemnts).  Note that
  R_GlobalEnv will not have NO_SPEC_SYM set, even if it has no special
  symbols - otherwise, it might be skipped, and hence the global cache
  would be skipped as well.

  An environment can also be skipped when the symbol has LASTSYMENVNOTFOUND
  equal to that environment.  LASTSYMENVNOTFOUND is updated to the last
  unhashed environment where the symbol wasn't found.

  There is no need to wait for computations of the values found to finish, 
  since functions never have their computation deferred.
*/

SEXP findFun(SEXP symbol, SEXP rho)
{
    if (TYPEOF(symbol) != SYMSXP) abort();

    /* If it's a special symbol, skip to the first environment that might 
       contain such a symbol. */

    if (SPEC_SYM(symbol)) {
        while (NO_SPEC_SYM(rho)) /* note that NO_SPEC_SYM(R_EmptyEnv) is 0 */
            rho = ENCLOS(rho);
    }

    SEXP last_sym_not_found = LASTSYMENVNOTFOUND(symbol);
    SEXP last_hashed_env_nf = NULL;
    SEXP vl;

    /* Search environments for a definition that is a function. */

    for ( ; rho != R_EmptyEnv; rho = ENCLOS(rho)) {

        /* See if it is in the global cache, as it usually will if it's in any
           of the remaining environments (though there can be exceptions). */

#       ifdef USE_GLOBAL_CACHE
	    if (rho == R_GlobalEnv) {
#               ifdef FAST_BASE_CACHE_LOOKUP
                    if (BASE_CACHE(symbol)) { /* quick here, as time-critical */
                        vl = SYMBOL_BINDING_VALUE(symbol);
                        goto got_value;
                    }
#               endif
                vl = findGlobalVar(symbol);
                goto got_value;
            }
#       endif

        /* See if it's known from LASTSYMENVNOTFOUND that this symbol isn't 
           in this environment. */

        if (rho == last_sym_not_found) {
            last_hashed_env_nf = rho;
            continue;
        }

        vl = findVarInFramePendingOK (rho, symbol);

      got_value:
	if (vl == R_UnboundValue) {
            if (HASHTAB(rho) == R_NilValue)
                last_hashed_env_nf = rho;
            continue;
        }

        if (TYPEOF(vl) == PROMSXP)
            vl = forcePromise(vl);
        if (isFunction (vl)) {
            if (last_hashed_env_nf != NULL)
                LASTSYMENVNOTFOUND(symbol) = last_hashed_env_nf;
            return vl;
        }
        if (vl == R_MissingArg)
            arg_missing_error(symbol);
    }

    error(_("could not find function \"%s\""), CHAR(PRINTNAME(symbol)));
}

/* Variation on findFun that doesn't report errors itself, doesn't
   check for special symbols, does not use the global cache (which is
   quicker if most searches are expected to fail), and records a failed
   local search even if the whole search fails (unlike findFun).  

   Used for looking up methods in objects.c. */

SEXP findFunMethod(SEXP symbol, SEXP rho)
{
    if (TYPEOF(symbol) != SYMSXP) abort();

    SEXP last_sym_not_found = LASTSYMENVNOTFOUND(symbol);
    SEXP last_hashed_env_nf = NULL;
    SEXP vl;

    for ( ; rho != R_EmptyEnv; rho = ENCLOS(rho)) {
        if (rho == last_sym_not_found) {
            last_hashed_env_nf = rho;
            continue;
        }
	vl = findVarInFramePendingOK(rho, symbol);
	if (vl == R_UnboundValue) {
            if (HASHTAB(rho) == R_NilValue)
                last_hashed_env_nf = rho;
            continue;
        }
        if (TYPEOF(vl) == PROMSXP)
            vl = forcePromise(vl);
        if (isFunction(vl)) {
            if (last_hashed_env_nf != NULL)
                LASTSYMENVNOTFOUND(symbol) = last_hashed_env_nf;
            return vl;
        }
    }

    if (last_hashed_env_nf != NULL && !IS_BASE(last_hashed_env_nf))
        LASTSYMENVNOTFOUND(symbol) = last_hashed_env_nf;
    return R_UnboundValue;
}

/*----------------------------------------------------------------------

  set_var_in_frame

  Assign a value in a specific environment frame.  If 'create' is TRUE, it
  creates the variable if it doesn't already exist.  May increment or decrement
  NAMEDCNT for the assigned and previous value, depending on the setting of
  'incdec' - 0 = no increment or decrement, 1 = decrement old value only,
  2 = increment new value only, 3 = decrement old value and increment new value.
  Returns TRUE if an assignment was successfully made. 

  Waits for computation to finish for values stored into user databases and 
  into the base environment.

  The symbol, value, and rho arguments are protected by this function. 

  Sets R_binding_cell to the CONS cell for the binding, if there is one,
  and it is suitable for updating. */

int set_var_in_frame (SEXP symbol, SEXP value, SEXP rho, int create, int incdec)
{
    int hashcode;
    SEXP loc;

    if (TYPEOF(symbol) != SYMSXP) abort();

    PROTECT3(symbol,value,rho);

    R_binding_cell = R_NilValue;

    if (rho == LASTSYMENV(symbol)) {
        loc = LASTSYMBINDING(symbol);    /* won't be an active binding */
        if (CAR(loc) != R_UnboundValue)  /* could be unbound if var removed */
            goto found;
    }

    if (IS_USER_DATABASE(rho)) {
        /* FIXME: This does not behave as described - DESCRIBED WHERE? HOW? */
        WAIT_UNTIL_COMPUTED(value);
        R_ObjectTable *table;
        table = (R_ObjectTable *) R_ExternalPtrAddr(HASHTAB(rho));
        if (table->assign == NULL) /* maybe should just return FALSE? */
            error(_("cannot assign variables to this database"));
        table->assign (CHAR(PRINTNAME(symbol)), value, table);
        if (incdec&2) 
            INC_NAMEDCNT(value);
        /* don't try to do decrement on old value (getting it might be slow) */
#ifdef USE_GLOBAL_CACHE
        if (IS_GLOBAL_FRAME(rho)) R_FlushGlobalCache(symbol);
#endif
        if (rho == R_GlobalEnv) 
            R_DirtyImage = 1;
        UNPROTECT(3);
        return TRUE; /* unclear whether assign always succeeds, but assume so */
    }

    if (IS_BASE(rho)) {
        if (!create && SYMVALUE(symbol) == R_UnboundValue) {
            UNPROTECT(3);
            return FALSE;
        }
        gsetVar(symbol,value,rho);
        if (incdec&2) 
            INC_NAMEDCNT(value);  
        /* don't bother with decrement on the old value (not time-critical) */
        UNPROTECT(3);
        return TRUE;      /* should have either succeeded, or raised an error */
    }

    if (HASHTAB(rho) == R_NilValue) {
        if (LASTSYMENVNOTFOUND(symbol) != rho) {
            loc = FRAME(rho);
            SEARCH_LOOP (loc, symbol, goto found_update_last);
        }
    }
    else { /* hashed environment */
        SEXP c = PRINTNAME(symbol);
        if( !HASHASH(c) ) {
            SET_HASHVALUE(c, R_Newhashpjw(CHAR(c)));
            SET_HASHASH(c, 1);
        }
        hashcode = HASHVALUE(c) % HASHSIZE(HASHTAB(rho));
        loc = VECTOR_ELT(HASHTAB(rho), hashcode);
        SEARCH_LOOP (loc, symbol, goto found);
    }

    if (create) { /* try to create new variable */

        SEXP new;

        if (rho == R_EmptyEnv)
            error(_("cannot assign values in the empty environment"));

        if (FRAME_IS_LOCKED(rho))
            error(_("cannot add bindings to a locked environment"));

#ifdef USE_GLOBAL_CACHE
        if (IS_GLOBAL_FRAME(rho)) R_FlushGlobalCache(symbol);
#endif
        if (rho == R_GlobalEnv) 
            R_DirtyImage = 1;

        if (HASHTAB(rho) == R_NilValue) {
            new = cons_with_tag (value, FRAME(rho), symbol);
            SET_FRAME(rho, new);
            if (SPEC_SYM(symbol))
                SET_NO_SPEC_SYM(rho,0);
        }
        else {
            SEXP table = HASHTAB(rho);
            SEXP chain = VECTOR_ELT(table,hashcode);
            new = cons_with_tag (value, chain, symbol);
            SET_VECTOR_ELT (table, hashcode, new);
            if (chain == R_NilValue)
                SET_HASHSLOTSUSED (table, HASHSLOTSUSED(table) + 1);
            if (R_HashSizeCheck(table))
                SET_HASHTAB(rho, R_HashResize(table));
        }

        if (LASTSYMENVNOTFOUND(symbol) == rho)
            LASTSYMENVNOTFOUND(symbol) = NULL;

        if (incdec&2)
            INC_NAMEDCNT(value);

        UNPROTECT(3);
        R_binding_cell = new;
        return TRUE;
    }

    UNPROTECT(3);
    return FALSE;

  found_update_last:
    if ( ! IS_ACTIVE_BINDING(loc) && !DDVAL(symbol)) {
        /* Note:  R_MakeActiveBinding won't let an existing binding 
           become active, so we later assume this can't be active. */
        LASTSYMENV(symbol) = rho;
        LASTSYMBINDING(symbol) = loc;
    }
    
  found:
    if (!IS_ACTIVE_BINDING(loc)) {
<<<<<<< HEAD
        R_binding_cell = loc;
=======
        R_binding_cell = BINDING_IS_LOCKED(loc) ? R_NilValue : loc;
>>>>>>> 60b5c19b
        if (incdec&1)
            DEC_NAMEDCNT_AND_PRVALUE(BINDING_VALUE(loc));
    }
    SET_BINDING_VALUE(loc,value);
    if (incdec&2) 
        INC_NAMEDCNT(value);
    SET_MISSING(loc,0);
    if (rho == R_GlobalEnv) 
        R_DirtyImage = 1;
    UNPROTECT(3);
    return TRUE;
}


/*----------------------------------------------------------------------

  set_var_nonlocal

  Assign a value in a specific environment frame or any enclosing frame,
  or create it in R_GlobalEnv if it doesn't exist in any such frame.  May 
  increment or decrement NAMEDCNT for the assigned and previous value, 
  depending on the setting of 'incdec' - 0 = no increment or decrement, 
  1 = decrement old value only, 2 = increment new value only, 3 = decrement 
  old value and increment new value. 

  Sets R_binding_cell as for set_var_in_frame. */

void set_var_nonlocal (SEXP symbol, SEXP value, SEXP rho, int incdec)
{
    while (rho != R_EmptyEnv) {
	if (set_var_in_frame (symbol, value, rho, FALSE, incdec)) 
            return;
	rho = ENCLOS(rho);
    }
    set_var_in_frame (symbol, value, R_GlobalEnv, TRUE, incdec);
}


/*----------------------------------------------------------------------

  OLD FUNCTION PROVIDED FOR BACKWARDS COMPATIBILITY (MENTIONED IN R API).

  defineVar

  Assign a value in a specific environment frame. */

void defineVar(SEXP symbol, SEXP value, SEXP rho)
{
    set_var_in_frame (symbol, value, rho, TRUE, 0);
}


/*----------------------------------------------------------------------

  OLD FUNCTION PROVIDED FOR BACKWARDS COMPATIBILITY (MENTIONED IN R API).

  setVar

  Assign a new value to bound symbol.	 Note this does the "inherits"
  case.  I.e. it searches frame-by-frame for a symbol and binds the
  given value to the first symbol encountered.  If no symbol is
  found then a binding is created in the global environment. */

void setVar(SEXP symbol, SEXP value, SEXP rho)
{
    while (rho != R_EmptyEnv) {
	if (set_var_in_frame (symbol, value, rho, FALSE, 0)) 
            return;
	rho = ENCLOS(rho);
    }
    set_var_in_frame (symbol, value, R_GlobalEnv, TRUE, 0);
}


/*----------------------------------------------------------------------

  gsetVar

  Assignment directly into the base environment.  

  Waits until the value has been computed. */

void gsetVar(SEXP symbol, SEXP value, SEXP rho)
{
    if (TYPEOF(symbol) != SYMSXP) abort();

    if (SYMVALUE(symbol) == R_UnboundValue) {
        if (FRAME_IS_LOCKED(rho))
            error(_("cannot add binding of '%s' to the base environment"),
                  CHAR(PRINTNAME(symbol)));
#ifdef USE_GLOBAL_CACHE
        R_FlushGlobalCache(symbol);
#endif
    }

    WAIT_UNTIL_COMPUTED(value);
    SET_SYMBOL_BINDING_VALUE(symbol, value);
}


/*----------------------------------------------------------------------

  get environment from a subclass if possible; else return NULL. */

#define simple_as_environment(arg) \
  (IS_S4_OBJECT(arg) && (TYPEOF(arg) == S4SXP) ? R_getS4DataSlot(arg, ENVSXP) \
                                               : R_NilValue)
	    

/*----------------------------------------------------------------------

  do_assign : .Internal(assign(x, value, envir, inherits))

*/
static SEXP do_assign(SEXP call, SEXP op, SEXP args, SEXP rho)
{
    SEXP name=R_NilValue, val, aenv;
    int ginherits = 0;
    checkArity(op, args);

    if (!isString(CAR(args)) || length(CAR(args)) == 0)
	error(_("invalid first argument"));
    else {
	if (length(CAR(args)) > 1)
	    warning(_("only the first element is used as variable name"));
	name = install(translateChar(STRING_ELT(CAR(args), 0)));
    }
    PROTECT(val = CADR(args));
    aenv = CADDR(args);
    if (TYPEOF(aenv) == NILSXP)
	error(_("use of NULL environment is defunct"));
    if (TYPEOF(aenv) != ENVSXP &&
	TYPEOF((aenv = simple_as_environment(aenv))) != ENVSXP)
	error(_("invalid '%s' argument"), "envir");
    ginherits = asLogical(CADDDR(args));
    if (ginherits == NA_LOGICAL)
	error(_("invalid '%s' argument"), "inherits");
    if (ginherits)
	set_var_nonlocal (name, val, aenv, 3);
    else
	set_var_in_frame (name, val, aenv, TRUE, 3);
    UNPROTECT(1);
    return val;
}


/**
 * do_list2env : .Internal(list2env(x, envir))
  */
static SEXP do_list2env(SEXP call, SEXP op, SEXP args, SEXP rho)
{
    SEXP x, xnms, envir;
    int n;
    checkArity(op, args);

    if (TYPEOF(CAR(args)) != VECSXP)
	error(_("first argument must be a named list"));
    x = CAR(args);
    n = LENGTH(x);
    xnms = getAttrib(x, R_NamesSymbol);
    if (TYPEOF(xnms) != STRSXP || LENGTH(xnms) != n)
	error(_("names(x) must be a character vector of the same length as x"));
    envir = CADR(args);
    if (TYPEOF(envir) != ENVSXP)
	error(_("'envir' argument must be an environment"));

    for(int i = 0; i < LENGTH(x) ; i++) {
	SEXP name = install(translateChar(STRING_ELT(xnms, i)));
	defineVar(name, VECTOR_ELT(x, i), envir);
    }

    return envir;
}

/* Remove variable and return its previous value, or NULL if it didn't exist. 
   For a user database, R_NilValue is returned when the variable exists, 
   rather than the value. */

SEXP attribute_hidden RemoveVariable(SEXP name, SEXP env)
{
    SEXP list, value;

    if (TYPEOF(name) != SYMSXP) abort();

    if (env == R_BaseNamespace)
	error(_("cannot remove variables from base namespace"));
    if (env == R_BaseEnv)
	error(_("cannot remove variables from the base environment"));
    if (env == R_EmptyEnv)
	error(_("cannot remove variables from the empty environment"));
    if (FRAME_IS_LOCKED(env))
	error(_("cannot remove bindings from a locked environment"));

    if(IS_USER_DATABASE(env)) {
	R_ObjectTable *table;
	table = (R_ObjectTable *) R_ExternalPtrAddr(HASHTAB(env));
	if(table->remove == NULL)
	    error(_("cannot remove variables from this database"));
	return table->remove(CHAR(PRINTNAME(name)), table) ? R_NilValue : NULL;
    }

    if (IS_HASHED(env)) {
	SEXP hashtab = HASHTAB(env);
        int hashcode = HASHASH(PRINTNAME(name)) ? HASHVALUE(PRINTNAME(name))
                        : R_Newhashpjw(CHAR(PRINTNAME(name)));
	int idx = hashcode % HASHSIZE(hashtab);
	list = RemoveFromList(name, VECTOR_ELT(hashtab, idx), &value);
	if (value != NULL) {
	    SET_VECTOR_ELT(hashtab, idx, list);
            if (list == R_NilValue)
                SET_HASHSLOTSUSED(hashtab,HASHSLOTSUSED(hashtab)-1);
        }
    }
    else {
	list = RemoveFromList(name, FRAME(env), &value);
	if (value != NULL)
	    SET_FRAME(env, list);
    }

    if (value != NULL) {
        if(env == R_GlobalEnv) R_DirtyImage = 1;
#ifdef USE_GLOBAL_CACHE
	if (IS_GLOBAL_FRAME(env)) {
            PROTECT(value);
            R_FlushGlobalCache(name);
            UNPROTECT(1);
        }
#endif
    }

    return value;
}

/*----------------------------------------------------------------------

  do_remove

  There are three arguments to do_remove; a list of names to remove,
  an optional environment (if missing set it to R_GlobalEnv) and
  inherits, a logical indicating whether to look in the parent env if
  a symbol is not found in the supplied env.  This is ignored if
  environment is not specified.

*/

static SEXP do_remove(SEXP call, SEXP op, SEXP args, SEXP rho)
{
    /* .Internal(remove(list, envir, inherits)) */

    SEXP name, envarg, tsym, tenv, value;
    int ginherits = 0;
    int i;

    checkArity(op, args);

    name = CAR(args);
    if (!isString(name))
	error(_("invalid first argument"));
    args = CDR(args);

    envarg = CAR(args);
    if (TYPEOF(envarg) == NILSXP)
	error(_("use of NULL environment is defunct"));
    if (TYPEOF(envarg) != ENVSXP &&
	TYPEOF((envarg = simple_as_environment(envarg))) != ENVSXP)
	error(_("invalid '%s' argument"), "envir");
    args = CDR(args);

    ginherits = asLogical(CAR(args));
    if (ginherits == NA_LOGICAL)
	error(_("invalid '%s' argument"), "inherits");

    for (i = 0; i < LENGTH(name); i++) {
	value = NULL;
	tsym = install(translateChar(STRING_ELT(name, i)));
	tenv = envarg;
	while (tenv != R_EmptyEnv) {
	    value = RemoveVariable(tsym, tenv);
	    if (value != NULL || !ginherits)
		break;
	    tenv = CDR(tenv);
	}
	if (value == NULL)
	    warning (_("object '%s' not found"), CHAR(PRINTNAME(tsym)));
        else
            DEC_NAMEDCNT_AND_PRVALUE(value);
    }
    return R_NilValue;
}

/*----------------------------------------------------------------------

 do_get_rm - get value of variable and then remove the variable, decrementing
             NAMEDCNT when possible.  If return of pending value is allowed,
             will pass on pending value in the variable without waiting for it.
*/

static SEXP do_get_rm (SEXP call, SEXP op, SEXP args, SEXP rho, int variant)
{
    SEXP name, value;

    checkArity(op, args);
    check1arg(args, call, "x");

    name = CAR(args);
    if (TYPEOF(name) != SYMSXP)
        error(_("invalid argument"));

    value = RemoveVariable (name, rho);

    if (value == NULL)
        unbound_var_error(name);

    if (TYPEOF(value) == PROMSXP) {
        SEXP prvalue = forcePromisePendingOK(value);
        DEC_NAMEDCNT_AND_PRVALUE(value);
        value = prvalue;
    }
    else
        DEC_NAMEDCNT(value);

    if (variant & VARIANT_NULL)
        return R_NilValue;

    if ( ! (variant & VARIANT_PENDING_OK))
        WAIT_UNTIL_COMPUTED(value);

    return value;
}

/*----------------------------------------------------------------------

  do_get

  This function returns the SEXP associated with the character
  argument.  It needs the environment of the calling function as a
  default.

      get(x, envir, mode, inherits)
      exists(x, envir, mode, inherits)

*/


static SEXP do_get(SEXP call, SEXP op, SEXP args, SEXP rho)
{
    SEXP rval, genv, t1 = R_NilValue;
    SEXPTYPE gmode;
    int ginherits = 0, where;
    checkArity(op, args);

    /* The first arg is the object name */
    /* It must be present and a non-empty string */

    if (!isValidStringF(CAR(args)))
	error(_("invalid first argument"));
    else
	t1 = install(translateChar(STRING_ELT(CAR(args), 0)));

    /* envir :	originally, the "where=" argument */

    if (TYPEOF(CADR(args)) == REALSXP || TYPEOF(CADR(args)) == INTSXP) {
	where = asInteger(CADR(args));
	genv = R_sysframe(where, R_GlobalContext);
    }
    else if (TYPEOF(CADR(args)) == NILSXP)
	error(_("use of NULL environment is defunct"));
    else if (TYPEOF(CADR(args)) == ENVSXP)
	genv = CADR(args);
    else if(TYPEOF((genv = simple_as_environment(CADR(args)))) != ENVSXP)
	error(_("invalid '%s' argument"), "envir");

    /* mode :  The mode of the object being sought */

    /* as from R 1.2.0, this is the *mode*, not the *typeof* aka
       storage.mode.
    */

    if (isString(CADDR(args))) {
	if (!strcmp(CHAR(STRING_ELT(CAR(CDDR(args)), 0)), "function")) /*ASCII*/
	    gmode = FUNSXP;
	else
	    gmode = str2type(CHAR(STRING_ELT(CAR(CDDR(args)), 0))); /* ASCII */
    } 
    else
	error(_("invalid '%s' argument"), "mode");

    ginherits = asLogical(CADDDR(args));
    if (ginherits == NA_LOGICAL)
	error(_("invalid '%s' argument"), "inherits");

    /* Search for the object */
    rval = findVar1mode(t1, genv, gmode, ginherits, PRIMVAL(op));

    if (PRIMVAL(op)) { /* have get(.) */
	if (rval == R_MissingArg)
            arg_missing_error(t1);
	if (rval == R_UnboundValue) {
	    if (gmode == ANYSXP)
                unbound_var_error(t1);
	    else
		error(_("object '%s' of mode '%s' was not found"),
		      CHAR(PRINTNAME(t1)),
		      CHAR(STRING_ELT(CAR(CDDR(args)), 0))); /* ASCII */
	}

	/* We need to evaluate if it is a promise */
	if (TYPEOF(rval) == PROMSXP)
	    rval = forcePromise(rval);

	if (NAMEDCNT_EQ_0(rval))
	    SET_NAMEDCNT_1(rval);
	return rval;
    }
    else /* exists(.) */
	return ScalarLogicalMaybeConst (rval != R_UnboundValue);
}

static SEXP gfind(const char *name, SEXP env, SEXPTYPE mode,
		  SEXP ifnotfound, int inherits, SEXP enclos)
{
    SEXP rval, t1, R_fcall, var;

    t1 = install(name);

    /* Search for the object - last arg is 1 to 'get' */
    rval = findVar1mode(t1, env, mode, inherits, 1);

    if (rval == R_UnboundValue) {
	if( isFunction(ifnotfound) ) {
	    PROTECT(var = mkString(name));
	    PROTECT(R_fcall = LCONS(ifnotfound, LCONS(var, R_NilValue)));
	    rval = eval(R_fcall, enclos);
	    UNPROTECT(2);
	} else
	    rval = ifnotfound;
    }

    /* We need to evaluate if it is a promise */
    if (TYPEOF(rval) == PROMSXP) rval = forcePromise(rval);
    if (NAMEDCNT_EQ_0(rval)) 
        SET_NAMEDCNT_1(rval);
    return rval;
}


/** mget(): get multiple values from an environment
 *
 * .Internal(mget(x, envir, mode, ifnotfound, inherits))
 *
 * @return  a list of the same length as x, a character vector (of names).
 */
static SEXP do_mget(SEXP call, SEXP op, SEXP args, SEXP rho)
{
    SEXP ans, env, x, mode, ifnotfound, ifnfnd;
    SEXPTYPE gmode; /* is unsigned int */
    int ginherits = 0, nvals, nmode, nifnfnd, i;

    checkArity(op, args);

    x = CAR(args);

    nvals = length(x);

    /* The first arg is the object name */
    /* It must be present and a string */
    if (!isString(x) )
	error(_("invalid first argument"));
    for(i = 0; i < nvals; i++)
	if( isNull(STRING_ELT(x, i)) || !CHAR(STRING_ELT(x, 0))[0] )
	    error(_("invalid name in position %d"), i+1);

    /* FIXME: should we install them all?) */

    env = CADR(args);
    if (env == R_NilValue) {
	error(_("use of NULL environment is defunct"));
    } else if( !isEnvironment(env) )
	error(_("second argument must be an environment"));

    mode = CADDR(args);
    nmode = length(mode);
    if( !isString(mode) )
	error(_("invalid '%s' argument"), "mode");

    if( nmode != nvals && nmode != 1 )
	error(_("wrong length for '%s' argument"), "mode");

    PROTECT(ifnotfound = coerceVector(CADDDR(args), VECSXP));
    nifnfnd = length(ifnotfound);
    if( !isVector(ifnotfound) )
	error(_("invalid '%s' argument"), "ifnotfound");

    if( nifnfnd != nvals && nifnfnd != 1 )
	error(_("wrong length for '%s' argument"), "ifnotfound");

    ginherits = asLogical(CAD4R(args));
    if (ginherits == NA_LOGICAL)
	error(_("invalid '%s' argument"), "inherits");

    PROTECT(ans = allocVector(VECSXP, nvals));

    /* now for each element of x, we look for it, using the inherits,
       etc */

    for(i = 0; i < nvals; i++) {
	if (isString(mode)) { /* ASCII */
	    if (!strcmp(CHAR(STRING_ELT(CAR(CDDR(args)), i % nmode )), "function"))
		gmode = FUNSXP;
	    else
		gmode = str2type(CHAR(STRING_ELT(CAR(CDDR(args)), i % nmode )));
	} 
        else
	    error(_("invalid '%s' argument"), "mode");

	/* is the mode provided one of the real modes? */
	if( gmode == (SEXPTYPE) (-1))
	    error(_("invalid '%s' argument"), "mode");


	if( TYPEOF(ifnotfound) != VECSXP )
	    error(_("invalid '%s' argument"), "ifnotfound");
	if( nifnfnd == 1 ) /* length has been checked to be 1 or nvals. */
	    ifnfnd = VECTOR_ELT(ifnotfound, 0);
	else
	    ifnfnd = VECTOR_ELT(ifnotfound, i);

        SET_VECTOR_ELEMENT_TO_VALUE (ans, i, 
          gfind (translateChar(STRING_ELT(x,i % nvals)), 
                 env, gmode, ifnfnd, ginherits, rho));
    }

    setAttrib(ans, R_NamesSymbol, duplicate(x));
    UNPROTECT(2);
    return(ans);
}

/*----------------------------------------------------------------------

  do_missing

  This function tests whether the symbol passed as its first argument
  is a missing argument to the current closure.  rho is the
  environment that missing was called from.

  R_isMissing is called on the not-yet-evaluated value of an argument,
  if this is a symbol, as it could be a missing argument that has been
  passed down.  So 'symbol' is the promise value, and 'rho' its
  evaluation argument.

  It is also called in arithmetic.c. for e.g. do_log
*/

int attribute_hidden
R_isMissing(SEXP symbol, SEXP rho)
{
    int ddv=0;
    SEXP vl, s;

    if (symbol == R_MissingArg) /* Yes, this can happen */
	return 1;

    /* check for infinite recursion */
    R_CHECKSTACK();

    if (DDVAL(symbol)) {
	s = R_DotsSymbol;
	ddv = ddVal(symbol);
    }
    else
	s = symbol;

    if (rho == R_BaseEnv || rho == R_BaseNamespace)
	return 0;  /* is this really the right thing to do? LT */

    vl = findVarLocInFrame(rho, s, NULL);
    if (vl != R_NilValue) {
	if (DDVAL(symbol)) {
	    if (length(CAR(vl)) < ddv || CAR(vl) == R_MissingArg)
		return 1;
	    /* defineVar(symbol, value, R_GlobalEnv); */
	    else
		vl = nthcdr(CAR(vl), ddv-1);
	}
	if (MISSING(vl) == 1 || CAR(vl) == R_MissingArg)
	    return 1;
	if (IS_ACTIVE_BINDING(vl))
	    return 0;
	if (TYPEOF(CAR(vl)) == PROMSXP &&
	    PRVALUE(CAR(vl)) == R_UnboundValue &&
	    TYPEOF(PREXPR(CAR(vl))) == SYMSXP) {
	    /* This code uses the PRSEEN bit to detect cycles.  If a
	       cycle occurs then a missing argument was encountered,
	       so the return value is TRUE.  It would be a little
	       safer to use the promise stack to ensure unsetting of
	       the bits in the event of a longjump, but doing so would
	       require distinguishing between evaluating promises and
	       checking for missingness.  Because of the test above
	       for an active binding a longjmp should only happen if
	       the stack check fails.  LT */
	    if (PRSEEN(CAR(vl)))
		return 1;
	    else {
		int val;
		SET_PRSEEN(CAR(vl), 1);
		val = R_isMissing(PREXPR(CAR(vl)), PRENV(CAR(vl)));
		SET_PRSEEN(CAR(vl), 0);
		return val;
	    }
	}
	else
	    return 0;
    }
    return 0;
}

/* this is primitive and a SPECIALSXP */
static SEXP do_missing(SEXP call, SEXP op, SEXP args, SEXP rho)
{
    SEXP t, sym, s;
    int ddv = 0;

    checkArity(op, args);
    check1arg_x (args, call);

    sym = CAR(args);
    if (isString(sym) && length(sym)==1)
	sym = install(translateChar(STRING_ELT(CAR(args), 0)));
    if (!isSymbol(sym))
	errorcall(call, _("invalid use of 'missing'"));

    if (DDVAL(sym)) {
	ddv = ddVal(sym);
	s = R_DotsSymbol;
    }
    else
        s = sym;

    t = findVarLocInFrame (rho, s, NULL);

    if (t == R_NilValue)  /* no error for local variables, despite msg below */
	errorcall(call, _("'missing' can only be used for arguments"));

    if (DDVAL(sym)) {
        if (CAR(t) == R_MissingArg || length(CAR(t)) < ddv) 
            goto true;
        else
            t = nthcdr(CAR(t), ddv-1);
    }

    if (MISSING(t) || CAR(t) == R_MissingArg)
        goto true;

    t = CAR(t);
    if (TYPEOF(t)==PROMSXP && isSymbol(PREXPR(t)) 
          && R_isMissing(PREXPR(t),PRENV(t)))
        goto true;

    return ScalarLogicalMaybeConst(FALSE);

  true:
    return ScalarLogicalMaybeConst(TRUE);
}

/*----------------------------------------------------------------------

  do_globalenv

  Returns the current global environment.

*/


static SEXP do_globalenv(SEXP call, SEXP op, SEXP args, SEXP rho)
{
    checkArity(op, args);
    return R_GlobalEnv;
}

/*----------------------------------------------------------------------

  do_baseenv

  Returns the current base environment.

*/


static SEXP do_baseenv(SEXP call, SEXP op, SEXP args, SEXP rho)
{
    checkArity(op, args);
    return R_BaseEnv;
}

/*----------------------------------------------------------------------

  do_emptyenv

  Returns the current empty environment.

*/


static SEXP do_emptyenv(SEXP call, SEXP op, SEXP args, SEXP rho)
{
    checkArity(op, args);
    return R_EmptyEnv;
}


/*----------------------------------------------------------------------

  do_attach

  To attach a list we make up an environment and insert components
  of the list in as the values of this env and install the tags from
  the list as the names.

*/

static SEXP do_attach(SEXP call, SEXP op, SEXP args, SEXP env)
{
    SEXP name, s, t, x;
    int pos, hsize;
    Rboolean isSpecial;

    checkArity(op, args);

    pos = asInteger(CADR(args));
    if (pos == NA_INTEGER)
	error(_("'pos' must be an integer"));

    name = CADDR(args);
    if (!isValidStringF(name))
	error(_("invalid '%s' argument"), "name");

    isSpecial = IS_USER_DATABASE(CAR(args));

    if(!isSpecial) {
	if (isNewList(CAR(args))) {
	    SETCAR(args, VectorToPairList(CAR(args)));

	    for (x = CAR(args); x != R_NilValue; x = CDR(x))
		if (TAG(x) == R_NilValue)
		    error(_("all elements of a list must be named"));
	    PROTECT(s = allocSExp(ENVSXP));
	    SET_FRAME(s, duplicate(CAR(args)));
	} else if (isEnvironment(CAR(args))) {
	    SEXP p, loadenv = CAR(args);

	    PROTECT(s = allocSExp(ENVSXP));
	    if (HASHTAB(loadenv) != R_NilValue) {
		int i, n;
		n = length(HASHTAB(loadenv));
		for (i = 0; i < n; i++) {
		    p = VECTOR_ELT(HASHTAB(loadenv), i);
		    while (p != R_NilValue) {
			defineVar(TAG(p), duplicate(CAR(p)), s);
			p = CDR(p);
		    }
		}
		/* FIXME: duplicate the hash table and assign here */
	    } else {
		for(p = FRAME(loadenv); p != R_NilValue; p = CDR(p))
		    defineVar(TAG(p), duplicate(CAR(p)), s);
	    }
	} 
        else
	    error(_("'attach' only works for lists, data frames and environments"));

	/* Connect FRAME(s) into HASHTAB(s) */
        hsize = (int) (length(s)/0.6);   /* about 45% of entries will be used */
	if (hsize < HASHMINSIZE)
	    hsize = HASHMINSIZE;

	SET_HASHTAB(s, R_NewHashTable(hsize));
	s = R_HashFrame(s);

	while (R_HashSizeCheck(HASHTAB(s)))
	    SET_HASHTAB(s, R_HashResize(HASHTAB(s)));

    } else { /* is a user object */
	/* Having this here (rather than below) means that the onAttach routine
	   is called before the table is attached. This may not be necessary or
	   desirable. */
	R_ObjectTable *tb = (R_ObjectTable*) R_ExternalPtrAddr(CAR(args));
	if(tb->onAttach)
	    tb->onAttach(tb);
	s = allocSExp(ENVSXP);
	SET_HASHTAB(s, CAR(args));
	setAttrib(s, R_ClassSymbol, getAttrib(HASHTAB(s), R_ClassSymbol));
    }

    setAttrib(s, R_NameSymbol, name);
    for (t = R_GlobalEnv; ENCLOS(t) != R_BaseEnv && pos > 2; t = ENCLOS(t))
	pos--;

    if (ENCLOS(t) == R_BaseEnv) {
	SET_ENCLOS(t, s);
	SET_ENCLOS(s, R_BaseEnv);
    }
    else {
	x = ENCLOS(t);
	SET_ENCLOS(t, s);
	SET_ENCLOS(s, x);
    }

    if(!isSpecial) { /* Temporary: need to remove the elements identified by objects(CAR(args)) */
#ifdef USE_GLOBAL_CACHE
	R_FlushGlobalCacheFromTable(HASHTAB(s));
	MARK_AS_GLOBAL_FRAME(s);
#endif
	UNPROTECT(1);
    } else {
#ifdef USE_GLOBAL_CACHE
	R_FlushGlobalCacheFromUserTable(HASHTAB(s));
	MARK_AS_GLOBAL_FRAME(s);
#endif
    }

    return s;
}



/*----------------------------------------------------------------------

  do_detach

  detach the specified environment.  Detachment only takes place by
  position.

*/

static SEXP do_detach(SEXP call, SEXP op, SEXP args, SEXP env)
{
    SEXP s, t, x;
    int pos, n;
    Rboolean isSpecial = FALSE;

    checkArity(op, args);
    pos = asInteger(CAR(args));

    for (n = 2, t = ENCLOS(R_GlobalEnv); t != R_BaseEnv; t = ENCLOS(t))
	n++;

    if (pos == n) /* n is the length of the search list */
	error(_("detaching \"package:base\" is not allowed"));

    for (t = R_GlobalEnv ; ENCLOS(t) != R_BaseEnv && pos > 2 ; t = ENCLOS(t))
	pos--;
    if (pos != 2)
	error(_("invalid '%s' argument"), "pos");
    else {
	PROTECT(s = ENCLOS(t));
	x = ENCLOS(s);
	SET_ENCLOS(t, x);
	isSpecial = IS_USER_DATABASE(s);
	if(isSpecial) {
	    R_ObjectTable *tb = (R_ObjectTable*) R_ExternalPtrAddr(HASHTAB(s));
	    if(tb->onDetach) tb->onDetach(tb);
	}

	SET_ENCLOS(s, R_BaseEnv);
    }
#ifdef USE_GLOBAL_CACHE
    if(!isSpecial) {
	R_FlushGlobalCacheFromTable(HASHTAB(s));
	MARK_AS_LOCAL_FRAME(s);
    } else {
	R_FlushGlobalCacheFromUserTable(HASHTAB(s));
	MARK_AS_LOCAL_FRAME(s); /* was _GLOBAL_ prior to 2.4.0 */
    }
#endif
    UNPROTECT(1);
    return s;
}



/*----------------------------------------------------------------------

  do_search

  Print out the current search path.

*/

static SEXP do_search(SEXP call, SEXP op, SEXP args, SEXP env)
{
    SEXP ans, name, t;
    int i, n;

    checkArity(op, args);
    n = 2;
    for (t = ENCLOS(R_GlobalEnv); t != R_BaseEnv ; t = ENCLOS(t))
	n++;
    PROTECT(ans = allocVector(STRSXP, n));
    /* TODO - what should the name of this be? */
    SET_STRING_ELT(ans, 0, mkChar(".GlobalEnv"));
    SET_STRING_ELT(ans, n-1, mkChar("package:base"));
    i = 1;
    for (t = ENCLOS(R_GlobalEnv); t != R_BaseEnv ; t = ENCLOS(t)) {
	name = getAttrib(t, R_NameSymbol);
	if (!isString(name) || length(name) < 1)
	    SET_STRING_ELT(ans, i, mkChar("(unknown)"));
	else
	    SET_STRING_ELT(ans, i, STRING_ELT(name, 0));
	i++;
    }
    UNPROTECT(1);
    return ans;
}


/*----------------------------------------------------------------------

  do_ls

  This code implements the functionality of the "ls" and "objects"
  functions.  [ ls(envir, all.names) ]

*/

static int FrameSize(SEXP frame, int all)
{
    int count = 0;
    while (frame != R_NilValue) {
	if ((all || CHAR(PRINTNAME(TAG(frame)))[0] != '.') &&
				      CAR(frame) != R_UnboundValue)
	    count += 1;
	frame = CDR(frame);
    }
    return count;
}

static void FrameNames(SEXP frame, int all, SEXP names, int *indx)
{
    while (frame != R_NilValue) {
	if ((all || CHAR(PRINTNAME(TAG(frame)))[0] != '.') &&
				      CAR(frame) != R_UnboundValue) {
	    SET_STRING_ELT(names, *indx, PRINTNAME(TAG(frame)));
	    (*indx)++;
	}
	frame = CDR(frame);
    }
}

static void FrameValues(SEXP frame, int all, SEXP values, int *indx)
{
    while (frame != R_NilValue) {
	if ((all || CHAR(PRINTNAME(TAG(frame)))[0] != '.') &&
				      CAR(frame) != R_UnboundValue) {
	    SEXP value = CAR(frame);
	    if (TYPEOF(value) == PROMSXP)
		value = forcePromise(value);
	    SET_VECTOR_ELT(values, *indx, duplicate(value));
	    (*indx)++;
	}
	frame = CDR(frame);
    }
}

static int HashTableSize(SEXP table, int all)
{
    int count = 0;
    int n = length(table);
    int i;
    for (i = 0; i < n; i++)
	count += FrameSize(VECTOR_ELT(table, i), all);
    return count;
}

static void HashTableNames(SEXP table, int all, SEXP names, int *indx)
{
    int n = length(table);
    int i;
    for (i = 0; i < n; i++)
	FrameNames(VECTOR_ELT(table, i), all, names, indx);
}

static void HashTableValues(SEXP table, int all, SEXP values, int *indx)
{
    int n = length(table);
    int i;
    for (i = 0; i < n; i++)
	FrameValues(VECTOR_ELT(table, i), all, values, indx);
}

static int BuiltinSize(int all, int intern)
{
    int count = 0;
    SEXP s;
    int j;
    for (j = 0; j < HSIZE; j++) {
	for (s = R_SymbolTable[j]; s != R_NilValue; s = NEXTSYM_PTR(s)) {
	    if (intern) {
		if (INTERNAL(s) != R_NilValue)
		    count++;
	    }
	    else {
		if ((all || CHAR(PRINTNAME(s))[0] != '.')
		    && SYMVALUE(s) != R_UnboundValue)
		    count++;
	    }
	}
    }
    return count;
}

static void
BuiltinNames(int all, int intern, SEXP names, int *indx)
{
    SEXP s;
    int j;
    for (j = 0; j < HSIZE; j++) {
	for (s = R_SymbolTable[j]; s != R_NilValue; s = NEXTSYM_PTR(s)) {
	    if (intern) {
		if (INTERNAL(s) != R_NilValue)
		    SET_STRING_ELT(names, (*indx)++, PRINTNAME(s));
	    }
	    else {
		if ((all || CHAR(PRINTNAME(s))[0] != '.')
		    && SYMVALUE(s) != R_UnboundValue)
		    SET_STRING_ELT(names, (*indx)++, PRINTNAME(s));
	    }
	}
    }
}

static void
BuiltinValues(int all, int intern, SEXP values, int *indx)
{
    SEXP s, vl;
    int j;
    for (j = 0; j < HSIZE; j++) {
	for (s = R_SymbolTable[j]; s != R_NilValue; s = NEXTSYM_PTR(s)) {
	    if (intern) {
		if (INTERNAL(s) != R_NilValue) {
		    vl = SYMVALUE(s);
		    if (TYPEOF(vl) == PROMSXP)
			vl = forcePromise(vl);
		    SET_VECTOR_ELT(values, (*indx)++, duplicate(vl));
		}
	    }
	    else {
		if ((all || CHAR(PRINTNAME(s))[0] != '.')
		    && SYMVALUE(s) != R_UnboundValue) {
		    vl = SYMVALUE(s);
		    if (TYPEOF(vl) == PROMSXP)
			vl = forcePromise(vl);
		    SET_VECTOR_ELT(values, (*indx)++, duplicate(vl));
		}
	    }
	}
    }
}

static SEXP do_ls(SEXP call, SEXP op, SEXP args, SEXP rho)
{
    SEXP env;
    int all;
    checkArity(op, args);

    if(IS_USER_DATABASE(CAR(args))) {
	R_ObjectTable *tb = (R_ObjectTable*)
	    R_ExternalPtrAddr(HASHTAB(CAR(args)));
	return(tb->objects(tb));
    }

    env = CAR(args);

    /* if (env == R_BaseNamespace) env = R_BaseEnv; */

    all = asLogical(CADR(args));
    if (all == NA_LOGICAL) all = 0;

    return R_lsInternal(env, all);
}

/* takes a *list* of environments and a boolean indicating whether to get all
   names */
SEXP R_lsInternal(SEXP env, Rboolean all)
{
    int  k;
    SEXP ans;


    /* Step 1 : Compute the Vector Size */
    k = 0;
    if (env == R_BaseEnv || env == R_BaseNamespace)
	k += BuiltinSize(all, 0);
    else if (isEnvironment(env) ||
	isEnvironment(env = simple_as_environment(env))) {
	if (HASHTAB(env) != R_NilValue)
	    k += HashTableSize(HASHTAB(env), all);
	else
	    k += FrameSize(FRAME(env), all);
    }
    else
	error(_("invalid '%s' argument"), "envir");

    /* Step 2 : Allocate and Fill the Result */
    PROTECT(ans = allocVector(STRSXP, k));
    k = 0;

    if (IS_BASE(env))
        BuiltinNames(all, 0, ans, &k);
    else if (HASHTAB(env) != R_NilValue)
        HashTableNames(HASHTAB(env), all, ans, &k);
    else
        FrameNames(FRAME(env), all, ans, &k);

    UNPROTECT(1);
    sortVector(ans, FALSE);
    return ans;
}

/* transform an environment into a named list */

static SEXP do_env2list(SEXP call, SEXP op, SEXP args, SEXP rho)
{
    SEXP env, ans, names;
    int k, all;

    checkArity(op, args);

    env = CAR(args);
    if (env == R_NilValue)
	error(_("use of NULL environment is defunct"));
    if( !isEnvironment(env) ) {
        SEXP xdata;
	if( IS_S4_OBJECT(env) && TYPEOF(env) == S4SXP &&
	    (xdata = R_getS4DataSlot(env, ENVSXP)) != R_NilValue)
	    env = xdata;
	else
	    error(_("argument must be an environment"));
    }

    all = asLogical(CADR(args)); /* all.names = TRUE/FALSE */
    if (all == NA_LOGICAL) all = 0;

    if (IS_BASE(env))
	k = BuiltinSize(all, 0);
    else if (HASHTAB(env) != R_NilValue)
	k = HashTableSize(HASHTAB(env), all);
    else
	k = FrameSize(FRAME(env), all);

    PROTECT(names = allocVector(STRSXP, k));
    PROTECT(ans = allocVector(VECSXP, k));

    k = 0;
    if (IS_BASE(env))
	BuiltinValues(all, 0, ans, &k);
    else if (HASHTAB(env) != R_NilValue)
	HashTableValues(HASHTAB(env), all, ans, &k);
    else
	FrameValues(FRAME(env), all, ans, &k);

    k = 0;
    if (IS_BASE(env))
	BuiltinNames(all, 0, names, &k);
    else if (HASHTAB(env) != R_NilValue)
	HashTableNames(HASHTAB(env), all, names, &k);
    else
	FrameNames(FRAME(env), all, names, &k);

    setAttrib(ans, R_NamesSymbol, names);
    UNPROTECT(2);
    return(ans);
}

/*
 * apply a function to all objects in an environment and return the
 * results in a list.
 * Equivalent to lapply(as.list(env, all.names=all.names), FUN, ...)
 */
/* This is a special .Internal */
static SEXP do_eapply(SEXP call, SEXP op, SEXP args, SEXP rho)
{
    SEXP env, ans, R_fcall, FUN, tmp2, End;
    int i, k, k2;
    int all, useNms, no_dots;

    checkArity(op, args);

    env = eval(CAR(args), rho);
    if (env == R_NilValue)
	error(_("use of NULL environment is defunct"));
    if( !isEnvironment(env) )
	error(_("argument must be an environment"));

    FUN = CADR(args);
    if (!isSymbol(FUN))
	error(_("arguments must be symbolic"));

    SEXP dotsv = findVarInFrame3 (rho, R_DotsSymbol, 3);
    no_dots = dotsv==R_MissingArg || dotsv==R_NilValue || dotsv==R_UnboundValue;

    /* 'all.names' : */
    all = asLogical(eval(CADDR(args), rho));
    if (all == NA_LOGICAL) all = 0;

    /* 'USE.NAMES' : */
    useNms = asLogical(eval(CADDDR(args), rho));
    if (useNms == NA_LOGICAL) useNms = 0;

    if (IS_BASE(env))
	k = BuiltinSize(all, 0);
    else if (HASHTAB(env) != R_NilValue)
	k = HashTableSize(HASHTAB(env), all);
    else
	k = FrameSize(FRAME(env), all);

    PROTECT(ans  = allocVector(VECSXP, k));
    PROTECT(tmp2 = allocVector(VECSXP, k));

    k2 = 0;
    if (IS_BASE(env))
	BuiltinValues(all, 0, tmp2, &k2);
    else if (HASHTAB(env) != R_NilValue)
	HashTableValues(HASHTAB(env), all, tmp2, &k2);
    else
	FrameValues(FRAME(env), all, tmp2, &k2);

    /* fcall :=  <FUN>( `[`(<elist>, i), tmp, ... ), with ... maybe omitted 

       Don't try to reuse the cell holding the index - causes problems. */

    PROTECT(End = no_dots ? R_NilValue : CONS(R_DotsSymbol,R_NilValue));

    for(i = 0; i < k2; i++) {
        PROTECT(R_fcall = LCONS(FUN, 
                            CONS(LCONS(R_Bracket2Symbol,
                                     CONS(tmp2, 
                                        CONS(ScalarInteger(i+1), R_NilValue))),
                                 End)));
        SET_VECTOR_ELEMENT_TO_VALUE (ans, i, eval(R_fcall, rho));
        UNPROTECT(1);
    }

    if (useNms) {
	SEXP names;
	PROTECT(names = allocVector(STRSXP, k));
	k = 0;
	if (IS_BASE(env))
	    BuiltinNames(all, 0, names, &k);
	else if(HASHTAB(env) != R_NilValue)
	    HashTableNames(HASHTAB(env), all, names, &k);
	else
	    FrameNames(FRAME(env), all, names, &k);

	setAttrib(ans, R_NamesSymbol, names);
	UNPROTECT(1);
    }
    UNPROTECT(3);
    return(ans);
}

int envlength(SEXP rho)
{
    if( HASHTAB(rho) != R_NilValue)
	return HashTableSize(HASHTAB(rho), 1);
    else
	return FrameSize(FRAME(rho), 1);
}

/*----------------------------------------------------------------------

  do_builtins

  Return the names of all the built in functions.  These are fetched
  directly from the symbol table.

*/

static SEXP do_builtins(SEXP call, SEXP op, SEXP args, SEXP rho)
{
    SEXP ans;
    int intern, nelts;
    checkArity(op, args);
    intern = asLogical(CAR(args));
    if (intern == NA_INTEGER) intern = 0;
    nelts = BuiltinSize(1, intern);
    ans = allocVector(STRSXP, nelts);
    nelts = 0;
    BuiltinNames(1, intern, ans, &nelts);
    sortVector(ans, TRUE);
    return ans;
}


/*----------------------------------------------------------------------

  do_pos2env

  This function returns the environment at a specified position in the
  search path or the environment of the caller of
  pos.to.env (? but pos.to.env is usually used in arg lists and hence
  is evaluated in the calling environment so this is one higher).

  When pos = -1 the environment of the closure that pos2env is
  evaluated in is obtained. Note: this relies on pos.to.env being
  a primitive.

 */
static SEXP pos2env(int pos, SEXP call)
{
    SEXP env;
    RCNTXT *cptr;

    if (pos == NA_INTEGER || pos < -1 || pos == 0)
	errorcall(call, _("invalid '%s' argument"), "pos");
    else if (pos == -1) {
	/* make sure the context is a funcall */
	cptr = R_GlobalContext;
	while( !(cptr->callflag & CTXT_FUNCTION) && cptr->nextcontext
	       != NULL )
	    cptr = cptr->nextcontext;
	if( !(cptr->callflag & CTXT_FUNCTION) )
	    errorcall(call, _("no enclosing environment"));

	env = cptr->sysparent;
	if (R_GlobalEnv != R_NilValue && env == R_NilValue)
	    errorcall(call, _("invalid '%s' argument"), "pos");
    }
    else {
	for (env = R_GlobalEnv; env != R_EmptyEnv && pos > 1;
	     env = ENCLOS(env))
	    pos--;
	if (pos != 1)
	    errorcall(call, _("invalid '%s' argument"), "pos");
    }
    return env;
}

/* this is primitive */
static SEXP do_pos2env(SEXP call, SEXP op, SEXP args, SEXP rho)
{
    SEXP env, pos;
    int i, npos;
    checkArity(op, args);
    check1arg_x (args, call);

    PROTECT(pos = coerceVector(CAR(args), INTSXP));
    npos = length(pos);
    if (npos <= 0)
	errorcall(call, _("invalid '%s' argument"), "pos");
    PROTECT(env = allocVector(VECSXP, npos));
    for (i = 0; i < npos; i++) {
	SET_VECTOR_ELT(env, i, pos2env(INTEGER(pos)[i], call));
    }
    if (npos == 1) env = VECTOR_ELT(env, 0);
    UNPROTECT(2);
    return env;
}

static SEXP matchEnvir(SEXP call, const char *what)
{
    SEXP t, name;
    if(!strcmp(".GlobalEnv", what))
	return R_GlobalEnv;
    if(!strcmp("package:base", what))
	return R_BaseEnv;
    for (t = ENCLOS(R_GlobalEnv); t != R_EmptyEnv ; t = ENCLOS(t)) {
	name = getAttrib(t, R_NameSymbol);
	if(isString(name) && length(name) > 0 &&
	   !strcmp(translateChar(STRING_ELT(name, 0)), what))
	    return t;
    }
    errorcall(call, _("no item called \"%s\" on the search list"), what);
    return R_NilValue;
}

/* This is primitive */
static SEXP do_as_environment(SEXP call, SEXP op, SEXP args, SEXP rho)
{
    SEXP arg = CAR(args), ans;
    checkArity(op, args);
    check1arg(args, call, "object");
    if(isEnvironment(arg))
	return arg;
    if(isObject(arg) &&
       DispatchOrEval(call, op, "as.environment", args, rho, &ans, 0, 1))
	return ans;
    switch(TYPEOF(arg)) {
    case STRSXP:
	return matchEnvir(call, translateChar(asChar(arg)));
    case REALSXP:
    case INTSXP:
	return do_pos2env(call, op, args, rho);
    case NILSXP:
	errorcall(call,_("using 'as.environment(NULL)' is defunct"));
    case S4SXP: {
	/* dispatch was tried above already */
	SEXP dot_xData = R_getS4DataSlot(arg, ENVSXP);
	if(!isEnvironment(dot_xData))
	    errorcall(call, _("S4 object does not extend class \"environment\""));
	else
	    return(dot_xData);
    }
    case VECSXP: {
	/* implement as.environment.list() {isObject(.) is false for a list} */
	SEXP call, val;
	PROTECT(call = lang4(install("list2env"), arg,
			     /* envir = */R_NilValue,
			     /* parent = */R_EmptyEnv));
	val = eval(call, rho);
	UNPROTECT(1);
	return val;
    }
    default:
	errorcall(call, _("invalid object for 'as.environment'"));
    }
}

void R_LockEnvironment(SEXP env, Rboolean bindings)
{
    if(IS_S4_OBJECT(env) && (TYPEOF(env) == S4SXP))
	env = R_getS4DataSlot(env, ANYSXP); /* better be an ENVSXP */

    if (TYPEOF(env) != ENVSXP)
	error(_("not an environment"));

    if (IS_BASE(env)) {
	if (bindings) {
	    SEXP s;
	    int j;
	    for (j = 0; j < HSIZE; j++)
		for (s = R_SymbolTable[j]; s != R_NilValue; s = NEXTSYM_PTR(s))
		    if(SYMVALUE(s) != R_UnboundValue)
			LOCK_BINDING(s);
	}
#ifdef NOT_YET
	/* causes problems with Matrix */
	LOCK_FRAME(env);
#endif
	return;
    }

    if (bindings) {
	if (IS_HASHED(env)) {
	    SEXP table, chain;
	    int i, size;
	    table = HASHTAB(env);
	    size = HASHSIZE(table);
	    for (i = 0; i < size; i++)
		for (chain = VECTOR_ELT(table, i);
		     chain != R_NilValue;
		     chain = CDR(chain))
		    LOCK_BINDING(chain);
	}
	else {
	    SEXP frame;
	    for (frame = FRAME(env); frame != R_NilValue; frame = CDR(frame))
		LOCK_BINDING(frame);
	}
    }
    LOCK_FRAME(env);
}

Rboolean R_EnvironmentIsLocked(SEXP env)
{
    if (TYPEOF(env) == NILSXP)
	error(_("use of NULL environment is defunct"));
    if (TYPEOF(env) != ENVSXP &&
	TYPEOF((env = simple_as_environment(env))) != ENVSXP)
	error(_("not an environment"));
    return FRAME_IS_LOCKED(env) != 0;
}

static SEXP do_lockEnv(SEXP call, SEXP op, SEXP args, SEXP rho)
{
    SEXP frame;
    Rboolean bindings;
    checkArity(op, args);
    frame = CAR(args);
    bindings = asLogical(CADR(args));
    R_LockEnvironment(frame, bindings);
    return R_NilValue;
}

static SEXP do_envIsLocked(SEXP call, SEXP op, SEXP args, SEXP rho)
{
    checkArity(op, args);
    return ScalarLogicalMaybeConst(R_EnvironmentIsLocked(CAR(args)));
}

void R_LockBinding(SEXP sym, SEXP env)
{
    if (TYPEOF(sym) != SYMSXP)
	error(_("not a symbol"));
    if (TYPEOF(env) == NILSXP)
	error(_("use of NULL environment is defunct"));
    if (TYPEOF(env) != ENVSXP &&
	TYPEOF((env = simple_as_environment(env))) != ENVSXP)
	error(_("not an environment"));
    if (IS_BASE(env))
	/* It is a symbol, so must have a binding even if it is
	   R_UnboundSymbol */
	LOCK_BINDING(sym);
    else {
	SEXP binding = findVarLocInFrame(env, sym, NULL);
	if (binding == R_NilValue)
	    error(_("no binding for \"%s\""), CHAR(PRINTNAME(sym)));
	LOCK_BINDING(binding);
    }
}

void R_unLockBinding(SEXP sym, SEXP env)
{
    if (TYPEOF(sym) != SYMSXP)
	error(_("not a symbol"));
    if (TYPEOF(env) == NILSXP)
	error(_("use of NULL environment is defunct"));
    if (TYPEOF(env) != ENVSXP &&
	TYPEOF((env = simple_as_environment(env))) != ENVSXP)
	error(_("not an environment"));
    if (IS_BASE(env))
	/* It is a symbol, so must have a binding even if it is
	   R_UnboundSymbol */
	UNLOCK_BINDING(sym);
    else {
	SEXP binding = findVarLocInFrame(env, sym, NULL);
	if (binding == R_NilValue)
	    error(_("no binding for \"%s\""), CHAR(PRINTNAME(sym)));
	UNLOCK_BINDING(binding);
    }
}

void R_MakeActiveBinding(SEXP sym, SEXP fun, SEXP env)
{
    if (TYPEOF(sym) != SYMSXP)
	error(_("not a symbol"));
    if (! isFunction(fun))
	error(_("not a function"));
    if (TYPEOF(env) == NILSXP)
	error(_("use of NULL environment is defunct"));
    if (TYPEOF(env) != ENVSXP &&
	TYPEOF((env = simple_as_environment(env))) != ENVSXP)
	error(_("not an environment"));
    if (IS_BASE(env)) {
	if (SYMVALUE(sym) != R_UnboundValue && ! IS_ACTIVE_BINDING(sym))
	    error(_("symbol already has a regular binding"));
	else if (BINDING_IS_LOCKED(sym))
	    error(_("cannot change active binding if binding is locked"));
	SET_SYMVALUE(sym, fun);
	SET_ACTIVE_BINDING_BIT(sym);
	/* we don't need to worry about the global cache here as
	   a regular binding cannot be changed */
    }
    else {
	SEXP binding = findVarLocInFrame(env, sym, NULL);
	if (binding == R_NilValue) {
	    defineVar(sym, fun, env); /* fails if env is locked */
	    binding = findVarLocInFrame(env, sym, NULL);
	    SET_ACTIVE_BINDING_BIT(binding);
	}
	else if (! IS_ACTIVE_BINDING(binding))
	    error(_("symbol already has a regular binding"));
	else if (BINDING_IS_LOCKED(binding))
	    error(_("cannot change active binding if binding is locked"));
	else
	    SETCAR(binding, fun);
    }
}

Rboolean R_BindingIsLocked(SEXP sym, SEXP env)
{
    if (TYPEOF(sym) != SYMSXP)
	error(_("not a symbol"));
    if (TYPEOF(env) == NILSXP)
	error(_("use of NULL environment is defunct"));
    if (TYPEOF(env) != ENVSXP &&
	TYPEOF((env = simple_as_environment(env))) != ENVSXP)
	error(_("not an environment"));
    if (IS_BASE(env))
	/* It is a symbol, so must have a binding even if it is
	   R_UnboundSymbol */
	return BINDING_IS_LOCKED(sym) != 0;
    else {
	SEXP binding = findVarLocInFrame(env, sym, NULL);
	if (binding == R_NilValue)
	    error(_("no binding for \"%s\""), CHAR(PRINTNAME(sym)));
	return BINDING_IS_LOCKED(binding) != 0;
    }
}

Rboolean R_BindingIsActive(SEXP sym, SEXP env)
{
    if (TYPEOF(sym) != SYMSXP)
	error(_("not a symbol"));
    if (TYPEOF(env) == NILSXP)
	error(_("use of NULL environment is defunct"));
    if (TYPEOF(env) != ENVSXP &&
	TYPEOF((env = simple_as_environment(env))) != ENVSXP)
	error(_("not an environment"));
    if (IS_BASE(env))
	/* It is a symbol, so must have a binding even if it is
	   R_UnboundSymbol */
	return IS_ACTIVE_BINDING(sym) != 0;
    else {
	SEXP binding = findVarLocInFrame(env, sym, NULL);
	if (binding == R_NilValue)
	    error(_("no binding for \"%s\""), CHAR(PRINTNAME(sym)));
	return IS_ACTIVE_BINDING(binding) != 0;
    }
}

Rboolean R_HasFancyBindings(SEXP rho)
{
    if (IS_HASHED(rho)) {
	SEXP table, chain;
	int i, size;

	table = HASHTAB(rho);
	size = HASHSIZE(table);
	for (i = 0; i < size; i++)
	    for (chain = VECTOR_ELT(table, i);
		 chain != R_NilValue;
		 chain = CDR(chain))
		if (IS_ACTIVE_BINDING(chain) || BINDING_IS_LOCKED(chain))
		    return TRUE;
	return FALSE;
    }
    else {
	SEXP frame;

	for (frame = FRAME(rho); frame != R_NilValue; frame = CDR(frame))
	    if (IS_ACTIVE_BINDING(frame) || BINDING_IS_LOCKED(frame))
		return TRUE;
	return FALSE;
    }
}

static SEXP do_lockBnd(SEXP call, SEXP op, SEXP args, SEXP rho)
{
    SEXP sym, env;
    checkArity(op, args);
    sym = CAR(args);
    env = CADR(args);
    switch(PRIMVAL(op)) {
    case 0:
	R_LockBinding(sym, env);
	break;
    case 1:
	R_unLockBinding(sym, env);
	break;
    default:
	error(_("unknown op"));
    }
    return R_NilValue;
}

static SEXP do_bndIsLocked(SEXP call, SEXP op, SEXP args, SEXP rho)
{
    SEXP sym, env;
    checkArity(op, args);
    sym = CAR(args);
    env = CADR(args);
    return ScalarLogicalMaybeConst(R_BindingIsLocked(sym, env));
}

static SEXP do_mkActiveBnd(SEXP call, SEXP op, SEXP args, SEXP rho)
{
    SEXP sym, fun, env;
    checkArity(op, args);
    sym = CAR(args);
    fun = CADR(args);
    env = CADDR(args);
    R_MakeActiveBinding(sym, fun, env);
    return R_NilValue;
}

static SEXP do_bndIsActive(SEXP call, SEXP op, SEXP args, SEXP rho)
{
    SEXP sym, env;
    checkArity(op, args);
    sym = CAR(args);
    env = CADR(args);
    return ScalarLogicalMaybeConst(R_BindingIsActive(sym, env));
}

/* This is a .Internal with no wrapper, currently unused in base R */
static SEXP do_mkUnbound(SEXP call, SEXP op, SEXP args, SEXP rho)
{
    SEXP sym;
    checkArity(op, args);
    sym = CAR(args);

    if (TYPEOF(sym) != SYMSXP) error(_("not a symbol"));
    /* This is not quite the same as SET_SYMBOL_BINDING_VALUE as it
       does not allow active bindings to be unbound */
    if (R_BindingIsLocked(sym, R_BaseEnv))
	error(_("cannot unbind a locked binding"));
    if (R_BindingIsActive(sym, R_BaseEnv))
	error(_("cannot unbind an active binding"));
    SET_SYMVALUE(sym, R_UnboundValue);
#ifdef USE_GLOBAL_CACHE
    R_FlushGlobalCache(sym);
#endif
    return R_NilValue;
}

void R_RestoreHashCount(SEXP rho)
{
    if (IS_HASHED(rho)) {
	SEXP table;
	int i, count, size;

	table = HASHTAB(rho);
	size = HASHSIZE(table);
	for (i = 0, count = 0; i < size; i++)
	    if (VECTOR_ELT(table, i) != R_NilValue)
		count++;
	SET_HASHSLOTSUSED(table, count);
    }
}

Rboolean R_IsPackageEnv(SEXP rho)
{
    if (TYPEOF(rho) == ENVSXP) {
	SEXP name = getAttrib(rho, R_NameSymbol);
	char *packprefix = "package:";
	int pplen = strlen(packprefix);
	if(isString(name) && length(name) > 0 &&
	   ! strncmp(packprefix, CHAR(STRING_ELT(name, 0)), pplen)) /* ASCII */
	    return TRUE;
	else
	    return FALSE;
    }
    else
	return FALSE;
}

SEXP R_PackageEnvName(SEXP rho)
{
    if (TYPEOF(rho) == ENVSXP) {
	SEXP name = getAttrib(rho, R_NameSymbol);
	char *packprefix = "package:";
	int pplen = strlen(packprefix);
	if(isString(name) && length(name) > 0 &&
	   ! strncmp(packprefix, CHAR(STRING_ELT(name, 0)), pplen)) /* ASCII */
	    return name;
	else
	    return R_NilValue;
    }
    else
	return R_NilValue;
}

SEXP R_FindPackageEnv(SEXP info)
{
    SEXP expr, val;
    SEXP findPackageEnv_install = install("findPackageEnv");
    PROTECT(info);
    PROTECT(expr = LCONS(findPackageEnv_install, LCONS(info, R_NilValue)));
    val = eval(expr, R_GlobalEnv);
    UNPROTECT(2);
    return val;
}

Rboolean R_IsNamespaceEnv(SEXP rho)
{
    if (rho == R_BaseNamespace)
	return TRUE;
    else if (TYPEOF(rho) == ENVSXP) {
	SEXP info = findVarInFrame3(rho, install(".__NAMESPACE__."), TRUE);
	if (info != R_UnboundValue && TYPEOF(info) == ENVSXP) {
            PROTECT(info);
	    SEXP spec = findVarInFrame3(info, install("spec"), TRUE);
            UNPROTECT(1);
	    if (spec != R_UnboundValue &&
		TYPEOF(spec) == STRSXP && LENGTH(spec) > 0)
		return TRUE;
	    else
		return FALSE;
	}
	else return FALSE;
    }
    else return FALSE;
}

static SEXP do_isNSEnv(SEXP call, SEXP op, SEXP args, SEXP rho)
{
    checkArity(op, args);
    return R_IsNamespaceEnv(CAR(args)) ? mkTrue() : mkFalse();
}

SEXP R_NamespaceEnvSpec(SEXP rho)
{
    /* The namespace spec is a character vector that specifies the
       namespace.  The first element is the namespace name.  The
       second element, if present, is the namespace version.  Further
       elements may be added later. */
    if (rho == R_BaseNamespace)
	return R_BaseNamespaceName;
    else if (TYPEOF(rho) == ENVSXP) {
	SEXP info = findVarInFrame3(rho, install(".__NAMESPACE__."), TRUE);
	if (info != R_UnboundValue && TYPEOF(info) == ENVSXP) {
            PROTECT(info);
	    SEXP spec = findVarInFrame3(info, install("spec"), TRUE);
            UNPROTECT(1);
	    if (spec != R_UnboundValue &&
		TYPEOF(spec) == STRSXP && LENGTH(spec) > 0)
		return spec;
	    else
		return R_NilValue;
	}
	else return R_NilValue;
    }
    else return R_NilValue;
}

SEXP R_FindNamespace(SEXP info)
{
    SEXP expr, val;
    SEXP getNamespace_install = install("getNamespace");
    PROTECT(info);
    PROTECT(expr = LCONS(getNamespace_install, LCONS(info, R_NilValue)));
    val = eval(expr, R_GlobalEnv);
    UNPROTECT(2);
    return val;
}

static SEXP checkNSname(SEXP call, SEXP name)
{
    switch (TYPEOF(name)) {
    case SYMSXP:
	break;
    case STRSXP:
	if (LENGTH(name) >= 1) {
	    name = install(translateChar(STRING_ELT(name, 0)));
	    break;
	}
	/* else fall through */
    default:
	errorcall(call, _("bad namespace name"));
    }
    return name;
}

static SEXP do_regNS(SEXP call, SEXP op, SEXP args, SEXP rho)
{
    SEXP name, val;
    checkArity(op, args);
    name = checkNSname(call, CAR(args));
    val = CADR(args);
    if (findVarInFrame(R_NamespaceRegistry, name) != R_UnboundValue)
	errorcall(call, _("namespace already registered"));
    defineVar(name, val, R_NamespaceRegistry);
    return R_NilValue;
}

static SEXP do_unregNS(SEXP call, SEXP op, SEXP args, SEXP rho)
{
    SEXP name;
    checkArity(op, args);
    name = checkNSname(call, CAR(args));
    if (findVarInFrame(R_NamespaceRegistry, name) == R_UnboundValue)
	errorcall(call, _("namespace not registered"));
    RemoveVariable(name, R_NamespaceRegistry);
    return R_NilValue;
}

static SEXP do_getRegNS(SEXP call, SEXP op, SEXP args, SEXP rho)
{
    SEXP name, val;
    checkArity(op, args);
    name = checkNSname(call, CAR(args));
    val = findVarInFrame(R_NamespaceRegistry, name);
    if (val == R_UnboundValue)
	return R_NilValue;
    else
	return val;
}

static SEXP do_getNSRegistry(SEXP call, SEXP op, SEXP args, SEXP rho)
{
    checkArity(op, args);
    return R_NamespaceRegistry;
}

static SEXP do_importIntoEnv(SEXP call, SEXP op, SEXP args, SEXP rho)
{
    /* This function copies values of variables from one environment
       to another environment, possibly with different names.
       Promises are not forced and active bindings are preserved. */
    SEXP impenv, impnames, expenv, expnames;
    SEXP impsym, expsym, val;
    int i, n;

    checkArity(op, args);

    impenv = CAR(args); args = CDR(args);
    impnames = CAR(args); args = CDR(args);
    expenv = CAR(args); args = CDR(args);
    expnames = CAR(args); args = CDR(args);

    if (TYPEOF(impenv) == NILSXP)
	error(_("use of NULL environment is defunct"));
    if (TYPEOF(impenv) != ENVSXP && 
	TYPEOF((impenv = simple_as_environment(impenv))) != ENVSXP)
	error(_("bad import environment argument"));
    if (TYPEOF(expenv) == NILSXP)
	error(_("use of NULL environment is defunct"));
    if (TYPEOF(expenv) != ENVSXP &&
	TYPEOF((expenv = simple_as_environment(expenv))) != ENVSXP)
	error(_("bad export environment argument"));
    if (TYPEOF(impnames) != STRSXP || TYPEOF(expnames) != STRSXP)
	error(_("invalid '%s' argument"), "names");
    if (LENGTH(impnames) != LENGTH(expnames))
	error(_("length of import and export names must match"));

    n = LENGTH(impnames);
    for (i = 0; i < n; i++) {
	impsym = install(translateChar(STRING_ELT(impnames, i)));
	expsym = install(translateChar(STRING_ELT(expnames, i)));

	/* find the binding--may be a CONS cell or a symbol */
	SEXP binding = R_NilValue;
	for (SEXP env = expenv;
	     env != R_EmptyEnv && binding == R_NilValue;
	     env = ENCLOS(env))
	    if (env == R_BaseNamespace) {
		if (SYMVALUE(expsym) != R_UnboundValue)
		    binding = expsym;
	    } else
		binding = findVarLocInFrame(env, expsym, NULL);
	if (binding == R_NilValue)
	    binding = expsym;

	/* get value of the binding; do not force promises */
	if (TYPEOF(binding) == SYMSXP) {
	    if (SYMVALUE(expsym) == R_UnboundValue)
		error(_("exported symbol '%s' has no value"),
		      CHAR(PRINTNAME(expsym)));
	    val = SYMVALUE(expsym);
	}
	else val = CAR(binding);

	/* import the binding */
	if (IS_ACTIVE_BINDING(binding))
	    R_MakeActiveBinding(impsym, val, impenv);
	/* This is just a tiny optimization */
	else if (IS_BASE(impenv))
	    gsetVar(impsym, val, impenv);
	else
	    defineVar(impsym, val, impenv);
    }
    return R_NilValue;
}


static SEXP do_envprofile(SEXP call, SEXP op, SEXP args, SEXP rho)
{
    /* Return a list containing profiling information given a hashed
       environment.  For non-hashed environments, this function
       returns R_NilValue.  This seems appropriate since there is no
       way to test whether an environment is hashed at the R level.
    */
    SEXP env = CAR(args);
    if (isEnvironment(env))
	return IS_HASHED(env) ? R_HashProfile(HASHTAB(env)) : R_NilValue;
    else
	error("argument must be a hashed environment");
}

/* FUNTAB entries defined in this source file. See names.c for documentation. */

attribute_hidden FUNTAB R_FunTab_envir[] =
{
/* printname	c-entry		offset	eval	arity	pp-kind	     precedence	rightassoc */

{"assign",	do_assign,	0,	111,	4,	{PP_FUNCALL, PREC_FN,	0}},
{"list2env",	do_list2env,	0,	11,	2,	{PP_FUNCALL, PREC_FN,	0}},
{"remove",	do_remove,	0,	111,	3,	{PP_FUNCALL, PREC_FN,	0}},
{"get_rm",	do_get_rm,	0,	1000,	1,	{PP_FUNCALL, PREC_FN,	0}},
{"get",		do_get,		1,	11,	4,	{PP_FUNCALL, PREC_FN,	0}},
{"exists",	do_get,		0,	11,	4,	{PP_FUNCALL, PREC_FN,	0}},
{"mget",	do_mget,	1,	11,	5,	{PP_FUNCALL, PREC_FN,	0}},
{"missing",	do_missing,	1,	0,	1,	{PP_FUNCALL, PREC_FN,	0}},
{"globalenv",	do_globalenv,	0,	1,	0,	{PP_FUNCALL, PREC_FN,	0}},
{"baseenv",	do_baseenv,	0,	1,	0,	{PP_FUNCALL, PREC_FN,	0}},
{"emptyenv",	do_emptyenv,	0,	1,	0,	{PP_FUNCALL, PREC_FN,	0}},
{"attach",	do_attach,	0,	111,	3,	{PP_FUNCALL, PREC_FN,	0}},
{"detach",	do_detach,	0,	111,	1,	{PP_FUNCALL, PREC_FN,	0}},
{"search",	do_search,	0,	11,	0,	{PP_FUNCALL, PREC_FN,	0}},
{"ls",		do_ls,		1,	11,	2,	{PP_FUNCALL, PREC_FN,	0}},
{"env2list",	do_env2list,	0,	11,	2,	{PP_FUNCALL, PREC_FN,	0}},
{"eapply",	do_eapply,	0,	10,	4,	{PP_FUNCALL, PREC_FN,	0}},
{"builtins",	do_builtins,	0,	11,	1,	{PP_FUNCALL, PREC_FN,	0}},
{"pos.to.env",	do_pos2env,	0,	1,	1,	{PP_FUNCALL, PREC_FN,	0}},
{"as.environment",do_as_environment,0,	1,	1,	{PP_FUNCALL, PREC_FN,	0}},
{"lockEnvironment", do_lockEnv,		0, 111,  2,      {PP_FUNCALL, PREC_FN,	0}},
{"environmentIsLocked",	do_envIsLocked,	0, 11,  1,      {PP_FUNCALL, PREC_FN,	0}},
{"lockBinding", do_lockBnd,		0, 111,	2,      {PP_FUNCALL, PREC_FN,	0}},
{"unlockBinding", do_lockBnd,		1, 111,	2,      {PP_FUNCALL, PREC_FN,	0}},
{"bindingIsLocked", do_bndIsLocked,	0, 11,	2,      {PP_FUNCALL, PREC_FN,	0}},
{"makeActiveBinding", do_mkActiveBnd,	0, 111,	3,      {PP_FUNCALL, PREC_FN,	0}},
{"bindingIsActive", do_bndIsActive,	0, 11,	2,      {PP_FUNCALL, PREC_FN,	0}},
{"mkUnbound",	do_mkUnbound,		0, 111,	1,      {PP_FUNCALL, PREC_FN,	0}},
{"isNamespaceEnv",do_isNSEnv,		0, 11,	1,      {PP_FUNCALL, PREC_FN,	0}},
{"registerNamespace",do_regNS,		0, 11,	2,      {PP_FUNCALL, PREC_FN,	0}},
{"unregisterNamespace",do_unregNS,	0, 11,  1,      {PP_FUNCALL, PREC_FN,	0}},
{"getRegisteredNamespace",do_getRegNS,	0, 11,  1,      {PP_FUNCALL, PREC_FN,	0}},
{"getNamespaceRegistry",do_getNSRegistry, 0, 11, 0,     {PP_FUNCALL, PREC_FN,	0}},
{"importIntoEnv",do_importIntoEnv, 0,	11,	4,	{PP_FUNCALL, PREC_FN,	0}},
{"env.profile",  do_envprofile,    0,	211,	1,	{PP_FUNCALL, PREC_FN,	0}},

{NULL,		NULL,		0,	0,	0,	{PP_INVALID, PREC_FN,	0}}
};<|MERGE_RESOLUTION|>--- conflicted
+++ resolved
@@ -1704,11 +1704,7 @@
     
   found:
     if (!IS_ACTIVE_BINDING(loc)) {
-<<<<<<< HEAD
-        R_binding_cell = loc;
-=======
         R_binding_cell = BINDING_IS_LOCKED(loc) ? R_NilValue : loc;
->>>>>>> 60b5c19b
         if (incdec&1)
             DEC_NAMEDCNT_AND_PRVALUE(BINDING_VALUE(loc));
     }
