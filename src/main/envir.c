--- conflicted
+++ resolved
@@ -2719,11 +2719,7 @@
 {
     SEXP env, ans, R_fcall, FUN, tmp, tmp2, ind, dotsv;
     int i, k, k2;
-<<<<<<< HEAD
-    int /* boolean */ all, useNms, no_dots;
-=======
     int all, useNms, no_dots;
->>>>>>> e6c1a634
 
     checkArity(op, args);
 
