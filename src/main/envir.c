/*
 *  pqR : A pretty quick version of R
 *  Copyright (C) 2013, 2014, 2015, 2016, 2017, 2018 by Radford M. Neal
 *
 *  Based on R : A Computer Language for Statistical Data Analysis
 *  Copyright (C) 1995, 1996  Robert Gentleman and Ross Ihaka
 *  Copyright (C) 1999-2012  The R Core Team.
 *
 *  The changes in pqR from R-2.15.0 distributed by the R Core Team are
 *  documented in the NEWS and MODS files in the top-level source directory.
 *
 *  This program is free software; you can redistribute it and/or modify
 *  it under the terms of the GNU General Public License as published by
 *  the Free Software Foundation; either version 2 of the License, or
 *  (at your option) any later version.
 *
 *  This program is distributed in the hope that it will be useful,
 *  but WITHOUT ANY WARRANTY; without even the implied warranty of
 *  MERCHANTABILITY or FITNESS FOR A PARTICULAR PURPOSE.  See the
 *  GNU General Public License for more details.
 *
 *  You should have received a copy of the GNU General Public License
 *  along with this program; if not, a copy is available at
 *  http://www.r-project.org/Licenses/
 */

<<<<<<< HEAD

=======
>>>>>>> e92514b9
#ifdef HAVE_CONFIG_H
# include <config.h>
#endif

#define USE_FAST_PROTECT_MACROS
#define R_USE_SIGNALS 1
#define NEED_SGGC_FUNCTIONS
#include "Defn.h"
#include <R_ext/Callbacks.h>

#include <helpers/helpers-app.h>

static SEXP NAMESPACE_name = R_NoObject;  /* Initialized when first needed */
static SEXP spec_name = R_NoObject;

#define DEBUG_OUTPUT 0          /* 0 to 2 for increasing debug output */
#define DEBUG_CHECK 0           /* 1 to enable debug check of HASHSLOTSUSED */

/* various definitions of macros/functions in Defn.h */

#define FRAME_LOCK_MASK (1<<14)
#define FRAME_IS_LOCKED(e) (ENVFLAGS(e) & FRAME_LOCK_MASK)
#define LOCK_FRAME(e) SET_ENVFLAGS(e, ENVFLAGS(e) | FRAME_LOCK_MASK)
/*#define UNLOCK_FRAME(e) SET_ENVFLAGS(e, ENVFLAGS(e) & (~ FRAME_LOCK_MASK))*/

/* use the same bits (15 and 14) in symbols and bindings */
#define BINDING_VALUE(b) ((IS_ACTIVE_BINDING(b) ? getActiveValue(CAR(b)) : CAR(b)))

#define SYMBOL_BINDING_VALUE(s) ((IS_ACTIVE_BINDING(s) ? getActiveValue(SYMVALUE(s)) : SYMVALUE(s)))
#define SYMBOL_HAS_BINDING(s) (IS_ACTIVE_BINDING(s) || (SYMVALUE(s) != R_UnboundValue))

#define SET_BINDING_VALUE(b,val) do { \
  SEXP __b__ = (b); \
  SEXP __val__ = (val); \
  if (BINDING_IS_LOCKED(__b__)) \
    error(_("cannot change value of locked binding for '%s'"), \
	  CHAR(PRINTNAME(TAG(__b__)))); \
  if (IS_ACTIVE_BINDING(__b__)) \
    setActiveValue(CAR(__b__), __val__); \
  else \
    SETCAR(__b__, __val__); \
} while (0)

#define SET_SYMBOL_BINDING_VALUE(sym, val) do { \
  SEXP __sym__ = (sym); \
  SEXP __val__ = (val); \
  if (BINDING_IS_LOCKED(__sym__)) \
    error(_("cannot change value of locked binding for '%s'"), \
	  CHAR(PRINTNAME(__sym__))); \
  if (IS_ACTIVE_BINDING(__sym__)) \
    setActiveValue(SYMVALUE(__sym__), __val__); \
  else \
    SET_SYMVALUE(__sym__, __val__); \
} while (0)

static void setActiveValue(SEXP fun, SEXP val)
{
    SEXP arg = LCONS(R_QuoteSymbol, CONS(val, R_NilValue));
    SEXP expr = LCONS(fun, CONS(arg, R_NilValue));
    WAIT_UNTIL_COMPUTED(val); \
    PROTECT(expr);
    eval(expr, R_GlobalEnv);
    UNPROTECT(1);
}

static SEXP getActiveValue(SEXP fun)
{
    SEXP expr = LCONS(fun, R_NilValue);
    PROTECT(expr);
    expr = eval(expr, R_GlobalEnv);
    UNPROTECT(1);
    return expr;
}

/* Macro to produce an unrolled loop to search for a symbol in a chain.
   This code takes advantage of the CAR, CDR and TAG of R_NilValue being
   R_NilValue to avoid a check for R_NilValue in unrolled part.  The
   arguments are the pointer to the start of the chain (which is modified
   to point to the binding cell found), the symbol to search for, and
   the statement to do if the symbol is found, which must have the effect
   of exitting the loop (ie, be a "break", "return", or "goto" statement).
   If the symbol is not found, execution continues after this macro, with
   the chain pointer being R_NilValue. 

   The optimal amount of unrolling may depend on whether compressed or
   uncompressed pointers are used, so these cases are distinguished. */

#if USE_SYM_TUNECNTS
#define INC_SYM_TUNECNT(sym) (((SYMSEXP)UPTR_FROM_SEXP(sym))->sym_tunecnt += 1)
#else 
#define INC_SYM_TUNECNT(sym) 0
#endif

#if USE_ENV_TUNECNTS
#define INC_ENV_TUNECNT(env) (((ENVSEXP)UPTR_FROM_SEXP(env))->env_tunecnt += 1)
#else 
#define INC_ENV_TUNECNT(env) 0
#endif

#if USE_COMPRESSED_POINTERS

#define SEARCH_LOOP(env,chain,symbol,statement) do { \
    INC_SYM_TUNECNT(symbol); \
    INC_ENV_TUNECNT(env); \
    do { \
        if (TAG(chain) == symbol) statement; \
        chain = CDR(chain); \
    } while (chain != R_NilValue); \
} while (0)

#else
   
#define SEARCH_LOOP(env,chain,symbol,statement) do { \
    INC_SYM_TUNECNT(symbol); \
    INC_ENV_TUNECNT(env); \
    do { \
        if (TAG(chain) == symbol) statement; \
        chain = CDR(chain); \
        if (TAG(chain) == symbol) statement; \
        chain = CDR(chain); \
        if (TAG(chain) == symbol) statement; \
        chain = CDR(chain); \
    } while (chain != R_NilValue); \
} while (0)

#endif

/* Function to correctly set ENVSYMBITS for an environment. */

static void chainbits (SEXP chain, R_symbits_t *pbits)
{
    R_symbits_t bits;
   
    bits = 0;

    while (chain != R_NilValue) {
        bits |= SYMBITS (TAG (chain));
        chain = CDR(chain);
    }

    *pbits |= bits;
}

void attribute_hidden set_symbits_in_env (SEXP env)
{
    R_symbits_t bits = 0;
   
    if (HASHTAB(env) != R_NilValue) {
        SEXP table = HASHTAB(env);
        R_len_t len = HASHLEN(env);
        R_len_t i;
        for (i = 0; i < len; i++) {
            chainbits (VECTOR_ELT(table,i), &bits);
        }
    }
    else {
        chainbits (FRAME(env), &bits);
    }

    SET_ENVSYMBITS (env, bits);
}


/*----------------------------------------------------------------------

  Hash Tables

  We use a basic separate chaining algorithm.	A hash table consists
  of SEXP (vector) which contains a number of SEXPs (lists).

  The main non-static function is R_NewHashedEnv, which allows code to
  request a hashed environment.  All others are static to allow
  internal changes of implementation without affecting client code.
*/


/*----------------------------------------------------------------------
  R_HashAddEntry 

  Adds an entry to the chain at index i in a hash table, keeping the
  chain sorted by increasing hash value, and secondarily printname (out 
  of a desire for save/load to not change the order).  HASHSLOTUSED is 
  updated. */

static void R_HashAddEntry (SEXP table, int i, SEXP entry)
{
    SEXP next = VECTOR_ELT(table,i);

    if (next == R_NilValue) {
        SET_HASHSLOTSUSED (table, HASHSLOTSUSED(table) + 1);
        SET_VECTOR_ELT (table, i, entry);
        SETCDR (entry, R_NilValue);
    }
    else {
        int entry_hash = SYM_HASH(TAG(entry));
        SEXP last = R_NilValue;

        for (;;) {
            int next_hash = SYM_HASH(TAG(next));
            if (entry_hash < next_hash || entry_hash == next_hash &&
                  strcmp (CHAR(PRINTNAME(TAG(entry))),
                          CHAR(PRINTNAME(TAG(next)))) < 0)
                break;
            last = next;
            next = CDR(next);
            if (next == R_NilValue)
                break;
        }

        SETCDR (entry, next);
        if (last == R_NilValue)
            SET_VECTOR_ELT (table, i, entry);
        else
            SETCDR (last, entry);
    }
}


/*----------------------------------------------------------------------
  R_HashGet

  Hashtable get function.  Returns 'value' from 'table' indexed by
  'symbol'.  'hashcode' must be provided by user.  Returns
  'R_UnboundValue' if value is not present. */

static SEXP R_HashGet(SEXP env, int hashcode, SEXP symbol, SEXP table)
{
    SEXP chain = VECTOR_ELT(table, hashcode);

    SEARCH_LOOP (env, chain, symbol, goto found);

    return R_UnboundValue;

found:
    return BINDING_VALUE(chain);
}

static Rboolean R_HashExists(SEXP env, int hashcode, SEXP symbol, SEXP table)
{
    SEXP chain = VECTOR_ELT(table, hashcode);

    SEARCH_LOOP (env, chain, symbol, goto found);

    return FALSE;

found:
    return TRUE;
}


/*----------------------------------------------------------------------
  R_HashGetLoc

  Hashtable get location function. Just like R_HashGet, but returns
  location of variable, rather than its value. Returns R_NilValue
  if not found. */

static inline SEXP R_HashGetLoc(SEXP env, int hashcode, SEXP symbol, SEXP table)
{
    SEXP chain = VECTOR_ELT(table, hashcode);

    SEARCH_LOOP (env, chain, symbol, return chain);

    return R_NilValue;
}


/*----------------------------------------------------------------------
  R_NewHashTable

  Hash table initialisation function.  Creates a table of size 'size'. */

static inline SEXP R_NewHashTable(int size)
{
    SEXP table;

    if (size < HASHMINSIZE) size = HASHMINSIZE;

    table = allocVector(VECSXP, size);
    SET_HASHSLOTSUSED(table, 0);

    return table;
}


/*----------------------------------------------------------------------
  R_NewHashedEnv

  Returns a new environment with a hash table initialized with specified
  size.  The only non-static hash table function. */

SEXP R_NewHashedEnv(SEXP enclos, SEXP size)
{
    SEXP s, t;

    PROTECT(size);
    PROTECT(s = NewEnvironment(R_NilValue, R_NilValue, enclos));
    t = R_NewHashTable(asInteger(size));
    SET_HASHTAB (s, t);
    UNPROTECT(2);
    return s;
}


/*----------------------------------------------------------------------
  R_HashRehash

  Redo the hashing in the table, since it may have been done with a
  different hash function.  The lists within the hash table have their
  pointers shuffled around so that they are not reallocated.  */

void attribute_hidden R_HashRehash (SEXP table)
{
    /* Do some checking */
    if (TYPEOF(table) != VECSXP)
	error("argument not of type VECSXP, from R_HashRehash");

    int size = LENGTH(table);
    int slots = HASHSLOTSUSED(table);
    int i;

    for (i = 0; i < size; i++) {
        SEXP e;
        e = VECTOR_ELT (table, i);
        SET_VECTOR_ELT (table, i, R_NilValue);
        while (e != R_NilValue) {
            int j = SYM_HASH(TAG(e)) % size;
            SEXP f = CDR(e);
            R_HashAddEntry (table, j, e);
            e = f;
        }
    }

    SET_HASHSLOTSUSED (table, slots);
}


/* OLD HASH FUNCTION.  Only for writing out data, for compatibility with
   R versions that use the old hash function and assume data was written
   using it.

   Note that there is some confusion here about whether the result
   is signed or unsigned, but since in fact the top four bits (out
   of 32) are always zero, it makes no real difference.

   PROBLEM HERE???  If characters can have the top bit set, the result
   can depend on whether the "char" type is signed, which is
   platform-dependent. */

static int R_Newhashpjw(const char *s)
{
    signed char *p;
    unsigned h = 0, g;
    for (p = (char *) s; *p; p++) {
	h = (h << 4) + (*p);
	if ((g = h & 0xf0000000) != 0) {
	    h = h ^ (g >> 24);
	    h = h ^ g;
	}
    }
    return h;
}


/*----------------------------------------------------------------------
  R_HashRehashOld

  Return a new version of the table, rehashed with the old hash function.
  Allocates new nodes for the chains. */

SEXP attribute_hidden R_HashRehashOld (SEXP table)
{
    /* Do some checking */
    if (TYPEOF(table) != VECSXP)
	error("argument not of type VECSXP, from R_HashRehashOld");

    int size = LENGTH(table);
    SEXP newtable;
    int i;

    PROTECT (newtable = allocVector (VECSXP, size));
    SET_HASHSLOTSUSED (newtable, 0);

    SETLEVELS (newtable, LEVELS(table));              /* just in case... */
    SET_ATTRIB (newtable, ATTRIB(table));
    SET_OBJECT (newtable, OBJECT(table));
    if (IS_S4_OBJECT(table)) SET_S4_OBJECT(newtable);

    for (i = 0; i < size; i++) {
        SEXP e;
        e = VECTOR_ELT (table, i);
        while (e != R_NilValue) {
            int j = R_Newhashpjw(CHAR(PRINTNAME(TAG(e)))) % size;
            SEXP f = cons_with_tag (CAR(e), R_NilValue, TAG(e));
            SETLEVELS (f, LEVELS(e));
            SET_ATTRIB (f, ATTRIB(e));
            R_HashAddEntry (newtable, j, f);
            e = CDR(e);
        }
    }

    UNPROTECT(1); /* newtable */

    return newtable;
}


/*----------------------------------------------------------------------
  R_HashResize

  Hash table resizing function. Increases the size of the hash table
  by a factor of two (accounting for header). The vector is
  reallocated, but the lists within the hash table have their pointers
  shuffled around so that they are not reallocated. */

static SEXP R_HashResize(SEXP table)
{
    SEXP new_table, chain, tmp_chain;
    int new_size, counter, new_hashcode;
#if DEBUG_OUTPUT
    Rprintf("\nABOUT TO RESIZE HASH TABLE %llu/%u\n",
            (long long unsigned) UPTR_FROM_SEXP(table),
            (unsigned) CPTR_FROM_SEXP(table));
    int n_entries = 0;
#endif

    /* Do some checking */
    if (TYPEOF(table) != VECSXP)
	error("argument not of type VECSXP, from R_HashResize");

    /* Allocate the new hash table.  Return old table if would exceed max. */

    new_size = 2 * (LENGTH(table) + SGGC_ENV_HASH_HEAD) - SGGC_ENV_HASH_HEAD;

    if (new_size > HASHMAXSIZE)
        return table;

    new_table = R_NewHashTable (new_size);

    /* Move entries into new table. */
    for (counter = 0; counter < LENGTH(table); counter++) {
	chain = VECTOR_ELT(table, counter);
	while (chain != R_NilValue) {
#if DEBUG_OUTPUT
            n_entries += 1;
#endif
            if (TYPEOF(chain) != LISTSXP) abort();
            new_hashcode = SYM_HASH(TAG(chain)) % LENGTH(new_table);
	    tmp_chain = chain;
	    chain = CDR(chain);
            R_HashAddEntry (new_table, new_hashcode, tmp_chain);
#if DEBUG_OUTPUT>1
	    Rprintf(
             "LENGTH=%d HASHSLOTSUSED=%d counter=%d HASHCODE=%d\n",
              LENGTH(table), HASHSLOTSUSED(table), counter, new_hashcode);
#endif
	}
    }

    /* Some debugging statements */
#if DEBUG_OUTPUT
    Rprintf("RESIZED TABLE WITH %d ENTRIES, NEW TABLE IS %llu/%u\n", n_entries,
            (long long unsigned) UPTR_FROM_SEXP(new_table),
            (unsigned) CPTR_FROM_SEXP(new_table));
    Rprintf("Old size: %d, New size: %d\n",LENGTH(table),LENGTH(new_table));
    Rprintf("Old slotsused: %d, New slotsused: %d\n",
	    HASHSLOTSUSED(table), HASHSLOTSUSED(new_table));
#endif

    return new_table;
}


/*----------------------------------------------------------------------
  R_HashSizeCheck

  Hash table size rechecking function.	Looks at the fraction of table
  entries that have one or more symbols, comparing to a threshold value.
  Returns true if the table needs to be resized.  Does NOT check whether 
  resizing shouldn't be done because HASHMAXSIZE would then be exceeded. */

static R_INLINE int R_HashSizeCheck(SEXP table)
{

#if DEBUG_CHECK

    if (TYPEOF(table) != VECSXP)
	error("argument not of type VECSXP, R_HashSizeCheck");

    int slotsused = 0;
    int i;
    for (i = 0; i<LENGTH(table); i++) {
        if (VECTOR_ELT(table,i) != R_NilValue) {
            if (TYPEOF(VECTOR_ELT(table,i)) != LISTSXP) abort();
            slotsused += 1;
        }
    }
    if (HASHSLOTSUSED(table) != slotsused) {
        REprintf("WRONG SLOTSUSED IN HASH TABLE! %d %d\n",
                HASHSLOTSUSED(table), slotsused);
        abort();
    }

#endif

    return HASHSLOTSUSED(table) > 0.5 * LENGTH(table);
}


/*----------------------------------------------------------------------
  R_HashFrame

  Hashing for environment frames.  This function ensures that the
  frame in the given environment has been hashed. */

static void R_HashFrame(SEXP rho)
{
    int hashcode;
    SEXP frame, tmp_chain, table;

    /* Do some checking */
    if (TYPEOF(rho) != ENVSXP)
	error("argument not of type ENVSXP, from R_Hashframe");

    table = HASHTAB(rho);

#if DEBUG_OUTPUT
    Rprintf("\nMAKING ENVIRONMENT %llu HASHED, WITH SIZE %d\n",
            (long long unsigned)table, LENGTH(table));
#endif

    frame = FRAME(rho);
    while (frame != R_NilValue) {
	hashcode = SYM_HASH(TAG(frame)) % LENGTH(table);
	tmp_chain = frame;
	frame = CDR(frame);
        R_HashAddEntry (table, hashcode, tmp_chain);
    }
    SET_FRAME(rho, R_NilValue);
    SET_ENVSYMBITS(rho, ~(R_symbits_t)0);
}


/* ---------------------------------------------------------------------

   R_HashProfile

   Profiling tool for analyzing hash table performance.  Returns a
   three element list with components:

   size: the total size of the hash table

   nchains: the number of non-null chains in the table (as reported by
	    HASHSLOTSUSED())

   counts: an integer vector the same length as size giving the length of
	   each chain (or zero if no chain is present).  This allows
	   for assessing collisions in the hash table.
 */

static SEXP R_HashProfile(SEXP table)
{
    SEXP chain, ans, chain_counts, nms;
    int i, count;

    /* Do some checking */
    if (TYPEOF(table) != VECSXP)
	error("argument not of type VECSXP, from R_HashProfile");

    int len_table = LENGTH(table);

    PROTECT(ans = allocVector(VECSXP, 3));
    PROTECT(nms = allocVector(STRSXP, 3));
    SET_STRING_ELT(nms, 0, mkChar("size"));    /* size of hashtable */
    SET_STRING_ELT(nms, 1, mkChar("nchains")); /* number of non-null chains */
    SET_STRING_ELT(nms, 2, mkChar("counts"));  /* length of each chain */
    setAttrib(ans, R_NamesSymbol, nms);
    UNPROTECT(1);

    SET_VECTOR_ELT(ans, 0, ScalarInteger(len_table));
    SET_VECTOR_ELT(ans, 1, ScalarInteger(HASHSLOTSUSED(table)));

    PROTECT(chain_counts = allocVector(INTSXP, len_table));
    for (i = 0; i < len_table; i++) {
	chain = VECTOR_ELT(table, i);
	count = 0;
	for (; chain != R_NilValue ; chain = CDR(chain)) {
	    count++;
	}
	INTEGER(chain_counts)[i] = count;
    }

    SET_VECTOR_ELT(ans, 2, chain_counts);

    UNPROTECT(2);
    return ans;
}


/*----------------------------------------------------------------------

  Environments

  The following code implements variable searching for environments. 

  ----------------------------------------------------------------------*/


/* Global variable caching.  A cache is maintained in the symvalue and
   attribute fields of symbols.  BASE_CACHE flags a symbol whose
   cached value is in symvalue.  Otherwise, the cached binding cell
   is in the attribute field, R_NilValue if the symbol is not in the
   global cache.

   To make sure the cache is valid, all binding creations and removals
   from global frames must go through the interface functions in this
   file.

   Initially only the R_GlobalEnv frame is a global frame.  Additional
   global frames can only be created by attach.  All other frames are
   considered local.  Whether a frame is local or not is recorded in
   the highest order bit of the ENVFLAGS field (the gp field of
   sxpinfo). */

#define GLOBAL_FRAME_MASK (1<<15)
#define IS_GLOBAL_FRAME(e) (ENVFLAGS(e) & GLOBAL_FRAME_MASK)
#define MARK_AS_GLOBAL_FRAME(e) \
  SET_ENVFLAGS(e, ENVFLAGS(e) | GLOBAL_FRAME_MASK)
#define MARK_AS_LOCAL_FRAME(e) \
  SET_ENVFLAGS(e, ENVFLAGS(e) & (~ GLOBAL_FRAME_MASK))

static SEXP R_BaseNamespaceName;

void attribute_hidden InitBaseEnv()
{
    R_BaseEnv = NewEnvironment(R_NilValue, R_NilValue, R_EmptyEnv);
    UPTR_FROM_SEXP(R_BaseEnv)->sxpinfo.trace_base = 1;
}

void attribute_hidden InitGlobalEnv()
{
    R_GlobalEnv = R_NewHashedEnv(R_BaseEnv, ScalarIntegerMaybeConst(0));

    MARK_AS_GLOBAL_FRAME(R_GlobalEnv);

    R_BaseNamespace = NewEnvironment(R_NilValue, R_NilValue, R_GlobalEnv);
    UPTR_FROM_SEXP(R_BaseNamespace)->sxpinfo.trace_base = 1;
    R_PreserveObject(R_BaseNamespace);
    SET_SYMVALUE(install(".BaseNamespaceEnv"), R_BaseNamespace);
    R_BaseNamespaceName = ScalarString(mkChar("base"));
    R_PreserveObject(R_BaseNamespaceName);
    R_NamespaceRegistry = R_NewHashedEnv(R_NilValue, ScalarIntegerMaybeConst(0));
    R_PreserveObject(R_NamespaceRegistry);
    defineVar(install("base"), R_BaseNamespace, R_NamespaceRegistry);

    /**** needed to properly initialize the base namespace */
}

static inline void R_FlushGlobalCache(SEXP sym)
{
    ATTRIB_W(sym) = R_NilValue;
    SET_BASE_CACHE(sym,0);
}

static void R_FlushGlobalCacheFromTable(SEXP table)
{
    int i, size;
    SEXP chain;
    size = LENGTH(table);
    for (i = 0; i < size; i++) {
	for (chain = VECTOR_ELT(table, i); chain != R_NilValue; chain = CDR(chain))
	    R_FlushGlobalCache(TAG(chain));
    }
}


/* Flush the cache based on the names provided by the user defined
   table, specifically returned from calling objects() for that table. */

static void R_FlushGlobalCacheFromUserTable(SEXP udb)
{
    int n, i;
    R_ObjectTable *tb;
    SEXP names;
    tb = (R_ObjectTable*) R_ExternalPtrAddr(udb);
    names = tb->objects(tb);
    n = length(names);
    for(i = 0; i < n ; i++)
	R_FlushGlobalCache(Rf_installChar(STRING_ELT(names,i)));
}

static inline void R_AddGlobalCacheBase(SEXP symbol)
{
    ATTRIB_W(symbol) = R_NilValue;
    SET_BASE_CACHE (symbol, !IS_ACTIVE_BINDING(symbol));
}

static inline void R_AddGlobalCacheNonBase(SEXP symbol, SEXP place)
{
    ATTRIB_W(symbol) = place;
    SET_BASE_CACHE (symbol, 0);
}

static inline void R_AddGlobalCacheNotFound(SEXP symbol)
{
    ATTRIB_W(symbol) = R_UnboundValue;
    SET_BASE_CACHE (symbol, 0);
}

static SEXP R_GetGlobalCache(SEXP symbol)
{
    SEXP val;

    if (BASE_CACHE(symbol)) {
        val = SYMVALUE(symbol);
        return val;
    }

    if (ATTRIB_W(symbol) == R_UnboundValue)
        return R_UnboundValue;

    if (ATTRIB_W(symbol) == R_NilValue)
        return R_NoObject;

    val = BINDING_VALUE(ATTRIB_W(symbol));

    if (val == R_UnboundValue) {
        ATTRIB_W(symbol) = R_NilValue;
        return R_NoObject;
    }

    return val;
}


/* Remove variable from a list, return the new list, and return its old value 
   (R_NoObject if not there) in 'value'. */

static SEXP RemoveFromList(SEXP thing, SEXP list, SEXP *value)
{
    SEXP last = R_NilValue;
    SEXP curr = list;

    while (curr != R_NilValue) {

        if (TAG(curr) == thing) {
            *value = CAR(curr);
            SETCAR(curr, R_UnboundValue); /* in case binding is cached */
            LOCK_BINDING(curr);           /* in case binding is cached */
            if (last==R_NilValue)
                list = CDR(curr);
            else
                SETCDR(last, CDR(curr));
            return list;
        }

        last = curr;
        curr = CDR(curr);
    }

    *value = R_NoObject;
    return list;
}


/*----------------------------------------------------------------------

  find_binding_in_frame

  Look up the location of the value of a symbol in a single
  environment frame.  Returns the binding cell rather than the value
  itself, or R_NilValue if not found.  Does not wait for the bound
  value to be computed.

  Callers set *canCache = TRUE or NULL
*/

SEXP attribute_hidden Rf_find_binding_in_frame (SEXP rho, SEXP symbol, 
                                                Rboolean *canCache)
{
    SEXP loc;

    if (SEXP32_FROM_SEXP(rho) == LASTSYMENV(symbol)) {
         loc = LASTSYMBINDING(symbol);
         if (BINDING_VALUE(loc) == R_UnboundValue)
             LASTSYMENV(symbol) = R_NoObject32;
         else
             return loc;
    }

    if (IS_USER_DATABASE(rho)) {
	R_ObjectTable *table = (R_ObjectTable *)R_ExternalPtrAddr(HASHTAB(rho));
	SEXP val = table->get(CHAR(PRINTNAME(symbol)), canCache, table);
	/* Better to use exists() here if we don't actually need the value? */
	if (val == R_UnboundValue)
            loc = R_NilValue;
        else {
	    /* The result should probably be identified as being from
	       a user database, or maybe use an active binding
	       mechanism to allow setting a new value to get back to
	       the data base. */
            loc = cons_with_tag (val, R_NilValue, symbol);
	    /* If the database has a canCache method, then call that.
	       Otherwise, we believe the setting for canCache. */
	    if(canCache && table->canCache)
		*canCache = table->canCache(CHAR(PRINTNAME(symbol)), table);
	}
    }

    else if (IS_BASE(rho))
	error("'find_binding_in_frame' cannot be used on the base environment");

    else if (!isEnvironment(rho))  /* somebody does this... */
	return R_NilValue;

    else if (HASHTAB(rho) == R_NilValue) {

        loc = FRAME(rho);
        SEARCH_LOOP (rho, loc, symbol, goto found);

        return R_NilValue;

      found:
        if ( ! IS_ACTIVE_BINDING(loc) && !DDVAL(symbol)) {
            /* Note:  R_MakeActiveBinding won't let an existing binding 
               become active, so we later assume this can't be active. */
            LASTSYMENV(symbol) = SEXP32_FROM_SEXP(rho);
            LASTSYMBINDING(symbol) = loc;
        }
    }
    else {
        int hashcode;
	hashcode = SYM_HASH(symbol) % HASHLEN(rho);
	/* Will return 'R_NilValue' if not found */
	loc = R_HashGetLoc(rho, hashcode, symbol, HASHTAB(rho));
    }

    return loc;
}


/*
  External version and accessor functions. Returned value is cast as
  an opaque pointer to insure it is only used by routines in this
  group.  This allows the implementation to be changed without needing
  to change other files.
*/

R_varloc_t R_findVarLocInFrame(SEXP rho, SEXP symbol)
{
    SEXP binding = Rf_find_binding_in_frame(rho, symbol, NULL);
    return binding == R_NilValue ? R_NoObject : (R_varloc_t) binding;
}

SEXP R_GetVarLocValue(R_varloc_t vl)
{
    SEXP value = BINDING_VALUE((SEXP) vl);
    WAIT_UNTIL_COMPUTED(value);
    return value;
}

SEXP R_GetVarLocSymbol(R_varloc_t vl)
{
    return TAG((SEXP) vl);
}

Rboolean R_GetVarLocMISSING(R_varloc_t vl)
{
    return MISSING((SEXP) vl);
}

void R_SetVarLocValue(R_varloc_t vl, SEXP value)
{
    SET_BINDING_VALUE((SEXP) vl, value);
    /* Should this also do a SET_MISSING((SEXP)vl,0)? */
}


/*----------------------------------------------------------------------

  findVarInFrame3

  Look up the value of a symbol in a single environment frame.	This
  is the basic building block of all variable lookups.

  It is important that this be as efficient as possible.

  The final argument controls the exact behaviour, as follows:

    0 (or FALSE)  Lookup and return value, or R_UnboundValue if doesn't exist.
                  On a user database, does a "get" only if "exists" is true.
                  Waits for computation of the value to finish.

    1 (or TRUE)   Same as 0, except always does a "get" on a user database.

    2             Only checks existence, returning R_UnboundValue if a 
                  binding doesn't exist and R_NilValue if one does exist.
                  Doesn't wait for computation of the value to finish, since 
                  it isn't being returned.

    3             Same as 1, except doesn't wait for computation of the value 
                  to finish.

    7             Like 3, except that it returns R_UnboundValue if the 
                  binding found is active, or locked, or from a user database.

  Note that (option&1)!=0 if a get should aways be done on a user database,
  and (option&2)!=0 if we don't need to wait.

  The findVarInFramePendingOK version is an abbreviation for option 3.
  It may not only be more convenient, but also be faster.

  Sets R_binding_cell to the CONS cell for the binding, if the value returned
  is not R_UnboundValue, and there is a cell (not one for base environment),
  and the cell is suitable for updating by the caller (is not for an active 
  binding or locked).  Otherwise, R_binding_cell is set to R_NilValue.
*/

SEXP findVarInFramePendingOK(SEXP rho, SEXP symbol)
{
    SEXP value;

    if (SEXP32_FROM_SEXP(rho) == LASTSYMENV(symbol)) {
        SEXP binding = LASTSYMBINDING(symbol); /* won't be an active binding */
        if ( ! BINDING_IS_LOCKED(binding)) {
            value = CAR(binding);
            if (value == R_UnboundValue)
                LASTSYMENV(symbol) = R_NoObject32;
            else {
                R_binding_cell = binding;
                return value;
            }
        }
    }

    return findVarInFrame3_nolast (rho, symbol, 3);
}

SEXP findVarInFrame3(SEXP rho, SEXP symbol, int option)
{
    SEXP value;

    if (SEXP32_FROM_SEXP(rho) == LASTSYMENV(symbol)) {
        SEXP binding = LASTSYMBINDING(symbol); /* won't be an active binding */
        if ( ! BINDING_IS_LOCKED(binding)) {
            value = CAR(binding);
            if (value == R_UnboundValue)
                LASTSYMENV(symbol) = R_NoObject32;
            else {
                switch (option) {
                case 0:
                case 1:
                    WAIT_UNTIL_COMPUTED(value);
                    break;
                case 2:
                    value = R_NilValue;
                    break;
                default:
                    break;
                }
                R_binding_cell = binding;
                return value;
            }
        }
    }

    return findVarInFrame3_nolast (rho, symbol, option);
}

/* Version that doesn't check LASTSYMBINDING.  Split from above so the
   simplest case will have low overhead.  Can also be called directly
   if it's known that checking LASTSYMBINDING won't help. 

   Will fail quickly when the symbol has LASTENVNOTFOUND equal to 
   the environment.  LASTENVNOTFOUND is also updated on failure if the 
   environment is unhashed. */

SEXP findVarInFrame3_nolast(SEXP rho, SEXP symbol, int option)
{
    SEXP loc, value, bcell;

    bcell = R_NilValue;
    value = R_UnboundValue;

    if (IS_BASE(rho)) {
        if (option==2) 
            value = SYMBOL_HAS_BINDING(symbol) ? R_NilValue : R_UnboundValue;
        else if (option==7 && IS_ACTIVE_BINDING(symbol))
            value = R_UnboundValue;
        else 
            value = SYMBOL_BINDING_VALUE(symbol);
    }

    else if (IS_USER_DATABASE(rho)) {
        if (option==7)
            value = R_UnboundValue;
        else {
            /* Use the objects function pointer for this symbol. */
            R_ObjectTable *table = 
              (R_ObjectTable *) R_ExternalPtrAddr(HASHTAB(rho));
            value = R_UnboundValue;
            if (table->active) {
                if (option&1)
                    value = table->get (CHAR(PRINTNAME(symbol)), NULL, table);
                else {
                    if (table->exists (CHAR(PRINTNAME(symbol)), NULL, table))
                        value = option==2 ? R_NilValue
                          : table->get (CHAR(PRINTNAME(symbol)), NULL, table);
                    else
                        value = R_UnboundValue;
                }
            }
        }
    }

    else if (!isEnvironment(rho))
        error(_("argument to '%s' is not an environment"), "findVarInFrame3");

    else if (HASHTAB(rho) == R_NilValue) {

        if (LASTENVNOTFOUND(symbol) != SEXP32_FROM_SEXP(rho)) {
            loc = FRAME(rho);
            SEARCH_LOOP (rho, loc, symbol, goto found);
            LASTENVNOTFOUND(symbol) = SEXP32_FROM_SEXP(rho);
        }
        goto ret;

      found: 
        if (IS_ACTIVE_BINDING(loc)) {
            if (option==7) 
                goto ret;
        }
        else {
            if (!DDVAL(symbol)) {
                /* Note:  R_MakeActiveBinding won't let an existing binding 
                   become active, so we later assume this can't be active. */
                LASTSYMENV(symbol) = SEXP32_FROM_SEXP(rho);
                LASTSYMBINDING(symbol) = loc;
            }
            if (BINDING_IS_LOCKED(loc)) {
                if (option==7)
                    goto ret;
            }
            else
                bcell = loc;
        }
        value = option==2 ? R_NilValue : BINDING_VALUE(loc);
    }

    else {
        int hashcode;
        hashcode = SYM_HASH(symbol) % HASHLEN(rho);
        loc = R_HashGetLoc(rho, hashcode, symbol, HASHTAB(rho));
        if (loc == R_NilValue)
            goto ret;
        if (IS_ACTIVE_BINDING(loc) || BINDING_IS_LOCKED(loc)) {
            if (option==7)
                goto ret;
        }
        else
            bcell = loc;
        value = option == 2 ? R_NilValue : BINDING_VALUE(loc);
    }

  ret:
    R_binding_cell = bcell;

    if ((option&2) == 0)
        WAIT_UNTIL_COMPUTED(value);

    return value;
}

SEXP findVarInFrame(SEXP rho, SEXP symbol)
{
    return findVarInFrame3(rho, symbol, TRUE);
}


/* findGlobalVar searches for a symbol value starting at R_GlobalEnv, so the
   cache can be used.  Doesn't wait for the value found to be computed.
   Always set R_binding_cell to R_NilValue - fast updates here aren't needed. */

static inline SEXP findGlobalVar(SEXP symbol)
{
    SEXP vl, rho;

    R_binding_cell = R_NilValue;

    vl = R_GetGlobalCache(symbol);
    if (vl != R_NoObject)
	return vl;

    Rboolean canCache = TRUE;

    for (rho = R_GlobalEnv; rho != R_EmptyEnv; rho = ENCLOS(rho)) {
	if (IS_BASE(rho)) {
	    vl = SYMBOL_BINDING_VALUE(symbol);
	    if (vl != R_UnboundValue) {
		R_AddGlobalCacheBase(symbol);
                return vl;
            }
        }
        else {
	    vl = Rf_find_binding_in_frame(rho, symbol, &canCache);
	    if (vl != R_NilValue) {
		if(canCache)
		    R_AddGlobalCacheNonBase(symbol, vl);
		return BINDING_VALUE(vl);
	    }
	}

    }

    R_AddGlobalCacheNotFound(symbol);
    return R_UnboundValue;
}


/*----------------------------------------------------------------------

  findVar

     Look up a symbol in an environment.  Waits for the value to be computed.

  findVarPendingOK 

     Like findVar, but doesn't wait for the value to be computed.

  These set R_binding_cell as for findVarInFrame3. */

SEXP findVar(SEXP symbol, SEXP rho)
{
    SEXP value;

    rho = SKIP_USING_SYMBITS (rho, symbol);

    /* This first loop handles local frames, if there are any.  It
       will also handle all frames if rho is a global frame other than
       R_GlobalEnv */

    while (rho != R_GlobalEnv && rho != R_EmptyEnv) {
	value = findVarInFrame3 (rho, symbol, 1);
	if (value != R_UnboundValue) 
            return value;
	rho = ENCLOS(rho);
    }

    if (rho == R_GlobalEnv) {
	value = findGlobalVar(symbol);
        WAIT_UNTIL_COMPUTED(value);
        return value;
    }
    else {
        R_binding_cell = R_NilValue;
        return R_UnboundValue;
    }
}

SEXP findVarPendingOK(SEXP symbol, SEXP rho)
{
    SEXP value;

    rho = SKIP_USING_SYMBITS (rho, symbol);

    /* This first loop handles local frames, if there are any.  It
       will also handle all frames if rho is a global frame other than
       R_GlobalEnv */

    while (rho != R_GlobalEnv && rho != R_EmptyEnv) {
	value = findVarInFramePendingOK (rho, symbol);
	if (value != R_UnboundValue) 
            return value;
	rho = ENCLOS(rho);
    }

    if (rho == R_GlobalEnv) {
	value = findGlobalVar(symbol);
        return value;
    }
    else {
        R_binding_cell = R_NilValue;
        return R_UnboundValue;
    }
}


/*----------------------------------------------------------------------
  findVar1

  Look up a symbol in an environment.  Ignore any values which are
  not of the specified type. */

SEXP attribute_hidden
findVar1(SEXP symbol, SEXP rho, SEXPTYPE mode, int inherits)
{
    if (inherits) rho = SKIP_USING_SYMBITS (rho, symbol);

    while (rho != R_EmptyEnv) {
	SEXP vl = findVarInFrame3(rho, symbol, TRUE);
	if (vl != R_UnboundValue) {
	    if (mode == ANYSXP) return vl;
	    if (TYPEOF(vl) == PROMSXP)
                vl = forcePromise(vl);
	    if (TYPEOF(vl) == mode) return vl;
	    if (mode == FUNSXP && isFunction(vl)) return (vl);
	}
	if (inherits)
	    rho = ENCLOS(rho);
	else
	    return (R_UnboundValue);
    }
    return (R_UnboundValue);
}

/* ditto, but check *mode* not *type* */

static SEXP
findVar1mode(SEXP symbol, SEXP rho, SEXPTYPE mode, int inherits,
	     Rboolean doGet)
{
    if (inherits) rho = SKIP_USING_SYMBITS (rho, symbol);

    if (mode == INTSXP) mode = REALSXP;
    if (mode == FUNSXP || mode ==  BUILTINSXP || mode == SPECIALSXP)
	mode = CLOSXP;

    while (rho != R_EmptyEnv) {
        SEXP vl;
	if (! doGet && mode == ANYSXP)
	    vl = findVarInFrame3(rho, symbol, 2);
	else
	    vl = findVarInFrame3(rho, symbol, doGet);
	if (vl != R_UnboundValue) {
	    if (mode == ANYSXP) return vl;
	    if (TYPEOF(vl) == PROMSXP)
                vl = forcePromise(vl);
	    if (mode == CLOSXP && isFunction(vl)) return vl;
	    int tl = TYPEOF(vl);
            if (tl == INTSXP) tl = REALSXP;
	    if (tl == mode) return vl;
	}
	if (inherits)
	    rho = ENCLOS(rho);
	else
	    return (R_UnboundValue);
    }
    return (R_UnboundValue);
}


/* ddVal:  a function to take a name and determine if it is of the form
   ..x where x is an integer; if so x is returned otherwise 0 is returned. */

static int ddVal(SEXP symbol)
{
    const char *buf;
    char *endp;
    int rval;

    buf = CHAR(PRINTNAME(symbol));
    if( !strncmp(buf,"..",2) && strlen(buf) > 2 ) {
	buf += 2;
	rval = strtol(buf, &endp, 10);
	if( *endp != '\0')
	    return 0;
	else
	    return rval;
    }
    return 0;
}


/*----------------------------------------------------------------------
  ddfindVar

  This function fetches the variables ..1, ..2, etc from the first
  frame of the environment passed as the second argument to ddfindVar.
  These variables are implicitly defined whenever a ... object is
  created.

  To determine values for the variables we first search for an
  explicit definition of the symbol, them we look for a ... object in
  the frame and then walk through it to find the appropriate values.

  If no value is obtained we return R_UnboundValue.

  It is an error to specify a .. index longer than the length of the
  ... object the value is sought in. */

SEXP ddfindVar(SEXP symbol, SEXP rho)
{
    int i;
    SEXP vl;

    /* first look for ... symbol  */
    vl = findVar(R_DotsSymbol, rho);
    i = ddVal(symbol);
    if (vl != R_UnboundValue) {
	if (vl != R_MissingArg && vl != R_MissingUnder && length(vl) >= i) {
	    vl = nthcdr(vl, i - 1);
	    return(CAR(vl));
	}
	else
	    error(_("The ... list does not contain %d elements"), i);
    }
    else error(_("..%d used in an incorrect context, no ... to look in"), i);

    return R_NilValue;
}


/*----------------------------------------------------------------------
  dynamicFindVar

  This function does a variable lookup, but uses dynamic scoping rules
  rather than the lexical scoping rules used in findVar.

  Return R_UnboundValue if the symbol isn't located and the calling
  function needs to handle the errors. */

SEXP dynamicfindVar(SEXP symbol, RCNTXT *cptr)
{
    SEXP vl;
    while (cptr != R_ToplevelContext) {
	if (cptr->callflag & CTXT_FUNCTION) {
	    vl = findVarInFrame3(cptr->cloenv, symbol, TRUE);
	    if (vl != R_UnboundValue) return vl;
	}
	cptr = cptr->nextcontext;
    }

    return R_UnboundValue;
}


/*----------------------------------------------------------------------

  findFun

  Search for a function in an environment. This is a specially modified
  version of findVar which ignores values its finds if they are not
  functions.  This is extremely time-critical code, since it is used
  to lookup all the base language elements, such as "+" and "if".  
  (Though it's often bypassed by the FINDFUN macro in eval.c.)

  In typical usage, rho will be an unhashed local environment with the
  with ENCLOS giving further such environments, until R_GlobalEnv is
  reached, where the function will be found in the global cache (if it
  wasn't in one of the local environemnts). 

  An environment can be skipped when the symbol has LASTENVNOTFOUND
  equal to that environment.  LASTENVNOTFOUND is updated to the last
  unhashed environment where the symbol wasn't found.

  There is no need to wait for computations of the values found to finish, 
  since functions never have their computation deferred.
*/

SEXP findFun(SEXP symbol, SEXP rho)
{
    return findFun_nospecsym (symbol, SKIP_USING_SYMBITS(rho,symbol));
}

SEXP attribute_hidden findFun_nospecsym(SEXP symbol, SEXP rho)
{
    SEXP32 last_sym_not_found = LASTENVNOTFOUND(symbol);
    SEXP last_unhashed_env_nf = R_NoObject;
    SEXP vl;

    /* Search environments for a definition that is a function. */

    for ( ; rho != R_EmptyEnv; rho = ENCLOS(rho)) {

        /* Handle base environment/namespace quickly, as functions in base
           and other packages will see it rather than the global cache. */

        if (IS_BASE(rho)) {
            vl = SYMBOL_BINDING_VALUE(symbol);
            if (vl != R_UnboundValue) 
                goto got_value;
            continue;
        }

        if (rho == R_GlobalEnv) {
            vl = findGlobalVar(symbol);
            if (vl != R_UnboundValue)
                goto got_value;
            goto err;
        }

        /* See if it's known from LASTENVNOTFOUND that this symbol isn't 
           in this environment. */

        if (SEXP32_FROM_SEXP(rho) == last_sym_not_found) {
            last_unhashed_env_nf = rho;
            continue;
        }

        vl = findVarInFramePendingOK (rho, symbol);
	if (vl != R_UnboundValue)
            goto got_value;

        if (HASHTAB(rho) == R_NilValue)
            last_unhashed_env_nf = rho;
        continue;

    got_value:
        if (TYPEOF(vl) == PROMSXP) {
            SEXP pv = PRVALUE_PENDING_OK(vl);
            vl = pv != R_UnboundValue ? pv : forcePromise(vl);
        }

        if (isFunction (vl)) {
            if (last_unhashed_env_nf != R_NoObject)
                LASTENVNOTFOUND(symbol) = 
                  SEXP32_FROM_SEXP(last_unhashed_env_nf);
            return vl;
        }

        if (vl == R_MissingArg)
            arg_missing_error(symbol);
    }

  err:
    error(_("could not find function \"%s\""), CHAR(PRINTNAME(symbol)));
}


/* Variation on findFun that doesn't report errors itself.
   Used for looking up methods in objects.c. */

SEXP findFunMethod(SEXP symbol, SEXP rho)
{
    SEXP last_unhashed_env_nf = R_NoObject;

    for (rho = SKIP_USING_SYMBITS(rho,symbol); 
         rho != R_EmptyEnv; 
         rho = ENCLOS(rho)) {

        SEXP vl;

        if (rho == R_GlobalEnv) {
            vl = findGlobalVar(symbol);
            if (vl == R_UnboundValue)
                break;
        }
        else {
            vl = findVarInFramePendingOK (rho, symbol);
            if (vl == R_UnboundValue) {
                if (HASHTAB(rho) == R_NilValue)
                    last_unhashed_env_nf = rho;
                continue;
            }
        }

        if (TYPEOF(vl) == PROMSXP)
            vl = forcePromise(vl);
        if (isFunction(vl)) {
            if (last_unhashed_env_nf != R_NoObject)
                LASTENVNOTFOUND(symbol) = 
                  SEXP32_FROM_SEXP(last_unhashed_env_nf);
            return vl;
        }
    }

    if (last_unhashed_env_nf != R_NoObject && !IS_BASE(last_unhashed_env_nf))
        LASTENVNOTFOUND(symbol) = SEXP32_FROM_SEXP(last_unhashed_env_nf);
    return R_UnboundValue;
}


/*----------------------------------------------------------------------

  set_var_in_frame

  Assign a value in a specific environment frame.  If 'create' is TRUE, it
  creates the variable if it doesn't already exist.  May increment or decrement
  NAMEDCNT for the assigned and previous value, depending on the setting of
  'incdec' - 0 = no increment or decrement, 1 = decrement old value only,
  2 = increment new value only, 3 = decrement old value and increment new value.
  Returns TRUE if an assignment was successfully made. 

  Waits for computation to finish for values stored into user databases and 
  into the base environment.

  The symbol, value, and rho arguments are protected by this function. 

  Sets R_binding_cell to the CONS cell for the binding, if there is one,
  and it is suitable for updating. */

int set_var_in_frame (SEXP symbol, SEXP value, SEXP rho, int create, int incdec)
{
    int hashcode;
    SEXP loc;

    PROTECT3(symbol,value,rho);

    R_binding_cell = R_NilValue;

    if (SEXP32_FROM_SEXP(rho) == LASTSYMENV(symbol)) {
        loc = LASTSYMBINDING(symbol);    /* won't be an active binding */
        if (CAR(loc) != R_UnboundValue)  /* could be unbound if var removed */
            goto found;
    }

    if (IS_USER_DATABASE(rho)) {
        /* FIXME: This does not behave as described - DESCRIBED WHERE? HOW? */
        WAIT_UNTIL_COMPUTED(value);
        R_ObjectTable *table;
        table = (R_ObjectTable *) R_ExternalPtrAddr(HASHTAB(rho));
        if (table->assign == NULL) /* maybe should just return FALSE? */
            error(_("cannot assign variables to this database"));
        table->assign (CHAR(PRINTNAME(symbol)), value, table);
        if (incdec&2) 
            INC_NAMEDCNT(value);
        /* don't try to do decrement on old value (getting it might be slow) */

        if (IS_GLOBAL_FRAME(rho)) R_FlushGlobalCache(symbol);

        if (rho == R_GlobalEnv) 
            R_DirtyImage = 1;
        UNPROTECT(3);
        return TRUE; /* unclear whether assign always succeeds, but assume so */
    }

    if (IS_BASE(rho)) {
        if (!create && SYMVALUE(symbol) == R_UnboundValue) {
            UNPROTECT(3);
            return FALSE;
        }
        gsetVar(symbol,value,rho);
        if (incdec&2) 
            INC_NAMEDCNT(value);  
        /* don't bother with decrement on the old value (not time-critical) */
        UNPROTECT(3);
        return TRUE;      /* should have either succeeded, or raised an error */
    }

    if (HASHTAB(rho) == R_NilValue) {
        if (LASTENVNOTFOUND(symbol) != SEXP32_FROM_SEXP(rho)) {
            loc = FRAME(rho);
            SEARCH_LOOP (rho, loc, symbol, goto found_update_last);
        }
    }
    else { /* hashed environment */
        hashcode = SYM_HASH(symbol) % HASHLEN(rho);
        loc = VECTOR_ELT(HASHTAB(rho), hashcode);
        SEARCH_LOOP (rho, loc, symbol, goto found);
    }

    if (create) { /* try to create new variable */

        SEXP new;

        if (rho == R_EmptyEnv)
            error(_("cannot assign values in the empty environment"));

        if (FRAME_IS_LOCKED(rho))
            error(_("cannot add bindings to a locked environment"));

        if (IS_GLOBAL_FRAME(rho)) R_FlushGlobalCache(symbol);

        if (rho == R_GlobalEnv) 
            R_DirtyImage = 1;

        if (HASHTAB(rho) == R_NilValue) {
            new = cons_with_tag (value, FRAME(rho), symbol);
            SET_FRAME(rho, new);
        }
        else {
            SEXP table = HASHTAB(rho);
            new = cons_with_tag (value, R_NilValue, symbol);
            R_HashAddEntry (table, hashcode, new);
            if (R_HashSizeCheck(table))
                SET_HASHTAB(rho, R_HashResize(table));
        }

        SET_ENVSYMBITS (rho, ENVSYMBITS(rho) | SYMBITS(symbol));

        if (LASTENVNOTFOUND(symbol) == SEXP32_FROM_SEXP(rho))
            LASTENVNOTFOUND(symbol) = R_NoObject32;

        if (incdec&2)
            INC_NAMEDCNT(value);

        UNPROTECT(3);
        R_binding_cell = new;
        return TRUE;
    }

    UNPROTECT(3);
    return FALSE;

  found_update_last:
    if ( ! IS_ACTIVE_BINDING(loc) && !DDVAL(symbol)) {
        /* Note:  R_MakeActiveBinding won't let an existing binding 
           become active, so we later assume this can't be active. */
        LASTSYMENV(symbol) = SEXP32_FROM_SEXP(rho);
        LASTSYMBINDING(symbol) = loc;
    }
    
  found:
    if (!IS_ACTIVE_BINDING(loc)) {
        R_binding_cell = BINDING_IS_LOCKED(loc) ? R_NilValue : loc;
        if (incdec&1)
            DEC_NAMEDCNT_AND_PRVALUE(BINDING_VALUE(loc));
    }
    SET_BINDING_VALUE(loc,value);
    if (incdec&2) 
        INC_NAMEDCNT(value);
    SET_MISSING(loc,0);
    if (rho == R_GlobalEnv) 
        R_DirtyImage = 1;
    UNPROTECT(3);
    return TRUE;
}


/*----------------------------------------------------------------------

  set_var_nonlocal

  Assign a value in a specific environment frame or any enclosing frame,
  or create it in R_GlobalEnv if it doesn't exist in any such frame.  May 
  increment or decrement NAMEDCNT for the assigned and previous value, 
  depending on the setting of 'incdec' - 0 = no increment or decrement, 
  1 = decrement old value only, 2 = increment new value only, 3 = decrement 
  old value and increment new value. 

  Sets R_binding_cell as for set_var_in_frame. */

void set_var_nonlocal (SEXP symbol, SEXP value, SEXP rho, int incdec)
{
    while (rho != R_EmptyEnv) {
	if (set_var_in_frame (symbol, value, rho, FALSE, incdec)) 
            return;
	rho = ENCLOS(rho);
    }
    set_var_in_frame (symbol, value, R_GlobalEnv, TRUE, incdec);
}


/*----------------------------------------------------------------------

  OLD FUNCTION PROVIDED FOR BACKWARDS COMPATIBILITY (MENTIONED IN R API).

  defineVar

  Assign a value in a specific environment frame. */

void defineVar(SEXP symbol, SEXP value, SEXP rho)
{
    set_var_in_frame (symbol, value, rho, TRUE, 0);
}


/*----------------------------------------------------------------------

  OLD FUNCTION PROVIDED FOR BACKWARDS COMPATIBILITY (MENTIONED IN R API).

  setVar

  Assign a new value to bound symbol.	 Note this does the "inherits"
  case.  I.e. it searches frame-by-frame for a symbol and binds the
  given value to the first symbol encountered.  If no symbol is
  found then a binding is created in the global environment. */

void setVar(SEXP symbol, SEXP value, SEXP rho)
{
    while (rho != R_EmptyEnv) {
	if (set_var_in_frame (symbol, value, rho, FALSE, 0)) 
            return;
	rho = ENCLOS(rho);
    }
    set_var_in_frame (symbol, value, R_GlobalEnv, TRUE, 0);
}


/*----------------------------------------------------------------------
  gsetVar

  Assignment directly into the base environment.  

  Waits until the value has been computed. */

void gsetVar(SEXP symbol, SEXP value, SEXP rho)
{
    if (TYPEOF(symbol) != SYMSXP) abort();

    if (SYMVALUE(symbol) == R_UnboundValue) {
        if (FRAME_IS_LOCKED(rho))
            error(_("cannot add binding of '%s' to the base environment"),
                  CHAR(PRINTNAME(symbol)));
    }

    R_FlushGlobalCache(symbol);

    WAIT_UNTIL_COMPUTED(value);
    SET_SYMBOL_BINDING_VALUE(symbol, value);
}


/*----------------------------------------------------------------------
<<<<<<< HEAD

/* Remove variable and return its previous value, or R_NoObject if it
   didn't exist.  For a user database, R_NilValue is returned when the
   variable exists, rather than the value. */

SEXP attribute_hidden RemoveVariable(SEXP name, SEXP env)
{
    SEXP list, value;

    if (TYPEOF(name) != SYMSXP) abort();

    if (env == R_BaseNamespace)
	error(_("cannot remove variables from base namespace"));
    if (env == R_BaseEnv)
	error(_("cannot remove variables from the base environment"));
    if (env == R_EmptyEnv)
	error(_("cannot remove variables from the empty environment"));
    if (FRAME_IS_LOCKED(env))
	error(_("cannot remove bindings from a locked environment"));

    if(IS_USER_DATABASE(env)) {
	R_ObjectTable *table;
	table = (R_ObjectTable *) R_ExternalPtrAddr(HASHTAB(env));
	if(table->remove == NULL)
	    error(_("cannot remove variables from this database"));
	return table->remove(CHAR(PRINTNAME(name)), table) 
                 ? R_NilValue : R_NoObject;
    }

    if (IS_HASHED(env)) {
	SEXP hashtab = HASHTAB(env);
        int hashcode = SYM_HASH(name);
	int idx = hashcode % HASHLEN(env);
	list = RemoveFromList(name, VECTOR_ELT(hashtab, idx), &value);
	if (value != R_NoObject) {
	    SET_VECTOR_ELT(hashtab, idx, list);
            if (list == R_NilValue)
                SET_HASHSLOTSUSED(hashtab,HASHSLOTSUSED(hashtab)-1);
        }
    }
    else {
	list = RemoveFromList(name, FRAME(env), &value);
	if (value != R_NoObject)
	    SET_FRAME(env, list);
    }

    if (value != R_NoObject) {
        if(env == R_GlobalEnv) R_DirtyImage = 1;
	if (IS_GLOBAL_FRAME(env)) {
            PROTECT(value);
            R_FlushGlobalCache(name);
            UNPROTECT(1);
        }
    }

    return value;
}


/*----------------------------------------------------------------------

  get environment from a subclass if possible; else return NULL. */
=======
  get environment from a subclass if possible; else return NULL.         */
>>>>>>> e92514b9

#define simple_as_environment(arg) \
  (IS_S4_OBJECT(arg) && (TYPEOF(arg) == S4SXP) ? R_getS4DataSlot(arg, ENVSXP) \
                                               : R_NilValue)
	    

/*----------------------------------------------------------------------
<<<<<<< HEAD
  do_assign : .Internal(assign(x, value, envir, inherits)) */

=======
  do_assign 

  .Internal(assign(x, value, envir, inherits)) */

>>>>>>> e92514b9
static SEXP do_assign(SEXP call, SEXP op, SEXP args, SEXP rho)
{
    SEXP name=R_NilValue, val, aenv;
    int ginherits = 0;
    checkArity(op, args);

    if (!isString(CAR(args)) || length(CAR(args)) == 0)
	error(_("invalid first argument"));
    else {
	if (length(CAR(args)) > 1)
	    warning(_("only the first element is used as variable name"));
	name = install(translateChar(STRING_ELT(CAR(args), 0)));
    }
    PROTECT(val = CADR(args));
    aenv = CADDR(args);
    if (TYPEOF(aenv) == NILSXP)
	error(_("use of NULL environment is defunct"));
    if (TYPEOF(aenv) != ENVSXP &&
	TYPEOF((aenv = simple_as_environment(aenv))) != ENVSXP)
	error(_("invalid '%s' argument"), "envir");
    ginherits = asLogical(CADDDR(args));
    if (ginherits == NA_LOGICAL)
	error(_("invalid '%s' argument"), "inherits");
    if (ginherits)
	set_var_nonlocal (name, val, aenv, 3);
    else
	set_var_in_frame (name, val, aenv, TRUE, 3);
    UNPROTECT(1);
    return val;
}


<<<<<<< HEAD
/* do_list2env : .Internal(list2env(x, envir)) */
=======
/*  do_list2env : .Internal(list2env(x, envir)) */
>>>>>>> e92514b9

static SEXP do_list2env(SEXP call, SEXP op, SEXP args, SEXP rho)
{
    SEXP x, xnms, envir;
    int n;
    checkArity(op, args);

    if (TYPEOF(CAR(args)) != VECSXP)
	error(_("first argument must be a named list"));
    x = CAR(args);
    n = LENGTH(x);
    xnms = getAttrib(x, R_NamesSymbol);
    if (TYPEOF(xnms) != STRSXP || LENGTH(xnms) != n)
	error(_("names(x) must be a character vector of the same length as x"));
    envir = CADR(args);
    if (TYPEOF(envir) != ENVSXP)
	error(_("'envir' argument must be an environment"));

    for(int i = 0; i < LENGTH(x) ; i++) {
	SEXP name = install(translateChar(STRING_ELT(xnms, i)));
	defineVar(name, VECTOR_ELT(x, i), envir);
    }

    return envir;
}

<<<<<<< HEAD
=======

/* Remove variable and return its previous value, or R_NoObject if it
   didn't exist.  For a user database, R_NilValue is returned when the
   variable exists, rather than the value. */

SEXP attribute_hidden RemoveVariable(SEXP name, SEXP env)
{
    SEXP list, value;

    if (TYPEOF(name) != SYMSXP) abort();

    if (env == R_BaseNamespace)
	error(_("cannot remove variables from base namespace"));
    if (env == R_BaseEnv)
	error(_("cannot remove variables from the base environment"));
    if (env == R_EmptyEnv)
	error(_("cannot remove variables from the empty environment"));
    if (FRAME_IS_LOCKED(env))
	error(_("cannot remove bindings from a locked environment"));

    if(IS_USER_DATABASE(env)) {
	R_ObjectTable *table;
	table = (R_ObjectTable *) R_ExternalPtrAddr(HASHTAB(env));
	if(table->remove == NULL)
	    error(_("cannot remove variables from this database"));
	return table->remove(CHAR(PRINTNAME(name)), table) 
                 ? R_NilValue : R_NoObject;
    }

    if (IS_HASHED(env)) {
	SEXP hashtab = HASHTAB(env);
        int hashcode = SYM_HASH(name);
	int idx = hashcode % HASHLEN(env);
	list = RemoveFromList(name, VECTOR_ELT(hashtab, idx), &value);
	if (value != R_NoObject) {
	    SET_VECTOR_ELT(hashtab, idx, list);
            if (list == R_NilValue)
                SET_HASHSLOTSUSED(hashtab,HASHSLOTSUSED(hashtab)-1);
        }
    }
    else {
	list = RemoveFromList(name, FRAME(env), &value);
	if (value != R_NoObject)
	    SET_FRAME(env, list);
    }

    if (value != R_NoObject) {
        if(env == R_GlobalEnv) R_DirtyImage = 1;
	if (IS_GLOBAL_FRAME(env)) {
            PROTECT(value);
            R_FlushGlobalCache(name);
            UNPROTECT(1);
        }
    }

    return value;
}


>>>>>>> e92514b9
/*----------------------------------------------------------------------
  do_remove

  There are three arguments to do_remove; a list of names to remove,
  an optional environment (if missing set it to R_GlobalEnv) and
  inherits, a logical indicating whether to look in the parent env if
  a symbol is not found in the supplied env.  This is ignored if
  environment is not specified. */

static SEXP do_remove(SEXP call, SEXP op, SEXP args, SEXP rho)
{
    /* .Internal(remove(list, envir, inherits)) */

    SEXP name, envarg, tsym, tenv, value;
    int ginherits = 0;
    int i;

    checkArity(op, args);

    name = CAR(args);
    if (!isString(name))
	error(_("invalid first argument"));
    args = CDR(args);

    envarg = CAR(args);
    if (TYPEOF(envarg) == NILSXP)
	error(_("use of NULL environment is defunct"));
    if (TYPEOF(envarg) != ENVSXP &&
	TYPEOF((envarg = simple_as_environment(envarg))) != ENVSXP)
	error(_("invalid '%s' argument"), "envir");
    args = CDR(args);

    ginherits = asLogical(CAR(args));
    if (ginherits == NA_LOGICAL)
	error(_("invalid '%s' argument"), "inherits");

    for (i = 0; i < LENGTH(name); i++) {
	value = R_NoObject;
	tsym = install(translateChar(STRING_ELT(name, i)));
	tenv = envarg;
	while (tenv != R_EmptyEnv) {
	    value = RemoveVariable(tsym, tenv);
	    if (value != R_NoObject || !ginherits)
		break;
	    tenv = CDR(tenv);
	}
	if (value == R_NoObject)
	    warning (_("object '%s' not found"), CHAR(PRINTNAME(tsym)));
        else
            DEC_NAMEDCNT_AND_PRVALUE(value);
    }
    return R_NilValue;
}

<<<<<<< HEAD
=======

>>>>>>> e92514b9
/*----------------------------------------------------------------------
 do_get_rm - get value of variable and then remove the variable, decrementing
             NAMEDCNT when possible. If return of pending value is allowed, will
             pass on pending value in the variable without waiting for it. */

static SEXP do_get_rm (SEXP call, SEXP op, SEXP args, SEXP rho, int variant)
{
    SEXP name, value;

    checkArity(op, args);
    check1arg(args, call, "x");

    name = CAR(args);
    if (TYPEOF(name) != SYMSXP)
        error(_("invalid argument"));

    value = RemoveVariable (name, rho);

    if (value == R_NoObject)
        unbound_var_error(name);

    if (TYPEOF(value) == PROMSXP) {
        SEXP prvalue = forcePromise(value);
        DEC_NAMEDCNT_AND_PRVALUE(value);
        value = prvalue;
    }
    else
        DEC_NAMEDCNT(value);

    if (variant & VARIANT_NULL)
        return R_NilValue;

    if ( ! (variant & VARIANT_PENDING_OK))
        WAIT_UNTIL_COMPUTED(value);

    return value;
}

<<<<<<< HEAD
=======

>>>>>>> e92514b9
/*----------------------------------------------------------------------
  do_get

  This function returns the SEXP associated with the character
  argument.  It needs the environment of the calling function as a
  default.

      get(x, envir, mode, inherits)
      exists(x, envir, mode, inherits)
*/

static SEXP do_get(SEXP call, SEXP op, SEXP args, SEXP rho)
{
    SEXP rval, genv, t1 = R_NilValue;
    SEXPTYPE gmode;
    int ginherits = 0, where;
    checkArity(op, args);

    /* The first arg is the object name */
    /* It must be present and a non-empty string */

    if (!isValidStringF(CAR(args)))
	error(_("invalid first argument"));
    else
	t1 = install(translateChar(STRING_ELT(CAR(args), 0)));

    /* envir :	originally, the "where=" argument */

    if (TYPEOF(CADR(args)) == REALSXP || TYPEOF(CADR(args)) == INTSXP) {
	where = asInteger(CADR(args));
	genv = R_sysframe(where, R_GlobalContext);
    }
    else if (TYPEOF(CADR(args)) == NILSXP)
	error(_("use of NULL environment is defunct"));
    else if (TYPEOF(CADR(args)) == ENVSXP)
	genv = CADR(args);
    else if(TYPEOF((genv = simple_as_environment(CADR(args)))) != ENVSXP)
	error(_("invalid '%s' argument"), "envir");

    /* mode :  The mode of the object being sought */

    /* as from R 1.2.0, this is the *mode*, not the *typeof* aka
       storage.mode.
    */

    if (isString(CADDR(args))) {
	if (!strcmp(CHAR(STRING_ELT(CAR(CDDR(args)), 0)), "function")) /*ASCII*/
	    gmode = FUNSXP;
	else
	    gmode = str2type(CHAR(STRING_ELT(CAR(CDDR(args)), 0))); /* ASCII */
    } 
    else
	error(_("invalid '%s' argument"), "mode");

    ginherits = asLogical(CADDDR(args));
    if (ginherits == NA_LOGICAL)
	error(_("invalid '%s' argument"), "inherits");

    /* Search for the object */
    rval = findVar1mode(t1, genv, gmode, ginherits, PRIMVAL(op));

    if (PRIMVAL(op)) { /* have get(.) */
	if (rval == R_MissingArg)
            arg_missing_error(t1);
	if (rval == R_UnboundValue) {
	    if (gmode == ANYSXP)
                unbound_var_error(t1);
	    else
		error(_("object '%s' of mode '%s' was not found"),
		      CHAR(PRINTNAME(t1)),
		      CHAR(STRING_ELT(CAR(CDDR(args)), 0))); /* ASCII */
	}

	/* We need to evaluate if it is a promise */
	if (TYPEOF(rval) == PROMSXP)
	    rval = forcePromise(rval);

	SET_NAMEDCNT_NOT_0(rval);
	return rval;
    }
    else /* exists(.) */
	return ScalarLogicalMaybeConst (rval != R_UnboundValue);
}

static SEXP gfind(const char *name, SEXP env, SEXPTYPE mode,
		  SEXP ifnotfound, int inherits, SEXP enclos)
{
    SEXP rval, t1, R_fcall, var;

    t1 = install(name);

    /* Search for the object - last arg is 1 to 'get' */
    rval = findVar1mode(t1, env, mode, inherits, 1);

    if (rval == R_UnboundValue) {
	if( isFunction(ifnotfound) ) {
	    PROTECT(var = mkString(name));
	    PROTECT(R_fcall = LCONS(ifnotfound, CONS(var, R_NilValue)));
	    rval = eval(R_fcall, enclos);
	    UNPROTECT(2);
	} else
	    rval = ifnotfound;
    }

    /* We need to evaluate if it is a promise */
    if (TYPEOF(rval) == PROMSXP) rval = forcePromise(rval);
    SET_NAMEDCNT_NOT_0(rval);
    return rval;
}

<<<<<<< HEAD
/** mget(): get multiple values from an environment
 *
 * .Internal(mget(x, envir, mode, ifnotfound, inherits))
 *
 * returns a list of the same length as x, a character vector (of names). */
=======

/* mget(): get multiple values from an environment

  .Internal(mget(x, envir, mode, ifnotfound, inherits))
 
  Returns  a list of the same length as x, a character vector (of names). */
>>>>>>> e92514b9

static SEXP do_mget(SEXP call, SEXP op, SEXP args, SEXP rho)
{
    SEXP ans, env, x, mode, ifnotfound, ifnfnd;
    SEXPTYPE gmode; /* is unsigned int */
    int ginherits = 0, nvals, nmode, nifnfnd, i;

    checkArity(op, args);

    x = CAR(args);

    nvals = length(x);

    /* The first arg is the object name */
    /* It must be present and a string */
    if (!isString(x) )
	error(_("invalid first argument"));
    for(i = 0; i < nvals; i++)
	if( isNull(STRING_ELT(x, i)) || !CHAR(STRING_ELT(x, 0))[0] )
	    error(_("invalid name in position %d"), i+1);

    /* FIXME: should we install them all?) */

    env = CADR(args);
    if (env == R_NilValue) {
	error(_("use of NULL environment is defunct"));
    } else if( !isEnvironment(env) )
	error(_("second argument must be an environment"));

    mode = CADDR(args);
    nmode = length(mode);
    if( !isString(mode) )
	error(_("invalid '%s' argument"), "mode");

    if( nmode != nvals && nmode != 1 )
	error(_("wrong length for '%s' argument"), "mode");

    PROTECT(ifnotfound = coerceVector(CADDDR(args), VECSXP));
    nifnfnd = length(ifnotfound);
    if( !isVector(ifnotfound) )
	error(_("invalid '%s' argument"), "ifnotfound");

    if( nifnfnd != nvals && nifnfnd != 1 )
	error(_("wrong length for '%s' argument"), "ifnotfound");

    ginherits = asLogical(CAD4R(args));
    if (ginherits == NA_LOGICAL)
	error(_("invalid '%s' argument"), "inherits");

    PROTECT(ans = allocVector(VECSXP, nvals));

    /* now for each element of x, we look for it, using the inherits,
       etc */

    for(i = 0; i < nvals; i++) {
	if (isString(mode)) { /* ASCII */
	    if (!strcmp(CHAR(STRING_ELT(CAR(CDDR(args)), i % nmode )), "function"))
		gmode = FUNSXP;
	    else
		gmode = str2type(CHAR(STRING_ELT(CAR(CDDR(args)), i % nmode )));
	} 
        else
	    error(_("invalid '%s' argument"), "mode");

	/* is the mode provided one of the real modes? */
	if( gmode == (SEXPTYPE) (-1))
	    error(_("invalid '%s' argument"), "mode");


	if( TYPEOF(ifnotfound) != VECSXP )
	    error(_("invalid '%s' argument"), "ifnotfound");
	if( nifnfnd == 1 ) /* length has been checked to be 1 or nvals. */
	    ifnfnd = VECTOR_ELT(ifnotfound, 0);
	else
	    ifnfnd = VECTOR_ELT(ifnotfound, i);

        SET_VECTOR_ELEMENT_TO_VALUE (ans, i, 
          gfind (translateChar(STRING_ELT(x,i % nvals)), 
                 env, gmode, ifnfnd, ginherits, rho));
    }

    setAttrib(ans, R_NamesSymbol, duplicate(x));
    UNPROTECT(2);
    return(ans);
}


/* R_isMissing is called on the not-yet-evaluated (or sometimes evaluated)
   value of an argument, if this is a symbol, as it could be a missing 
   argument that has been passed down.  So 'symbol' is the promise value, 
   and 'rho' its evaluation argument.

   It is called in do_missing and in evalList_v.

   Return 0 if not missing, 1 if missing from empty arg, 2 if missing from "_".
   Note that R_isMissing pays no attention to the MISSING field, only to
   whether things are R_MissingArg or R_MissingUnder.

   Cycles in promises checked are detected by looking at each previous one.
   This takes quadratic time, but the number of promises looked at should
   normally be very small. */

struct detectcycle { struct detectcycle *next; SEXP prom; };

static int isMissing_recursive (SEXP, SEXP, struct detectcycle *);

int attribute_hidden R_isMissing(SEXP symbol, SEXP rho)
{
    return isMissing_recursive (symbol, rho, NULL);
}

static int isMissing_recursive(SEXP symbol, SEXP rho, struct detectcycle *dc)
{
    int ddv=0;
    SEXP vl, s;

    if (symbol == R_MissingArg)
	return 1;
    if (symbol == R_MissingUnder)
	return 2;

    if (DDVAL(symbol)) {
	s = R_DotsSymbol;
	ddv = ddVal(symbol);
    }
    else
	s = symbol;

    if (rho == R_BaseEnv || rho == R_BaseNamespace)
	return 0;

    vl = Rf_find_binding_in_frame(rho, s, NULL);
    if (vl != R_NilValue) {
        SEXP vlv = CAR(vl);
	if (DDVAL(symbol)) {
            if (vlv == R_MissingUnder)
                return 2;
	    if (vlv == R_UnboundValue || vlv == R_MissingArg || length(vlv)<ddv)
		return 1;
            vl = nthcdr(vlv, ddv-1);
            vlv = CAR(vl);
	}
	if (vlv==R_MissingArg)
	    return 1;
        if (vlv==R_MissingUnder)
            return 2;
	if (IS_ACTIVE_BINDING(vl))
	    return 0;
	if (TYPEOF(vlv)==PROMSXP && TYPEOF(PREXPR(vlv))==SYMSXP
             && (PRVALUE(vlv)==R_UnboundValue || PRVALUE(vlv)==R_MissingArg)) {
            for (struct detectcycle *p = dc; p != NULL; p = p->next) {
                if (p->prom == vlv) {
                    return 1;
                }
            }
            struct detectcycle dc2;
            dc2.next = dc;
            dc2.prom = vlv;
            int val;
            PROTECT(vl);
            R_CHECKSTACK();
            val = isMissing_recursive(PREXPR(vlv), PRENV(vlv), &dc2);
            UNPROTECT(1); /* vl */
            return val;
	}
	else
	    return 0;
    }
    return 0;
}


/*----------------------------------------------------------------------
  do_missing and do_missing_from_underline

  This function tests whether the symbol passed as its first argument
  is a missing argument to the current closure.  rho is the
  environment that missing was called from.

  Note that an argument with a default value is considered missing
  if the default was used, but this is NOT applied recursively to 
  arguments that are arguments in the calling function that were
  filled in from the default value.

  These are primitive and SPECIALSXP */

static SEXP do_missing(SEXP call, SEXP op, SEXP args, SEXP rho)
{
    SEXP t, sym, s;
    int under = PRIMVAL(op);
    int ddv = 0;

    checkArity(op, args);
    check1arg_x (args, call);

    sym = CAR(args);
    if (isString(sym) && length(sym)==1)
	sym = install(translateChar(STRING_ELT(CAR(args), 0)));
    if (!isSymbol(sym))
	errorcall(call, _("invalid use of 'missing'"));

    if (DDVAL(sym)) {
	ddv = ddVal(sym);
	s = R_DotsSymbol;
    }
    else
        s = sym;

    t = Rf_find_binding_in_frame (rho, s, NULL);

    if (t == R_NilValue)  /* no error for local variables, despite msg below */
	errorcall(call, _("'missing' can only be used for arguments"));

    if (DDVAL(sym)) {
        if (CAR(t) == R_MissingUnder
             || !under && (CAR(t) == R_UnboundValue || CAR(t) == R_MissingArg
                                                    || length(CAR(t)) < ddv))
            goto true;
        t = nthcdr(CAR(t), ddv-1);
    }

    if (CAR(t) == R_MissingUnder
         || !under && (MISSING(t) || CAR(t) == R_MissingArg))
        goto true;

    t = CAR(t);
    if (TYPEOF(t)==PROMSXP && isSymbol(PREXPR(t))) { 
        PROTECT(t);
        int m = R_isMissing(PREXPR(t),PRENV(t));
        UNPROTECT(1);
        if (m == 2 || !under && m)
            goto true;
    }

    return ScalarLogicalMaybeConst(FALSE);

  true:
    return ScalarLogicalMaybeConst(TRUE);
}

<<<<<<< HEAD
=======

>>>>>>> e92514b9
/*----------------------------------------------------------------------
  do_globalenv

  Returns the current global environment. */

static SEXP do_globalenv(SEXP call, SEXP op, SEXP args, SEXP rho)
{
    checkArity(op, args);
    return R_GlobalEnv;
}

<<<<<<< HEAD
=======

>>>>>>> e92514b9
/*----------------------------------------------------------------------
  do_baseenv

  Returns the current base environment. */

static SEXP do_baseenv(SEXP call, SEXP op, SEXP args, SEXP rho)
{
    checkArity(op, args);
    return R_BaseEnv;
}

<<<<<<< HEAD
=======

>>>>>>> e92514b9
/*----------------------------------------------------------------------
  do_emptyenv

  Returns the current empty environment. */

static SEXP do_emptyenv(SEXP call, SEXP op, SEXP args, SEXP rho)
{
    checkArity(op, args);
    return R_EmptyEnv;
}

/*----------------------------------------------------------------------
  do_attach

  To attach a list we make up an environment and insert components
  of the list in as the values of this env and install the tags from
  the list as the names. */

static SEXP do_attach(SEXP call, SEXP op, SEXP args, SEXP env)
{
    SEXP name, s, t, x;
    int pos, hsize;
    Rboolean isSpecial;

    checkArity(op, args);

    pos = asInteger(CADR(args));
    if (pos == NA_INTEGER)
	error(_("'pos' must be an integer"));

    name = CADDR(args);
    if (!isValidStringF(name))
	error(_("invalid '%s' argument"), "name");

    isSpecial = IS_USER_DATABASE(CAR(args));

    if(!isSpecial) {
	if (isNewList(CAR(args))) {
	    SETCAR(args, VectorToPairList(CAR(args)));

	    for (x = CAR(args); x != R_NilValue; x = CDR(x))
		if (TAG(x) == R_NilValue)
		    error(_("all elements of a list must be named"));
	    PROTECT(s = allocSExp(ENVSXP));
	    SET_FRAME(s, duplicate(CAR(args)));
            set_symbits_in_env(s);
	} else if (isEnvironment(CAR(args))) {
	    SEXP p, loadenv = CAR(args);

	    PROTECT(s = allocSExp(ENVSXP));
            set_symbits_in_env(s);  /* will get set to 0s, since nothing yet */
	    if (HASHTAB(loadenv) != R_NilValue) {
		int i, n;
		n = length(HASHTAB(loadenv));
		for (i = 0; i < n; i++) {
		    p = VECTOR_ELT(HASHTAB(loadenv), i);
		    while (p != R_NilValue) {
			defineVar(TAG(p), duplicate(CAR(p)), s);
			p = CDR(p);
		    }
		}
		/* FIXME: duplicate the hash table and assign here */
	    } else {
		for(p = FRAME(loadenv); p != R_NilValue; p = CDR(p))
		    defineVar(TAG(p), duplicate(CAR(p)), s);
	    }
	} 
        else
	    error(_("'attach' only works for lists, data frames and environments"));

	/* Connect FRAME(s) into HASHTAB(s) */
        hsize = (int) (length(s)/0.6);   /* about 45% of entries will be used */
	if (hsize < HASHMINSIZE)
	    hsize = HASHMINSIZE;

	SET_HASHTAB(s, R_NewHashTable(hsize));
	R_HashFrame(s);

	while (R_HashSizeCheck(HASHTAB(s)))
	    SET_HASHTAB(s, R_HashResize(HASHTAB(s)));

    } else { /* is a user object */
	/* Having this here (rather than below) means that the onAttach routine
	   is called before the table is attached. This may not be necessary or
	   desirable. */
	R_ObjectTable *tb = (R_ObjectTable*) R_ExternalPtrAddr(CAR(args));
	if(tb->onAttach)
	    tb->onAttach(tb);
	PROTECT(s = allocSExp(ENVSXP));
	SET_HASHTAB(s, CAR(args));
	setAttrib(s, R_ClassSymbol, getClassAttrib(HASHTAB(s)));
    }

    setAttrib(s, R_NameSymbol, name);
    for (t = R_GlobalEnv; ENCLOS(t) != R_BaseEnv && pos > 2; t = ENCLOS(t))
	pos--;

    if (ENCLOS(t) == R_BaseEnv) {
	SET_ENCLOS(t, s);
	SET_ENCLOS(s, R_BaseEnv);
    }
    else {
	x = ENCLOS(t);
	SET_ENCLOS(t, s);
	SET_ENCLOS(s, x);
    }

    if(!isSpecial) { /* Temporary: need to remove the elements identified by objects(CAR(args)) */
	R_FlushGlobalCacheFromTable(HASHTAB(s));
	MARK_AS_GLOBAL_FRAME(s);
    } else {
	R_FlushGlobalCacheFromUserTable(HASHTAB(s));
	MARK_AS_GLOBAL_FRAME(s);
    }

    UNPROTECT(1); /* s */
    return s;
}

<<<<<<< HEAD
=======

>>>>>>> e92514b9
/*----------------------------------------------------------------------
  do_detach

  detach the specified environment.  Detachment only takes place by
  position. */

static SEXP do_detach(SEXP call, SEXP op, SEXP args, SEXP env)
{
    SEXP s, t, x;
    int pos, n;
    Rboolean isSpecial = FALSE;

    checkArity(op, args);
    pos = asInteger(CAR(args));

    for (n = 2, t = ENCLOS(R_GlobalEnv); t != R_BaseEnv; t = ENCLOS(t))
	n++;

    if (pos == n) /* n is the length of the search list */
	error(_("detaching \"package:base\" is not allowed"));

    for (t = R_GlobalEnv ; ENCLOS(t) != R_BaseEnv && pos > 2 ; t = ENCLOS(t))
	pos--;
    if (pos != 2)
	error(_("invalid '%s' argument"), "pos");
    else {
	PROTECT(s = ENCLOS(t));
	x = ENCLOS(s);
	SET_ENCLOS(t, x);
	isSpecial = IS_USER_DATABASE(s);
	if(isSpecial) {
	    R_ObjectTable *tb = (R_ObjectTable*) R_ExternalPtrAddr(HASHTAB(s));
	    if(tb->onDetach) tb->onDetach(tb);
	}

	SET_ENCLOS(s, R_BaseEnv);
    }

    if(!isSpecial) {
	R_FlushGlobalCacheFromTable(HASHTAB(s));
	MARK_AS_LOCAL_FRAME(s);
    } else {
	R_FlushGlobalCacheFromUserTable(HASHTAB(s));
	MARK_AS_LOCAL_FRAME(s); /* was _GLOBAL_ prior to 2.4.0 */
    }

    UNPROTECT(1);
    return s;
}

<<<<<<< HEAD
=======

>>>>>>> e92514b9
/*----------------------------------------------------------------------
  do_search

  Print out the current search path. */

static SEXP do_search(SEXP call, SEXP op, SEXP args, SEXP env)
{
    SEXP ans, name, t;
    int i, n;

    checkArity(op, args);
    n = 2;
    for (t = ENCLOS(R_GlobalEnv); t != R_BaseEnv ; t = ENCLOS(t))
	n++;
    PROTECT(ans = allocVector(STRSXP, n));
    /* TODO - what should the name of this be? */
    SET_STRING_ELT(ans, 0, mkChar(".GlobalEnv"));
    SET_STRING_ELT(ans, n-1, mkChar("package:base"));
    i = 1;
    for (t = ENCLOS(R_GlobalEnv); t != R_BaseEnv ; t = ENCLOS(t)) {
	name = getAttrib(t, R_NameSymbol);
	if (!isString(name) || length(name) < 1)
	    SET_STRING_ELT(ans, i, mkChar("(unknown)"));
	else
	    SET_STRING_ELT(ans, i, STRING_ELT(name, 0));
	i++;
    }
    UNPROTECT(1);
    return ans;
}

/*----------------------------------------------------------------------
  do_ls

  This code implements the functionality of the "ls" and "objects"
  functions.  [ ls(envir, all.names) ] */

static int FrameSize(SEXP frame, int all)
{
    int count = 0;

    while (frame != R_NilValue) {
	if ((all || CHAR(PRINTNAME(TAG(frame)))[0] != '.') &&
				      CAR(frame) != R_UnboundValue)
	    count += 1;
	frame = CDR(frame);
    }
    return count;
}

static void FrameNames(SEXP frame, int all, SEXP names, int *indx)
{
    while (frame != R_NilValue) {
	if ((all || CHAR(PRINTNAME(TAG(frame)))[0] != '.') &&
				      CAR(frame) != R_UnboundValue) {
	    SET_STRING_ELT(names, *indx, PRINTNAME(TAG(frame)));
	    (*indx)++;
	}
	frame = CDR(frame);
    }
}

static void FrameValues(SEXP frame, int all, SEXP values, int *indx)
{
    while (frame != R_NilValue) {
	if ((all || CHAR(PRINTNAME(TAG(frame)))[0] != '.') &&
				      CAR(frame) != R_UnboundValue) {
	    SEXP value = CAR(frame);
	    if (TYPEOF(value) == PROMSXP)
		value = forcePromise(value);
	    SET_VECTOR_ELT(values, *indx, duplicate(value));
	    (*indx)++;
	}
	frame = CDR(frame);
    }
}

static int HashTableSize(SEXP table, int all)
{
    int count = 0;
    int n = length(table);
    int i;
    for (i = 0; i < n; i++)
	count += FrameSize(VECTOR_ELT(table, i), all);
    return count;
}

static void HashTableNames(SEXP table, int all, SEXP names, int *indx)
{
    int n = length(table);
    int i;
    for (i = 0; i < n; i++)
	FrameNames(VECTOR_ELT(table, i), all, names, indx);
}

static void HashTableValues(SEXP table, int all, SEXP values, int *indx)
{
    int n = length(table);
    int i;
    for (i = 0; i < n; i++)
	FrameValues(VECTOR_ELT(table, i), all, values, indx);
}

#define NOT_IN_SYMBOL_TABLE(s) \
    (s == R_MissingArg || s == R_MissingUnder || s == R_RestartToken)

static int BuiltinSize(int all, int intern)
{
    sggc_cptr_t nxt;
    int count = 0;

    for (nxt = sggc_first_uncollected_of_kind(SGGC_SYM_KIND);
         nxt != SGGC_NO_OBJECT;
         nxt = sggc_next_uncollected_of_kind(nxt)) {
        SEXP s = SEXP_FROM_CPTR(nxt);
        if (NOT_IN_SYMBOL_TABLE(s)) continue;
        if (intern) {
            if (INTERNAL(s) != R_NilValue)
                count++;
        }
        else {
            if ((all || CHAR(PRINTNAME(s))[0] != '.')
                && SYMVALUE(s) != R_UnboundValue)
                count++;
        }
    }
    return count;
}

static void BuiltinNames(int all, int intern, SEXP names, int *indx)
{
    sggc_cptr_t nxt;

    for (nxt = sggc_first_uncollected_of_kind(SGGC_SYM_KIND);
         nxt != SGGC_NO_OBJECT;
         nxt = sggc_next_uncollected_of_kind(nxt)) {
        SEXP s = SEXP_FROM_CPTR(nxt);
        if (NOT_IN_SYMBOL_TABLE(s)) continue;
        if (intern) {
            if (INTERNAL(s) != R_NilValue)
                SET_STRING_ELT(names, (*indx)++, PRINTNAME(s));
        }
        else {
            if ((all || CHAR(PRINTNAME(s))[0] != '.')
                && SYMVALUE(s) != R_UnboundValue)
                SET_STRING_ELT(names, (*indx)++, PRINTNAME(s));
        }
    }
}

static void BuiltinValues(int all, int intern, SEXP values, int *indx)
{
    sggc_cptr_t nxt;

    for (nxt = sggc_first_uncollected_of_kind(SGGC_SYM_KIND);
         nxt != SGGC_NO_OBJECT;
         nxt = sggc_next_uncollected_of_kind(nxt)) {
        SEXP s = SEXP_FROM_CPTR(nxt);
        if (NOT_IN_SYMBOL_TABLE(s)) continue;
        SEXP vl;
        if (intern) {
            if (INTERNAL(s) != R_NilValue) {
                vl = SYMVALUE(s);
                if (TYPEOF(vl) == PROMSXP)
                    vl = forcePromise(vl);
                SET_VECTOR_ELT(values, (*indx)++, duplicate(vl));
            }
        }
        else {
            if ((all || CHAR(PRINTNAME(s))[0] != '.')
                && SYMVALUE(s) != R_UnboundValue) {
                vl = SYMVALUE(s);
                if (TYPEOF(vl) == PROMSXP)
                    vl = forcePromise(vl);
                SET_VECTOR_ELT(values, (*indx)++, duplicate(vl));
            }
        }
    }
}

static SEXP do_ls(SEXP call, SEXP op, SEXP args, SEXP rho)
{
    SEXP env;
    int all;
    checkArity(op, args);

    if(IS_USER_DATABASE(CAR(args))) {
	R_ObjectTable *tb = (R_ObjectTable*)
	    R_ExternalPtrAddr(HASHTAB(CAR(args)));
	return(tb->objects(tb));
    }

    env = CAR(args);

    /* if (env == R_BaseNamespace) env = R_BaseEnv; */

    all = asLogical(CADR(args));
    if (all == NA_LOGICAL) all = 0;

    return R_lsInternal(env, all);
}

/* takes an environment and a boolean indicating whether to get all names */

SEXP R_lsInternal(SEXP env, Rboolean all)
{
    int  k;
    SEXP ans;


    /* Step 1 : Compute the Vector Size */
    k = 0;
    if (env == R_BaseEnv || env == R_BaseNamespace)
	k += BuiltinSize(all, 0);
    else if (isEnvironment(env) ||
	isEnvironment(env = simple_as_environment(env))) {
	if (HASHTAB(env) != R_NilValue)
	    k += HashTableSize(HASHTAB(env), all);
	else
	    k += FrameSize(FRAME(env), all);
    }
    else
	error(_("invalid '%s' argument"), "envir");

    /* Step 2 : Allocate and Fill the Result */
    PROTECT(ans = allocVector(STRSXP, k));
    k = 0;

    if (IS_BASE(env))
        BuiltinNames(all, 0, ans, &k);
    else if (HASHTAB(env) != R_NilValue)
        HashTableNames(HASHTAB(env), all, ans, &k);
    else
        FrameNames(FRAME(env), all, ans, &k);

    sortVector(ans, FALSE);
    UNPROTECT(1);
    return ans;
}

/* transform an environment into a named list */

static SEXP do_env2list(SEXP call, SEXP op, SEXP args, SEXP rho)
{
    SEXP env, ans, names;
    int k, all;

    checkArity(op, args);

    env = CAR(args);
    if (env == R_NilValue)
	error(_("use of NULL environment is defunct"));
    if( !isEnvironment(env) ) {
        SEXP xdata;
	if( IS_S4_OBJECT(env) && TYPEOF(env) == S4SXP &&
	    (xdata = R_getS4DataSlot(env, ENVSXP)) != R_NilValue)
	    env = xdata;
	else
	    error(_("argument must be an environment"));
    }

    all = asLogical(CADR(args)); /* all.names = TRUE/FALSE */
    if (all == NA_LOGICAL) all = 0;

    if (IS_BASE(env))
	k = BuiltinSize(all, 0);
    else if (HASHTAB(env) != R_NilValue)
	k = HashTableSize(HASHTAB(env), all);
    else
	k = FrameSize(FRAME(env), all);

    PROTECT(names = allocVector(STRSXP, k));
    PROTECT(ans = allocVector(VECSXP, k));

    k = 0;
    if (IS_BASE(env))
	BuiltinValues(all, 0, ans, &k);
    else if (HASHTAB(env) != R_NilValue)
	HashTableValues(HASHTAB(env), all, ans, &k);
    else
	FrameValues(FRAME(env), all, ans, &k);

    k = 0;
    if (IS_BASE(env))
	BuiltinNames(all, 0, names, &k);
    else if (HASHTAB(env) != R_NilValue)
	HashTableNames(HASHTAB(env), all, names, &k);
    else
	FrameNames(FRAME(env), all, names, &k);

    setAttrib(ans, R_NamesSymbol, names);
    UNPROTECT(2);
    return(ans);
}

<<<<<<< HEAD
/* apply a function to all objects in an environment and return the
   results in a list.
   Equivalent to lapply(as.list(env, all.names=all.names), FUN, ...)
=======
/* Apply a function to all objects in an environment and return the
   results in a list.

   Equivalent to lapply(as.list(env, all.names=all.names), FUN, ...) 
>>>>>>> e92514b9

   This is a special .Internal */

static SEXP do_eapply(SEXP call, SEXP op, SEXP args, SEXP rho)
{
    SEXP env, ans, R_fcall, FUN, tmp2, End;
    int i, k, k2;
    int all, useNms, no_dots;

    checkArity(op, args);

    PROTECT(env = eval(CAR(args), rho));
    if (env == R_NilValue)
	error(_("use of NULL environment is defunct"));
    if( !isEnvironment(env) )
	error(_("argument must be an environment"));

    FUN = CADR(args);
    if (!isSymbol(FUN))
	error(_("arguments must be symbolic"));

    SEXP dotsv = findVarInFrame3 (rho, R_DotsSymbol, 3);
    no_dots = dotsv==R_MissingArg || dotsv==R_NilValue || dotsv==R_UnboundValue;

    /* 'all.names' : */
    all = asLogical(eval(CADDR(args), rho));
    if (all == NA_LOGICAL) all = 0;

    /* 'USE.NAMES' : */
    useNms = asLogical(eval(CADDDR(args), rho));
    if (useNms == NA_LOGICAL) useNms = 0;

    if (IS_BASE(env))
	k = BuiltinSize(all, 0);
    else if (HASHTAB(env) != R_NilValue)
	k = HashTableSize(HASHTAB(env), all);
    else
	k = FrameSize(FRAME(env), all);

    PROTECT(ans  = allocVector(VECSXP, k));
    PROTECT(tmp2 = allocVector(VECSXP, k));

    k2 = 0;
    if (IS_BASE(env))
	BuiltinValues(all, 0, tmp2, &k2);
    else if (HASHTAB(env) != R_NilValue)
	HashTableValues(HASHTAB(env), all, tmp2, &k2);
    else
	FrameValues(FRAME(env), all, tmp2, &k2);

    /* fcall :=  <FUN>( `[`(<elist>, i), tmp, ... ), with ... maybe omitted 

       Don't try to reuse the cell holding the index - causes problems. */

    PROTECT(End = no_dots ? R_NilValue : CONS(R_DotsSymbol,R_NilValue));

    for(i = 0; i < k2; i++) {
        PROTECT(R_fcall = LCONS(FUN, 
                            CONS(LCONS(R_Bracket2Symbol,
                                     CONS(tmp2, 
                                        CONS(ScalarInteger(i+1), R_NilValue))),
                                 End)));
        SET_VECTOR_ELEMENT_TO_VALUE (ans, i, eval(R_fcall, rho));
        UNPROTECT(1);
    }

    if (useNms) {
	SEXP names;
	PROTECT(names = allocVector(STRSXP, k));
	k = 0;
	if (IS_BASE(env))
	    BuiltinNames(all, 0, names, &k);
	else if(HASHTAB(env) != R_NilValue)
	    HashTableNames(HASHTAB(env), all, names, &k);
	else
	    FrameNames(FRAME(env), all, names, &k);

	setAttrib(ans, R_NamesSymbol, names);
	UNPROTECT(1);
    }
    UNPROTECT(4);
    return(ans);
}

int envlength(SEXP rho)
{
    if( HASHTAB(rho) != R_NilValue)
	return HashTableSize(HASHTAB(rho), 1);
    else
	return FrameSize(FRAME(rho), 1);
}

<<<<<<< HEAD
=======

>>>>>>> e92514b9
/*----------------------------------------------------------------------
  do_builtins

  Return the names of all the built in functions.  These are fetched
  directly from the symbol table. */

static SEXP do_builtins(SEXP call, SEXP op, SEXP args, SEXP rho)
{
    SEXP ans;
    int intern, nelts;
    checkArity(op, args);
    intern = asLogical(CAR(args));
    if (intern == NA_INTEGER) intern = 0;
    nelts = BuiltinSize(1, intern);
    ans = allocVector(STRSXP, nelts);
    nelts = 0;
    BuiltinNames(1, intern, ans, &nelts);
    sortVector(ans, TRUE);
    return ans;
}


/*----------------------------------------------------------------------
  do_pos2env

  This function returns the environment at a specified position in the
  search path or the environment of the caller of
  pos.to.env (? but pos.to.env is usually used in arg lists and hence
  is evaluated in the calling environment so this is one higher).

  When pos = -1 the environment of the closure that pos2env is
  evaluated in is obtained. Note: this relies on pos.to.env being
  a primitive. */

static SEXP pos2env(int pos, SEXP call)
{
    SEXP env;
    RCNTXT *cptr;

    if (pos == NA_INTEGER || pos < -1 || pos == 0)
	errorcall(call, _("invalid '%s' argument"), "pos");
    else if (pos == -1) {
	/* make sure the context is a funcall */
	cptr = R_GlobalContext;
	while( !(cptr->callflag & CTXT_FUNCTION) && cptr->nextcontext
	       != NULL )
	    cptr = cptr->nextcontext;
	if( !(cptr->callflag & CTXT_FUNCTION) )
	    errorcall(call, _("no enclosing environment"));

	env = cptr->sysparent;
	if (R_GlobalEnv != R_NilValue && env == R_NilValue)
	    errorcall(call, _("invalid '%s' argument"), "pos");
    }
    else {
	for (env = R_GlobalEnv; env != R_EmptyEnv && pos > 1;
	     env = ENCLOS(env))
	    pos--;
	if (pos != 1)
	    errorcall(call, _("invalid '%s' argument"), "pos");
    }
    return env;
}

/* this is primitive */
static SEXP do_pos2env(SEXP call, SEXP op, SEXP args, SEXP rho)
{
    SEXP env, pos;
    int i, npos;
    checkArity(op, args);
    check1arg_x (args, call);

    PROTECT(pos = coerceVector(CAR(args), INTSXP));
    npos = length(pos);
    if (npos <= 0)
	errorcall(call, _("invalid '%s' argument"), "pos");
    PROTECT(env = allocVector(VECSXP, npos));
    for (i = 0; i < npos; i++) {
	SET_VECTOR_ELT(env, i, pos2env(INTEGER(pos)[i], call));
    }
    if (npos == 1) env = VECTOR_ELT(env, 0);
    UNPROTECT(2);
    return env;
}

static SEXP matchEnvir(SEXP call, const char *what)
{
    SEXP t, name;
    if(!strcmp(".GlobalEnv", what))
	return R_GlobalEnv;
    if(!strcmp("package:base", what))
	return R_BaseEnv;
    for (t = ENCLOS(R_GlobalEnv); t != R_EmptyEnv ; t = ENCLOS(t)) {
	name = getAttrib(t, R_NameSymbol);
	if(isString(name) && length(name) > 0 &&
	   !strcmp(translateChar(STRING_ELT(name, 0)), what))
	    return t;
    }
    errorcall(call, _("no item called \"%s\" on the search list"), what);
    return R_NilValue;
}

/* This is primitive */
static SEXP do_as_environment(SEXP call, SEXP op, SEXP args, SEXP rho)
{
    SEXP arg = CAR(args), ans;
    checkArity(op, args);
    check1arg(args, call, "object");
    if(isEnvironment(arg))
	return arg;
    if(isObject(arg) &&
       DispatchOrEval(call, op, "as.environment", args, rho, &ans, 0, 1))
	return ans;
    switch(TYPEOF(arg)) {
    case STRSXP:
	return matchEnvir(call, translateChar(asChar(arg)));
    case REALSXP:
    case INTSXP:
	return do_pos2env(call, op, args, rho);
    case NILSXP:
	errorcall(call,_("using 'as.environment(NULL)' is defunct"));
    case S4SXP: {
	/* dispatch was tried above already */
	SEXP dot_xData = R_getS4DataSlot(arg, ENVSXP);
	if(!isEnvironment(dot_xData))
	    errorcall(call, _("S4 object does not extend class \"environment\""));
	else
	    return(dot_xData);
    }
    case VECSXP: {
	/* implement as.environment.list() {isObject(.) is false for a list} */
	SEXP call, val;
	PROTECT(call = lang4(install("list2env"), arg,
			     /* envir = */R_NilValue,
			     /* parent = */R_EmptyEnv));
	val = eval(call, rho);
	UNPROTECT(1);
	return val;
    }
    default:
	errorcall(call, _("invalid object for 'as.environment'"));
    }
}

void R_LockEnvironment(SEXP env, Rboolean bindings)
{
    if(IS_S4_OBJECT(env) && (TYPEOF(env) == S4SXP))
	env = R_getS4DataSlot(env, ANYSXP); /* better be an ENVSXP */

    if (TYPEOF(env) != ENVSXP)
	error(_("not an environment"));

    if (IS_BASE(env)) {
	if (bindings) {
            sggc_cptr_t nxt;
            for (nxt = sggc_first_uncollected_of_kind(SGGC_SYM_KIND);
                 nxt != SGGC_NO_OBJECT;
                 nxt = sggc_next_uncollected_of_kind(nxt)) {
                SEXP s = SEXP_FROM_CPTR(nxt);
                if (NOT_IN_SYMBOL_TABLE(s)) continue;
                if (SYMVALUE(s) != R_UnboundValue)
                    LOCK_BINDING(s);
            }
	}
#ifdef NOT_YET
	/* causes problems with Matrix */
	LOCK_FRAME(env);
#endif
	return;
    }

    if (bindings) {
	if (IS_HASHED(env)) {
	    SEXP table, chain;
	    int i, size;
	    table = HASHTAB(env);
	    size = HASHLEN(env);
	    for (i = 0; i < size; i++)
		for (chain = VECTOR_ELT(table, i);
		     chain != R_NilValue;
		     chain = CDR(chain))
		    LOCK_BINDING(chain);
	}
	else {
	    SEXP frame;
	    for (frame = FRAME(env); frame != R_NilValue; frame = CDR(frame))
		LOCK_BINDING(frame);
	}
    }
    LOCK_FRAME(env);
    set_symbits_in_env(env);
}

Rboolean R_EnvironmentIsLocked(SEXP env)
{
    if (TYPEOF(env) == NILSXP)
	error(_("use of NULL environment is defunct"));
    if (TYPEOF(env) != ENVSXP &&
	TYPEOF((env = simple_as_environment(env))) != ENVSXP)
	error(_("not an environment"));
    return FRAME_IS_LOCKED(env) != 0;
}

static SEXP do_lockEnv(SEXP call, SEXP op, SEXP args, SEXP rho)
{
    SEXP frame;
    Rboolean bindings;
    checkArity(op, args);
    frame = CAR(args);
    bindings = asLogical(CADR(args));
    R_LockEnvironment(frame, bindings);
    return R_NilValue;
}

static SEXP do_envIsLocked(SEXP call, SEXP op, SEXP args, SEXP rho)
{
    checkArity(op, args);
    return ScalarLogicalMaybeConst(R_EnvironmentIsLocked(CAR(args)));
}

void R_LockBinding(SEXP sym, SEXP env)
{
    if (TYPEOF(sym) != SYMSXP)
	error(_("not a symbol"));
    if (TYPEOF(env) == NILSXP)
	error(_("use of NULL environment is defunct"));
    if (TYPEOF(env) != ENVSXP &&
	TYPEOF((env = simple_as_environment(env))) != ENVSXP)
	error(_("not an environment"));
    if (IS_BASE(env))
	/* It is a symbol, so must have a binding even if it is
	   R_UnboundSymbol */
	LOCK_BINDING(sym);
    else {
	SEXP binding = Rf_find_binding_in_frame(env, sym, NULL);
	if (binding == R_NilValue)
	    error(_("no binding for \"%s\""), CHAR(PRINTNAME(sym)));
	LOCK_BINDING(binding);
    }
}

void R_unLockBinding(SEXP sym, SEXP env)
{
    if (TYPEOF(sym) != SYMSXP)
	error(_("not a symbol"));
    if (TYPEOF(env) == NILSXP)
	error(_("use of NULL environment is defunct"));
    if (TYPEOF(env) != ENVSXP &&
	TYPEOF((env = simple_as_environment(env))) != ENVSXP)
	error(_("not an environment"));
    if (IS_BASE(env))
	/* It is a symbol, so must have a binding even if it is
	   R_UnboundSymbol */
	UNLOCK_BINDING(sym);
    else {
	SEXP binding = Rf_find_binding_in_frame(env, sym, NULL);
	if (binding == R_NilValue)
	    error(_("no binding for \"%s\""), CHAR(PRINTNAME(sym)));
	UNLOCK_BINDING(binding);
    }
}

void R_MakeActiveBinding(SEXP sym, SEXP fun, SEXP env)
{
    if (TYPEOF(sym) != SYMSXP)
	error(_("not a symbol"));
    if (! isFunction(fun))
	error(_("not a function"));
    if (TYPEOF(env) == NILSXP)
	error(_("use of NULL environment is defunct"));
    if (TYPEOF(env) != ENVSXP &&
	TYPEOF((env = simple_as_environment(env))) != ENVSXP)
	error(_("not an environment"));
    if (IS_BASE(env)) {
	if (SYMVALUE(sym) != R_UnboundValue && ! IS_ACTIVE_BINDING(sym))
	    error(_("symbol already has a regular binding"));
	else if (BINDING_IS_LOCKED(sym))
	    error(_("cannot change active binding if binding is locked"));
	SET_SYMVALUE(sym, fun);
	SET_ACTIVE_BINDING_BIT(sym);
	/* we don't need to worry about the global cache here as
	   a regular binding cannot be changed */
    }
    else {
	SEXP binding = Rf_find_binding_in_frame(env, sym, NULL);
	if (binding == R_NilValue) {
	    defineVar(sym, fun, env); /* fails if env is locked */
	    binding = Rf_find_binding_in_frame(env, sym, NULL);
	    SET_ACTIVE_BINDING_BIT(binding);
	}
	else if (! IS_ACTIVE_BINDING(binding))
	    error(_("symbol already has a regular binding"));
	else if (BINDING_IS_LOCKED(binding))
	    error(_("cannot change active binding if binding is locked"));
	else
	    SETCAR(binding, fun);
    }
}

Rboolean R_BindingIsLocked(SEXP sym, SEXP env)
{
    if (TYPEOF(sym) != SYMSXP)
	error(_("not a symbol"));
    if (TYPEOF(env) == NILSXP)
	error(_("use of NULL environment is defunct"));
    if (TYPEOF(env) != ENVSXP &&
	TYPEOF((env = simple_as_environment(env))) != ENVSXP)
	error(_("not an environment"));
    if (IS_BASE(env))
	/* It is a symbol, so must have a binding even if it is
	   R_UnboundSymbol */
	return BINDING_IS_LOCKED(sym) != 0;
    else {
	SEXP binding = Rf_find_binding_in_frame(env, sym, NULL);
	if (binding == R_NilValue)
	    error(_("no binding for \"%s\""), CHAR(PRINTNAME(sym)));
	return BINDING_IS_LOCKED(binding) != 0;
    }
}

Rboolean R_BindingIsActive(SEXP sym, SEXP env)
{
    if (TYPEOF(sym) != SYMSXP)
	error(_("not a symbol"));
    if (TYPEOF(env) == NILSXP)
	error(_("use of NULL environment is defunct"));
    if (TYPEOF(env) != ENVSXP &&
	TYPEOF((env = simple_as_environment(env))) != ENVSXP)
	error(_("not an environment"));
    if (IS_BASE(env))
	/* It is a symbol, so must have a binding even if it is
	   R_UnboundSymbol */
	return IS_ACTIVE_BINDING(sym) != 0;
    else {
	SEXP binding = Rf_find_binding_in_frame(env, sym, NULL);
	if (binding == R_NilValue)
	    error(_("no binding for \"%s\""), CHAR(PRINTNAME(sym)));
	return IS_ACTIVE_BINDING(binding) != 0;
    }
}

Rboolean R_HasFancyBindings(SEXP rho)
{
    if (IS_HASHED(rho)) {
	SEXP table, chain;
	int i, size;

	table = HASHTAB(rho);
	size = HASHLEN(rho);
	for (i = 0; i < size; i++)
	    for (chain = VECTOR_ELT(table, i);
		 chain != R_NilValue;
		 chain = CDR(chain))
		if (IS_ACTIVE_BINDING(chain) || BINDING_IS_LOCKED(chain))
		    return TRUE;
	return FALSE;
    }
    else {
	SEXP frame;

	for (frame = FRAME(rho); frame != R_NilValue; frame = CDR(frame))
	    if (IS_ACTIVE_BINDING(frame) || BINDING_IS_LOCKED(frame))
		return TRUE;
	return FALSE;
    }
}

static SEXP do_lockBnd(SEXP call, SEXP op, SEXP args, SEXP rho)
{
    SEXP sym, env;
    checkArity(op, args);
    sym = CAR(args);
    env = CADR(args);
    switch(PRIMVAL(op)) {
    case 0:
	R_LockBinding(sym, env);
	break;
    case 1:
	R_unLockBinding(sym, env);
	break;
    default:
	error(_("unknown op"));
    }
    return R_NilValue;
}

static SEXP do_bndIsLocked(SEXP call, SEXP op, SEXP args, SEXP rho)
{
    SEXP sym, env;
    checkArity(op, args);
    sym = CAR(args);
    env = CADR(args);
    return ScalarLogicalMaybeConst(R_BindingIsLocked(sym, env));
}

static SEXP do_mkActiveBnd(SEXP call, SEXP op, SEXP args, SEXP rho)
{
    SEXP sym, fun, env;
    checkArity(op, args);
    sym = CAR(args);
    fun = CADR(args);
    env = CADDR(args);
    R_MakeActiveBinding(sym, fun, env);
    return R_NilValue;
}

static SEXP do_bndIsActive(SEXP call, SEXP op, SEXP args, SEXP rho)
{
    SEXP sym, env;
    checkArity(op, args);
    sym = CAR(args);
    env = CADR(args);
    return ScalarLogicalMaybeConst(R_BindingIsActive(sym, env));
}

/* This is a .Internal with no wrapper, currently unused in base R */
static SEXP do_mkUnbound(SEXP call, SEXP op, SEXP args, SEXP rho)
{
    SEXP sym;
    checkArity(op, args);
    sym = CAR(args);

    if (TYPEOF(sym) != SYMSXP) error(_("not a symbol"));
    /* This is not quite the same as SET_SYMBOL_BINDING_VALUE as it
       does not allow active bindings to be unbound */
    if (R_BindingIsLocked(sym, R_BaseEnv))
	error(_("cannot unbind a locked binding"));
    if (R_BindingIsActive(sym, R_BaseEnv))
	error(_("cannot unbind an active binding"));
    SET_SYMVALUE(sym, R_UnboundValue);

    R_FlushGlobalCache(sym);

    return R_NilValue;
}

void R_RestoreHashCount(SEXP rho)
{
    if (IS_HASHED(rho)) {
	SEXP table;
	int i, count, size;

	table = HASHTAB(rho);
	size = HASHLEN(rho);
	for (i = 0, count = 0; i < size; i++)
	    if (VECTOR_ELT(table, i) != R_NilValue)
		count++;
	SET_HASHSLOTSUSED(table, count);
    }
}

SEXP R_PackageEnvName(SEXP rho)
{
    if (TYPEOF(rho) == ENVSXP) {
	SEXP name = getAttrib(rho, R_NameSymbol);
	if (isString(name) && LENGTH(name) > 0 &&
	      strncmp (CHAR(STRING_ELT(name, 0)), "package:", 8) == 0)
	    return name;
    }

    return R_NilValue;
}

Rboolean R_IsPackageEnv(SEXP rho)
{
    return R_PackageEnvName(rho) != R_NilValue;
}

SEXP R_FindPackageEnv(SEXP info)
{
    SEXP expr, val;
    SEXP findPackageEnv_install = install("findPackageEnv");
    PROTECT(info);
    PROTECT(expr = LCONS(findPackageEnv_install, CONS(info, R_NilValue)));
    val = eval(expr, R_GlobalEnv);
    UNPROTECT(2);
    return val;
}

Rboolean R_IsNamespaceEnv(SEXP rho)
{
    if (rho == R_BaseNamespace)
	return TRUE;

    if (TYPEOF(rho) == ENVSXP) {
        if (NAMESPACE_name == R_NoObject)
            NAMESPACE_name = install(".__NAMESPACE__.");
        if (spec_name == R_NoObject)
            spec_name = install("spec");
	SEXP info = findVarInFrame3 (rho, NAMESPACE_name, TRUE);
	if (info != R_UnboundValue && TYPEOF(info) == ENVSXP) {
            PROTECT(info);
	    SEXP spec = findVarInFrame3 (info, spec_name, TRUE);
            UNPROTECT(1);
	    if (spec!=R_UnboundValue && TYPEOF(spec)==STRSXP && LENGTH(spec)>0)
		return TRUE;
	}
    }

    return FALSE;
}

static SEXP do_isNSEnv(SEXP call, SEXP op, SEXP args, SEXP rho)
{
    checkArity(op, args);
    return R_IsNamespaceEnv(CAR(args)) ? mkTrue() : mkFalse();
}

SEXP R_NamespaceEnvSpec(SEXP rho)
{
    /* The namespace spec is a character vector that specifies the
       namespace.  The first element is the namespace name.  The
       second element, if present, is the namespace version.  Further
       elements may be added later. */

    if (rho == R_BaseNamespace) {
        static SEXP R_BaseNamespaceName = R_NoObject;
        if (R_BaseNamespaceName == R_NoObject) {
            R_BaseNamespaceName = ScalarString(mkChar("base"));
            R_PreserveObject(R_BaseNamespaceName);
        }
	return R_BaseNamespaceName;
    }

    if (TYPEOF(rho) == ENVSXP) {
        if (NAMESPACE_name == R_NoObject)
            NAMESPACE_name = install(".__NAMESPACE__.");
        if (spec_name == R_NoObject)
            spec_name = install("spec");
	SEXP info = findVarInFrame3 (rho, NAMESPACE_name, TRUE);
	if (info != R_UnboundValue && TYPEOF(info) == ENVSXP) {
            PROTECT(info);
	    SEXP spec = findVarInFrame3 (info, spec_name, TRUE);
            UNPROTECT(1);
	    if (spec!=R_UnboundValue && TYPEOF(spec)==STRSXP && LENGTH(spec)>0)
		return spec;
	}
    }

    return R_NilValue;
}

SEXP R_FindNamespace(SEXP info)
{
    SEXP expr, val;
    SEXP getNamespace_install = install("getNamespace");
    PROTECT(info);
    PROTECT(expr = LCONS(getNamespace_install, CONS(info, R_NilValue)));
    val = eval(expr, R_GlobalEnv);
    UNPROTECT(2);
    return val;
}

static SEXP checkNSname(SEXP call, SEXP name)
{
    switch (TYPEOF(name)) {
    case SYMSXP:
	break;
    case STRSXP:
	if (LENGTH(name) >= 1) {
	    name = install(translateChar(STRING_ELT(name, 0)));
	    break;
	}
	/* else fall through */
    default:
	errorcall(call, _("bad namespace name"));
    }
    return name;
}

static SEXP do_regNS(SEXP call, SEXP op, SEXP args, SEXP rho)
{
    SEXP name, val;
    checkArity(op, args);
    name = checkNSname(call, CAR(args));
    val = CADR(args);
    if (findVarInFrame(R_NamespaceRegistry, name) != R_UnboundValue)
	errorcall(call, _("namespace already registered"));
    defineVar(name, val, R_NamespaceRegistry);
    return R_NilValue;
}

static SEXP do_unregNS(SEXP call, SEXP op, SEXP args, SEXP rho)
{
    SEXP name;
    checkArity(op, args);
    name = checkNSname(call, CAR(args));
    if (findVarInFrame(R_NamespaceRegistry, name) == R_UnboundValue)
	errorcall(call, _("namespace not registered"));
    RemoveVariable(name, R_NamespaceRegistry);
    return R_NilValue;
}

static SEXP do_getRegNS(SEXP call, SEXP op, SEXP args, SEXP rho)
{
    SEXP name, val;
    checkArity(op, args);
    name = checkNSname(call, CAR(args));
    val = findVarInFrame(R_NamespaceRegistry, name);
    if (val == R_UnboundValue)
	return R_NilValue;
    else
	return val;
}

static SEXP do_getNSRegistry(SEXP call, SEXP op, SEXP args, SEXP rho)
{
    checkArity(op, args);
    return R_NamespaceRegistry;
}

static SEXP do_importIntoEnv(SEXP call, SEXP op, SEXP args, SEXP rho)
{
    /* This function copies values of variables from one environment
       to another environment, possibly with different names.
       Promises are not forced and active bindings are preserved. */
    SEXP impenv, impnames, expenv, expnames;
    SEXP impsym, expsym, val;
    int i, n;

    checkArity(op, args);

    impenv = CAR(args); args = CDR(args);
    impnames = CAR(args); args = CDR(args);
    expenv = CAR(args); args = CDR(args);
    expnames = CAR(args); args = CDR(args);

    if (TYPEOF(impenv) == NILSXP)
	error(_("use of NULL environment is defunct"));
    if (TYPEOF(impenv) != ENVSXP && 
	TYPEOF((impenv = simple_as_environment(impenv))) != ENVSXP)
	error(_("bad import environment argument"));
    if (TYPEOF(expenv) == NILSXP)
	error(_("use of NULL environment is defunct"));
    if (TYPEOF(expenv) != ENVSXP &&
	TYPEOF((expenv = simple_as_environment(expenv))) != ENVSXP)
	error(_("bad export environment argument"));
    if (TYPEOF(impnames) != STRSXP || TYPEOF(expnames) != STRSXP)
	error(_("invalid '%s' argument"), "names");
    if (LENGTH(impnames) != LENGTH(expnames))
	error(_("length of import and export names must match"));

    n = LENGTH(impnames);
    for (i = 0; i < n; i++) {
	impsym = install(translateChar(STRING_ELT(impnames, i)));
	expsym = install(translateChar(STRING_ELT(expnames, i)));

	/* find the binding--may be a CONS cell or a symbol */
	SEXP binding = R_NilValue;
	for (SEXP env = expenv;
	     env != R_EmptyEnv && binding == R_NilValue;
	     env = ENCLOS(env))
	    if (env == R_BaseNamespace) {
		if (SYMVALUE(expsym) != R_UnboundValue)
		    binding = expsym;
	    } else
		binding = Rf_find_binding_in_frame(env, expsym, NULL);
	if (binding == R_NilValue)
	    binding = expsym;

	/* get value of the binding; do not force promises */
	if (TYPEOF(binding) == SYMSXP) {
	    if (SYMVALUE(expsym) == R_UnboundValue)
		error(_("exported symbol '%s' has no value"),
		      CHAR(PRINTNAME(expsym)));
	    val = SYMVALUE(expsym);
	}
	else val = CAR(binding);

	/* import the binding */
	if (IS_ACTIVE_BINDING(binding))
	    R_MakeActiveBinding(impsym, val, impenv);
	/* This is just a tiny optimization */
	else if (IS_BASE(impenv))
	    gsetVar(impsym, val, impenv);
	else
	    defineVar(impsym, val, impenv);
    }
    return R_NilValue;
}

static SEXP do_envprofile(SEXP call, SEXP op, SEXP args, SEXP rho)
{
    /* Return a list containing profiling information given a hashed
       environment.  For non-hashed environments, this function
       returns R_NilValue.  This seems appropriate since there is no
       way to test whether an environment is hashed at the R level.
    */
    SEXP env = CAR(args);
    if (isEnvironment(env))
	return IS_HASHED(env) ? R_HashProfile(HASHTAB(env)) : R_NilValue;
    else
	error("argument must be a hashed environment");
}


/* FUNTAB entries defined in this source file. See names.c for documentation. */

attribute_hidden FUNTAB R_FunTab_envir[] =
{
/* printname	c-entry		offset	eval	arity	pp-kind	     precedence	rightassoc */

{"assign",	do_assign,	0,	111,	4,	{PP_FUNCALL, PREC_FN,	0}},
{"list2env",	do_list2env,	0,	11,	2,	{PP_FUNCALL, PREC_FN,	0}},
{"remove",	do_remove,	0,	111,	3,	{PP_FUNCALL, PREC_FN,	0}},
{"get_rm",	do_get_rm,	0,	1000,	1,	{PP_FUNCALL, PREC_FN,	0}},
{"get",		do_get,		1,	11,	4,	{PP_FUNCALL, PREC_FN,	0}},
{"exists",	do_get,		0,	11,	4,	{PP_FUNCALL, PREC_FN,	0}},
{"mget",	do_mget,	1,	11,	5,	{PP_FUNCALL, PREC_FN,	0}},
{"missing",	do_missing,	0,	0,	1,	{PP_FUNCALL, PREC_FN,	0}},
{"missing_from_underline",do_missing,1,	0,	1,	{PP_FUNCALL, PREC_FN,	0}},
{"globalenv",	do_globalenv,	0,	1,	0,	{PP_FUNCALL, PREC_FN,	0}},
{"baseenv",	do_baseenv,	0,	1,	0,	{PP_FUNCALL, PREC_FN,	0}},
{"emptyenv",	do_emptyenv,	0,	1,	0,	{PP_FUNCALL, PREC_FN,	0}},
{"attach",	do_attach,	0,	111,	3,	{PP_FUNCALL, PREC_FN,	0}},
{"detach",	do_detach,	0,	111,	1,	{PP_FUNCALL, PREC_FN,	0}},
{"search",	do_search,	0,	11,	0,	{PP_FUNCALL, PREC_FN,	0}},
{"ls",		do_ls,		1,	11,	2,	{PP_FUNCALL, PREC_FN,	0}},
{"env2list",	do_env2list,	0,   1000011,	2,	{PP_FUNCALL, PREC_FN,	0}},
{"eapply",	do_eapply,	0,	10,	4,	{PP_FUNCALL, PREC_FN,	0}},
{"builtins",	do_builtins,	0,	11,	1,	{PP_FUNCALL, PREC_FN,	0}},
{"pos.to.env",	do_pos2env,	0,	1,	1,	{PP_FUNCALL, PREC_FN,	0}},
{"as.environment",do_as_environment,0,	1,	1,	{PP_FUNCALL, PREC_FN,	0}},
{"lockEnvironment", do_lockEnv,		0, 111,  2,      {PP_FUNCALL, PREC_FN,	0}},
{"environmentIsLocked",	do_envIsLocked,	0, 11,  1,      {PP_FUNCALL, PREC_FN,	0}},
{"lockBinding", do_lockBnd,		0, 111,	2,      {PP_FUNCALL, PREC_FN,	0}},
{"unlockBinding", do_lockBnd,		1, 111,	2,      {PP_FUNCALL, PREC_FN,	0}},
{"bindingIsLocked", do_bndIsLocked,	0, 11,	2,      {PP_FUNCALL, PREC_FN,	0}},
{"makeActiveBinding", do_mkActiveBnd,	0, 111,	3,      {PP_FUNCALL, PREC_FN,	0}},
{"bindingIsActive", do_bndIsActive,	0, 11,	2,      {PP_FUNCALL, PREC_FN,	0}},
{"mkUnbound",	do_mkUnbound,		0, 111,	1,      {PP_FUNCALL, PREC_FN,	0}},
{"isNamespaceEnv",do_isNSEnv,		0, 11,	1,      {PP_FUNCALL, PREC_FN,	0}},
{"registerNamespace",do_regNS,		0, 11,	2,      {PP_FUNCALL, PREC_FN,	0}},
{"unregisterNamespace",do_unregNS,	0, 11,  1,      {PP_FUNCALL, PREC_FN,	0}},
{"getRegisteredNamespace",do_getRegNS,	0, 11,  1,      {PP_FUNCALL, PREC_FN,	0}},
{"getNamespaceRegistry",do_getNSRegistry, 0, 11, 0,     {PP_FUNCALL, PREC_FN,	0}},
{"importIntoEnv",do_importIntoEnv, 0,	11,	4,	{PP_FUNCALL, PREC_FN,	0}},
{"env.profile",  do_envprofile,    0,	211,	1,	{PP_FUNCALL, PREC_FN,	0}},

{NULL,		NULL,		0,	0,	0,	{PP_INVALID, PREC_FN,	0}}
};<|MERGE_RESOLUTION|>--- conflicted
+++ resolved
@@ -24,10 +24,6 @@
  *  http://www.r-project.org/Licenses/
  */
 
-<<<<<<< HEAD
-
-=======
->>>>>>> e92514b9
 #ifdef HAVE_CONFIG_H
 # include <config.h>
 #endif
@@ -1732,11 +1728,10 @@
 
 
 /*----------------------------------------------------------------------
-<<<<<<< HEAD
-
-/* Remove variable and return its previous value, or R_NoObject if it
-   didn't exist.  For a user database, R_NilValue is returned when the
-   variable exists, rather than the value. */
+
+  Remove variable and return its previous value, or R_NoObject if it
+  didn't exist.  For a user database, R_NilValue is returned when the
+  variable exists, rather than the value. */
 
 SEXP attribute_hidden RemoveVariable(SEXP name, SEXP env)
 {
@@ -1794,26 +1789,17 @@
 
 /*----------------------------------------------------------------------
 
-  get environment from a subclass if possible; else return NULL. */
-=======
-  get environment from a subclass if possible; else return NULL.         */
->>>>>>> e92514b9
+  get environment from a subclass if possible; else return NULL.        */
 
 #define simple_as_environment(arg) \
   (IS_S4_OBJECT(arg) && (TYPEOF(arg) == S4SXP) ? R_getS4DataSlot(arg, ENVSXP) \
                                                : R_NilValue)
 	    
-
-/*----------------------------------------------------------------------
-<<<<<<< HEAD
-  do_assign : .Internal(assign(x, value, envir, inherits)) */
-
-=======
+/*----------------------------------------------------------------------
   do_assign 
 
   .Internal(assign(x, value, envir, inherits)) */
 
->>>>>>> e92514b9
 static SEXP do_assign(SEXP call, SEXP op, SEXP args, SEXP rho)
 {
     SEXP name=R_NilValue, val, aenv;
@@ -1846,11 +1832,7 @@
 }
 
 
-<<<<<<< HEAD
-/* do_list2env : .Internal(list2env(x, envir)) */
-=======
 /*  do_list2env : .Internal(list2env(x, envir)) */
->>>>>>> e92514b9
 
 static SEXP do_list2env(SEXP call, SEXP op, SEXP args, SEXP rho)
 {
@@ -1877,68 +1859,7 @@
     return envir;
 }
 
-<<<<<<< HEAD
-=======
-
-/* Remove variable and return its previous value, or R_NoObject if it
-   didn't exist.  For a user database, R_NilValue is returned when the
-   variable exists, rather than the value. */
-
-SEXP attribute_hidden RemoveVariable(SEXP name, SEXP env)
-{
-    SEXP list, value;
-
-    if (TYPEOF(name) != SYMSXP) abort();
-
-    if (env == R_BaseNamespace)
-	error(_("cannot remove variables from base namespace"));
-    if (env == R_BaseEnv)
-	error(_("cannot remove variables from the base environment"));
-    if (env == R_EmptyEnv)
-	error(_("cannot remove variables from the empty environment"));
-    if (FRAME_IS_LOCKED(env))
-	error(_("cannot remove bindings from a locked environment"));
-
-    if(IS_USER_DATABASE(env)) {
-	R_ObjectTable *table;
-	table = (R_ObjectTable *) R_ExternalPtrAddr(HASHTAB(env));
-	if(table->remove == NULL)
-	    error(_("cannot remove variables from this database"));
-	return table->remove(CHAR(PRINTNAME(name)), table) 
-                 ? R_NilValue : R_NoObject;
-    }
-
-    if (IS_HASHED(env)) {
-	SEXP hashtab = HASHTAB(env);
-        int hashcode = SYM_HASH(name);
-	int idx = hashcode % HASHLEN(env);
-	list = RemoveFromList(name, VECTOR_ELT(hashtab, idx), &value);
-	if (value != R_NoObject) {
-	    SET_VECTOR_ELT(hashtab, idx, list);
-            if (list == R_NilValue)
-                SET_HASHSLOTSUSED(hashtab,HASHSLOTSUSED(hashtab)-1);
-        }
-    }
-    else {
-	list = RemoveFromList(name, FRAME(env), &value);
-	if (value != R_NoObject)
-	    SET_FRAME(env, list);
-    }
-
-    if (value != R_NoObject) {
-        if(env == R_GlobalEnv) R_DirtyImage = 1;
-	if (IS_GLOBAL_FRAME(env)) {
-            PROTECT(value);
-            R_FlushGlobalCache(name);
-            UNPROTECT(1);
-        }
-    }
-
-    return value;
-}
-
-
->>>>>>> e92514b9
+
 /*----------------------------------------------------------------------
   do_remove
 
@@ -1993,10 +1914,7 @@
     return R_NilValue;
 }
 
-<<<<<<< HEAD
-=======
-
->>>>>>> e92514b9
+
 /*----------------------------------------------------------------------
  do_get_rm - get value of variable and then remove the variable, decrementing
              NAMEDCNT when possible. If return of pending value is allowed, will
@@ -2035,10 +1953,7 @@
     return value;
 }
 
-<<<<<<< HEAD
-=======
-
->>>>>>> e92514b9
+
 /*----------------------------------------------------------------------
   do_get
 
@@ -2149,20 +2064,12 @@
     return rval;
 }
 
-<<<<<<< HEAD
-/** mget(): get multiple values from an environment
- *
- * .Internal(mget(x, envir, mode, ifnotfound, inherits))
- *
- * returns a list of the same length as x, a character vector (of names). */
-=======
 
 /* mget(): get multiple values from an environment
 
   .Internal(mget(x, envir, mode, ifnotfound, inherits))
  
   Returns  a list of the same length as x, a character vector (of names). */
->>>>>>> e92514b9
 
 static SEXP do_mget(SEXP call, SEXP op, SEXP args, SEXP rho)
 {
@@ -2403,10 +2310,7 @@
     return ScalarLogicalMaybeConst(TRUE);
 }
 
-<<<<<<< HEAD
-=======
-
->>>>>>> e92514b9
+
 /*----------------------------------------------------------------------
   do_globalenv
 
@@ -2418,10 +2322,7 @@
     return R_GlobalEnv;
 }
 
-<<<<<<< HEAD
-=======
-
->>>>>>> e92514b9
+
 /*----------------------------------------------------------------------
   do_baseenv
 
@@ -2433,10 +2334,7 @@
     return R_BaseEnv;
 }
 
-<<<<<<< HEAD
-=======
-
->>>>>>> e92514b9
+
 /*----------------------------------------------------------------------
   do_emptyenv
 
@@ -2556,10 +2454,7 @@
     return s;
 }
 
-<<<<<<< HEAD
-=======
-
->>>>>>> e92514b9
+
 /*----------------------------------------------------------------------
   do_detach
 
@@ -2610,10 +2505,7 @@
     return s;
 }
 
-<<<<<<< HEAD
-=======
-
->>>>>>> e92514b9
+
 /*----------------------------------------------------------------------
   do_search
 
@@ -2909,16 +2801,10 @@
     return(ans);
 }
 
-<<<<<<< HEAD
-/* apply a function to all objects in an environment and return the
-   results in a list.
-   Equivalent to lapply(as.list(env, all.names=all.names), FUN, ...)
-=======
 /* Apply a function to all objects in an environment and return the
    results in a list.
 
    Equivalent to lapply(as.list(env, all.names=all.names), FUN, ...) 
->>>>>>> e92514b9
 
    This is a special .Internal */
 
@@ -3011,10 +2897,7 @@
 	return FrameSize(FRAME(rho), 1);
 }
 
-<<<<<<< HEAD
-=======
-
->>>>>>> e92514b9
+
 /*----------------------------------------------------------------------
   do_builtins
 
