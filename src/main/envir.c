--- conflicted
+++ resolved
@@ -349,11 +349,7 @@
 
     /* Allocate hash table in the form of a vector */
     PROTECT(table = allocVector(VECSXP, size));
-<<<<<<< HEAD
-    SET_HASHSIZE(table, size);
-=======
     /* SET_HASHSIZE(table, size); */
->>>>>>> 9a4efd7f
     SET_HASHSLOTSUSED(table, 0);
     UNPROTECT(1);
     return(table);
