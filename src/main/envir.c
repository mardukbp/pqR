--- conflicted
+++ resolved
@@ -990,7 +990,6 @@
 
     3             Same as 1, except doesn't wait for computation of the value 
                   to finish.
-<<<<<<< HEAD
 
   Note that (option&1)!=0 if a get should aways be done on a user database,
   and (option&2)!=0 if we don't need to wait.
@@ -1000,17 +999,6 @@
 {
     SEXP loc, value;
 
-=======
-
-  Note that (option&1)!=0 if a get should aways be done on a user database,
-  and (option&2)!=0 if we don't need to wait.
-*/
-
-SEXP findVarInFrame3(SEXP rho, SEXP symbol, int option)
-{
-    SEXP loc, value;
-
->>>>>>> 8b898001
     if (rho == R_BaseNamespace || rho == R_BaseEnv) {
         if (option==2) 
             return SYMBOL_HAS_BINDING(symbol) ? R_NilValue : R_UnboundValue;
