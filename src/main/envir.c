/*
 *  pqR : A pretty quick version of R
 *  Copyright (C) 2013, 2014 by Radford M. Neal
 *
 *  Based on R : A Computer Language for Statistical Data Analysis
 *  Copyright (C) 1995, 1996  Robert Gentleman and Ross Ihaka
 *  Copyright (C) 1999-2012  The R Development Core Team.
 *
 *  The changes in pqR from R-2.15.0 distributed by the R Core Team are
 *  documented in the NEWS and MODS files in the top-level source directory.
 *
 *  This program is free software; you can redistribute it and/or modify
 *  it under the terms of the GNU General Public License as published by
 *  the Free Software Foundation; either version 2 of the License, or
 *  (at your option) any later version.
 *
 *  This program is distributed in the hope that it will be useful,
 *  but WITHOUT ANY WARRANTY; without even the implied warranty of
 *  MERCHANTABILITY or FITNESS FOR A PARTICULAR PURPOSE.  See the
 *  GNU General Public License for more details.
 *
 *  You should have received a copy of the GNU General Public License
 *  along with this program; if not, a copy is available at
 *  http://www.r-project.org/Licenses/
 *
 *
 *
 *  Environments:
 *
 *  All the action of associating values with symbols happens
 *  in this code.  An environment is (essentially) a list of
 *  environment "frames" of the form
 *
 *	FRAME(envir) = environment frame
 *	ENCLOS(envir) = parent environment
 *	HASHTAB(envir) = (optional) hash table
 *
 *  Each frame is a (tagged) list with
 *
 *	TAG(item) = symbol
 *	CAR(item) = value bound to symbol in this frame
 *	CDR(item) = next value on the list
 *
 *  When the value of a symbol is required, the environment is
 *  traversed frame-by-frame until a value is found.
 *
 *  If a value is not found during the traversal, the symbol's
 *  "value" slot is inspected for a value.  This "top-level"
 *  environment is where system functions and variables reside.
 *
 *  Environments with the NO_SPEC_SYM flag are known to not contain any
 *  special symbols, as indicated by the SPEC_SYM macro.  Lookup for
 *  such a symbol can then bypass  this environment without searching it.
 */

/* R 1.8.0: namespaces are no longer experimental, so the following
 *  are no longer 'experimental options':
 *
 * EXPERIMENTAL_NAMESPACES: When this is defined the variable
 *     R_BaseNamespace holds an environment that has R_GlobalEnv as
 *     its parent.  This environment does not actually contain any
 *     bindings of its own.  Instead, it redirects all fetches and
 *     assignments to the SYMVALUE fields of the base (R_BaseEnv)
 *     environment.  If evaluation occurs in R_BaseNamespace, then
 *     base is searched before R_GlobalEnv.
 *
 * ENVIRONMENT_LOCKING: Locking an environment prevents new bindings
 *     from being created and existing bindings from being removed.
 *
 * FANCY_BINDINGS: This enables binding locking and "active bindings".
 *     When a binding is locked, its value cannot be changed.  It may
 *     still be removed from the environment if the environment is not
 *     locked.
 *
 *     Active bindings contain a function in their value cell.
 *     Getting the value of an active binding calls this function with
 *     no arguments and returns the result.  Assigning to an active
 *     binding calls this function with one argument, the new value.
 *     Active bindings may be useful for mapping external variables,
 *     such as C variables or data base entries, to R variables.  They
 *     may also be useful for making some globals thread-safe.
 *
 *     Bindings are marked as locked or active using bits 14 and 15 in
 *     their gp fields.  Since the save/load code writes out this
 *     field it means the value will be preserved across save/load.
 *     But older versions of R will interpret the entire gp field as
 *     the MISSING field, which may cause confusion.  If we keep this
 *     code, then we will need to make sure that there are no
 *     locked/active bindings in workspaces written for older versions
 *     of R to read.
 *
 * LT */

#ifdef HAVE_CONFIG_H
# include <config.h>
#endif

#define USE_FAST_PROTECT_MACROS
#define R_USE_SIGNALS 1
#include "Defn.h"
#include <R_ext/Callbacks.h>

#include <helpers/helpers-app.h>

#define FAST_BASE_CACHE_LOOKUP  /* Define to enable fast lookups of symbols */
                                /*    in global cache from base environment */

#define DEBUG_OUTPUT 0          /* 0 to 2 for increasing debug output */
#define DEBUG_CHECK 0           /* 1 to enable debug check of HASHSLOTSUSED */

#define IS_USER_DATABASE(rho) \
  ( OBJECT((rho)) && inherits((rho), "UserDefinedDatabase") )

/* various definitions of macros/functions in Defn.h */

#define FRAME_LOCK_MASK (1<<14)
#define FRAME_IS_LOCKED(e) (ENVFLAGS(e) & FRAME_LOCK_MASK)
#define LOCK_FRAME(e) SET_ENVFLAGS(e, ENVFLAGS(e) | FRAME_LOCK_MASK)
/*#define UNLOCK_FRAME(e) SET_ENVFLAGS(e, ENVFLAGS(e) & (~ FRAME_LOCK_MASK))*/

/* use the same bits (15 and 14) in symbols and bindings */
#define BINDING_VALUE(b) ((IS_ACTIVE_BINDING(b) ? getActiveValue(CAR(b)) : CAR(b)))

#define SYMBOL_BINDING_VALUE(s) ((IS_ACTIVE_BINDING(s) ? getActiveValue(SYMVALUE(s)) : SYMVALUE(s)))
#define SYMBOL_HAS_BINDING(s) (IS_ACTIVE_BINDING(s) || (SYMVALUE(s) != R_UnboundValue))

#define SET_BINDING_VALUE(b,val) do { \
  SEXP __b__ = (b); \
  SEXP __val__ = (val); \
  if (BINDING_IS_LOCKED(__b__)) \
    error(_("cannot change value of locked binding for '%s'"), \
	  CHAR(PRINTNAME(TAG(__b__)))); \
  if (IS_ACTIVE_BINDING(__b__)) \
    setActiveValue(CAR(__b__), __val__); \
  else \
    SETCAR(__b__, __val__); \
} while (0)

#define SET_SYMBOL_BINDING_VALUE(sym, val) do { \
  SEXP __sym__ = (sym); \
  SEXP __val__ = (val); \
  if (BINDING_IS_LOCKED(__sym__)) \
    error(_("cannot change value of locked binding for '%s'"), \
	  CHAR(PRINTNAME(__sym__))); \
  if (IS_ACTIVE_BINDING(__sym__)) \
    setActiveValue(SYMVALUE(__sym__), __val__); \
  else \
    SET_SYMVALUE(__sym__, __val__); \
} while (0)

static void setActiveValue(SEXP fun, SEXP val)
{
    SEXP arg = LCONS(R_QuoteSymbol, LCONS(val, R_NilValue));
    SEXP expr = LCONS(fun, LCONS(arg, R_NilValue));
    WAIT_UNTIL_COMPUTED(val); \
    PROTECT(expr);
    eval(expr, R_GlobalEnv);
    UNPROTECT(1);
}

static SEXP getActiveValue(SEXP fun)
{
    SEXP expr = LCONS(fun, R_NilValue);
    PROTECT(expr);
    expr = eval(expr, R_GlobalEnv);
    UNPROTECT(1);
    return expr;
}

/* Macro to produce an unrolled loop to search for a symbol in a chain.
   This code takes advantage of the CAR, CDR and TAG of R_NilValue being
   R_NilValue to avoid a check for R_NilValue in unrolled part.  The
   arguments are the pointer to the start of the chain (which is modified
   to point to the binding cell found), the symbol to search for, and
   the statement to do if the symbol is found, which must have the effect
   of exitting the loop (ie, be a "break", "return", or "goto" statement).
   If the symbol is not found, execution continues after this macro, with
   the chain pointer being R_NilValue. */
   
#define SEARCH_LOOP(chain,symbol,statement) \
    do { \
        if (TAG(chain) == symbol) statement; \
        chain = CDR(chain); \
        if (TAG(chain) == symbol) statement; \
        chain = CDR(chain); \
        if (TAG(chain) == symbol) statement; \
        chain = CDR(chain); \
        if (TAG(chain) == symbol) statement; \
        chain = CDR(chain); \
    } while (chain != R_NilValue)


/* Function to correctly set NO_SPEC_SYM flag for an (unhashed) environment. */

void setNoSpecSymFlag (SEXP env)
{
    SEXP frame;
   
    if (HASHTAB(env)!=R_NilValue) {
        SET_NO_SPEC_SYM (env, 0); 
        return;
    }

    /* Unrolled loop, which relies on CAR, CDR, and TAG of R_NilValue 
       being R_NilValue.  Also relies on SPEC_SYM(R_NilValue) being 0. */

    frame = FRAME(env);
    do {
        if (SPEC_SYM(TAG(frame))) goto special;
        frame = CDR(frame);
        if (SPEC_SYM(TAG(frame))) goto special;
        frame = CDR(frame);
    } while (frame != R_NilValue);

    SET_NO_SPEC_SYM (env, 1);
    return;

  special:
    SET_NO_SPEC_SYM (env, 0);
    return;
}

/*----------------------------------------------------------------------

  Hash Tables

  We use a basic separate chaining algorithm.	A hash table consists
  of SEXP (vector) which contains a number of SEXPs (lists).

  The only non-static function is R_NewHashedEnv, which allows code to
  request a hashed environment.  All others are static to allow
  internal changes of implementation without affecting client code.
*/

/*----------------------------------------------------------------------

  String Hashing

  This is taken from the second edition of the "Dragon Book" by
  Aho, Ullman and Sethi.

*/

/* was extern: used in this file and names.c (for the symbol table).

   This hash function seems to work well enough for symbol tables,
   and hash tables get saved as part of environments so changing it
   is a major decision.

   PROBLEM HERE???  If characters can have the top bit set, the 
   result can depend on whether the "char" type is signed, which 
   is platform-dependent.
 */
int attribute_hidden R_Newhashpjw(const char *s)
{
    char *p;
    unsigned h = 0, g;
    for (p = (char *) s; *p; p++) {
	h = (h << 4) + (*p);
	if ((g = h & 0xf0000000) != 0) {
	    h = h ^ (g >> 24);
	    h = h ^ g;
	}
    }
    return h;
}


/*----------------------------------------------------------------------

  R_HashSet

  Hashtable set function.  Sets 'symbol' in 'table' to be 'value'.
  'hashcode' must be provided by user.	Allocates some memory for list
  entries.

*/

static void R_HashSet(int hashcode, SEXP symbol, SEXP table, SEXP value,
                      Rboolean frame_locked)
{
    SEXP chain = VECTOR_ELT(table, hashcode);

    SEXP loc, new_chain;

    loc = chain;
    SEARCH_LOOP (loc, symbol, goto found);

    if (frame_locked)
        error(_("cannot add bindings to a locked environment"));

    /* Add the value into the chain */

    if (chain == R_NilValue) SET_HASHSLOTSUSED(table, HASHSLOTSUSED(table) + 1);
    new_chain = cons_with_tag (value, chain, symbol);
    SET_VECTOR_ELT (table, hashcode, new_chain);
    return;

  found:
    SET_BINDING_VALUE(loc, value);
    SET_MISSING(loc, 0);        /* Over-ride for new value */
    return;
}



/*----------------------------------------------------------------------

  R_HashGet

  Hashtable get function.  Returns 'value' from 'table' indexed by
  'symbol'.  'hashcode' must be provided by user.  Returns
  'R_UnboundValue' if value is not present.

*/

static SEXP R_HashGet(int hashcode, SEXP symbol, SEXP table)
{
    SEXP chain = VECTOR_ELT(table, hashcode);

    SEARCH_LOOP (chain, symbol, goto found);

    return R_UnboundValue;

found:
    return BINDING_VALUE(chain);
}

static Rboolean R_HashExists(int hashcode, SEXP symbol, SEXP table)
{
    SEXP chain = VECTOR_ELT(table, hashcode);

    SEARCH_LOOP (chain, symbol, goto found);

    return FALSE;

found:
    return TRUE;
}



/*----------------------------------------------------------------------

  R_HashGetLoc

  Hashtable get location function. Just like R_HashGet, but returns
  location of variable, rather than its value. Returns R_NilValue
  if not found.

*/

static SEXP R_HashGetLoc(int hashcode, SEXP symbol, SEXP table)
{
    SEXP chain = VECTOR_ELT(table, hashcode);

    SEARCH_LOOP (chain, symbol, return chain);

    return R_NilValue;
}



/*----------------------------------------------------------------------

  R_NewHashTable

  Hash table initialisation function.  Creates a table of size 'size'
  that increases in size by 'growth_rate' after a threshold is met.

*/

static SEXP R_NewHashTable(int size)
{
    SEXP table;

    if (size <= 0) size = HASHMINSIZE;

    /* Allocate hash table in the form of a vector */
    PROTECT(table = allocVector(VECSXP, size));
    /* SET_HASHSIZE(table, size); */
    SET_HASHSLOTSUSED(table, 0);
    UNPROTECT(1);
    return(table);
}

/*----------------------------------------------------------------------

  R_NewHashedEnv

  Returns a new environment with a hash table initialized with default
  size.  The only non-static hash table function.
*/

SEXP R_NewHashedEnv(SEXP enclos, SEXP size)
{
    SEXP s;

    PROTECT(enclos);
    PROTECT(size);
    PROTECT(s = NewEnvironment(R_NilValue, R_NilValue, enclos));
    SET_HASHTAB(s, R_NewHashTable(asInteger(size)));
    UNPROTECT(3);
    return s;
}


/*----------------------------------------------------------------------

  R_HashResize

  Hash table resizing function. Increase the size of the hash table by
  the growth_rate of the table. The vector is reallocated, but the
  lists with in the hash table have their pointers shuffled around
  so that they are not reallocated.
*/

static SEXP R_HashResize(SEXP table)
{
    SEXP new_table, chain, new_chain, tmp_chain;
    int new_size, counter, new_hashcode;
#if DEBUG_OUTPUT
    int n_entries = 0;
#endif

    /* Do some checking */
    if (TYPEOF(table) != VECSXP)
	error("argument not of type VECSXP, from R_HashResize");

    /* Allocate the new hash table.  Return old table if not worth resizing
       because near maximum allowed. */
    new_size = (int) (HASHSIZE(table) * HASHTABLEGROWTHRATE);
    if (new_size > HASHMAXSIZE) {
        new_size = HASHMAXSIZE;
        if (new_size <= 1.05 * HASHSIZE(table))
            return table;
    }
    new_table = R_NewHashTable (new_size);

    /* Move entries into new table. */
    for (counter = 0; counter < LENGTH(table); counter++) {
	chain = VECTOR_ELT(table, counter);
	while (chain != R_NilValue) {
            SEXP pnamtag = PRINTNAME(TAG(chain));
#if DEBUG_OUTPUT
            n_entries += 1;
#endif
            if (!HASHASH(pnamtag)) {
                SET_HASHVALUE (pnamtag, R_Newhashpjw(CHAR(pnamtag)));
                SET_HASHASH (pnamtag, 1);
            }
            new_hashcode = HASHVALUE(pnamtag) % HASHSIZE(new_table);
	    new_chain = VECTOR_ELT(new_table, new_hashcode);
	    /* If using a previously-unused slot then increase HASHSLOTSUSED */
	    if (new_chain == R_NilValue)
		SET_HASHSLOTSUSED(new_table, HASHSLOTSUSED(new_table) + 1);
	    tmp_chain = chain;
	    chain = CDR(chain);
	    SETCDR(tmp_chain, new_chain);
	    SET_VECTOR_ELT(new_table, new_hashcode,  tmp_chain);
#if DEBUG_OUTPUT>1
	    Rprintf(
             "HASHSIZE=%d HASHSLOTSUSED=%d counter=%d HASHCODE=%d\n",
              HASHSIZE(table), HASHSLOTSUSED(table), counter, new_hashcode);
#endif
	}
    }

    /* Some debugging statements */
#if DEBUG_OUTPUT
    Rprintf("RESIZED TABLE WITH %d ENTRIES O.K.\n",n_entries);
    Rprintf("Old size: %d, New size: %d\n",HASHSIZE(table),HASHSIZE(new_table));
    Rprintf("Old slotsused: %d, New slotsused: %d\n",
	    HASHSLOTSUSED(table), HASHSLOTSUSED(new_table));
#endif

    return new_table;
} /* end R_HashResize */



/*----------------------------------------------------------------------

  R_HashSizeCheck

  Hash table size rechecking function.	Looks at the fraction of table
  entries that have one or more symbols, comparing to a threshold value
  (which should be in the interval (0,1)).  Returns true if the table 
  needs to be resized.  Does NOT check whether resizing shouldn't be 
  done because HASHMAXSIZE would then be exceeded.
*/

static R_INLINE int R_HashSizeCheck(SEXP table)
{
    /* Do some checking */
    if (TYPEOF(table) != VECSXP)
	error("argument not of type VECSXP, R_HashSizeCheck");

#if DEBUG_CHECK
    int slotsused = 0;
    int i;
    for (i = 0; i<LENGTH(table); i++) {
        if (VECTOR_ELT(table,i) != R_NilValue) 
            slotsused += 1;
    }
    if (HASHSLOTSUSED(table) != slotsused) {
        REprintf("WRONG SLOTSUSED IN HASH TABLE! %d %d\n",
                HASHSLOTSUSED(table), slotsused);
        abort();
    }
#endif

    return HASHSLOTSUSED(table) > 0.5 * HASHSIZE(table);
}



/*----------------------------------------------------------------------

  R_HashFrame

  Hashing for environment frames.  This function ensures that the
  first frame in the given environment has been hashed.	 Ultimately
  all enironments should be created in hashed form.  At that point
  this function will be redundant.

*/

static SEXP R_HashFrame(SEXP rho)
{
    int hashcode;
    SEXP frame, chain, tmp_chain, table;

    /* Do some checking */
    if (TYPEOF(rho) != ENVSXP)
	error("argument not of type ENVSXP, from R_Hashframe");
    table = HASHTAB(rho);
    frame = FRAME(rho);
    while (frame != R_NilValue) {
        SEXP pnamtag = PRINTNAME(TAG(frame));
	if (!HASHASH(pnamtag)) {
	    SET_HASHVALUE (pnamtag, R_Newhashpjw(CHAR(pnamtag)));
	    SET_HASHASH (pnamtag, 1);
	}
	hashcode = HASHVALUE(pnamtag) % HASHSIZE(table);
	chain = VECTOR_ELT(table, hashcode);
	/* If using a previously-unused slot then increase HASHSLOTSUSED */
	if (chain == R_NilValue) 
            SET_HASHSLOTSUSED(table, HASHSLOTSUSED(table) + 1);
	tmp_chain = frame;
	frame = CDR(frame);
	SETCDR(tmp_chain, chain);
	SET_VECTOR_ELT(table, hashcode, tmp_chain);
    }
    SET_FRAME(rho, R_NilValue);
    return rho;
}


/* ---------------------------------------------------------------------

   R_HashProfile

   Profiling tool for analyzing hash table performance.  Returns a
   three element list with components:

   size: the total size of the hash table

   nchains: the number of non-null chains in the table (as reported by
	    HASHSLOTSUSED())

   counts: an integer vector the same length as size giving the length of
	   each chain (or zero if no chain is present).  This allows
	   for assessing collisions in the hash table.
 */

static SEXP R_HashProfile(SEXP table)
{
    SEXP chain, ans, chain_counts, nms;
    int i, count;

    /* Do some checking */
    if (TYPEOF(table) != VECSXP)
	error("argument not of type VECSXP, from R_HashProfile");

    int len_table = LENGTH(table);

    PROTECT(ans = allocVector(VECSXP, 3));
    PROTECT(nms = allocVector(STRSXP, 3));
    SET_STRING_ELT(nms, 0, mkChar("size"));    /* size of hashtable */
    SET_STRING_ELT(nms, 1, mkChar("nchains")); /* number of non-null chains */
    SET_STRING_ELT(nms, 2, mkChar("counts"));  /* length of each chain */
    setAttrib(ans, R_NamesSymbol, nms);
    UNPROTECT(1);

    SET_VECTOR_ELT(ans, 0, ScalarInteger(len_table));
    SET_VECTOR_ELT(ans, 1, ScalarInteger(HASHSLOTSUSED(table)));

    PROTECT(chain_counts = allocVector(INTSXP, len_table));
    for (i = 0; i < len_table; i++) {
	chain = VECTOR_ELT(table, i);
	count = 0;
	for (; chain != R_NilValue ; chain = CDR(chain)) {
	    count++;
	}
	INTEGER(chain_counts)[i] = count;
    }

    SET_VECTOR_ELT(ans, 2, chain_counts);

    UNPROTECT(2);
    return ans;
}



/*----------------------------------------------------------------------

  Environments

  The following code implements variable searching for environments. 

  ----------------------------------------------------------------------*/


#define USE_GLOBAL_CACHE
#ifdef USE_GLOBAL_CACHE  /* NB leave in place: see below */
/* Global variable caching.  A cache is maintained in a hash table,
   R_GlobalCache.  The entry values are either R_UnboundValue (a
   flushed cache entry), the binding LISTSXP cell from the environment
   containing the binding found in a search from R_GlobalEnv, or a
   symbol if the globally visible binding lives in the base package.
   The cache for a variable is flushed if a new binding for it is
   created in a global frame or if the variable is removed from any
   global frame.

   Symbols in the global cache with values from the base environment
   are flagged with BASE_CACHE, so that their value can be returned
   immediately without needing to look in the hash table.  They must
   still have entries in the hash table, however, so that they can be
   flushed as needed.

   To make sure the cache is valid, all binding creations and removals
   from global frames must go through the interface functions in this
   file.

   Initially only the R_GlobalEnv frame is a global frame.  Additional
   global frames can only be created by attach.  All other frames are
   considered local.  Whether a frame is local or not is recorded in
   the highest order bit of the ENVFLAGS field (the gp field of
   sxpinfo).

   It is possible that the benefit of caching may be significantly
   reduced if we introduce namespace management.  Since maintaining
   cache integrity is a bit tricky and since it might complicate
   threading a bit (I'm not sure it will but it needs to be thought
   through if nothing else) it might make sense to remove caching at
   that time.  To make that easier, the ifdef's should probably be
   left in place.

   L. T. */

#define GLOBAL_FRAME_MASK (1<<15)
#define IS_GLOBAL_FRAME(e) (ENVFLAGS(e) & GLOBAL_FRAME_MASK)
#define MARK_AS_GLOBAL_FRAME(e) \
  SET_ENVFLAGS(e, ENVFLAGS(e) | GLOBAL_FRAME_MASK)
#define MARK_AS_LOCAL_FRAME(e) \
  SET_ENVFLAGS(e, ENVFLAGS(e) & (~ GLOBAL_FRAME_MASK))

#define INITIAL_CACHE_SIZE 1000

static SEXP R_GlobalCache, R_GlobalCachePreserve;
#endif
static SEXP R_BaseNamespaceName;

void attribute_hidden InitBaseEnv()
{
    R_BaseEnv = NewEnvironment(R_NilValue, R_NilValue, R_EmptyEnv);
    NONVEC_SXPINFO(R_BaseEnv).base_env = 1;
}

void attribute_hidden InitGlobalEnv()
{
    R_GlobalEnv = R_NewHashedEnv(R_BaseEnv, ScalarIntegerMaybeConst(0));
#ifdef NEW_CODE /* Not used */
    HASHTAB(R_GlobalEnv) = R_NewHashTable(100);
#endif
#ifdef USE_GLOBAL_CACHE
    MARK_AS_GLOBAL_FRAME(R_GlobalEnv);
    R_GlobalCache = R_NewHashTable(INITIAL_CACHE_SIZE);
    R_GlobalCachePreserve = CONS(R_GlobalCache, R_NilValue);
    R_PreserveObject(R_GlobalCachePreserve);
#endif
    R_BaseNamespace = NewEnvironment(R_NilValue, R_NilValue, R_GlobalEnv);
    NONVEC_SXPINFO(R_BaseNamespace).base_env = 1;
    R_PreserveObject(R_BaseNamespace);
    SET_SYMVALUE(install(".BaseNamespaceEnv"), R_BaseNamespace);
    R_BaseNamespaceName = ScalarString(mkChar("base"));
    R_PreserveObject(R_BaseNamespaceName);
    R_NamespaceRegistry = R_NewHashedEnv(R_NilValue, ScalarIntegerMaybeConst(0));
    R_PreserveObject(R_NamespaceRegistry);
    defineVar(install("base"), R_BaseNamespace, R_NamespaceRegistry);
    /**** needed to properly initialize the base namespace */
}

#ifdef USE_GLOBAL_CACHE
static int hashIndex(SEXP symbol, SEXP table)
{
    SEXP c = PRINTNAME(symbol);
    if( !HASHASH(c) ) {
	SET_HASHVALUE(c, R_Newhashpjw(CHAR(c)));
	SET_HASHASH(c, 1);
    }
    return HASHVALUE(c) % HASHSIZE(table);
}

static void R_FlushGlobalCache(SEXP sym)
{
    SEXP entry = R_HashGetLoc(hashIndex(sym, R_GlobalCache), sym,
			      R_GlobalCache);
    if (entry != R_NilValue) {
	SETCAR(entry, R_UnboundValue);
#ifdef FAST_BASE_CACHE_LOOKUP
        SET_BASE_CACHE(sym,0);
#endif
    }
}

static void R_FlushGlobalCacheFromTable(SEXP table)
{
    int i, size;
    SEXP chain;
    size = HASHSIZE(table);
    for (i = 0; i < size; i++) {
	for (chain = VECTOR_ELT(table, i); chain != R_NilValue; chain = CDR(chain))
	    R_FlushGlobalCache(TAG(chain));
    }
}

/**
 Flush the cache based on the names provided by the user defined
 table, specifically returned from calling objects() for that
 table.
 */
static void R_FlushGlobalCacheFromUserTable(SEXP udb)
{
    int n, i;
    R_ObjectTable *tb;
    SEXP names;
    tb = (R_ObjectTable*) R_ExternalPtrAddr(udb);
    names = tb->objects(tb);
    n = length(names);
    for(i = 0; i < n ; i++)
	R_FlushGlobalCache(Rf_install(CHAR(STRING_ELT(names,i))));
}

static void R_AddGlobalCache(SEXP symbol, SEXP place)
{
    int oldslotsused = HASHSLOTSUSED(R_GlobalCache);
    R_HashSet(hashIndex(symbol, R_GlobalCache), symbol, R_GlobalCache, place,
	      FALSE);
#ifdef FAST_BASE_CACHE_LOOKUP
    SET_BASE_CACHE (symbol, symbol==place);
#endif
    if (oldslotsused != HASHSLOTSUSED(R_GlobalCache) &&
        R_HashSizeCheck(R_GlobalCache)) {
	R_GlobalCache = R_HashResize(R_GlobalCache);
	SETCAR(R_GlobalCachePreserve, R_GlobalCache);
    }
}

static SEXP R_GetGlobalCache(SEXP symbol)
{
    SEXP vl;

#ifdef FAST_BASE_CACHE_LOOKUP
    if (BASE_CACHE(symbol))
        return SYMBOL_BINDING_VALUE(symbol);
#endif

    vl = R_HashGet(hashIndex(symbol, R_GlobalCache), symbol, R_GlobalCache);
    switch(TYPEOF(vl)) {
    case SYMSXP:
	if (vl == R_UnboundValue) /* avoid test?? */
	    return R_UnboundValue;
	else return SYMBOL_BINDING_VALUE(vl);
    case LISTSXP:
	return BINDING_VALUE(vl);
    default:
	error(_("invalid cached value in R_GetGlobalCache"));
	return R_NilValue;
    }
}
#endif /* USE_GLOBAL_CACHE */

/* Remove variable from a list, return the new list, and return its old value 
   (NULL if not there) in 'value'. */

static SEXP RemoveFromList(SEXP thing, SEXP list, SEXP *value)
{
    SEXP last = R_NilValue;
    SEXP curr = list;

    while (curr != R_NilValue) {

        if (TAG(curr) == thing) {
            *value = CAR(curr);
            SETCAR(curr, R_UnboundValue); /* in case binding is cached */
            LOCK_BINDING(curr);           /* in case binding is cached */
            if (last==R_NilValue)
                list = CDR(curr);
            else
                SETCDR(last, CDR(curr));
            return list;
        }

        last = curr;
        curr = CDR(curr);
    }

    *value = NULL;
    return list;
}


/*----------------------------------------------------------------------

  findVarLocInFrame

  Look up the location of the value of a symbol in a single
  environment frame.  Returns the binding cell rather than the value
  itself, or R_NilValue if not found.  Does not wait for the bound
  value to be computed.

  Callers set *canCache = TRUE or NULL
*/

static SEXP findVarLocInFrame(SEXP rho, SEXP symbol, Rboolean *canCache)
{
    SEXP loc;

    if (rho == LASTSYMENV(symbol)) {
         loc = LASTSYMBINDING(symbol);
         if (BINDING_VALUE(loc) == R_UnboundValue)
             LASTSYMENV(symbol) = NULL;
         else
             return loc;
    }

    if (IS_USER_DATABASE(rho)) {
	R_ObjectTable *table = (R_ObjectTable *)R_ExternalPtrAddr(HASHTAB(rho));
	SEXP val = table->get(CHAR(PRINTNAME(symbol)), canCache, table);
	/* Better to use exists() here if we don't actually need the value? */
	if (val == R_UnboundValue)
            loc = R_NilValue;
        else {
	    /* The result should probably be identified as being from
	       a user database, or maybe use an active binding
	       mechanism to allow setting a new value to get back to
	       the data base. */
            loc = cons_with_tag (val, R_NilValue, symbol);
	    /* If the database has a canCache method, then call that.
	       Otherwise, we believe the setting for canCache. */
	    if(canCache && table->canCache)
		*canCache = table->canCache(CHAR(PRINTNAME(symbol)), table);
	}
    }

    else if (IS_BASE(rho))
	error("'findVarLocInFrame' cannot be used on the base environment");

    else if (!isEnvironment(rho))  /* somebody does this... */
	return R_NilValue;

    else if (HASHTAB(rho) == R_NilValue) {

        loc = FRAME(rho);
        SEARCH_LOOP (loc, symbol, goto found);

        return R_NilValue;

      found:
        if ( ! IS_ACTIVE_BINDING(loc) && !DDVAL(symbol)) {
            /* Note:  R_MakeActiveBinding won't let an existing binding 
               become active, so we later assume this can't be active. */
            LASTSYMENV(symbol) = rho;
            LASTSYMBINDING(symbol) = loc;
        }
    }
    else {
        int hashcode;
	SEXP c = PRINTNAME(symbol);
	if( !HASHASH(c) ) {
	    SET_HASHVALUE(c, R_Newhashpjw(CHAR(c)));
	    SET_HASHASH(c,  1);
	}
	hashcode = HASHVALUE(c) % HASHSIZE(HASHTAB(rho));
	/* Will return 'R_NilValue' if not found */
	loc = R_HashGetLoc(hashcode, symbol, HASHTAB(rho));
    }

    return loc;
}


/*
  External version and accessor functions. Returned value is cast as
  an opaque pointer to insure it is only used by routines in this
  group.  This allows the implementation to be changed without needing
  to change other files.
*/

R_varloc_t R_findVarLocInFrame(SEXP rho, SEXP symbol)
{
    SEXP binding = findVarLocInFrame(rho, symbol, NULL);
    return binding == R_NilValue ? NULL : (R_varloc_t) binding;
}

SEXP R_GetVarLocValue(R_varloc_t vl)
{
    SEXP value = BINDING_VALUE((SEXP) vl);
    WAIT_UNTIL_COMPUTED(value);
    return value;
}

SEXP R_GetVarLocSymbol(R_varloc_t vl)
{
    return TAG((SEXP) vl);
}

Rboolean R_GetVarLocMISSING(R_varloc_t vl)
{
    return MISSING((SEXP) vl);
}

void R_SetVarLocValue(R_varloc_t vl, SEXP value)
{
    SET_BINDING_VALUE((SEXP) vl, value);
}


/*----------------------------------------------------------------------

  findVarInFrame3

  Look up the value of a symbol in a single environment frame.	This
  is the basic building block of all variable lookups.

  It is important that this be as efficient as possible.

  The final argument controls the exact behaviour, as follows:

    0 (or FALSE)  Lookup and return value, or R_UnboundValue if doesn't exist.
                  On a user database, does a "get" only if "exists" is true.
                  Waits for computation of the value to finish.

    1 (or TRUE)   Same as 0, except always does a "get" on a user database.

    2             Only checks existence, returning R_UnboundValue if a 
                  binding doesn't exist and R_NilValue if one does exist.
                  Doesn't wait for computation of the value to finish, since 
                  it isn't being returned.

    3             Same as 1, except doesn't wait for computation of the value 
                  to finish.

  Note that (option&1)!=0 if a get should aways be done on a user database,
  and (option&2)!=0 if we don't need to wait.

  The findVarInFramePendingOK version is an abbreviation for option of 3.
  It may not only be more convenient, but also be faster.
*/

static SEXP findVarInFrame3_nolast(SEXP rho, SEXP symbol, int option);

SEXP findVarInFramePendingOK(SEXP rho, SEXP symbol)
{
    SEXP value;

    if (rho == LASTSYMENV(symbol)) {
        value = CAR(LASTSYMBINDING(symbol)); /* won't be an active binding */
        if (value == R_UnboundValue)
            LASTSYMENV(symbol) = NULL;
        else
            return value;
    }

    return findVarInFrame3_nolast (rho, symbol, 3);
}

SEXP findVarInFrame3(SEXP rho, SEXP symbol, int option)
{
    SEXP value;

    if (rho == LASTSYMENV(symbol)) {
        value = CAR(LASTSYMBINDING(symbol)); /* won't be an active binding */
        if (value == R_UnboundValue)
            LASTSYMENV(symbol) = NULL;
        else {
            switch (option) {
            case 0:
            case 1:
                WAIT_UNTIL_COMPUTED(value);
                break;
            case 2:
                value = R_NilValue;
                break;
            default:
                break;
            }
            return value;
        }
    }

    return findVarInFrame3_nolast (rho, symbol, option);
}

/* Version that doesn't check LASTSYMBINDING.  Split from above so the
   simplest case will have low overhead.  Could also be called directly
   if it's known that checking LASTSYMBINDING won't help. */

static SEXP findVarInFrame3_nolast(SEXP rho, SEXP symbol, int option)
{
    SEXP loc, value;

    if (IS_BASE(rho)) {
        if (option==2) 
            return SYMBOL_HAS_BINDING(symbol) ? R_NilValue : R_UnboundValue;
        value = SYMBOL_BINDING_VALUE(symbol);
    }

    else if (IS_USER_DATABASE(rho)) {
	/* Use the objects function pointer for this symbol. */
	R_ObjectTable *table = (R_ObjectTable *)R_ExternalPtrAddr(HASHTAB(rho));
	value = R_UnboundValue;
	if (table->active) {
	    if (option&1)
		value = table->get (CHAR(PRINTNAME(symbol)), NULL, table);
	    else {
		if (table->exists (CHAR(PRINTNAME(symbol)), NULL, table)) {
                    if (option==2) 
                        return R_NilValue;
		    value = table->get (CHAR(PRINTNAME(symbol)), NULL, table);
                }
		else
		    value = R_UnboundValue;
	    }
	}
    }

    else if (!isEnvironment(rho))
	error(_("argument to '%s' is not an environment"), "findVarInFrame3");

    else if (HASHTAB(rho) == R_NilValue) {

	loc = FRAME(rho);
        SEARCH_LOOP (loc, symbol, goto found);

        return R_UnboundValue;

      found: 
        if ( ! IS_ACTIVE_BINDING(loc) && !DDVAL(symbol)) {
            /* Note:  R_MakeActiveBinding won't let an existing binding 
               become active, so we later assume this can't be active. */
            LASTSYMENV(symbol) = rho;
            LASTSYMBINDING(symbol) = loc;
        }
        if (option==2)
            return R_NilValue;
        else
            value = BINDING_VALUE(loc);
    }

    else {
        SEXP c = PRINTNAME(symbol);
        int hashcode;
	if( !HASHASH(c) ) {
	    SET_HASHVALUE(c, R_Newhashpjw(CHAR(c)));
	    SET_HASHASH(c, 1);
	}
	hashcode = HASHVALUE(c) % HASHSIZE(HASHTAB(rho));
        if (option==2)
            return R_HashExists (hashcode, symbol, HASHTAB(rho)) 
                    ? R_NilValue : R_UnboundValue;
	value = R_HashGet(hashcode, symbol, HASHTAB(rho));
    }

  return_value:
    if (option != 3)
        WAIT_UNTIL_COMPUTED(value);

    return value;
}

SEXP findVarInFrame(SEXP rho, SEXP symbol)
{
    return findVarInFrame3(rho, symbol, TRUE);
}



#ifdef USE_GLOBAL_CACHE

/* findGlobalVar searches for a symbol value starting at R_GlobalEnv, so the
   cache can be used.  Doesn't wait for the value found to be computed. */

static SEXP findGlobalVar(SEXP symbol)
{
    SEXP vl, rho;
    Rboolean canCache = TRUE;
    vl = R_GetGlobalCache(symbol);
    if (vl != R_UnboundValue)
	return vl;
    for (rho = R_GlobalEnv; rho != R_EmptyEnv; rho = ENCLOS(rho)) {
	if (IS_BASE(rho)) {
	    vl = SYMBOL_BINDING_VALUE(symbol);
	    if (vl != R_UnboundValue)
		R_AddGlobalCache(symbol, symbol);
	    return vl;
        }
        else {
	    vl = findVarLocInFrame(rho, symbol, &canCache);
	    if (vl != R_NilValue) {
		if(canCache)
		    R_AddGlobalCache(symbol, vl);
		return BINDING_VALUE(vl);
	    }
	}

    }
    return R_UnboundValue;
}
#endif


/*----------------------------------------------------------------------

  findVar

     Look up a symbol in an environment.  Waits for the value to be computed.

  findVarPendingOK 

     Like findVar, but doesn't wait for the value to be computed.
*/

SEXP findVar(SEXP symbol, SEXP rho)
{
    SEXP value;

#ifdef USE_GLOBAL_CACHE

    /* This first loop handles local frames, if there are any.  It
       will also handle all frames if rho is a global frame other than
       R_GlobalEnv */

    while (rho != R_GlobalEnv && rho != R_EmptyEnv) {
	value = findVarInFrame3 (rho, symbol, 1);
	if (value != R_UnboundValue) 
            return value;
	rho = ENCLOS(rho);
    }

    if (rho == R_GlobalEnv) {
	value = findGlobalVar(symbol);
        WAIT_UNTIL_COMPUTED(value);
        return value;
    }
    else
	return R_UnboundValue;

#else

    while (rho != R_EmptyEnv) {
	value = findVarInFrame3 (rho, symbol, 1);
	if (value != R_UnboundValue) 
            return value;
	rho = ENCLOS(rho);
    }
    return R_UnboundValue;

#endif
}

SEXP findVarPendingOK(SEXP symbol, SEXP rho)
{
    SEXP value;

#ifdef USE_GLOBAL_CACHE

    /* This first loop handles local frames, if there are any.  It
       will also handle all frames if rho is a global frame other than
       R_GlobalEnv */

    while (rho != R_GlobalEnv && rho != R_EmptyEnv) {
	value = findVarInFramePendingOK (rho, symbol);
	if (value != R_UnboundValue) 
            return value;
	rho = ENCLOS(rho);
    }

    if (rho == R_GlobalEnv) {
	value = findGlobalVar(symbol);
        return value;
    }
    else
	return R_UnboundValue;

#else

    while (rho != R_EmptyEnv) {
	value = findVarInFramePendingOK (rho, symbol);
	if (value != R_UnboundValue) 
            return value;
	rho = ENCLOS(rho);
    }
    return R_UnboundValue;

#endif
}


/*----------------------------------------------------------------------

  findVar1

  Look up a symbol in an environment.  Ignore any values which are
  not of the specified type.

*/

SEXP attribute_hidden
findVar1(SEXP symbol, SEXP rho, SEXPTYPE mode, int inherits)
{
    SEXP vl;
    while (rho != R_EmptyEnv) {
	vl = findVarInFrame3(rho, symbol, TRUE);
	if (vl != R_UnboundValue) {
	    if (mode == ANYSXP) return vl;
	    if (TYPEOF(vl) == PROMSXP)
                vl = forcePromise(vl);
	    if (TYPEOF(vl) == mode) return vl;
	    if (mode == FUNSXP && isFunction(vl)) return (vl);
	}
	if (inherits)
	    rho = ENCLOS(rho);
	else
	    return (R_UnboundValue);
    }
    return (R_UnboundValue);
}

/*
 *  ditto, but check *mode* not *type*
 */

static SEXP
findVar1mode(SEXP symbol, SEXP rho, SEXPTYPE mode, int inherits,
	     Rboolean doGet)
{
    SEXP vl;
    int tl;
    if (mode == INTSXP) mode = REALSXP;
    if (mode == FUNSXP || mode ==  BUILTINSXP || mode == SPECIALSXP)
	mode = CLOSXP;
    while (rho != R_EmptyEnv) {
	if (! doGet && mode == ANYSXP)
	    vl = findVarInFrame3(rho, symbol, 2);
	else
	    vl = findVarInFrame3(rho, symbol, doGet);

	if (vl != R_UnboundValue) {
	    if (mode == ANYSXP) return vl;
	    if (TYPEOF(vl) == PROMSXP)
                vl = forcePromise(vl);
	    if (mode == CLOSXP && isFunction(vl)) return vl;
	    tl = TYPEOF(vl);
            if (tl == INTSXP) tl = REALSXP;
	    if (tl == mode) return vl;
	}
	if (inherits)
	    rho = ENCLOS(rho);
	else
	    return (R_UnboundValue);
    }
    return (R_UnboundValue);
}


/*
   ddVal:
   a function to take a name and determine if it is of the form
   ..x where x is an integer; if so x is returned otherwise 0 is returned
*/
static int ddVal(SEXP symbol)
{
    const char *buf;
    char *endp;
    int rval;

    buf = CHAR(PRINTNAME(symbol));
    if( !strncmp(buf,"..",2) && strlen(buf) > 2 ) {
	buf += 2;
	rval = strtol(buf, &endp, 10);
	if( *endp != '\0')
	    return 0;
	else
	    return rval;
    }
    return 0;
}

/*----------------------------------------------------------------------
  ddfindVar

  This function fetches the variables ..1, ..2, etc from the first
  frame of the environment passed as the second argument to ddfindVar.
  These variables are implicitly defined whenever a ... object is
  created.

  To determine values for the variables we first search for an
  explicit definition of the symbol, them we look for a ... object in
  the frame and then walk through it to find the appropriate values.

  If no value is obtained we return R_UnboundValue.

  It is an error to specify a .. index longer than the length of the
  ... object the value is sought in.

*/

SEXP ddfindVar(SEXP symbol, SEXP rho)
{
    int i;
    SEXP vl;

    /* first look for ... symbol  */
    vl = findVar(R_DotsSymbol, rho);
    i = ddVal(symbol);
    if (vl != R_UnboundValue) {
	if (length(vl) >= i) {
	    vl = nthcdr(vl, i - 1);
	    return(CAR(vl));
	}
	else
	    error(_("The ... list does not contain %d elements"), i);
    }
    else error(_("..%d used in an incorrect context, no ... to look in"), i);

    return R_NilValue;
}



/*----------------------------------------------------------------------

  dynamicFindVar

  This function does a variable lookup, but uses dynamic scoping rules
  rather than the lexical scoping rules used in findVar.

  Return R_UnboundValue if the symbol isn't located and the calling
  function needs to handle the errors.

*/

SEXP dynamicfindVar(SEXP symbol, RCNTXT *cptr)
{
    SEXP vl;
    while (cptr != R_ToplevelContext) {
	if (cptr->callflag & CTXT_FUNCTION) {
	    vl = findVarInFrame3(cptr->cloenv, symbol, TRUE);
	    if (vl != R_UnboundValue) return vl;
	}
	cptr = cptr->nextcontext;
    }
    return R_UnboundValue;
}



/*----------------------------------------------------------------------

  findFun

  Search for a function in an environment. This is a specially modified
  version of findVar which ignores values its finds if they are not
  functions.  This is extremely time-critical code, since it is used
  to lookup all the base language elements, such as "+" and "if".  
<<<<<<< HEAD

  In typical usage, rho will be an unhashed local environment with the
  NO_SPEC_SYM flag set, with ENCLOS giving further such environments, until 
  R_GlobalEnv is reached, where the function will be found in the global
  cache (if it wasn't in one of the local environemnts).  Note that
  R_GlobalEnv will not have NO_SPEC_SYM set, even if it has no special
  symbols - otherwise, it might be skipped, and hence the global cache
  would be skipped as well.
=======

  In typical usage, rho will be an unhashed local environment with the
  NO_SPEC_SYM flag set, with ENCLOS giving further such environments, until 
  R_GlobalEnv is reached, where the function will be found in the global
  cache (if it wasn't in one of the local environemnts).  Note that
  R_GlobalEnv will not have NO_SPEC_SYM set, even if it has no special
  symbols - otherwise, it might be skipped, and hence the global cache
  would be skipped as well.

  An enviroment can also be skipped when the symbol has LASTSYMENVNOTFOUND
  equal to that environment.  LASTSYMENVNOTFOUND is updated to the last
  unhashed environment where the symbol wasn't found.
>>>>>>> 19c218b3

  There is no need to wait for computations of the values found to finish, 
  since functions never have their computation deferred.
*/

SEXP findFun(SEXP symbol, SEXP rho)
{
    SEXP lsymnf = LASTSYMENVNOTFOUND(symbol);
    SEXP lnohashnf = NULL;
    SEXP vl;

    /* If it's a special symbol, skip to the first environment that might 
       contain such a symbol. */

    if (SPEC_SYM(symbol)) {
        while (NO_SPEC_SYM(rho)) /* note that NO_SPEC_SYM(R_EmptyEnv) is 0 */
            rho = ENCLOS(rho);
    }

    /* Search environments for a definition that is a function. */

    for ( ; rho != R_EmptyEnv; rho = ENCLOS(rho)) {

<<<<<<< HEAD
=======
        /* See if it's known from LASTSYMENVNOTFOUND that this symbol isn't 
           in this environment. */

        if (rho == lsymnf) {
            lnohashnf = rho;
            continue;
        }

>>>>>>> 19c218b3
        /* See if it is in the global cache, as it usually will if it's in any
           of the remaining environments (though there can be exceptions). */

#       ifdef USE_GLOBAL_CACHE
	    if (rho == R_GlobalEnv) {
#               ifdef FAST_BASE_CACHE_LOOKUP
                    if (BASE_CACHE(symbol)) { /* quick here, as time-critical */
                        vl = SYMBOL_BINDING_VALUE(symbol);
                        goto got_value;
                    }
#               endif
                vl = findGlobalVar(symbol);
                goto got_value;
            }
#       endif

        vl = findVarInFramePendingOK (rho, symbol);

      got_value:
<<<<<<< HEAD
	if (vl == R_UnboundValue) continue;

        if (TYPEOF(vl) == PROMSXP)
            vl = forcePromise(vl);
        if (isFunction (vl))
            return vl;
        if (vl == R_MissingArg)
            arg_missing_error(symbol);
    }

    error(_("could not find function \"%s\""), CHAR(PRINTNAME(symbol)));
}

/* Variation on findFun that doesn't report errors itself, doesn't
   check for special symbols, and does not use the global cache,
   which is quicker if most searches are expected to fail.  

   Used for looking up methods in objects.c. */

SEXP findFunMethod(SEXP symbol, SEXP rho)
{
    SEXP vl;

    while (rho != R_EmptyEnv) {
	vl = findVarInFramePendingOK(rho, symbol);
	if (vl != R_UnboundValue) {
	    if (TYPEOF(vl) == PROMSXP)
		vl = forcePromise(vl);
	    if (isFunction(vl))
		return vl;
	}
	rho = ENCLOS(rho);
    }

=======
	if (vl == R_UnboundValue) {
            if (HASHTAB(rho) == R_NilValue)
                lnohashnf = rho;
            continue;
        }

        if (TYPEOF(vl) == PROMSXP)
            vl = forcePromise(vl);
        if (isFunction (vl)) {
            if (lnohashnf != NULL)
                LASTSYMENVNOTFOUND(symbol) = lnohashnf;
            return vl;
        }
        if (vl == R_MissingArg)
            arg_missing_error(symbol);
    }

    error(_("could not find function \"%s\""), CHAR(PRINTNAME(symbol)));
}

/* Variation on findFun that doesn't report errors itself, doesn't
   check for special symbols, does not use the global cache (which is
   quicker if most searches are expected to fail), and records a failed
   local search even if the whole search fails (unlike findFun).  

   Used for looking up methods in objects.c. */

SEXP findFunMethod(SEXP symbol, SEXP rho)
{
    SEXP lsymnf = LASTSYMENVNOTFOUND(symbol);
    SEXP lnohashnf = NULL;
    SEXP vl;

    for ( ; rho != R_EmptyEnv; rho = ENCLOS(rho)) {
        if (rho == lsymnf) {
            lnohashnf = rho;
            continue;
        }
	vl = findVarInFramePendingOK(rho, symbol);
	if (vl == R_UnboundValue) {
            if (HASHTAB(rho) == R_NilValue)
                lnohashnf = rho;
            continue;
        }
        if (TYPEOF(vl) == PROMSXP)
            vl = forcePromise(vl);
        if (isFunction(vl)) {
            if (lnohashnf != NULL)
                LASTSYMENVNOTFOUND(symbol) = lnohashnf;
            return vl;
        }
    }

    if (lnohashnf != NULL && !IS_BASE(lnohashnf))
        LASTSYMENVNOTFOUND(symbol) = lnohashnf;
>>>>>>> 19c218b3
    return R_UnboundValue;
}

/*----------------------------------------------------------------------

  set_var_in_frame

  Assign a value in a specific environment frame.  If 'create' is TRUE, it
  creates the variable if it doesn't already exist.  May increment or decrement
  NAMEDCNT for the assigned and previous value, depending on the setting of
  'incdec' - 0 = no increment or decrement, 1 = decrement old value only,
  2 = increment new value only, 3 = decrement old value and increment new value.
  Returns TRUE if an assignment was successfully made. 

  Waits for computation to finish for values stored into user databases and 
  into the base environment.

  The symbol, value, and rho arguments are protected by this function. */

int set_var_in_frame (SEXP symbol, SEXP value, SEXP rho, int create, int incdec)
{
    int hashcode;
    SEXP loc;

    PROTECT3(symbol,value,rho);

    if (rho == LASTSYMENV(symbol)) {
        loc = LASTSYMBINDING(symbol);    /* won't be an active binding */
        if (CAR(loc) != R_UnboundValue)  /* could be unbound if var removed */
            goto found;
    }

    if (IS_USER_DATABASE(rho)) {
        /* FIXME: This does not behave as described - DESCRIBED WHERE? HOW? */
        WAIT_UNTIL_COMPUTED(value);
        R_ObjectTable *table;
        table = (R_ObjectTable *) R_ExternalPtrAddr(HASHTAB(rho));
        if (table->assign == NULL) /* maybe should just return FALSE? */
            error(_("cannot assign variables to this database"));
        table->assign (CHAR(PRINTNAME(symbol)), value, table);
        if (incdec&2) 
            INC_NAMEDCNT(value);
        /* don't try to do decrement on old value (getting it might be slow) */
#ifdef USE_GLOBAL_CACHE
        if (IS_GLOBAL_FRAME(rho)) R_FlushGlobalCache(symbol);
#endif
        if (rho == R_GlobalEnv) 
            R_DirtyImage = 1;
        UNPROTECT(3);
        return TRUE; /* unclear whether assign always succeeds, but assume so */
    }

    if (IS_BASE(rho)) {
        if (!create && SYMVALUE(symbol) == R_UnboundValue) {
            UNPROTECT(3);
            return FALSE;
        }
        gsetVar(symbol,value,rho);
        if (incdec&2) 
            INC_NAMEDCNT(value);  
        /* don't bother with decrement on the old value (not time-critical) */
        UNPROTECT(3);
        return TRUE;      /* should have either succeeded, or raised an error */
    }

    if (HASHTAB(rho) == R_NilValue) {
        loc = FRAME(rho);
        SEARCH_LOOP (loc, symbol, goto found_update_last);
    }
    else { /* hashed environment */
        SEXP c = PRINTNAME(symbol);
        if( !HASHASH(c) ) {
            SET_HASHVALUE(c, R_Newhashpjw(CHAR(c)));
            SET_HASHASH(c, 1);
        }
        hashcode = HASHVALUE(c) % HASHSIZE(HASHTAB(rho));
        loc = VECTOR_ELT(HASHTAB(rho), hashcode);
        SEARCH_LOOP (loc, symbol, goto found);
    }

    if (create) { /* try to create new variable */

        if (rho == R_EmptyEnv)
            error(_("cannot assign values in the empty environment"));

        if (FRAME_IS_LOCKED(rho))
            error(_("cannot add bindings to a locked environment"));

#ifdef USE_GLOBAL_CACHE
        if (IS_GLOBAL_FRAME(rho)) R_FlushGlobalCache(symbol);
#endif
        if (rho == R_GlobalEnv) 
            R_DirtyImage = 1;

        if (HASHTAB(rho) == R_NilValue) {
            SEXP new = cons_with_tag (value, FRAME(rho), symbol);
            SET_FRAME(rho, new);
            if (SPEC_SYM(symbol))
                SET_NO_SPEC_SYM(rho,0);
        }
        else {
            SEXP table = HASHTAB(rho);
            SEXP chain = VECTOR_ELT(table,hashcode);
            SEXP new = cons_with_tag (value, chain, symbol);
            SET_VECTOR_ELT (table, hashcode, new);
            if (chain == R_NilValue)
                SET_HASHSLOTSUSED (table, HASHSLOTSUSED(table) + 1);
            if (R_HashSizeCheck(table))
                SET_HASHTAB(rho, R_HashResize(table));
        }

        if (LASTSYMENVNOTFOUND(symbol) == rho)
            LASTSYMENVNOTFOUND(symbol) = NULL;

        if (incdec&2)
            INC_NAMEDCNT(value);

        UNPROTECT(3);
        return TRUE;
    }

    UNPROTECT(3);
    return FALSE;

  found_update_last:
    if ( ! IS_ACTIVE_BINDING(loc) && !DDVAL(symbol)) {
        /* Note:  R_MakeActiveBinding won't let an existing binding 
           become active, so we later assume this can't be active. */
        LASTSYMENV(symbol) = rho;
        LASTSYMBINDING(symbol) = loc;
    }
    
  found:
    if ((incdec&1) && !IS_ACTIVE_BINDING(loc))
        DEC_NAMEDCNT_AND_PRVALUE(BINDING_VALUE(loc));
    SET_BINDING_VALUE(loc,value);
    if (incdec&2) 
        INC_NAMEDCNT(value);
    SET_MISSING(loc,0);
    if (rho == R_GlobalEnv) 
        R_DirtyImage = 1;
    UNPROTECT(3);
    return TRUE;
}


/*----------------------------------------------------------------------

  set_var_nonlocal

  Assign a value in a specific environment frame or any enclosing frame,
  or create it in R_GlobalEnv if it doesn't exist in any such frame.  May 
  increment or decrement NAMEDCNT for the assigned and previous value, 
  depending on the setting of 'incdec' - 0 = no increment or decrement, 
  1 = decrement old value only, 2 = increment new value only, 3 = decrement 
  old value and increment new value. */

void set_var_nonlocal (SEXP symbol, SEXP value, SEXP rho, int incdec)
{
    while (rho != R_EmptyEnv) {
	if (set_var_in_frame (symbol, value, rho, FALSE, incdec)) 
            return;
	rho = ENCLOS(rho);
    }
    set_var_in_frame (symbol, value, R_GlobalEnv, TRUE, incdec);
}


/*----------------------------------------------------------------------

  OLD FUNCTION PROVIDED FOR BACKWARDS COMPATIBILITY (MENTIONED IN R API).

  defineVar

  Assign a value in a specific environment frame. */

void defineVar(SEXP symbol, SEXP value, SEXP rho)
{
    set_var_in_frame (symbol, value, rho, TRUE, 0);
}


/*----------------------------------------------------------------------

  OLD FUNCTION PROVIDED FOR BACKWARDS COMPATIBILITY (MENTIONED IN R API).

  setVar

  Assign a new value to bound symbol.	 Note this does the "inherits"
  case.  I.e. it searches frame-by-frame for a symbol and binds the
  given value to the first symbol encountered.  If no symbol is
  found then a binding is created in the global environment. */

void setVar(SEXP symbol, SEXP value, SEXP rho)
{
    while (rho != R_EmptyEnv) {
	if (set_var_in_frame (symbol, value, rho, FALSE, 0)) 
            return;
	rho = ENCLOS(rho);
    }
    set_var_in_frame (symbol, value, R_GlobalEnv, TRUE, 0);
}


/*----------------------------------------------------------------------

  gsetVar

  Assignment directly into the base environment.  

  Waits until the value has been computed. */

void gsetVar(SEXP symbol, SEXP value, SEXP rho)
{
    if (SYMVALUE(symbol) == R_UnboundValue) {
        if (FRAME_IS_LOCKED(rho))
            error(_("cannot add binding of '%s' to the base environment"),
                  CHAR(PRINTNAME(symbol)));
#ifdef USE_GLOBAL_CACHE
        R_FlushGlobalCache(symbol);
#endif
    }

    WAIT_UNTIL_COMPUTED(value);
    SET_SYMBOL_BINDING_VALUE(symbol, value);
}


/*----------------------------------------------------------------------

  get environment from a subclass if possible; else return NULL. */

#define simple_as_environment(arg) \
  (IS_S4_OBJECT(arg) && (TYPEOF(arg) == S4SXP) ? R_getS4DataSlot(arg, ENVSXP) \
                                               : R_NilValue)
	    

/*----------------------------------------------------------------------

  do_assign : .Internal(assign(x, value, envir, inherits))

*/
static SEXP do_assign(SEXP call, SEXP op, SEXP args, SEXP rho)
{
    SEXP name=R_NilValue, val, aenv;
    int ginherits = 0;
    checkArity(op, args);

    if (!isString(CAR(args)) || length(CAR(args)) == 0)
	error(_("invalid first argument"));
    else {
	if (length(CAR(args)) > 1)
	    warning(_("only the first element is used as variable name"));
	name = install(translateChar(STRING_ELT(CAR(args), 0)));
    }
    PROTECT(val = CADR(args));
    aenv = CADDR(args);
    if (TYPEOF(aenv) == NILSXP)
	error(_("use of NULL environment is defunct"));
    if (TYPEOF(aenv) != ENVSXP &&
	TYPEOF((aenv = simple_as_environment(aenv))) != ENVSXP)
	error(_("invalid '%s' argument"), "envir");
    ginherits = asLogical(CADDDR(args));
    if (ginherits == NA_LOGICAL)
	error(_("invalid '%s' argument"), "inherits");
    if (ginherits)
	set_var_nonlocal (name, val, aenv, 3);
    else
	set_var_in_frame (name, val, aenv, TRUE, 3);
    UNPROTECT(1);
    return val;
}


/**
 * do_list2env : .Internal(list2env(x, envir))
  */
static SEXP do_list2env(SEXP call, SEXP op, SEXP args, SEXP rho)
{
    SEXP x, xnms, envir;
    int n;
    checkArity(op, args);

    if (TYPEOF(CAR(args)) != VECSXP)
	error(_("first argument must be a named list"));
    x = CAR(args);
    n = LENGTH(x);
    xnms = getAttrib(x, R_NamesSymbol);
    if (TYPEOF(xnms) != STRSXP || LENGTH(xnms) != n)
	error(_("names(x) must be a character vector of the same length as x"));
    envir = CADR(args);
    if (TYPEOF(envir) != ENVSXP)
	error(_("'envir' argument must be an environment"));

    for(int i = 0; i < LENGTH(x) ; i++) {
	SEXP name = install(translateChar(STRING_ELT(xnms, i)));
	defineVar(name, VECTOR_ELT(x, i), envir);
    }

    return envir;
}

/* Remove variable and return its previous value, or NULL if it didn't exist. 
   For a user database, R_NilValue is returned when the variable exists, 
   rather than the value. */

SEXP attribute_hidden RemoveVariable(SEXP name, SEXP env)
{
    SEXP list, value;

    if (env == R_BaseNamespace)
	error(_("cannot remove variables from base namespace"));
    if (env == R_BaseEnv)
	error(_("cannot remove variables from the base environment"));
    if (env == R_EmptyEnv)
	error(_("cannot remove variables from the empty environment"));
    if (FRAME_IS_LOCKED(env))
	error(_("cannot remove bindings from a locked environment"));

    if(IS_USER_DATABASE(env)) {
	R_ObjectTable *table;
	table = (R_ObjectTable *) R_ExternalPtrAddr(HASHTAB(env));
	if(table->remove == NULL)
	    error(_("cannot remove variables from this database"));
	return table->remove(CHAR(PRINTNAME(name)), table) ? R_NilValue : NULL;
    }

    if (IS_HASHED(env)) {
	SEXP hashtab = HASHTAB(env);
        int hashcode = HASHASH(PRINTNAME(name)) ? HASHVALUE(PRINTNAME(name))
                        : R_Newhashpjw(CHAR(PRINTNAME(name)));
	int idx = hashcode % HASHSIZE(hashtab);
	list = RemoveFromList(name, VECTOR_ELT(hashtab, idx), &value);
	if (value != NULL) {
	    SET_VECTOR_ELT(hashtab, idx, list);
            if (list == R_NilValue)
                SET_HASHSLOTSUSED(hashtab,HASHSLOTSUSED(hashtab)-1);
        }
    }
    else {
	list = RemoveFromList(name, FRAME(env), &value);
	if (value != NULL)
	    SET_FRAME(env, list);
    }

    if (value != NULL) {
        if(env == R_GlobalEnv) R_DirtyImage = 1;
#ifdef USE_GLOBAL_CACHE
	if (IS_GLOBAL_FRAME(env)) {
            PROTECT(value);
            R_FlushGlobalCache(name);
            UNPROTECT(1);
        }
#endif
    }

    return value;
}

/*----------------------------------------------------------------------

  do_remove

  There are three arguments to do_remove; a list of names to remove,
  an optional environment (if missing set it to R_GlobalEnv) and
  inherits, a logical indicating whether to look in the parent env if
  a symbol is not found in the supplied env.  This is ignored if
  environment is not specified.

*/

static SEXP do_remove(SEXP call, SEXP op, SEXP args, SEXP rho)
{
    /* .Internal(remove(list, envir, inherits)) */

    SEXP name, envarg, tsym, tenv, value;
    int ginherits = 0;
    int i;

    checkArity(op, args);

    name = CAR(args);
    if (!isString(name))
	error(_("invalid first argument"));
    args = CDR(args);

    envarg = CAR(args);
    if (TYPEOF(envarg) == NILSXP)
	error(_("use of NULL environment is defunct"));
    if (TYPEOF(envarg) != ENVSXP &&
	TYPEOF((envarg = simple_as_environment(envarg))) != ENVSXP)
	error(_("invalid '%s' argument"), "envir");
    args = CDR(args);

    ginherits = asLogical(CAR(args));
    if (ginherits == NA_LOGICAL)
	error(_("invalid '%s' argument"), "inherits");

    for (i = 0; i < LENGTH(name); i++) {
	value = NULL;
	tsym = install(translateChar(STRING_ELT(name, i)));
	tenv = envarg;
	while (tenv != R_EmptyEnv) {
	    value = RemoveVariable(tsym, tenv);
	    if (value != NULL || !ginherits)
		break;
	    tenv = CDR(tenv);
	}
	if (value == NULL)
	    warning (_("object '%s' not found"), CHAR(PRINTNAME(tsym)));
        else
            DEC_NAMEDCNT_AND_PRVALUE(value);
    }
    return R_NilValue;
}

/*----------------------------------------------------------------------

 do_get_rm - get value of variable and then remove the variable, decrementing
             NAMEDCNT when possible.  If return of pending value is allowed,
             will pass on pending value in the variable without waiting for it.
*/

static SEXP do_get_rm (SEXP call, SEXP op, SEXP args, SEXP rho, int variant)
{
    SEXP name, value;

    checkArity(op, args);
    check1arg(args, call, "x");

    name = CAR(args);
    if (TYPEOF(name) != SYMSXP)
        error(_("invalid argument"));

    value = RemoveVariable (name, rho);

    if (value == NULL)
        unbound_var_error(name);
<<<<<<< HEAD

    if (TYPEOF(value) == PROMSXP) {
        SEXP prvalue = forcePromisePendingOK(value);
=======

    pending_ok = variant & VARIANT_PENDING_OK;

    if (TYPEOF(value) == PROMSXP) {
        SEXP prvalue = pending_ok ? forcePromisePendingOK(value) 
                                  : forcePromise(value);
>>>>>>> 19c218b3
        DEC_NAMEDCNT_AND_PRVALUE(value);
        value = prvalue;
    }
    else
        DEC_NAMEDCNT(value);

    if (variant & VARIANT_NULL)
        return R_NilValue;

    if ( ! (variant & VARIANT_PENDING_OK))
        WAIT_UNTIL_COMPUTED(value);

    return value;
}

/*----------------------------------------------------------------------

  do_get

  This function returns the SEXP associated with the character
  argument.  It needs the environment of the calling function as a
  default.

      get(x, envir, mode, inherits)
      exists(x, envir, mode, inherits)

*/


static SEXP do_get(SEXP call, SEXP op, SEXP args, SEXP rho)
{
    SEXP rval, genv, t1 = R_NilValue;
    SEXPTYPE gmode;
    int ginherits = 0, where;
    checkArity(op, args);

    /* The first arg is the object name */
    /* It must be present and a non-empty string */

    if (!isValidStringF(CAR(args)))
	error(_("invalid first argument"));
    else
	t1 = install(translateChar(STRING_ELT(CAR(args), 0)));

    /* envir :	originally, the "where=" argument */

    if (TYPEOF(CADR(args)) == REALSXP || TYPEOF(CADR(args)) == INTSXP) {
	where = asInteger(CADR(args));
	genv = R_sysframe(where, R_GlobalContext);
    }
    else if (TYPEOF(CADR(args)) == NILSXP)
	error(_("use of NULL environment is defunct"));
    else if (TYPEOF(CADR(args)) == ENVSXP)
	genv = CADR(args);
    else if(TYPEOF((genv = simple_as_environment(CADR(args)))) != ENVSXP)
	error(_("invalid '%s' argument"), "envir");

    /* mode :  The mode of the object being sought */

    /* as from R 1.2.0, this is the *mode*, not the *typeof* aka
       storage.mode.
    */

    if (isString(CADDR(args))) {
	if (!strcmp(CHAR(STRING_ELT(CAR(CDDR(args)), 0)), "function")) /*ASCII*/
	    gmode = FUNSXP;
	else
	    gmode = str2type(CHAR(STRING_ELT(CAR(CDDR(args)), 0))); /* ASCII */
    } 
    else
	error(_("invalid '%s' argument"), "mode");

    ginherits = asLogical(CADDDR(args));
    if (ginherits == NA_LOGICAL)
	error(_("invalid '%s' argument"), "inherits");

    /* Search for the object */
    rval = findVar1mode(t1, genv, gmode, ginherits, PRIMVAL(op));

    if (PRIMVAL(op)) { /* have get(.) */
	if (rval == R_MissingArg)
            arg_missing_error(t1);
	if (rval == R_UnboundValue) {
	    if (gmode == ANYSXP)
                unbound_var_error(t1);
	    else
		error(_("object '%s' of mode '%s' was not found"),
		      CHAR(PRINTNAME(t1)),
		      CHAR(STRING_ELT(CAR(CDDR(args)), 0))); /* ASCII */
	}

	/* We need to evaluate if it is a promise */
	if (TYPEOF(rval) == PROMSXP)
	    rval = forcePromise(rval);

	if (NAMEDCNT_EQ_0(rval))
	    SET_NAMEDCNT_1(rval);
	return rval;
    }
    else /* exists(.) */
	return ScalarLogicalMaybeConst (rval != R_UnboundValue);
}

static SEXP gfind(const char *name, SEXP env, SEXPTYPE mode,
		  SEXP ifnotfound, int inherits, SEXP enclos)
{
    SEXP rval, t1, R_fcall, var;

    t1 = install(name);

    /* Search for the object - last arg is 1 to 'get' */
    rval = findVar1mode(t1, env, mode, inherits, 1);

    if (rval == R_UnboundValue) {
	if( isFunction(ifnotfound) ) {
	    PROTECT(var = mkString(name));
	    PROTECT(R_fcall = LCONS(ifnotfound, LCONS(var, R_NilValue)));
	    rval = eval(R_fcall, enclos);
	    UNPROTECT(2);
	} else
	    rval = ifnotfound;
    }

    /* We need to evaluate if it is a promise */
    if (TYPEOF(rval) == PROMSXP) rval = forcePromise(rval);
    if (NAMEDCNT_EQ_0(rval)) 
        SET_NAMEDCNT_1(rval);
    return rval;
}


/** mget(): get multiple values from an environment
 *
 * .Internal(mget(x, envir, mode, ifnotfound, inherits))
 *
 * @return  a list of the same length as x, a character vector (of names).
 */
static SEXP do_mget(SEXP call, SEXP op, SEXP args, SEXP rho)
{
    SEXP ans, env, x, mode, ifnotfound, ifnfnd;
    SEXPTYPE gmode; /* is unsigned int */
    int ginherits = 0, nvals, nmode, nifnfnd, i;

    checkArity(op, args);

    x = CAR(args);

    nvals = length(x);

    /* The first arg is the object name */
    /* It must be present and a string */
    if (!isString(x) )
	error(_("invalid first argument"));
    for(i = 0; i < nvals; i++)
	if( isNull(STRING_ELT(x, i)) || !CHAR(STRING_ELT(x, 0))[0] )
	    error(_("invalid name in position %d"), i+1);

    /* FIXME: should we install them all?) */

    env = CADR(args);
    if (env == R_NilValue) {
	error(_("use of NULL environment is defunct"));
    } else if( !isEnvironment(env) )
	error(_("second argument must be an environment"));

    mode = CADDR(args);
    nmode = length(mode);
    if( !isString(mode) )
	error(_("invalid '%s' argument"), "mode");

    if( nmode != nvals && nmode != 1 )
	error(_("wrong length for '%s' argument"), "mode");

    PROTECT(ifnotfound = coerceVector(CADDDR(args), VECSXP));
    nifnfnd = length(ifnotfound);
    if( !isVector(ifnotfound) )
	error(_("invalid '%s' argument"), "ifnotfound");

    if( nifnfnd != nvals && nifnfnd != 1 )
	error(_("wrong length for '%s' argument"), "ifnotfound");

    ginherits = asLogical(CAD4R(args));
    if (ginherits == NA_LOGICAL)
	error(_("invalid '%s' argument"), "inherits");

    PROTECT(ans = allocVector(VECSXP, nvals));

    /* now for each element of x, we look for it, using the inherits,
       etc */

    for(i = 0; i < nvals; i++) {
	if (isString(mode)) { /* ASCII */
	    if (!strcmp(CHAR(STRING_ELT(CAR(CDDR(args)), i % nmode )), "function"))
		gmode = FUNSXP;
	    else
		gmode = str2type(CHAR(STRING_ELT(CAR(CDDR(args)), i % nmode )));
	} 
        else
	    error(_("invalid '%s' argument"), "mode");

	/* is the mode provided one of the real modes? */
	if( gmode == (SEXPTYPE) (-1))
	    error(_("invalid '%s' argument"), "mode");


	if( TYPEOF(ifnotfound) != VECSXP )
	    error(_("invalid '%s' argument"), "ifnotfound");
	if( nifnfnd == 1 ) /* length has been checked to be 1 or nvals. */
	    ifnfnd = VECTOR_ELT(ifnotfound, 0);
	else
	    ifnfnd = VECTOR_ELT(ifnotfound, i);

        SET_VECTOR_ELEMENT_TO_VALUE (ans, i, 
          gfind (translateChar(STRING_ELT(x,i % nvals)), 
                 env, gmode, ifnfnd, ginherits, rho));
    }

    setAttrib(ans, R_NamesSymbol, duplicate(x));
    UNPROTECT(2);
    return(ans);
}

/*----------------------------------------------------------------------

  do_missing

  This function tests whether the symbol passed as its first argument
  is a missing argument to the current closure.  rho is the
  environment that missing was called from.

  R_isMissing is called on the not-yet-evaluated value of an argument,
  if this is a symbol, as it could be a missing argument that has been
  passed down.  So 'symbol' is the promise value, and 'rho' its
  evaluation argument.

  It is also called in arithmetic.c. for e.g. do_log
*/

int attribute_hidden
R_isMissing(SEXP symbol, SEXP rho)
{
    int ddv=0;
    SEXP vl, s;

    if (symbol == R_MissingArg) /* Yes, this can happen */
	return 1;

    /* check for infinite recursion */
    R_CHECKSTACK();

    if (DDVAL(symbol)) {
	s = R_DotsSymbol;
	ddv = ddVal(symbol);
    }
    else
	s = symbol;

    if (rho == R_BaseEnv || rho == R_BaseNamespace)
	return 0;  /* is this really the right thing to do? LT */

    vl = findVarLocInFrame(rho, s, NULL);
    if (vl != R_NilValue) {
	if (DDVAL(symbol)) {
	    if (length(CAR(vl)) < ddv || CAR(vl) == R_MissingArg)
		return 1;
	    /* defineVar(symbol, value, R_GlobalEnv); */
	    else
		vl = nthcdr(CAR(vl), ddv-1);
	}
	if (MISSING(vl) == 1 || CAR(vl) == R_MissingArg)
	    return 1;
	if (IS_ACTIVE_BINDING(vl))
	    return 0;
	if (TYPEOF(CAR(vl)) == PROMSXP &&
	    PRVALUE(CAR(vl)) == R_UnboundValue &&
	    TYPEOF(PREXPR(CAR(vl))) == SYMSXP) {
	    /* This code uses the PRSEEN bit to detect cycles.  If a
	       cycle occurs then a missing argument was encountered,
	       so the return value is TRUE.  It would be a little
	       safer to use the promise stack to ensure unsetting of
	       the bits in the event of a longjump, but doing so would
	       require distinguishing between evaluating promises and
	       checking for missingness.  Because of the test above
	       for an active binding a longjmp should only happen if
	       the stack check fails.  LT */
	    if (PRSEEN(CAR(vl)))
		return 1;
	    else {
		int val;
		SET_PRSEEN(CAR(vl), 1);
		val = R_isMissing(PREXPR(CAR(vl)), PRENV(CAR(vl)));
		SET_PRSEEN(CAR(vl), 0);
		return val;
	    }
	}
	else
	    return 0;
    }
    return 0;
}

/* this is primitive and a SPECIALSXP */
static SEXP do_missing(SEXP call, SEXP op, SEXP args, SEXP rho)
{
    SEXP t, sym, s;
    int ddv = 0;

    checkArity(op, args);
    check1arg_x (args, call);

    sym = CAR(args);
    if (isString(sym) && length(sym)==1)
	sym = install(translateChar(STRING_ELT(CAR(args), 0)));
    if (!isSymbol(sym))
	errorcall(call, _("invalid use of 'missing'"));

    if (DDVAL(sym)) {
	ddv = ddVal(sym);
	s = R_DotsSymbol;
    }
    else
        s = sym;

    t = findVarLocInFrame (rho, s, NULL);

    if (t == R_NilValue)  /* no error for local variables, despite msg below */
	errorcall(call, _("'missing' can only be used for arguments"));

    if (DDVAL(sym)) {
        if (CAR(t) == R_MissingArg || length(CAR(t)) < ddv) 
            goto true;
        else
            t = nthcdr(CAR(t), ddv-1);
    }

    if (MISSING(t) || CAR(t) == R_MissingArg)
        goto true;

    t = CAR(t);
    if (TYPEOF(t)==PROMSXP && isSymbol(PREXPR(t)) 
          && R_isMissing(PREXPR(t),PRENV(t)))
        goto true;

    return ScalarLogicalMaybeConst(FALSE);

  true:
    return ScalarLogicalMaybeConst(TRUE);
}

/*----------------------------------------------------------------------

  do_globalenv

  Returns the current global environment.

*/


static SEXP do_globalenv(SEXP call, SEXP op, SEXP args, SEXP rho)
{
    checkArity(op, args);
    return R_GlobalEnv;
}

/*----------------------------------------------------------------------

  do_baseenv

  Returns the current base environment.

*/


static SEXP do_baseenv(SEXP call, SEXP op, SEXP args, SEXP rho)
{
    checkArity(op, args);
    return R_BaseEnv;
}

/*----------------------------------------------------------------------

  do_emptyenv

  Returns the current empty environment.

*/


static SEXP do_emptyenv(SEXP call, SEXP op, SEXP args, SEXP rho)
{
    checkArity(op, args);
    return R_EmptyEnv;
}


/*----------------------------------------------------------------------

  do_attach

  To attach a list we make up an environment and insert components
  of the list in as the values of this env and install the tags from
  the list as the names.

*/

static SEXP do_attach(SEXP call, SEXP op, SEXP args, SEXP env)
{
    SEXP name, s, t, x;
    int pos, hsize;
    Rboolean isSpecial;

    checkArity(op, args);

    pos = asInteger(CADR(args));
    if (pos == NA_INTEGER)
	error(_("'pos' must be an integer"));

    name = CADDR(args);
    if (!isValidStringF(name))
	error(_("invalid '%s' argument"), "name");

    isSpecial = IS_USER_DATABASE(CAR(args));

    if(!isSpecial) {
	if (isNewList(CAR(args))) {
	    SETCAR(args, VectorToPairList(CAR(args)));

	    for (x = CAR(args); x != R_NilValue; x = CDR(x))
		if (TAG(x) == R_NilValue)
		    error(_("all elements of a list must be named"));
	    PROTECT(s = allocSExp(ENVSXP));
	    SET_FRAME(s, duplicate(CAR(args)));
            setNoSpecSymFlag(s);
	} else if (isEnvironment(CAR(args))) {
	    SEXP p, loadenv = CAR(args);

	    PROTECT(s = allocSExp(ENVSXP));
	    if (HASHTAB(loadenv) != R_NilValue) {
		int i, n;
		n = length(HASHTAB(loadenv));
		for (i = 0; i < n; i++) {
		    p = VECTOR_ELT(HASHTAB(loadenv), i);
		    while (p != R_NilValue) {
			defineVar(TAG(p), duplicate(CAR(p)), s);
			p = CDR(p);
		    }
		}
		/* FIXME: duplicate the hash table and assign here */
	    } else {
		for(p = FRAME(loadenv); p != R_NilValue; p = CDR(p))
		    defineVar(TAG(p), duplicate(CAR(p)), s);
	    }
	} 
        else
	    error(_("'attach' only works for lists, data frames and environments"));

	/* Connect FRAME(s) into HASHTAB(s) */
        hsize = (int) (length(s)/0.6);   /* about 45% of entries will be used */
	if (hsize < HASHMINSIZE)
	    hsize = HASHMINSIZE;

	SET_HASHTAB(s, R_NewHashTable(hsize));
	s = R_HashFrame(s);

	while (R_HashSizeCheck(HASHTAB(s)))
	    SET_HASHTAB(s, R_HashResize(HASHTAB(s)));

    } else { /* is a user object */
	/* Having this here (rather than below) means that the onAttach routine
	   is called before the table is attached. This may not be necessary or
	   desirable. */
	R_ObjectTable *tb = (R_ObjectTable*) R_ExternalPtrAddr(CAR(args));
	if(tb->onAttach)
	    tb->onAttach(tb);
	s = allocSExp(ENVSXP);
	SET_HASHTAB(s, CAR(args));
	setAttrib(s, R_ClassSymbol, getAttrib(HASHTAB(s), R_ClassSymbol));
    }

    setAttrib(s, R_NameSymbol, name);
    for (t = R_GlobalEnv; ENCLOS(t) != R_BaseEnv && pos > 2; t = ENCLOS(t))
	pos--;

    if (ENCLOS(t) == R_BaseEnv) {
	SET_ENCLOS(t, s);
	SET_ENCLOS(s, R_BaseEnv);
    }
    else {
	x = ENCLOS(t);
	SET_ENCLOS(t, s);
	SET_ENCLOS(s, x);
    }

    if(!isSpecial) { /* Temporary: need to remove the elements identified by objects(CAR(args)) */
#ifdef USE_GLOBAL_CACHE
	R_FlushGlobalCacheFromTable(HASHTAB(s));
	MARK_AS_GLOBAL_FRAME(s);
#endif
	UNPROTECT(1);
    } else {
#ifdef USE_GLOBAL_CACHE
	R_FlushGlobalCacheFromUserTable(HASHTAB(s));
	MARK_AS_GLOBAL_FRAME(s);
#endif
    }

    return s;
}



/*----------------------------------------------------------------------

  do_detach

  detach the specified environment.  Detachment only takes place by
  position.

*/

static SEXP do_detach(SEXP call, SEXP op, SEXP args, SEXP env)
{
    SEXP s, t, x;
    int pos, n;
    Rboolean isSpecial = FALSE;

    checkArity(op, args);
    pos = asInteger(CAR(args));

    for (n = 2, t = ENCLOS(R_GlobalEnv); t != R_BaseEnv; t = ENCLOS(t))
	n++;

    if (pos == n) /* n is the length of the search list */
	error(_("detaching \"package:base\" is not allowed"));

    for (t = R_GlobalEnv ; ENCLOS(t) != R_BaseEnv && pos > 2 ; t = ENCLOS(t))
	pos--;
    if (pos != 2)
	error(_("invalid '%s' argument"), "pos");
    else {
	PROTECT(s = ENCLOS(t));
	x = ENCLOS(s);
	SET_ENCLOS(t, x);
	isSpecial = IS_USER_DATABASE(s);
	if(isSpecial) {
	    R_ObjectTable *tb = (R_ObjectTable*) R_ExternalPtrAddr(HASHTAB(s));
	    if(tb->onDetach) tb->onDetach(tb);
	}

	SET_ENCLOS(s, R_BaseEnv);
    }
#ifdef USE_GLOBAL_CACHE
    if(!isSpecial) {
	R_FlushGlobalCacheFromTable(HASHTAB(s));
	MARK_AS_LOCAL_FRAME(s);
    } else {
	R_FlushGlobalCacheFromUserTable(HASHTAB(s));
	MARK_AS_LOCAL_FRAME(s); /* was _GLOBAL_ prior to 2.4.0 */
    }
#endif
    UNPROTECT(1);
    return s;
}



/*----------------------------------------------------------------------

  do_search

  Print out the current search path.

*/

static SEXP do_search(SEXP call, SEXP op, SEXP args, SEXP env)
{
    SEXP ans, name, t;
    int i, n;

    checkArity(op, args);
    n = 2;
    for (t = ENCLOS(R_GlobalEnv); t != R_BaseEnv ; t = ENCLOS(t))
	n++;
    PROTECT(ans = allocVector(STRSXP, n));
    /* TODO - what should the name of this be? */
    SET_STRING_ELT(ans, 0, mkChar(".GlobalEnv"));
    SET_STRING_ELT(ans, n-1, mkChar("package:base"));
    i = 1;
    for (t = ENCLOS(R_GlobalEnv); t != R_BaseEnv ; t = ENCLOS(t)) {
	name = getAttrib(t, R_NameSymbol);
	if (!isString(name) || length(name) < 1)
	    SET_STRING_ELT(ans, i, mkChar("(unknown)"));
	else
	    SET_STRING_ELT(ans, i, STRING_ELT(name, 0));
	i++;
    }
    UNPROTECT(1);
    return ans;
}


/*----------------------------------------------------------------------

  do_ls

  This code implements the functionality of the "ls" and "objects"
  functions.  [ ls(envir, all.names) ]

*/

static int FrameSize(SEXP frame, int all)
{
    int count = 0;
    while (frame != R_NilValue) {
	if ((all || CHAR(PRINTNAME(TAG(frame)))[0] != '.') &&
				      CAR(frame) != R_UnboundValue)
	    count += 1;
	frame = CDR(frame);
    }
    return count;
}

static void FrameNames(SEXP frame, int all, SEXP names, int *indx)
{
    while (frame != R_NilValue) {
	if ((all || CHAR(PRINTNAME(TAG(frame)))[0] != '.') &&
				      CAR(frame) != R_UnboundValue) {
	    SET_STRING_ELT(names, *indx, PRINTNAME(TAG(frame)));
	    (*indx)++;
	}
	frame = CDR(frame);
    }
}

static void FrameValues(SEXP frame, int all, SEXP values, int *indx)
{
    while (frame != R_NilValue) {
	if ((all || CHAR(PRINTNAME(TAG(frame)))[0] != '.') &&
				      CAR(frame) != R_UnboundValue) {
	    SEXP value = CAR(frame);
	    if (TYPEOF(value) == PROMSXP)
		value = forcePromise(value);
	    SET_VECTOR_ELT(values, *indx, duplicate(value));
	    (*indx)++;
	}
	frame = CDR(frame);
    }
}

static int HashTableSize(SEXP table, int all)
{
    int count = 0;
    int n = length(table);
    int i;
    for (i = 0; i < n; i++)
	count += FrameSize(VECTOR_ELT(table, i), all);
    return count;
}

static void HashTableNames(SEXP table, int all, SEXP names, int *indx)
{
    int n = length(table);
    int i;
    for (i = 0; i < n; i++)
	FrameNames(VECTOR_ELT(table, i), all, names, indx);
}

static void HashTableValues(SEXP table, int all, SEXP values, int *indx)
{
    int n = length(table);
    int i;
    for (i = 0; i < n; i++)
	FrameValues(VECTOR_ELT(table, i), all, values, indx);
}

static int BuiltinSize(int all, int intern)
{
    int count = 0;
    SEXP s;
    int j;
    for (j = 0; j < HSIZE; j++) {
	for (s = R_SymbolTable[j]; s != R_NilValue; s = NEXTSYM_PTR(s)) {
	    if (intern) {
		if (INTERNAL(s) != R_NilValue)
		    count++;
	    }
	    else {
		if ((all || CHAR(PRINTNAME(s))[0] != '.')
		    && SYMVALUE(s) != R_UnboundValue)
		    count++;
	    }
	}
    }
    return count;
}

static void
BuiltinNames(int all, int intern, SEXP names, int *indx)
{
    SEXP s;
    int j;
    for (j = 0; j < HSIZE; j++) {
	for (s = R_SymbolTable[j]; s != R_NilValue; s = NEXTSYM_PTR(s)) {
	    if (intern) {
		if (INTERNAL(s) != R_NilValue)
		    SET_STRING_ELT(names, (*indx)++, PRINTNAME(s));
	    }
	    else {
		if ((all || CHAR(PRINTNAME(s))[0] != '.')
		    && SYMVALUE(s) != R_UnboundValue)
		    SET_STRING_ELT(names, (*indx)++, PRINTNAME(s));
	    }
	}
    }
}

static void
BuiltinValues(int all, int intern, SEXP values, int *indx)
{
    SEXP s, vl;
    int j;
    for (j = 0; j < HSIZE; j++) {
	for (s = R_SymbolTable[j]; s != R_NilValue; s = NEXTSYM_PTR(s)) {
	    if (intern) {
		if (INTERNAL(s) != R_NilValue) {
		    vl = SYMVALUE(s);
		    if (TYPEOF(vl) == PROMSXP)
			vl = forcePromise(vl);
		    SET_VECTOR_ELT(values, (*indx)++, duplicate(vl));
		}
	    }
	    else {
		if ((all || CHAR(PRINTNAME(s))[0] != '.')
		    && SYMVALUE(s) != R_UnboundValue) {
		    vl = SYMVALUE(s);
		    if (TYPEOF(vl) == PROMSXP)
			vl = forcePromise(vl);
		    SET_VECTOR_ELT(values, (*indx)++, duplicate(vl));
		}
	    }
	}
    }
}

static SEXP do_ls(SEXP call, SEXP op, SEXP args, SEXP rho)
{
    SEXP env;
    int all;
    checkArity(op, args);

    if(IS_USER_DATABASE(CAR(args))) {
	R_ObjectTable *tb = (R_ObjectTable*)
	    R_ExternalPtrAddr(HASHTAB(CAR(args)));
	return(tb->objects(tb));
    }

    env = CAR(args);

    /* if (env == R_BaseNamespace) env = R_BaseEnv; */

    all = asLogical(CADR(args));
    if (all == NA_LOGICAL) all = 0;

    return R_lsInternal(env, all);
}

/* takes a *list* of environments and a boolean indicating whether to get all
   names */
SEXP R_lsInternal(SEXP env, Rboolean all)
{
    int  k;
    SEXP ans;


    /* Step 1 : Compute the Vector Size */
    k = 0;
    if (env == R_BaseEnv || env == R_BaseNamespace)
	k += BuiltinSize(all, 0);
    else if (isEnvironment(env) ||
	isEnvironment(env = simple_as_environment(env))) {
	if (HASHTAB(env) != R_NilValue)
	    k += HashTableSize(HASHTAB(env), all);
	else
	    k += FrameSize(FRAME(env), all);
    }
    else
	error(_("invalid '%s' argument"), "envir");

    /* Step 2 : Allocate and Fill the Result */
    PROTECT(ans = allocVector(STRSXP, k));
    k = 0;

    if (IS_BASE(env))
        BuiltinNames(all, 0, ans, &k);
    else if (HASHTAB(env) != R_NilValue)
        HashTableNames(HASHTAB(env), all, ans, &k);
    else
        FrameNames(FRAME(env), all, ans, &k);

    UNPROTECT(1);
    sortVector(ans, FALSE);
    return ans;
}

/* transform an environment into a named list */

static SEXP do_env2list(SEXP call, SEXP op, SEXP args, SEXP rho)
{
    SEXP env, ans, names;
    int k, all;

    checkArity(op, args);

    env = CAR(args);
    if (env == R_NilValue)
	error(_("use of NULL environment is defunct"));
    if( !isEnvironment(env) ) {
        SEXP xdata;
	if( IS_S4_OBJECT(env) && TYPEOF(env) == S4SXP &&
	    (xdata = R_getS4DataSlot(env, ENVSXP)) != R_NilValue)
	    env = xdata;
	else
	    error(_("argument must be an environment"));
    }

    all = asLogical(CADR(args)); /* all.names = TRUE/FALSE */
    if (all == NA_LOGICAL) all = 0;

    if (IS_BASE(env))
	k = BuiltinSize(all, 0);
    else if (HASHTAB(env) != R_NilValue)
	k = HashTableSize(HASHTAB(env), all);
    else
	k = FrameSize(FRAME(env), all);

    PROTECT(names = allocVector(STRSXP, k));
    PROTECT(ans = allocVector(VECSXP, k));

    k = 0;
    if (IS_BASE(env))
	BuiltinValues(all, 0, ans, &k);
    else if (HASHTAB(env) != R_NilValue)
	HashTableValues(HASHTAB(env), all, ans, &k);
    else
	FrameValues(FRAME(env), all, ans, &k);

    k = 0;
    if (IS_BASE(env))
	BuiltinNames(all, 0, names, &k);
    else if (HASHTAB(env) != R_NilValue)
	HashTableNames(HASHTAB(env), all, names, &k);
    else
	FrameNames(FRAME(env), all, names, &k);

    setAttrib(ans, R_NamesSymbol, names);
    UNPROTECT(2);
    return(ans);
}

/*
 * apply a function to all objects in an environment and return the
 * results in a list.
 * Equivalent to lapply(as.list(env, all.names=all.names), FUN, ...)
 */
/* This is a special .Internal */
static SEXP do_eapply(SEXP call, SEXP op, SEXP args, SEXP rho)
{
    SEXP env, ans, R_fcall, FUN, tmp, tmp2, ind;
    int i, k, k2;
    int all, useNms, no_dots;

    checkArity(op, args);

    env = eval(CAR(args), rho);
    if (env == R_NilValue)
	error(_("use of NULL environment is defunct"));
    if( !isEnvironment(env) )
	error(_("argument must be an environment"));

    FUN = CADR(args);
    if (!isSymbol(FUN))
	error(_("arguments must be symbolic"));

    SEXP dotsv = findVarInFrame3 (rho, R_DotsSymbol, 3);
    no_dots = dotsv==R_MissingArg || dotsv==R_NilValue || dotsv==R_UnboundValue;

    /* 'all.names' : */
    all = asLogical(eval(CADDR(args), rho));
    if (all == NA_LOGICAL) all = 0;

    /* 'USE.NAMES' : */
    useNms = asLogical(eval(CADDDR(args), rho));
    if (useNms == NA_LOGICAL) useNms = 0;

    if (IS_BASE(env))
	k = BuiltinSize(all, 0);
    else if (HASHTAB(env) != R_NilValue)
	k = HashTableSize(HASHTAB(env), all);
    else
	k = FrameSize(FRAME(env), all);

    PROTECT(ans  = allocVector(VECSXP, k));
    PROTECT(tmp2 = allocVector(VECSXP, k));

    k2 = 0;
    if (IS_BASE(env))
	BuiltinValues(all, 0, tmp2, &k2);
    else if (HASHTAB(env) != R_NilValue)
	HashTableValues(HASHTAB(env), all, tmp2, &k2);
    else
	FrameValues(FRAME(env), all, tmp2, &k2);

    PROTECT(ind = allocVector1INT());
    /* tmp :=  `[`(<elist>, i) */
    PROTECT(tmp = LCONS(R_Bracket2Symbol,
			CONS(tmp2, LCONS(ind, R_NilValue))));
    /* fcall :=  <FUN>( tmp, ... ), with ... omitted if nothing */
    if (no_dots)
        PROTECT(R_fcall = LCONS(FUN, CONS(tmp, R_NilValue)));
    else
        PROTECT(R_fcall = LCONS(FUN, CONS(tmp, CONS(R_DotsSymbol,R_NilValue))));

    for(i = 0; i < k2; i++) {
	INTEGER(ind)[0] = i+1;
        SET_VECTOR_ELEMENT_TO_VALUE (ans, i, eval(R_fcall, rho));
    }

    if (useNms) {
	SEXP names;
	PROTECT(names = allocVector(STRSXP, k));
	k = 0;
	if (IS_BASE(env))
	    BuiltinNames(all, 0, names, &k);
	else if(HASHTAB(env) != R_NilValue)
	    HashTableNames(HASHTAB(env), all, names, &k);
	else
	    FrameNames(FRAME(env), all, names, &k);

	setAttrib(ans, R_NamesSymbol, names);
	UNPROTECT(1);
    }
    UNPROTECT(5);
    return(ans);
}

int envlength(SEXP rho)
{
    if( HASHTAB(rho) != R_NilValue)
	return HashTableSize(HASHTAB(rho), 1);
    else
	return FrameSize(FRAME(rho), 1);
}

/*----------------------------------------------------------------------

  do_builtins

  Return the names of all the built in functions.  These are fetched
  directly from the symbol table.

*/

static SEXP do_builtins(SEXP call, SEXP op, SEXP args, SEXP rho)
{
    SEXP ans;
    int intern, nelts;
    checkArity(op, args);
    intern = asLogical(CAR(args));
    if (intern == NA_INTEGER) intern = 0;
    nelts = BuiltinSize(1, intern);
    ans = allocVector(STRSXP, nelts);
    nelts = 0;
    BuiltinNames(1, intern, ans, &nelts);
    sortVector(ans, TRUE);
    return ans;
}


/*----------------------------------------------------------------------

  do_pos2env

  This function returns the environment at a specified position in the
  search path or the environment of the caller of
  pos.to.env (? but pos.to.env is usually used in arg lists and hence
  is evaluated in the calling environment so this is one higher).

  When pos = -1 the environment of the closure that pos2env is
  evaluated in is obtained. Note: this relies on pos.to.env being
  a primitive.

 */
static SEXP pos2env(int pos, SEXP call)
{
    SEXP env;
    RCNTXT *cptr;

    if (pos == NA_INTEGER || pos < -1 || pos == 0)
	errorcall(call, _("invalid '%s' argument"), "pos");
    else if (pos == -1) {
	/* make sure the context is a funcall */
	cptr = R_GlobalContext;
	while( !(cptr->callflag & CTXT_FUNCTION) && cptr->nextcontext
	       != NULL )
	    cptr = cptr->nextcontext;
	if( !(cptr->callflag & CTXT_FUNCTION) )
	    errorcall(call, _("no enclosing environment"));

	env = cptr->sysparent;
	if (R_GlobalEnv != R_NilValue && env == R_NilValue)
	    errorcall(call, _("invalid '%s' argument"), "pos");
    }
    else {
	for (env = R_GlobalEnv; env != R_EmptyEnv && pos > 1;
	     env = ENCLOS(env))
	    pos--;
	if (pos != 1)
	    errorcall(call, _("invalid '%s' argument"), "pos");
    }
    return env;
}

/* this is primitive */
static SEXP do_pos2env(SEXP call, SEXP op, SEXP args, SEXP rho)
{
    SEXP env, pos;
    int i, npos;
    checkArity(op, args);
    check1arg_x (args, call);

    PROTECT(pos = coerceVector(CAR(args), INTSXP));
    npos = length(pos);
    if (npos <= 0)
	errorcall(call, _("invalid '%s' argument"), "pos");
    PROTECT(env = allocVector(VECSXP, npos));
    for (i = 0; i < npos; i++) {
	SET_VECTOR_ELT(env, i, pos2env(INTEGER(pos)[i], call));
    }
    if (npos == 1) env = VECTOR_ELT(env, 0);
    UNPROTECT(2);
    return env;
}

static SEXP matchEnvir(SEXP call, const char *what)
{
    SEXP t, name;
    if(!strcmp(".GlobalEnv", what))
	return R_GlobalEnv;
    if(!strcmp("package:base", what))
	return R_BaseEnv;
    for (t = ENCLOS(R_GlobalEnv); t != R_EmptyEnv ; t = ENCLOS(t)) {
	name = getAttrib(t, R_NameSymbol);
	if(isString(name) && length(name) > 0 &&
	   !strcmp(translateChar(STRING_ELT(name, 0)), what))
	    return t;
    }
    errorcall(call, _("no item called \"%s\" on the search list"), what);
    return R_NilValue;
}

/* This is primitive */
static SEXP do_as_environment(SEXP call, SEXP op, SEXP args, SEXP rho)
{
    SEXP arg = CAR(args), ans;
    checkArity(op, args);
    check1arg(args, call, "object");
    if(isEnvironment(arg))
	return arg;
    if(isObject(arg) &&
       DispatchOrEval(call, op, "as.environment", args, rho, &ans, 0, 1))
	return ans;
    switch(TYPEOF(arg)) {
    case STRSXP:
	return matchEnvir(call, translateChar(asChar(arg)));
    case REALSXP:
    case INTSXP:
	return do_pos2env(call, op, args, rho);
    case NILSXP:
	errorcall(call,_("using 'as.environment(NULL)' is defunct"));
    case S4SXP: {
	/* dispatch was tried above already */
	SEXP dot_xData = R_getS4DataSlot(arg, ENVSXP);
	if(!isEnvironment(dot_xData))
	    errorcall(call, _("S4 object does not extend class \"environment\""));
	else
	    return(dot_xData);
    }
    case VECSXP: {
	/* implement as.environment.list() {isObject(.) is false for a list} */
	SEXP call, val;
	PROTECT(call = lang4(install("list2env"), arg,
			     /* envir = */R_NilValue,
			     /* parent = */R_EmptyEnv));
	val = eval(call, rho);
	UNPROTECT(1);
	return val;
    }
    default:
	errorcall(call, _("invalid object for 'as.environment'"));
    }
}

void R_LockEnvironment(SEXP env, Rboolean bindings)
{
    if(IS_S4_OBJECT(env) && (TYPEOF(env) == S4SXP))
	env = R_getS4DataSlot(env, ANYSXP); /* better be an ENVSXP */

    if (TYPEOF(env) != ENVSXP)
	error(_("not an environment"));

    if (IS_BASE(env)) {
	if (bindings) {
	    SEXP s;
	    int j;
	    for (j = 0; j < HSIZE; j++)
		for (s = R_SymbolTable[j]; s != R_NilValue; s = NEXTSYM_PTR(s))
		    if(SYMVALUE(s) != R_UnboundValue)
			LOCK_BINDING(s);
	}
#ifdef NOT_YET
	/* causes problems with Matrix */
	LOCK_FRAME(env);
#endif
	return;
    }

    if (bindings) {
	if (IS_HASHED(env)) {
	    SEXP table, chain;
	    int i, size;
	    table = HASHTAB(env);
	    size = HASHSIZE(table);
	    for (i = 0; i < size; i++)
		for (chain = VECTOR_ELT(table, i);
		     chain != R_NilValue;
		     chain = CDR(chain))
		    LOCK_BINDING(chain);
	}
	else {
	    SEXP frame;
	    for (frame = FRAME(env); frame != R_NilValue; frame = CDR(frame))
		LOCK_BINDING(frame);
	}
    }
    LOCK_FRAME(env);
}

Rboolean R_EnvironmentIsLocked(SEXP env)
{
    if (TYPEOF(env) == NILSXP)
	error(_("use of NULL environment is defunct"));
    if (TYPEOF(env) != ENVSXP &&
	TYPEOF((env = simple_as_environment(env))) != ENVSXP)
	error(_("not an environment"));
    return FRAME_IS_LOCKED(env) != 0;
}

static SEXP do_lockEnv(SEXP call, SEXP op, SEXP args, SEXP rho)
{
    SEXP frame;
    Rboolean bindings;
    checkArity(op, args);
    frame = CAR(args);
    bindings = asLogical(CADR(args));
    R_LockEnvironment(frame, bindings);
    return R_NilValue;
}

static SEXP do_envIsLocked(SEXP call, SEXP op, SEXP args, SEXP rho)
{
    checkArity(op, args);
    return ScalarLogicalMaybeConst(R_EnvironmentIsLocked(CAR(args)));
}

void R_LockBinding(SEXP sym, SEXP env)
{
    if (TYPEOF(sym) != SYMSXP)
	error(_("not a symbol"));
    if (TYPEOF(env) == NILSXP)
	error(_("use of NULL environment is defunct"));
    if (TYPEOF(env) != ENVSXP &&
	TYPEOF((env = simple_as_environment(env))) != ENVSXP)
	error(_("not an environment"));
    if (IS_BASE(env))
	/* It is a symbol, so must have a binding even if it is
	   R_UnboundSymbol */
	LOCK_BINDING(sym);
    else {
	SEXP binding = findVarLocInFrame(env, sym, NULL);
	if (binding == R_NilValue)
	    error(_("no binding for \"%s\""), CHAR(PRINTNAME(sym)));
	LOCK_BINDING(binding);
    }
}

void R_unLockBinding(SEXP sym, SEXP env)
{
    if (TYPEOF(sym) != SYMSXP)
	error(_("not a symbol"));
    if (TYPEOF(env) == NILSXP)
	error(_("use of NULL environment is defunct"));
    if (TYPEOF(env) != ENVSXP &&
	TYPEOF((env = simple_as_environment(env))) != ENVSXP)
	error(_("not an environment"));
    if (IS_BASE(env))
	/* It is a symbol, so must have a binding even if it is
	   R_UnboundSymbol */
	UNLOCK_BINDING(sym);
    else {
	SEXP binding = findVarLocInFrame(env, sym, NULL);
	if (binding == R_NilValue)
	    error(_("no binding for \"%s\""), CHAR(PRINTNAME(sym)));
	UNLOCK_BINDING(binding);
    }
}

void R_MakeActiveBinding(SEXP sym, SEXP fun, SEXP env)
{
    if (TYPEOF(sym) != SYMSXP)
	error(_("not a symbol"));
    if (! isFunction(fun))
	error(_("not a function"));
    if (TYPEOF(env) == NILSXP)
	error(_("use of NULL environment is defunct"));
    if (TYPEOF(env) != ENVSXP &&
	TYPEOF((env = simple_as_environment(env))) != ENVSXP)
	error(_("not an environment"));
    if (IS_BASE(env)) {
	if (SYMVALUE(sym) != R_UnboundValue && ! IS_ACTIVE_BINDING(sym))
	    error(_("symbol already has a regular binding"));
	else if (BINDING_IS_LOCKED(sym))
	    error(_("cannot change active binding if binding is locked"));
	SET_SYMVALUE(sym, fun);
	SET_ACTIVE_BINDING_BIT(sym);
	/* we don't need to worry about the global cache here as
	   a regular binding cannot be changed */
    }
    else {
	SEXP binding = findVarLocInFrame(env, sym, NULL);
	if (binding == R_NilValue) {
	    defineVar(sym, fun, env); /* fails if env is locked */
	    binding = findVarLocInFrame(env, sym, NULL);
	    SET_ACTIVE_BINDING_BIT(binding);
	}
	else if (! IS_ACTIVE_BINDING(binding))
	    error(_("symbol already has a regular binding"));
	else if (BINDING_IS_LOCKED(binding))
	    error(_("cannot change active binding if binding is locked"));
	else
	    SETCAR(binding, fun);
    }
}

Rboolean R_BindingIsLocked(SEXP sym, SEXP env)
{
    if (TYPEOF(sym) != SYMSXP)
	error(_("not a symbol"));
    if (TYPEOF(env) == NILSXP)
	error(_("use of NULL environment is defunct"));
    if (TYPEOF(env) != ENVSXP &&
	TYPEOF((env = simple_as_environment(env))) != ENVSXP)
	error(_("not an environment"));
    if (IS_BASE(env))
	/* It is a symbol, so must have a binding even if it is
	   R_UnboundSymbol */
	return BINDING_IS_LOCKED(sym) != 0;
    else {
	SEXP binding = findVarLocInFrame(env, sym, NULL);
	if (binding == R_NilValue)
	    error(_("no binding for \"%s\""), CHAR(PRINTNAME(sym)));
	return BINDING_IS_LOCKED(binding) != 0;
    }
}

Rboolean R_BindingIsActive(SEXP sym, SEXP env)
{
    if (TYPEOF(sym) != SYMSXP)
	error(_("not a symbol"));
    if (TYPEOF(env) == NILSXP)
	error(_("use of NULL environment is defunct"));
    if (TYPEOF(env) != ENVSXP &&
	TYPEOF((env = simple_as_environment(env))) != ENVSXP)
	error(_("not an environment"));
    if (IS_BASE(env))
	/* It is a symbol, so must have a binding even if it is
	   R_UnboundSymbol */
	return IS_ACTIVE_BINDING(sym) != 0;
    else {
	SEXP binding = findVarLocInFrame(env, sym, NULL);
	if (binding == R_NilValue)
	    error(_("no binding for \"%s\""), CHAR(PRINTNAME(sym)));
	return IS_ACTIVE_BINDING(binding) != 0;
    }
}

Rboolean R_HasFancyBindings(SEXP rho)
{
    if (IS_HASHED(rho)) {
	SEXP table, chain;
	int i, size;

	table = HASHTAB(rho);
	size = HASHSIZE(table);
	for (i = 0; i < size; i++)
	    for (chain = VECTOR_ELT(table, i);
		 chain != R_NilValue;
		 chain = CDR(chain))
		if (IS_ACTIVE_BINDING(chain) || BINDING_IS_LOCKED(chain))
		    return TRUE;
	return FALSE;
    }
    else {
	SEXP frame;

	for (frame = FRAME(rho); frame != R_NilValue; frame = CDR(frame))
	    if (IS_ACTIVE_BINDING(frame) || BINDING_IS_LOCKED(frame))
		return TRUE;
	return FALSE;
    }
}

static SEXP do_lockBnd(SEXP call, SEXP op, SEXP args, SEXP rho)
{
    SEXP sym, env;
    checkArity(op, args);
    sym = CAR(args);
    env = CADR(args);
    switch(PRIMVAL(op)) {
    case 0:
	R_LockBinding(sym, env);
	break;
    case 1:
	R_unLockBinding(sym, env);
	break;
    default:
	error(_("unknown op"));
    }
    return R_NilValue;
}

static SEXP do_bndIsLocked(SEXP call, SEXP op, SEXP args, SEXP rho)
{
    SEXP sym, env;
    checkArity(op, args);
    sym = CAR(args);
    env = CADR(args);
    return ScalarLogicalMaybeConst(R_BindingIsLocked(sym, env));
}

static SEXP do_mkActiveBnd(SEXP call, SEXP op, SEXP args, SEXP rho)
{
    SEXP sym, fun, env;
    checkArity(op, args);
    sym = CAR(args);
    fun = CADR(args);
    env = CADDR(args);
    R_MakeActiveBinding(sym, fun, env);
    return R_NilValue;
}

static SEXP do_bndIsActive(SEXP call, SEXP op, SEXP args, SEXP rho)
{
    SEXP sym, env;
    checkArity(op, args);
    sym = CAR(args);
    env = CADR(args);
    return ScalarLogicalMaybeConst(R_BindingIsActive(sym, env));
}

/* This is a .Internal with no wrapper, currently unused in base R */
static SEXP do_mkUnbound(SEXP call, SEXP op, SEXP args, SEXP rho)
{
    SEXP sym;
    checkArity(op, args);
    sym = CAR(args);

    if (TYPEOF(sym) != SYMSXP) error(_("not a symbol"));
    /* This is not quite the same as SET_SYMBOL_BINDING_VALUE as it
       does not allow active bindings to be unbound */
    if (R_BindingIsLocked(sym, R_BaseEnv))
	error(_("cannot unbind a locked binding"));
    if (R_BindingIsActive(sym, R_BaseEnv))
	error(_("cannot unbind an active binding"));
    SET_SYMVALUE(sym, R_UnboundValue);
#ifdef USE_GLOBAL_CACHE
    R_FlushGlobalCache(sym);
#endif
    return R_NilValue;
}

void R_RestoreHashCount(SEXP rho)
{
    if (IS_HASHED(rho)) {
	SEXP table;
	int i, count, size;

	table = HASHTAB(rho);
	size = HASHSIZE(table);
	for (i = 0, count = 0; i < size; i++)
	    if (VECTOR_ELT(table, i) != R_NilValue)
		count++;
	SET_HASHSLOTSUSED(table, count);
    }
}

Rboolean R_IsPackageEnv(SEXP rho)
{
    if (TYPEOF(rho) == ENVSXP) {
	SEXP name = getAttrib(rho, R_NameSymbol);
	char *packprefix = "package:";
	int pplen = strlen(packprefix);
	if(isString(name) && length(name) > 0 &&
	   ! strncmp(packprefix, CHAR(STRING_ELT(name, 0)), pplen)) /* ASCII */
	    return TRUE;
	else
	    return FALSE;
    }
    else
	return FALSE;
}

SEXP R_PackageEnvName(SEXP rho)
{
    if (TYPEOF(rho) == ENVSXP) {
	SEXP name = getAttrib(rho, R_NameSymbol);
	char *packprefix = "package:";
	int pplen = strlen(packprefix);
	if(isString(name) && length(name) > 0 &&
	   ! strncmp(packprefix, CHAR(STRING_ELT(name, 0)), pplen)) /* ASCII */
	    return name;
	else
	    return R_NilValue;
    }
    else
	return R_NilValue;
}

SEXP R_FindPackageEnv(SEXP info)
{
    SEXP expr, val;
    PROTECT(info);
    PROTECT(expr = LCONS(install("findPackageEnv"), LCONS(info, R_NilValue)));
    val = eval(expr, R_GlobalEnv);
    UNPROTECT(2);
    return val;
}

Rboolean R_IsNamespaceEnv(SEXP rho)
{
    if (rho == R_BaseNamespace)
	return TRUE;
    else if (TYPEOF(rho) == ENVSXP) {
	SEXP info = findVarInFrame3(rho, install(".__NAMESPACE__."), TRUE);
	if (info != R_UnboundValue && TYPEOF(info) == ENVSXP) {
	    SEXP spec = findVarInFrame3(info, install("spec"), TRUE);
	    if (spec != R_UnboundValue &&
		TYPEOF(spec) == STRSXP && LENGTH(spec) > 0)
		return TRUE;
	    else
		return FALSE;
	}
	else return FALSE;
    }
    else return FALSE;
}

static SEXP do_isNSEnv(SEXP call, SEXP op, SEXP args, SEXP rho)
{
    checkArity(op, args);
    return R_IsNamespaceEnv(CAR(args)) ? mkTrue() : mkFalse();
}

SEXP R_NamespaceEnvSpec(SEXP rho)
{
    /* The namespace spec is a character vector that specifies the
       namespace.  The first element is the namespace name.  The
       second element, if present, is the namespace version.  Further
       elements may be added later. */
    if (rho == R_BaseNamespace)
	return R_BaseNamespaceName;
    else if (TYPEOF(rho) == ENVSXP) {
	SEXP info = findVarInFrame3(rho, install(".__NAMESPACE__."), TRUE);
	if (info != R_UnboundValue && TYPEOF(info) == ENVSXP) {
	    SEXP spec = findVarInFrame3(info, install("spec"), TRUE);
	    if (spec != R_UnboundValue &&
		TYPEOF(spec) == STRSXP && LENGTH(spec) > 0)
		return spec;
	    else
		return R_NilValue;
	}
	else return R_NilValue;
    }
    else return R_NilValue;
}

SEXP R_FindNamespace(SEXP info)
{
    SEXP expr, val;
    PROTECT(info);
    PROTECT(expr = LCONS(install("getNamespace"), LCONS(info, R_NilValue)));
    val = eval(expr, R_GlobalEnv);
    UNPROTECT(2);
    return val;
}

static SEXP checkNSname(SEXP call, SEXP name)
{
    switch (TYPEOF(name)) {
    case SYMSXP:
	break;
    case STRSXP:
	if (LENGTH(name) >= 1) {
	    name = install(translateChar(STRING_ELT(name, 0)));
	    break;
	}
	/* else fall through */
    default:
	errorcall(call, _("bad namespace name"));
    }
    return name;
}

static SEXP do_regNS(SEXP call, SEXP op, SEXP args, SEXP rho)
{
    SEXP name, val;
    checkArity(op, args);
    name = checkNSname(call, CAR(args));
    val = CADR(args);
    if (findVarInFrame(R_NamespaceRegistry, name) != R_UnboundValue)
	errorcall(call, _("namespace already registered"));
    defineVar(name, val, R_NamespaceRegistry);
    return R_NilValue;
}

static SEXP do_unregNS(SEXP call, SEXP op, SEXP args, SEXP rho)
{
    SEXP name;
    checkArity(op, args);
    name = checkNSname(call, CAR(args));
    if (findVarInFrame(R_NamespaceRegistry, name) == R_UnboundValue)
	errorcall(call, _("namespace not registered"));
    RemoveVariable(name, R_NamespaceRegistry);
    return R_NilValue;
}

static SEXP do_getRegNS(SEXP call, SEXP op, SEXP args, SEXP rho)
{
    SEXP name, val;
    checkArity(op, args);
    name = checkNSname(call, CAR(args));
    val = findVarInFrame(R_NamespaceRegistry, name);
    if (val == R_UnboundValue)
	return R_NilValue;
    else
	return val;
}

static SEXP do_getNSRegistry(SEXP call, SEXP op, SEXP args, SEXP rho)
{
    checkArity(op, args);
    return R_NamespaceRegistry;
}

static SEXP do_importIntoEnv(SEXP call, SEXP op, SEXP args, SEXP rho)
{
    /* This function copies values of variables from one environment
       to another environment, possibly with different names.
       Promises are not forced and active bindings are preserved. */
    SEXP impenv, impnames, expenv, expnames;
    SEXP impsym, expsym, val;
    int i, n;

    checkArity(op, args);

    impenv = CAR(args); args = CDR(args);
    impnames = CAR(args); args = CDR(args);
    expenv = CAR(args); args = CDR(args);
    expnames = CAR(args); args = CDR(args);

    if (TYPEOF(impenv) == NILSXP)
	error(_("use of NULL environment is defunct"));
    if (TYPEOF(impenv) != ENVSXP && 
	TYPEOF((impenv = simple_as_environment(impenv))) != ENVSXP)
	error(_("bad import environment argument"));
    if (TYPEOF(expenv) == NILSXP)
	error(_("use of NULL environment is defunct"));
    if (TYPEOF(expenv) != ENVSXP &&
	TYPEOF((expenv = simple_as_environment(expenv))) != ENVSXP)
	error(_("bad export environment argument"));
    if (TYPEOF(impnames) != STRSXP || TYPEOF(expnames) != STRSXP)
	error(_("invalid '%s' argument"), "names");
    if (LENGTH(impnames) != LENGTH(expnames))
	error(_("length of import and export names must match"));

    n = LENGTH(impnames);
    for (i = 0; i < n; i++) {
	impsym = install(translateChar(STRING_ELT(impnames, i)));
	expsym = install(translateChar(STRING_ELT(expnames, i)));

	/* find the binding--may be a CONS cell or a symbol */
	SEXP binding = R_NilValue;
	for (SEXP env = expenv;
	     env != R_EmptyEnv && binding == R_NilValue;
	     env = ENCLOS(env))
	    if (env == R_BaseNamespace) {
		if (SYMVALUE(expsym) != R_UnboundValue)
		    binding = expsym;
	    } else
		binding = findVarLocInFrame(env, expsym, NULL);
	if (binding == R_NilValue)
	    binding = expsym;

	/* get value of the binding; do not force promises */
	if (TYPEOF(binding) == SYMSXP) {
	    if (SYMVALUE(expsym) == R_UnboundValue)
		error(_("exported symbol '%s' has no value"),
		      CHAR(PRINTNAME(expsym)));
	    val = SYMVALUE(expsym);
	}
	else val = CAR(binding);

	/* import the binding */
	if (IS_ACTIVE_BINDING(binding))
	    R_MakeActiveBinding(impsym, val, impenv);
	/* This is just a tiny optimization */
	else if (IS_BASE(impenv))
	    gsetVar(impsym, val, impenv);
	else
	    defineVar(impsym, val, impenv);
    }
    return R_NilValue;
}


static SEXP do_envprofile(SEXP call, SEXP op, SEXP args, SEXP rho)
{
    /* Return a list containing profiling information given a hashed
       environment.  For non-hashed environments, this function
       returns R_NilValue.  This seems appropriate since there is no
       way to test whether an environment is hashed at the R level.
    */
    SEXP env = CAR(args);
    if (isEnvironment(env))
	return IS_HASHED(env) ? R_HashProfile(HASHTAB(env)) : R_NilValue;
    else
	error("argument must be a hashed environment");
}

/* FUNTAB entries defined in this source file. See names.c for documentation. */

attribute_hidden FUNTAB R_FunTab_envir[] =
{
/* printname	c-entry		offset	eval	arity	pp-kind	     precedence	rightassoc */

{"assign",	do_assign,	0,	111,	4,	{PP_FUNCALL, PREC_FN,	0}},
{"list2env",	do_list2env,	0,	11,	2,	{PP_FUNCALL, PREC_FN,	0}},
{"remove",	do_remove,	0,	111,	3,	{PP_FUNCALL, PREC_FN,	0}},
{"get_rm",	do_get_rm,	0,	1000,	1,	{PP_FUNCALL, PREC_FN,	0}},
{"get",		do_get,		1,	11,	4,	{PP_FUNCALL, PREC_FN,	0}},
{"exists",	do_get,		0,	11,	4,	{PP_FUNCALL, PREC_FN,	0}},
{"mget",	do_mget,	1,	11,	5,	{PP_FUNCALL, PREC_FN,	0}},
{"missing",	do_missing,	1,	0,	1,	{PP_FUNCALL, PREC_FN,	0}},
{"globalenv",	do_globalenv,	0,	1,	0,	{PP_FUNCALL, PREC_FN,	0}},
{"baseenv",	do_baseenv,	0,	1,	0,	{PP_FUNCALL, PREC_FN,	0}},
{"emptyenv",	do_emptyenv,	0,	1,	0,	{PP_FUNCALL, PREC_FN,	0}},
{"attach",	do_attach,	0,	111,	3,	{PP_FUNCALL, PREC_FN,	0}},
{"detach",	do_detach,	0,	111,	1,	{PP_FUNCALL, PREC_FN,	0}},
{"search",	do_search,	0,	11,	0,	{PP_FUNCALL, PREC_FN,	0}},
{"ls",		do_ls,		1,	11,	2,	{PP_FUNCALL, PREC_FN,	0}},
{"env2list",	do_env2list,	0,	11,	2,	{PP_FUNCALL, PREC_FN,	0}},
{"eapply",	do_eapply,	0,	10,	4,	{PP_FUNCALL, PREC_FN,	0}},
{"builtins",	do_builtins,	0,	11,	1,	{PP_FUNCALL, PREC_FN,	0}},
{"pos.to.env",	do_pos2env,	0,	1,	1,	{PP_FUNCALL, PREC_FN,	0}},
{"as.environment",do_as_environment,0,	1,	1,	{PP_FUNCALL, PREC_FN,	0}},
{"lockEnvironment", do_lockEnv,		0, 111,  2,      {PP_FUNCALL, PREC_FN,	0}},
{"environmentIsLocked",	do_envIsLocked,	0, 11,  1,      {PP_FUNCALL, PREC_FN,	0}},
{"lockBinding", do_lockBnd,		0, 111,	2,      {PP_FUNCALL, PREC_FN,	0}},
{"unlockBinding", do_lockBnd,		1, 111,	2,      {PP_FUNCALL, PREC_FN,	0}},
{"bindingIsLocked", do_bndIsLocked,	0, 11,	2,      {PP_FUNCALL, PREC_FN,	0}},
{"makeActiveBinding", do_mkActiveBnd,	0, 111,	3,      {PP_FUNCALL, PREC_FN,	0}},
{"bindingIsActive", do_bndIsActive,	0, 11,	2,      {PP_FUNCALL, PREC_FN,	0}},
{"mkUnbound",	do_mkUnbound,		0, 111,	1,      {PP_FUNCALL, PREC_FN,	0}},
{"isNamespaceEnv",do_isNSEnv,		0, 11,	1,      {PP_FUNCALL, PREC_FN,	0}},
{"registerNamespace",do_regNS,		0, 11,	2,      {PP_FUNCALL, PREC_FN,	0}},
{"unregisterNamespace",do_unregNS,	0, 11,  1,      {PP_FUNCALL, PREC_FN,	0}},
{"getRegisteredNamespace",do_getRegNS,	0, 11,  1,      {PP_FUNCALL, PREC_FN,	0}},
{"getNamespaceRegistry",do_getNSRegistry, 0, 11, 0,     {PP_FUNCALL, PREC_FN,	0}},
{"importIntoEnv",do_importIntoEnv, 0,	11,	4,	{PP_FUNCALL, PREC_FN,	0}},
{"env.profile",  do_envprofile,    0,	211,	1,	{PP_FUNCALL, PREC_FN,	0}},

{NULL,		NULL,		0,	0,	0,	{PP_INVALID, PREC_FN,	0}}
};<|MERGE_RESOLUTION|>--- conflicted
+++ resolved
@@ -1387,7 +1387,6 @@
   version of findVar which ignores values its finds if they are not
   functions.  This is extremely time-critical code, since it is used
   to lookup all the base language elements, such as "+" and "if".  
-<<<<<<< HEAD
 
   In typical usage, rho will be an unhashed local environment with the
   NO_SPEC_SYM flag set, with ENCLOS giving further such environments, until 
@@ -1396,20 +1395,10 @@
   R_GlobalEnv will not have NO_SPEC_SYM set, even if it has no special
   symbols - otherwise, it might be skipped, and hence the global cache
   would be skipped as well.
-=======
-
-  In typical usage, rho will be an unhashed local environment with the
-  NO_SPEC_SYM flag set, with ENCLOS giving further such environments, until 
-  R_GlobalEnv is reached, where the function will be found in the global
-  cache (if it wasn't in one of the local environemnts).  Note that
-  R_GlobalEnv will not have NO_SPEC_SYM set, even if it has no special
-  symbols - otherwise, it might be skipped, and hence the global cache
-  would be skipped as well.
 
   An enviroment can also be skipped when the symbol has LASTSYMENVNOTFOUND
   equal to that environment.  LASTSYMENVNOTFOUND is updated to the last
   unhashed environment where the symbol wasn't found.
->>>>>>> 19c218b3
 
   There is no need to wait for computations of the values found to finish, 
   since functions never have their computation deferred.
@@ -1433,8 +1422,6 @@
 
     for ( ; rho != R_EmptyEnv; rho = ENCLOS(rho)) {
 
-<<<<<<< HEAD
-=======
         /* See if it's known from LASTSYMENVNOTFOUND that this symbol isn't 
            in this environment. */
 
@@ -1443,7 +1430,6 @@
             continue;
         }
 
->>>>>>> 19c218b3
         /* See if it is in the global cache, as it usually will if it's in any
            of the remaining environments (though there can be exceptions). */
 
@@ -1463,42 +1449,6 @@
         vl = findVarInFramePendingOK (rho, symbol);
 
       got_value:
-<<<<<<< HEAD
-	if (vl == R_UnboundValue) continue;
-
-        if (TYPEOF(vl) == PROMSXP)
-            vl = forcePromise(vl);
-        if (isFunction (vl))
-            return vl;
-        if (vl == R_MissingArg)
-            arg_missing_error(symbol);
-    }
-
-    error(_("could not find function \"%s\""), CHAR(PRINTNAME(symbol)));
-}
-
-/* Variation on findFun that doesn't report errors itself, doesn't
-   check for special symbols, and does not use the global cache,
-   which is quicker if most searches are expected to fail.  
-
-   Used for looking up methods in objects.c. */
-
-SEXP findFunMethod(SEXP symbol, SEXP rho)
-{
-    SEXP vl;
-
-    while (rho != R_EmptyEnv) {
-	vl = findVarInFramePendingOK(rho, symbol);
-	if (vl != R_UnboundValue) {
-	    if (TYPEOF(vl) == PROMSXP)
-		vl = forcePromise(vl);
-	    if (isFunction(vl))
-		return vl;
-	}
-	rho = ENCLOS(rho);
-    }
-
-=======
 	if (vl == R_UnboundValue) {
             if (HASHTAB(rho) == R_NilValue)
                 lnohashnf = rho;
@@ -1554,7 +1504,6 @@
 
     if (lnohashnf != NULL && !IS_BASE(lnohashnf))
         LASTSYMENVNOTFOUND(symbol) = lnohashnf;
->>>>>>> 19c218b3
     return R_UnboundValue;
 }
 
@@ -1993,18 +1942,9 @@
 
     if (value == NULL)
         unbound_var_error(name);
-<<<<<<< HEAD
 
     if (TYPEOF(value) == PROMSXP) {
         SEXP prvalue = forcePromisePendingOK(value);
-=======
-
-    pending_ok = variant & VARIANT_PENDING_OK;
-
-    if (TYPEOF(value) == PROMSXP) {
-        SEXP prvalue = pending_ok ? forcePromisePendingOK(value) 
-                                  : forcePromise(value);
->>>>>>> 19c218b3
         DEC_NAMEDCNT_AND_PRVALUE(value);
         value = prvalue;
     }
