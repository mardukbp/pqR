--- conflicted
+++ resolved
@@ -810,62 +810,6 @@
     return list;
 }
 
-<<<<<<< HEAD
-/*----------------------------------------------------------------------
-
-  unbindVar
-
-  Remove a value from an environment. This happens only in the frame
-  of the specified environment.
-
-  FIXME ? should this also unbind the symbol value slot when rho is R_BaseEnv?
-  Only called from eval.c in applydefine and bcEval, which don't (?) call it
-  on the base environment...?
-*/
-
-void attribute_hidden unbindVar(SEXP symbol, SEXP rho)
-{
-    SEXP list, value;
-
-    if (rho == R_BaseNamespace)
-	error(_("cannot unbind in the base namespace"));
-    if (rho == R_BaseEnv)
-	error(_("unbind in the base environment is unimplemented"));
-    if (FRAME_IS_LOCKED(rho))
-	error(_("cannot remove bindings from a locked environment"));
-#ifdef USE_GLOBAL_CACHE
-    if (IS_GLOBAL_FRAME(rho))
-	R_FlushGlobalCache(symbol);
-#endif
-    if (HASHTAB(rho) == R_NilValue) {
-	list = RemoveFromList(symbol, FRAME(rho), &value);
-	if (value != NULL)
-	    SET_FRAME(rho, list);
-    }
-    else {
-	SEXP hashtab = HASHTAB(rho);
-        int hashcode = HASHASH(PRINTNAME(symbol)) ? HASHVALUE(PRINTNAME(symbol))
-                        : R_Newhashpjw(CHAR(PRINTNAME(symbol)));
-	int idx = hashcode % HASHSIZE(hashtab);
-	list = RemoveFromList (symbol, VECTOR_ELT(hashtab,idx), &value);
-	if (value != NULL) {
-	    SET_VECTOR_ELT (hashtab, idx, list);
-            if (list == R_NilValue)
-                SET_HASHSLOTSUSED(hashtab,HASHSLOTSUSED(hashtab)-1);
-        }
-    }
-
-    if (value != NULL) {
-        if (rho == R_GlobalEnv) R_DirtyImage = 1;
-#ifdef USE_GLOBAL_CACHE
-	if (IS_GLOBAL_FRAME(rho))
-            R_FlushGlobalCache(symbol);
-#endif
-    }
-}
-
-=======
->>>>>>> 7596e64f
 
 /*----------------------------------------------------------------------
 
@@ -993,19 +937,11 @@
 
     3             Same as 1, except doesn't wait for computation of the value 
                   to finish.
-<<<<<<< HEAD
 
   Note that (option&1)!=0 if a get should aways be done on a user database,
   and (option&2)!=0 if we don't need to wait.
 */
 
-=======
-
-  Note that (option&1)!=0 if a get should aways be done on a user database,
-  and (option&2)!=0 if we don't need to wait.
-*/
-
->>>>>>> 7596e64f
 SEXP findVarInFrame3(SEXP rho, SEXP symbol, int option)
 {
     SEXP loc, value;
@@ -1568,7 +1504,6 @@
     return FALSE;
 }
 
-<<<<<<< HEAD
 
 /*----------------------------------------------------------------------
 
@@ -1581,20 +1516,6 @@
   1 = decrement old value only, 2 = increment new value only, 3 = decrement 
   old value and increment new value. */
 
-=======
-
-/*----------------------------------------------------------------------
-
-  set_var_nonlocal
-
-  Assign a value in a specific environment frame or any enclosing frame,
-  or create it in R_GlobalEnv if it doesn't exist in any such frame.  May 
-  increment or decrement NAMEDCNT for the assigned and previous value, 
-  depending on the setting of 'incdec' - 0 = no increment or decrement, 
-  1 = decrement old value only, 2 = increment new value only, 3 = decrement 
-  old value and increment new value. */
-
->>>>>>> 7596e64f
 void set_var_nonlocal (SEXP symbol, SEXP value, SEXP rho, int incdec)
 {
     while (rho != R_EmptyEnv) {
