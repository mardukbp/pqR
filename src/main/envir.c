--- conflicted
+++ resolved
@@ -1030,17 +1030,8 @@
 }
 
 /* Version that doesn't check LASTSYMBINDING.  Split from above so the
-<<<<<<< HEAD
-   simplest case will have low overhead.  Could also be called directly
-   if it's known that checking LASTSYMBINDING won't help. 
-
-   Will fail quickly when the symbol has LASTSYMENVNOTFOUND equal to 
-   the environment.  LASTSYMENVNOTFOUND is also update on failure if the 
-   environment is unhashed. */
-=======
    simplest case will have low overhead.  Can also be called directly
    if it's known that checking LASTSYMBINDING won't help. 
->>>>>>> 37610d51
 
    Will fail quickly when the symbol has LASTSYMENVNOTFOUND equal to 
    the environment.  LASTSYMENVNOTFOUND is also updated on failure if the 
