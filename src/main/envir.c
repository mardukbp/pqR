--- conflicted
+++ resolved
@@ -1457,17 +1457,6 @@
             if (vl != R_UnboundValue)
                 goto got_value;
             goto err;
-<<<<<<< HEAD
-=======
-        }
-
-        /* See if it's known from LASTSYMENVNOTFOUND that this symbol isn't 
-           in this environment. */
-
-        if (SEXP32_FROM_SEXP(rho) == last_sym_not_found) {
-            last_unhashed_env_nf = rho;
-            continue;
->>>>>>> b77c516c
         }
 
         vl = findVarInFramePendingOK (rho, symbol);
@@ -1491,12 +1480,6 @@
     error(_("could not find function \"%s\""), CHAR(PRINTNAME(symbol)));
 }
 
-<<<<<<< HEAD
-=======
-/* Variation on findFun that doesn't report errors itself, doesn't
-   check for special symbols, and records a failed local search even
-   if the whole search fails (unlike findFun).
->>>>>>> b77c516c
 
 /* Variation on findFun that doesn't report errors itself.
    Used for looking up methods in objects.c. */
@@ -1509,17 +1492,6 @@
 
         SEXP vl;
 
-        if (rho == R_GlobalEnv) {
-            vl = findGlobalVar(symbol);
-            if (vl == R_UnboundValue)
-                break;
-        }
-<<<<<<< HEAD
-        else {
-            vl = findVarInFramePendingOK(rho, symbol);
-            if (vl == R_UnboundValue)
-                continue;
-=======
         if (rho == R_GlobalEnv) {
             vl = findGlobalVar(symbol);
             if (vl == R_UnboundValue)
@@ -1527,12 +1499,8 @@
         }
         else {
             vl = findVarInFramePendingOK(rho, symbol);
-            if (vl == R_UnboundValue) {
-                if (HASHTAB(rho) == R_NilValue)
-                    last_unhashed_env_nf = rho;
+            if (vl == R_UnboundValue)
                 continue;
-            }
->>>>>>> b77c516c
         }
 
         if (TYPEOF(vl) == PROMSXP)
