--- conflicted
+++ resolved
@@ -1698,11 +1698,7 @@
   found:
     if (!IS_ACTIVE_BINDING(loc)) {
         R_binding_cell = BINDING_IS_LOCKED(loc) ? R_NilValue : loc;
-<<<<<<< HEAD
-        if ((incdec&1))
-=======
         if (incdec&1)
->>>>>>> bc816264
             DEC_NAMEDCNT_AND_PRVALUE(BINDING_VALUE(loc));
     }
     SET_BINDING_VALUE(loc,value);
