/*
 *  pqR : A pretty quick version of R
 *  Copyright (C) 2013, 2014, 2015 by Radford M. Neal
 *
 *  Based on R : A Computer Language for Statistical Data Analysis
 *  Copyright (C) 1995, 1996  Robert Gentleman and Ross Ihaka
 *  Copyright (C) 1999-2012  The R Development Core Team.
 *
 *  The changes in pqR from R-2.15.0 distributed by the R Core Team are
 *  documented in the NEWS and MODS files in the top-level source directory.
 *
 *  This program is free software; you can redistribute it and/or modify
 *  it under the terms of the GNU General Public License as published by
 *  the Free Software Foundation; either version 2 of the License, or
 *  (at your option) any later version.
 *
 *  This program is distributed in the hope that it will be useful,
 *  but WITHOUT ANY WARRANTY; without even the implied warranty of
 *  MERCHANTABILITY or FITNESS FOR A PARTICULAR PURPOSE.  See the
 *  GNU General Public License for more details.
 *
 *  You should have received a copy of the GNU General Public License
 *  along with this program; if not, a copy is available at
 *  http://www.r-project.org/Licenses/
 *
 *
 *
 *  Environments:
 *
 *  All the action of associating values with symbols happens
 *  in this code.  An environment is (essentially) a list of
 *  environment "frames" of the form
 *
 *	FRAME(envir) = environment frame
 *	ENCLOS(envir) = parent environment
 *	HASHTAB(envir) = (optional) hash table
 *
 *  Each frame is a (tagged) list with
 *
 *	TAG(item) = symbol
 *	CAR(item) = value bound to symbol in this frame
 *	CDR(item) = next value on the list
 *
 *  When the value of a symbol is required, the environment is
 *  traversed frame-by-frame until a value is found.
 *
 *  If a value is not found during the traversal, the symbol's
 *  "value" slot is inspected for a value.  This "top-level"
 *  environment is where system functions and variables reside.
 *
 *  Environments with the NO_SPEC_SYM flag are known to not contain any
 *  special symbols, as indicated by the SPEC_SYM macro.  Lookup for
 *  such a symbol can then bypass  this environment without searching it.
 */

/* R 1.8.0: namespaces are no longer experimental, so the following
 *  are no longer 'experimental options':
 *
 * EXPERIMENTAL_NAMESPACES: When this is defined the variable
 *     R_BaseNamespace holds an environment that has R_GlobalEnv as
 *     its parent.  This environment does not actually contain any
 *     bindings of its own.  Instead, it redirects all fetches and
 *     assignments to the SYMVALUE fields of the base (R_BaseEnv)
 *     environment.  If evaluation occurs in R_BaseNamespace, then
 *     base is searched before R_GlobalEnv.
 *
 * ENVIRONMENT_LOCKING: Locking an environment prevents new bindings
 *     from being created and existing bindings from being removed.
 *
 * FANCY_BINDINGS: This enables binding locking and "active bindings".
 *     When a binding is locked, its value cannot be changed.  It may
 *     still be removed from the environment if the environment is not
 *     locked.
 *
 *     Active bindings contain a function in their value cell.
 *     Getting the value of an active binding calls this function with
 *     no arguments and returns the result.  Assigning to an active
 *     binding calls this function with one argument, the new value.
 *     Active bindings may be useful for mapping external variables,
 *     such as C variables or data base entries, to R variables.  They
 *     may also be useful for making some globals thread-safe.
 *
 *     Bindings are marked as locked or active using bits 14 and 15 in
 *     their gp fields.  Since the save/load code writes out this
 *     field it means the value will be preserved across save/load.
 *     But older versions of R will interpret the entire gp field as
 *     the MISSING field, which may cause confusion.  If we keep this
 *     code, then we will need to make sure that there are no
 *     locked/active bindings in workspaces written for older versions
 *     of R to read.
 *
 * LT */

#ifdef HAVE_CONFIG_H
# include <config.h>
#endif

#define USE_FAST_PROTECT_MACROS
#define R_USE_SIGNALS 1
#include "Defn.h"
#include <R_ext/Callbacks.h>

#include <helpers/helpers-app.h>

#define DEBUG_OUTPUT 0          /* 0 to 2 for increasing debug output */
#define DEBUG_CHECK 0           /* 1 to enable debug check of HASHSLOTSUSED */

/* various definitions of macros/functions in Defn.h */

#define FRAME_LOCK_MASK (1<<14)
#define FRAME_IS_LOCKED(e) (ENVFLAGS(e) & FRAME_LOCK_MASK)
#define LOCK_FRAME(e) SET_ENVFLAGS(e, ENVFLAGS(e) | FRAME_LOCK_MASK)
/*#define UNLOCK_FRAME(e) SET_ENVFLAGS(e, ENVFLAGS(e) & (~ FRAME_LOCK_MASK))*/

/* use the same bits (15 and 14) in symbols and bindings */
#define BINDING_VALUE(b) ((IS_ACTIVE_BINDING(b) ? getActiveValue(CAR(b)) : CAR(b)))

#define SYMBOL_BINDING_VALUE(s) ((IS_ACTIVE_BINDING(s) ? getActiveValue(SYMVALUE(s)) : SYMVALUE(s)))
#define SYMBOL_HAS_BINDING(s) (IS_ACTIVE_BINDING(s) || (SYMVALUE(s) != R_UnboundValue))

#define SET_BINDING_VALUE(b,val) do { \
  SEXP __b__ = (b); \
  SEXP __val__ = (val); \
  if (BINDING_IS_LOCKED(__b__)) \
    error(_("cannot change value of locked binding for '%s'"), \
	  CHAR(PRINTNAME(TAG(__b__)))); \
  if (IS_ACTIVE_BINDING(__b__)) \
    setActiveValue(CAR(__b__), __val__); \
  else \
    SETCAR(__b__, __val__); \
} while (0)

#define SET_SYMBOL_BINDING_VALUE(sym, val) do { \
  SEXP __sym__ = (sym); \
  SEXP __val__ = (val); \
  if (BINDING_IS_LOCKED(__sym__)) \
    error(_("cannot change value of locked binding for '%s'"), \
	  CHAR(PRINTNAME(__sym__))); \
  if (IS_ACTIVE_BINDING(__sym__)) \
    setActiveValue(SYMVALUE(__sym__), __val__); \
  else \
    SET_SYMVALUE(__sym__, __val__); \
} while (0)

static void setActiveValue(SEXP fun, SEXP val)
{
    SEXP arg = LCONS(R_QuoteSymbol, LCONS(val, R_NilValue));
    SEXP expr = LCONS(fun, LCONS(arg, R_NilValue));
    WAIT_UNTIL_COMPUTED(val); \
    PROTECT(expr);
    eval(expr, R_GlobalEnv);
    UNPROTECT(1);
}

static SEXP getActiveValue(SEXP fun)
{
    SEXP expr = LCONS(fun, R_NilValue);
    PROTECT(expr);
    expr = eval(expr, R_GlobalEnv);
    UNPROTECT(1);
    return expr;
}

/* Macro to produce an unrolled loop to search for a symbol in a chain.
   This code takes advantage of the CAR, CDR and TAG of R_NilValue being
   R_NilValue to avoid a check for R_NilValue in unrolled part.  The
   arguments are the pointer to the start of the chain (which is modified
   to point to the binding cell found), the symbol to search for, and
   the statement to do if the symbol is found, which must have the effect
   of exitting the loop (ie, be a "break", "return", or "goto" statement).
   If the symbol is not found, execution continues after this macro, with
   the chain pointer being R_NilValue. */
   
#define SEARCH_LOOP(chain,symbol,statement) \
    do { \
        if (TAG(chain) == symbol) statement; \
        chain = CDR(chain); \
        if (TAG(chain) == symbol) statement; \
        chain = CDR(chain); \
        if (TAG(chain) == symbol) statement; \
        chain = CDR(chain); \
    } while (chain != R_NilValue)


/* Function to correctly set NO_SPEC_SYM flag for an (unhashed) environment. */

void setNoSpecSymFlag (SEXP env)
{
    SEXP frame;
   
    if (HASHTAB(env)!=R_NilValue) {
        SET_NO_SPEC_SYM (env, 0); 
        return;
    }

    /* Unrolled loop, which relies on CAR, CDR, and TAG of R_NilValue 
       being R_NilValue.  Also relies on SPEC_SYM(R_NilValue) being 0. */

    frame = FRAME(env);
    do {
        if (SPEC_SYM(TAG(frame))) goto special;
        frame = CDR(frame);
        if (SPEC_SYM(TAG(frame))) goto special;
        frame = CDR(frame);
    } while (frame != R_NilValue);

    SET_NO_SPEC_SYM (env, 1);
    return;

  special:
    SET_NO_SPEC_SYM (env, 0);
    return;
}

/*----------------------------------------------------------------------

  Hash Tables

  We use a basic separate chaining algorithm.	A hash table consists
  of SEXP (vector) which contains a number of SEXPs (lists).

  The only non-static function is R_NewHashedEnv, which allows code to
  request a hashed environment.  All others are static to allow
  internal changes of implementation without affecting client code.
*/

/*----------------------------------------------------------------------

  String Hashing

  This is taken from the second edition of the "Dragon Book" by
  Aho, Ullman and Sethi.

*/

/* was extern: used in this file and names.c (for the symbol table).

   This hash function seems to work well enough for symbol tables,
   and hash tables get saved as part of environments so changing it
   is a major decision.

   PROBLEM HERE???  If characters can have the top bit set, the 
   result can depend on whether the "char" type is signed, which 
   is platform-dependent.
 */
int attribute_hidden R_Newhashpjw(const char *s)
{
    char *p;
    unsigned h = 0, g;
    for (p = (char *) s; *p; p++) {
	h = (h << 4) + (*p);
	if ((g = h & 0xf0000000) != 0) {
	    h = h ^ (g >> 24);
	    h = h ^ g;
	}
    }
    return h;
}


/*----------------------------------------------------------------------

  R_HashSet

  Hashtable set function.  Sets 'symbol' in 'table' to be 'value'.
  'hashcode' must be provided by user.	Allocates some memory for list
  entries.

*/

static void R_HashSet(int hashcode, SEXP symbol, SEXP table, SEXP value,
                      Rboolean frame_locked)
{
    SEXP chain = VECTOR_ELT(table, hashcode);

    SEXP loc, new_chain;

    loc = chain;
    SEARCH_LOOP (loc, symbol, goto found);

    if (frame_locked)
        error(_("cannot add bindings to a locked environment"));

    /* Add the value into the chain */

    if (chain == R_NilValue) SET_HASHSLOTSUSED(table, HASHSLOTSUSED(table) + 1);
    new_chain = cons_with_tag (value, chain, symbol);
    SET_VECTOR_ELT (table, hashcode, new_chain);
    return;

  found:
    SET_BINDING_VALUE(loc, value);
    SET_MISSING(loc, 0);        /* Over-ride for new value */
    return;
}



/*----------------------------------------------------------------------

  R_HashGet

  Hashtable get function.  Returns 'value' from 'table' indexed by
  'symbol'.  'hashcode' must be provided by user.  Returns
  'R_UnboundValue' if value is not present.

*/

static SEXP R_HashGet(int hashcode, SEXP symbol, SEXP table)
{
    SEXP chain = VECTOR_ELT(table, hashcode);

    SEARCH_LOOP (chain, symbol, goto found);

    return R_UnboundValue;

found:
    return BINDING_VALUE(chain);
}

static Rboolean R_HashExists(int hashcode, SEXP symbol, SEXP table)
{
    SEXP chain = VECTOR_ELT(table, hashcode);

    SEARCH_LOOP (chain, symbol, goto found);

    return FALSE;

found:
    return TRUE;
}



/*----------------------------------------------------------------------

  R_HashGetLoc

  Hashtable get location function. Just like R_HashGet, but returns
  location of variable, rather than its value. Returns R_NilValue
  if not found.

*/

static SEXP R_HashGetLoc(int hashcode, SEXP symbol, SEXP table)
{
    SEXP chain = VECTOR_ELT(table, hashcode);

    SEARCH_LOOP (chain, symbol, return chain);

    return R_NilValue;
}



/*----------------------------------------------------------------------

  R_NewHashTable

  Hash table initialisation function.  Creates a table of size 'size'
  that increases in size by 'growth_rate' after a threshold is met.

*/

static SEXP R_NewHashTable(int size)
{
    SEXP table;

    if (size <= 0) size = HASHMINSIZE;

    /* Allocate hash table in the form of a vector */
    PROTECT(table = allocVector(VECSXP, size));
    /* SET_HASHSIZE(table, size); */
    SET_HASHSLOTSUSED(table, 0);
    UNPROTECT(1);
    return(table);
}

/*----------------------------------------------------------------------

  R_NewHashedEnv

  Returns a new environment with a hash table initialized with default
  size.  The only non-static hash table function.
*/

SEXP R_NewHashedEnv(SEXP enclos, SEXP size)
{
    SEXP s;

    PROTECT(enclos);
    PROTECT(size);
    PROTECT(s = NewEnvironment(R_NilValue, R_NilValue, enclos));
    SET_HASHTAB(s, R_NewHashTable(asInteger(size)));
    UNPROTECT(3);
    return s;
}


/*----------------------------------------------------------------------

  R_HashResize

  Hash table resizing function. Increase the size of the hash table by
  the growth_rate of the table. The vector is reallocated, but the
  lists with in the hash table have their pointers shuffled around
  so that they are not reallocated.
*/

static SEXP R_HashResize(SEXP table)
{
    SEXP new_table, chain, new_chain, tmp_chain;
    int new_size, counter, new_hashcode;
#if DEBUG_OUTPUT
    int n_entries = 0;
#endif

    /* Do some checking */
    if (TYPEOF(table) != VECSXP)
	error("argument not of type VECSXP, from R_HashResize");

    /* Allocate the new hash table.  Return old table if not worth resizing
       because near maximum allowed. */
    new_size = (int) (HASHSIZE(table) * HASHTABLEGROWTHRATE);
    if (new_size > HASHMAXSIZE) {
        new_size = HASHMAXSIZE;
        if (new_size <= 1.05 * HASHSIZE(table))
            return table;
    }
    new_table = R_NewHashTable (new_size);

    /* Move entries into new table. */
    for (counter = 0; counter < LENGTH(table); counter++) {
	chain = VECTOR_ELT(table, counter);
	while (chain != R_NilValue) {
            SEXP pnamtag = PRINTNAME(TAG(chain));
#if DEBUG_OUTPUT
            n_entries += 1;
#endif
            if (!HASHASH(pnamtag)) {
                SET_HASHVALUE (pnamtag, R_Newhashpjw(CHAR(pnamtag)));
                SET_HASHASH (pnamtag, 1);
            }
            new_hashcode = HASHVALUE(pnamtag) % HASHSIZE(new_table);
	    new_chain = VECTOR_ELT(new_table, new_hashcode);
	    /* If using a previously-unused slot then increase HASHSLOTSUSED */
	    if (new_chain == R_NilValue)
		SET_HASHSLOTSUSED(new_table, HASHSLOTSUSED(new_table) + 1);
	    tmp_chain = chain;
	    chain = CDR(chain);
	    SETCDR(tmp_chain, new_chain);
	    SET_VECTOR_ELT(new_table, new_hashcode,  tmp_chain);
#if DEBUG_OUTPUT>1
	    Rprintf(
             "HASHSIZE=%d HASHSLOTSUSED=%d counter=%d HASHCODE=%d\n",
              HASHSIZE(table), HASHSLOTSUSED(table), counter, new_hashcode);
#endif
	}
    }

    /* Some debugging statements */
#if DEBUG_OUTPUT
    Rprintf("RESIZED TABLE WITH %d ENTRIES O.K.\n",n_entries);
    Rprintf("Old size: %d, New size: %d\n",HASHSIZE(table),HASHSIZE(new_table));
    Rprintf("Old slotsused: %d, New slotsused: %d\n",
	    HASHSLOTSUSED(table), HASHSLOTSUSED(new_table));
#endif

    return new_table;
} /* end R_HashResize */



/*----------------------------------------------------------------------

  R_HashSizeCheck

  Hash table size rechecking function.	Looks at the fraction of table
  entries that have one or more symbols, comparing to a threshold value
  (which should be in the interval (0,1)).  Returns true if the table 
  needs to be resized.  Does NOT check whether resizing shouldn't be 
  done because HASHMAXSIZE would then be exceeded.
*/

static R_INLINE int R_HashSizeCheck(SEXP table)
{
    /* Do some checking */
    if (TYPEOF(table) != VECSXP)
	error("argument not of type VECSXP, R_HashSizeCheck");

#if DEBUG_CHECK
    int slotsused = 0;
    int i;
    for (i = 0; i<LENGTH(table); i++) {
        if (VECTOR_ELT(table,i) != R_NilValue) 
            slotsused += 1;
    }
    if (HASHSLOTSUSED(table) != slotsused) {
        REprintf("WRONG SLOTSUSED IN HASH TABLE! %d %d\n",
                HASHSLOTSUSED(table), slotsused);
        abort();
    }
#endif

    return HASHSLOTSUSED(table) > 0.5 * HASHSIZE(table);
}



/*----------------------------------------------------------------------

  R_HashFrame

  Hashing for environment frames.  This function ensures that the
  frame in the given environment has been hashed.	 
*/

static void R_HashFrame(SEXP rho)
{
    int hashcode;
    SEXP frame, chain, tmp_chain, table;

    /* Do some checking */
    if (TYPEOF(rho) != ENVSXP)
	error("argument not of type ENVSXP, from R_Hashframe");
    table = HASHTAB(rho);
    frame = FRAME(rho);
    while (frame != R_NilValue) {
        SEXP pnamtag = PRINTNAME(TAG(frame));
	if (!HASHASH(pnamtag)) {
	    SET_HASHVALUE (pnamtag, R_Newhashpjw(CHAR(pnamtag)));
	    SET_HASHASH (pnamtag, 1);
	}
	hashcode = HASHVALUE(pnamtag) % HASHSIZE(table);
	chain = VECTOR_ELT(table, hashcode);
	/* If using a previously-unused slot then increase HASHSLOTSUSED */
	if (chain == R_NilValue) 
            SET_HASHSLOTSUSED(table, HASHSLOTSUSED(table) + 1);
	tmp_chain = frame;
	frame = CDR(frame);
	SETCDR(tmp_chain, chain);
	SET_VECTOR_ELT(table, hashcode, tmp_chain);
    }
    SET_FRAME(rho, R_NilValue);
    SET_NO_SPEC_SYM(rho, 0);
}


/* ---------------------------------------------------------------------

   R_HashProfile

   Profiling tool for analyzing hash table performance.  Returns a
   three element list with components:

   size: the total size of the hash table

   nchains: the number of non-null chains in the table (as reported by
	    HASHSLOTSUSED())

   counts: an integer vector the same length as size giving the length of
	   each chain (or zero if no chain is present).  This allows
	   for assessing collisions in the hash table.
 */

static SEXP R_HashProfile(SEXP table)
{
    SEXP chain, ans, chain_counts, nms;
    int i, count;

    /* Do some checking */
    if (TYPEOF(table) != VECSXP)
	error("argument not of type VECSXP, from R_HashProfile");

    int len_table = LENGTH(table);

    PROTECT(ans = allocVector(VECSXP, 3));
    PROTECT(nms = allocVector(STRSXP, 3));
    SET_STRING_ELT(nms, 0, mkChar("size"));    /* size of hashtable */
    SET_STRING_ELT(nms, 1, mkChar("nchains")); /* number of non-null chains */
    SET_STRING_ELT(nms, 2, mkChar("counts"));  /* length of each chain */
    setAttrib(ans, R_NamesSymbol, nms);
    UNPROTECT(1);

    SET_VECTOR_ELT(ans, 0, ScalarInteger(len_table));
    SET_VECTOR_ELT(ans, 1, ScalarInteger(HASHSLOTSUSED(table)));

    PROTECT(chain_counts = allocVector(INTSXP, len_table));
    for (i = 0; i < len_table; i++) {
	chain = VECTOR_ELT(table, i);
	count = 0;
	for (; chain != R_NilValue ; chain = CDR(chain)) {
	    count++;
	}
	INTEGER(chain_counts)[i] = count;
    }

    SET_VECTOR_ELT(ans, 2, chain_counts);

    UNPROTECT(2);
    return ans;
}



/*----------------------------------------------------------------------

  Environments

  The following code implements variable searching for environments. 

  ----------------------------------------------------------------------*/


/* Global variable caching.  A cache is maintained in a hash table,
   R_GlobalCache.  The entry values are either R_UnboundValue (a
   flushed cache entry), the binding LISTSXP cell from the environment
   containing the binding found in a search from R_GlobalEnv, or a
   symbol if the globally visible binding lives in the base package.
   The cache for a variable is flushed if a new binding for it is
   created in a global frame or if the variable is removed from any
   global frame, or if a base cache entry is changed.

   Symbols in the global cache with values from the base environment
   that are functions (and not active bindings) are flagged with BASE_CACHE,
   so that their value can be returned immediately without needing to look 
   in the hash table.  They must still have entries in the hash table, 
   however, so that they can beflushed as needed.

   To make sure the cache is valid, all binding creations and removals
   from global frames must go through the interface functions in this
   file.

   Initially only the R_GlobalEnv frame is a global frame.  Additional
   global frames can only be created by attach.  All other frames are
   considered local.  Whether a frame is local or not is recorded in
   the highest order bit of the ENVFLAGS field (the gp field of
   sxpinfo). */

#define GLOBAL_FRAME_MASK (1<<15)
#define IS_GLOBAL_FRAME(e) (ENVFLAGS(e) & GLOBAL_FRAME_MASK)
#define MARK_AS_GLOBAL_FRAME(e) \
  SET_ENVFLAGS(e, ENVFLAGS(e) | GLOBAL_FRAME_MASK)
#define MARK_AS_LOCAL_FRAME(e) \
  SET_ENVFLAGS(e, ENVFLAGS(e) & (~ GLOBAL_FRAME_MASK))

#define INITIAL_CACHE_SIZE 1000

static SEXP R_GlobalCache, R_GlobalCachePreserve;

static SEXP R_BaseNamespaceName;

void attribute_hidden InitBaseEnv()
{
    R_BaseEnv = NewEnvironment(R_NilValue, R_NilValue, R_EmptyEnv);
    NONVEC_SXPINFO(R_BaseEnv).base_env = 1;
}

void attribute_hidden InitGlobalEnv()
{
    R_GlobalEnv = R_NewHashedEnv(R_BaseEnv, ScalarIntegerMaybeConst(0));

    MARK_AS_GLOBAL_FRAME(R_GlobalEnv);
    R_GlobalCache = R_NewHashTable(INITIAL_CACHE_SIZE);
    R_GlobalCachePreserve = CONS(R_GlobalCache, R_NilValue);
    R_PreserveObject(R_GlobalCachePreserve);

    R_BaseNamespace = NewEnvironment(R_NilValue, R_NilValue, R_GlobalEnv);
    NONVEC_SXPINFO(R_BaseNamespace).base_env = 1;
    R_PreserveObject(R_BaseNamespace);
    SET_SYMVALUE(install(".BaseNamespaceEnv"), R_BaseNamespace);
    R_BaseNamespaceName = ScalarString(mkChar("base"));
    R_PreserveObject(R_BaseNamespaceName);
    R_NamespaceRegistry = R_NewHashedEnv(R_NilValue, ScalarIntegerMaybeConst(0));
    R_PreserveObject(R_NamespaceRegistry);
    defineVar(install("base"), R_BaseNamespace, R_NamespaceRegistry);
    /**** needed to properly initialize the base namespace */
}

static int hashIndex(SEXP symbol, SEXP table)
{
    SEXP c = PRINTNAME(symbol);
    if( !HASHASH(c) ) {
	SET_HASHVALUE(c, R_Newhashpjw(CHAR(c)));
	SET_HASHASH(c, 1);
    }
    return HASHVALUE(c) % HASHSIZE(table);
}

static void R_FlushGlobalCache(SEXP sym)
{
    SEXP entry = R_HashGetLoc(hashIndex(sym, R_GlobalCache), sym,
			      R_GlobalCache);
    if (entry != R_NilValue) {
	SETCAR(entry, R_UnboundValue);
        SET_BASE_CACHE(sym,0);
    }
}

static void R_FlushGlobalCacheFromTable(SEXP table)
{
    int i, size;
    SEXP chain;
    size = HASHSIZE(table);
    for (i = 0; i < size; i++) {
	for (chain = VECTOR_ELT(table, i); chain != R_NilValue; chain = CDR(chain))
	    R_FlushGlobalCache(TAG(chain));
    }
}

/**
 Flush the cache based on the names provided by the user defined
 table, specifically returned from calling objects() for that
 table.
 */
static void R_FlushGlobalCacheFromUserTable(SEXP udb)
{
    int n, i;
    R_ObjectTable *tb;
    SEXP names;
    tb = (R_ObjectTable*) R_ExternalPtrAddr(udb);
    names = tb->objects(tb);
    n = length(names);
    for(i = 0; i < n ; i++)
	R_FlushGlobalCache(Rf_installChar(STRING_ELT(names,i)));
}

static void R_AddGlobalCache(SEXP symbol, SEXP place)
{
    int oldslotsused = HASHSLOTSUSED(R_GlobalCache);
    R_HashSet(hashIndex(symbol, R_GlobalCache), symbol, R_GlobalCache, place,
	      FALSE);

    /* We set the BASE_CACHE flag for symbols in the base environment
       that aren't active bindings and whose values are functions or
       promises with function values. */

    SET_BASE_CACHE (symbol, symbol==place && !IS_ACTIVE_BINDING(symbol)
      && (isFunction(SYMVALUE(symbol)) || TYPEOF(SYMVALUE(symbol)) == PROMSXP
            && isFunction(PRVALUE_PENDING_OK(SYMVALUE(symbol)))));

#   if 0  /* enable for debug info */
        static int chk = 1, prnt;
        if (chk) { chk = 0; prnt = getenv("PRNT") != 0; }
        if (prnt) {
            REprintf("Added %s, base %d",CHAR(PRINTNAME(symbol)),symbol==place);
            if (symbol==place) {
                REprintf(", type %d, base cache %d", TYPEOF(SYMVALUE(symbol)),
                                                       BASE_CACHE(symbol));
                if (TYPEOF(SYMVALUE(symbol)) == PROMSXP)
                    REprintf(", prvalue type %d",
                       TYPEOF(PRVALUE_PENDING_OK(SYMVALUE(symbol))));
            }
            REprintf("\n");
        }
#   endif

    if (oldslotsused != HASHSLOTSUSED(R_GlobalCache) &&
        R_HashSizeCheck(R_GlobalCache)) {
	R_GlobalCache = R_HashResize(R_GlobalCache);
	SETCAR(R_GlobalCachePreserve, R_GlobalCache);
    }
}

static SEXP R_GetGlobalCache(SEXP symbol)
{
    SEXP vl;

    if (BASE_CACHE(symbol))
        return SYMVALUE(symbol);

    vl = R_HashGet(hashIndex(symbol, R_GlobalCache), symbol, R_GlobalCache);
    switch(TYPEOF(vl)) {
    case SYMSXP:
        vl = SYMBOL_BINDING_VALUE(vl);  /* Value of R_UnboundValue is itself */
        if (TYPEOF(vl) == PROMSXP && isFunction(PRVALUE_PENDING_OK(vl)))
            SET_BASE_CACHE(symbol,1);
        return vl;
    case LISTSXP:
	return BINDING_VALUE(vl);
    default:
	error(_("invalid cached value in R_GetGlobalCache"));
    }
}


/* Remove variable from a list, return the new list, and return its old value 
   (NULL if not there) in 'value'. */

static SEXP RemoveFromList(SEXP thing, SEXP list, SEXP *value)
{
    SEXP last = R_NilValue;
    SEXP curr = list;

    while (curr != R_NilValue) {

        if (TAG(curr) == thing) {
            *value = CAR(curr);
            SETCAR(curr, R_UnboundValue); /* in case binding is cached */
            LOCK_BINDING(curr);           /* in case binding is cached */
            if (last==R_NilValue)
                list = CDR(curr);
            else
                SETCDR(last, CDR(curr));
            return list;
        }

        last = curr;
        curr = CDR(curr);
    }

    *value = NULL;
    return list;
}


/*----------------------------------------------------------------------

  findVarLocInFrame

  Look up the location of the value of a symbol in a single
  environment frame.  Returns the binding cell rather than the value
  itself, or R_NilValue if not found.  Does not wait for the bound
  value to be computed.

  Callers set *canCache = TRUE or NULL
*/

static SEXP findVarLocInFrame(SEXP rho, SEXP symbol, Rboolean *canCache)
{
    SEXP loc;

    if (rho == LASTSYMENV(symbol)) {
         loc = LASTSYMBINDING(symbol);
         if (BINDING_VALUE(loc) == R_UnboundValue)
             LASTSYMENV(symbol) = NULL;
         else
             return loc;
    }

    if (IS_USER_DATABASE(rho)) {
	R_ObjectTable *table = (R_ObjectTable *)R_ExternalPtrAddr(HASHTAB(rho));
	SEXP val = table->get(CHAR(PRINTNAME(symbol)), canCache, table);
	/* Better to use exists() here if we don't actually need the value? */
	if (val == R_UnboundValue)
            loc = R_NilValue;
        else {
	    /* The result should probably be identified as being from
	       a user database, or maybe use an active binding
	       mechanism to allow setting a new value to get back to
	       the data base. */
            loc = cons_with_tag (val, R_NilValue, symbol);
	    /* If the database has a canCache method, then call that.
	       Otherwise, we believe the setting for canCache. */
	    if(canCache && table->canCache)
		*canCache = table->canCache(CHAR(PRINTNAME(symbol)), table);
	}
    }

    else if (IS_BASE(rho))
	error("'findVarLocInFrame' cannot be used on the base environment");

    else if (!isEnvironment(rho))  /* somebody does this... */
	return R_NilValue;

    else if (HASHTAB(rho) == R_NilValue) {

        loc = FRAME(rho);
        SEARCH_LOOP (loc, symbol, goto found);

        return R_NilValue;

      found:
        if ( ! IS_ACTIVE_BINDING(loc) && !DDVAL(symbol)) {
            /* Note:  R_MakeActiveBinding won't let an existing binding 
               become active, so we later assume this can't be active. */
            LASTSYMENV(symbol) = rho;
            LASTSYMBINDING(symbol) = loc;
        }
    }
    else {
        int hashcode;
	SEXP c = PRINTNAME(symbol);
	if( !HASHASH(c) ) {
	    SET_HASHVALUE(c, R_Newhashpjw(CHAR(c)));
	    SET_HASHASH(c,  1);
	}
	hashcode = HASHVALUE(c) % HASHSIZE(HASHTAB(rho));
	/* Will return 'R_NilValue' if not found */
	loc = R_HashGetLoc(hashcode, symbol, HASHTAB(rho));
    }

    return loc;
}


/*
  External version and accessor functions. Returned value is cast as
  an opaque pointer to insure it is only used by routines in this
  group.  This allows the implementation to be changed without needing
  to change other files.
*/

R_varloc_t R_findVarLocInFrame(SEXP rho, SEXP symbol)
{
    SEXP binding = findVarLocInFrame(rho, symbol, NULL);
    return binding == R_NilValue ? NULL : (R_varloc_t) binding;
}

SEXP R_GetVarLocValue(R_varloc_t vl)
{
    SEXP value = BINDING_VALUE((SEXP) vl);
    WAIT_UNTIL_COMPUTED(value);
    return value;
}

SEXP R_GetVarLocSymbol(R_varloc_t vl)
{
    return TAG((SEXP) vl);
}

Rboolean R_GetVarLocMISSING(R_varloc_t vl)
{
    return MISSING((SEXP) vl);
}

void R_SetVarLocValue(R_varloc_t vl, SEXP value)
{
    SET_BINDING_VALUE((SEXP) vl, value);
}


/*----------------------------------------------------------------------

  findVarInFrame3

  Look up the value of a symbol in a single environment frame.	This
  is the basic building block of all variable lookups.

  It is important that this be as efficient as possible.

  The final argument controls the exact behaviour, as follows:

    0 (or FALSE)  Lookup and return value, or R_UnboundValue if doesn't exist.
                  On a user database, does a "get" only if "exists" is true.
                  Waits for computation of the value to finish.

    1 (or TRUE)   Same as 0, except always does a "get" on a user database.

    2             Only checks existence, returning R_UnboundValue if a 
                  binding doesn't exist and R_NilValue if one does exist.
                  Doesn't wait for computation of the value to finish, since 
                  it isn't being returned.

    3             Same as 1, except doesn't wait for computation of the value 
                  to finish.

    7             Like 3, except that it returns R_UnboundValue if the 
                  binding found is active or locked.

  Note that (option&1)!=0 if a get should aways be done on a user database,
  and (option&2)!=0 if we don't need to wait.

  The findVarInFramePendingOK version is an abbreviation for option of 3.
  It may not only be more convenient, but also be faster.

  Sets R_binding_cell to the CONS cell for the binding, if the value returned
  is not R_UnboundValue, and there is a cell (not one for base environment),
  and the cell is suitable for updating by the caller (is not for an active 
  binding or locked).  Otherwise, R_binding_cell is set to R_NilValue.
*/

SEXP findVarInFramePendingOK(SEXP rho, SEXP symbol)
{
    SEXP value;

    if (TYPEOF(symbol) != SYMSXP) abort();

    if (rho == LASTSYMENV(symbol)) {
        SEXP binding = LASTSYMBINDING(symbol); /* won't be an active binding */
        if ( ! BINDING_IS_LOCKED(binding)) {
            value = CAR(binding);
            if (value == R_UnboundValue)
                LASTSYMENV(symbol) = NULL;
            else {
                R_binding_cell = binding;
                return value;
            }
        }
    }

    return findVarInFrame3_nolast (rho, symbol, 3);
}

SEXP findVarInFrame3(SEXP rho, SEXP symbol, int option)
{
    SEXP value;

    if (TYPEOF(symbol) != SYMSXP) abort();

    if (rho == LASTSYMENV(symbol)) {
        SEXP binding = LASTSYMBINDING(symbol); /* won't be an active binding */
        if ( ! BINDING_IS_LOCKED(binding)) {
            value = CAR(binding);
            if (value == R_UnboundValue)
                LASTSYMENV(symbol) = NULL;
            else {
                switch (option) {
                case 0:
                case 1:
                    WAIT_UNTIL_COMPUTED(value);
                    break;
                case 2:
                    value = R_NilValue;
                    break;
                default:
                    break;
                }
                R_binding_cell = binding;
                return value;
            }
        }
    }

    return findVarInFrame3_nolast (rho, symbol, option);
}

/* Version that doesn't check LASTSYMBINDING.  Split from above so the
   simplest case will have low overhead.  Can also be called directly
   if it's known that checking LASTSYMBINDING won't help. 

   Will fail quickly when the symbol has LASTSYMENVNOTFOUND equal to 
   the environment.  LASTSYMENVNOTFOUND is also updated on failure if the 
   environment is unhashed. */

SEXP findVarInFrame3_nolast(SEXP rho, SEXP symbol, int option)
{
    SEXP loc, value;

    R_binding_cell = R_NilValue;

    if (IS_BASE(rho)) {
        if (option==2) 
            return SYMBOL_HAS_BINDING(symbol) ? R_NilValue : R_UnboundValue;
        if (option==7 && IS_ACTIVE_BINDING(symbol))
            return R_UnboundValue;
        value = SYMBOL_BINDING_VALUE(symbol);
    }

    else if (IS_USER_DATABASE(rho)) {
	/* Use the objects function pointer for this symbol. */
	R_ObjectTable *table = (R_ObjectTable *)R_ExternalPtrAddr(HASHTAB(rho));
	value = R_UnboundValue;
	if (table->active) {
	    if (option&1)
		value = table->get (CHAR(PRINTNAME(symbol)), NULL, table);
	    else {
		if (table->exists (CHAR(PRINTNAME(symbol)), NULL, table)) {
                    if (option==2) 
                        return R_NilValue;
		    value = table->get (CHAR(PRINTNAME(symbol)), NULL, table);
                }
		else
		    value = R_UnboundValue;
	    }
	}
    }

    else if (!isEnvironment(rho))
	error(_("argument to '%s' is not an environment"), "findVarInFrame3");

    else if (HASHTAB(rho) == R_NilValue) {

        if (LASTSYMENVNOTFOUND(symbol) != rho) {
            loc = FRAME(rho);
            SEARCH_LOOP (loc, symbol, goto found);
            LASTSYMENVNOTFOUND(symbol) = rho;
        }

        return R_UnboundValue;

      found: 
        if (IS_ACTIVE_BINDING(loc)) {
            if (option==7) 
                return R_UnboundValue;
        }
        else {
            if (!DDVAL(symbol)) {
                /* Note:  R_MakeActiveBinding won't let an existing binding 
                   become active, so we later assume this can't be active. */
                LASTSYMENV(symbol) = rho;
                LASTSYMBINDING(symbol) = loc;
            }
            if (BINDING_IS_LOCKED(loc)) {
                if (option==7)
                    return R_UnboundValue;
            }
            else
                R_binding_cell = loc;
        }
        if (option==2)
            return R_NilValue;
        else
            value = BINDING_VALUE(loc);
    }

    else {
        SEXP c = PRINTNAME(symbol);
        int hashcode;
	if( !HASHASH(c) ) {
	    SET_HASHVALUE(c, R_Newhashpjw(CHAR(c)));
	    SET_HASHASH(c, 1);
	}
	hashcode = HASHVALUE(c) % HASHSIZE(HASHTAB(rho));
        loc = R_HashGetLoc(hashcode, symbol, HASHTAB(rho));
        if (loc == R_NilValue)
            return R_UnboundValue;
        if (!IS_ACTIVE_BINDING(loc) && !BINDING_IS_LOCKED(loc)) 
            R_binding_cell = loc;
        else if (option==7)
            return R_UnboundValue;
        if (option==2)
            return R_NilValue;
        value = BINDING_VALUE(loc);
    }

    if ((option&2) == 0)
        WAIT_UNTIL_COMPUTED(value);

    return value;
}

SEXP findVarInFrame(SEXP rho, SEXP symbol)
{
    return findVarInFrame3(rho, symbol, TRUE);
}


/* findGlobalVar searches for a symbol value starting at R_GlobalEnv, so the
   cache can be used.  Doesn't wait for the value found to be computed.
   Always set R_binding_cell to R_NilValue - fast updates here aren't needed. */

static SEXP findGlobalVar(SEXP symbol)
{
    SEXP vl, rho;

    R_binding_cell = R_NilValue;

    vl = R_GetGlobalCache(symbol);
    if (vl != R_UnboundValue)
	return vl;

    Rboolean canCache = TRUE;

    for (rho = R_GlobalEnv; rho != R_EmptyEnv; rho = ENCLOS(rho)) {
	if (IS_BASE(rho)) {
	    vl = SYMBOL_BINDING_VALUE(symbol);
	    if (vl != R_UnboundValue)
		R_AddGlobalCache(symbol, symbol);
	    return vl;
        }
        else {
	    vl = findVarLocInFrame(rho, symbol, &canCache);
	    if (vl != R_NilValue) {
		if(canCache)
		    R_AddGlobalCache(symbol, vl);
		return BINDING_VALUE(vl);
	    }
	}

    }
    return R_UnboundValue;
}


/*----------------------------------------------------------------------

  findVar

     Look up a symbol in an environment.  Waits for the value to be computed.

  findVarPendingOK 

     Like findVar, but doesn't wait for the value to be computed.

  These set R_binding_cell as for findVarInFrame3.
*/

SEXP findVar(SEXP symbol, SEXP rho)
{
    SEXP value;

    /* This first loop handles local frames, if there are any.  It
       will also handle all frames if rho is a global frame other than
       R_GlobalEnv */

    while (rho != R_GlobalEnv && rho != R_EmptyEnv) {
	value = findVarInFrame3 (rho, symbol, 1);
	if (value != R_UnboundValue) 
            return value;
	rho = ENCLOS(rho);
    }

    if (rho == R_GlobalEnv) {
	value = findGlobalVar(symbol);
        WAIT_UNTIL_COMPUTED(value);
        return value;
    }
    else {
        R_binding_cell = R_NilValue;
	return R_UnboundValue;
    }
}

SEXP findVarPendingOK(SEXP symbol, SEXP rho)
{
    SEXP value;

    /* This first loop handles local frames, if there are any.  It
       will also handle all frames if rho is a global frame other than
       R_GlobalEnv */

    while (rho != R_GlobalEnv && rho != R_EmptyEnv) {
	value = findVarInFramePendingOK (rho, symbol);
	if (value != R_UnboundValue) 
            return value;
	rho = ENCLOS(rho);
    }

    if (rho == R_GlobalEnv) {
	value = findGlobalVar(symbol);
        return value;
    }
    else {
        R_binding_cell = R_NilValue;
	return R_UnboundValue;
    }
}


/*----------------------------------------------------------------------

  findVar1

  Look up a symbol in an environment.  Ignore any values which are
  not of the specified type.

*/

SEXP attribute_hidden
findVar1(SEXP symbol, SEXP rho, SEXPTYPE mode, int inherits)
{
    SEXP vl;
    while (rho != R_EmptyEnv) {
	vl = findVarInFrame3(rho, symbol, TRUE);
	if (vl != R_UnboundValue) {
	    if (mode == ANYSXP) return vl;
	    if (TYPEOF(vl) == PROMSXP)
                vl = forcePromise(vl);
	    if (TYPEOF(vl) == mode) return vl;
	    if (mode == FUNSXP && isFunction(vl)) return (vl);
	}
	if (inherits)
	    rho = ENCLOS(rho);
	else
	    return (R_UnboundValue);
    }
    return (R_UnboundValue);
}

/*
 *  ditto, but check *mode* not *type*
 */

static SEXP
findVar1mode(SEXP symbol, SEXP rho, SEXPTYPE mode, int inherits,
	     Rboolean doGet)
{
    SEXP vl;
    int tl;
    if (mode == INTSXP) mode = REALSXP;
    if (mode == FUNSXP || mode ==  BUILTINSXP || mode == SPECIALSXP)
	mode = CLOSXP;
    while (rho != R_EmptyEnv) {
	if (! doGet && mode == ANYSXP)
	    vl = findVarInFrame3(rho, symbol, 2);
	else
	    vl = findVarInFrame3(rho, symbol, doGet);

	if (vl != R_UnboundValue) {
	    if (mode == ANYSXP) return vl;
	    if (TYPEOF(vl) == PROMSXP)
                vl = forcePromise(vl);
	    if (mode == CLOSXP && isFunction(vl)) return vl;
	    tl = TYPEOF(vl);
            if (tl == INTSXP) tl = REALSXP;
	    if (tl == mode) return vl;
	}
	if (inherits)
	    rho = ENCLOS(rho);
	else
	    return (R_UnboundValue);
    }
    return (R_UnboundValue);
}


/*
   ddVal:
   a function to take a name and determine if it is of the form
   ..x where x is an integer; if so x is returned otherwise 0 is returned
*/
static int ddVal(SEXP symbol)
{
    const char *buf;
    char *endp;
    int rval;

    buf = CHAR(PRINTNAME(symbol));
    if( !strncmp(buf,"..",2) && strlen(buf) > 2 ) {
	buf += 2;
	rval = strtol(buf, &endp, 10);
	if( *endp != '\0')
	    return 0;
	else
	    return rval;
    }
    return 0;
}

/*----------------------------------------------------------------------
  ddfindVar

  This function fetches the variables ..1, ..2, etc from the first
  frame of the environment passed as the second argument to ddfindVar.
  These variables are implicitly defined whenever a ... object is
  created.

  To determine values for the variables we first search for an
  explicit definition of the symbol, them we look for a ... object in
  the frame and then walk through it to find the appropriate values.

  If no value is obtained we return R_UnboundValue.

  It is an error to specify a .. index longer than the length of the
  ... object the value is sought in.

*/

SEXP ddfindVar(SEXP symbol, SEXP rho)
{
    int i;
    SEXP vl;

    /* first look for ... symbol  */
    vl = findVar(R_DotsSymbol, rho);
    i = ddVal(symbol);
    if (vl != R_UnboundValue) {
	if (length(vl) >= i) {
	    vl = nthcdr(vl, i - 1);
	    return(CAR(vl));
	}
	else
	    error(_("The ... list does not contain %d elements"), i);
    }
    else error(_("..%d used in an incorrect context, no ... to look in"), i);

    return R_NilValue;
}



/*----------------------------------------------------------------------

  dynamicFindVar

  This function does a variable lookup, but uses dynamic scoping rules
  rather than the lexical scoping rules used in findVar.

  Return R_UnboundValue if the symbol isn't located and the calling
  function needs to handle the errors.

*/

SEXP dynamicfindVar(SEXP symbol, RCNTXT *cptr)
{
    SEXP vl;
    while (cptr != R_ToplevelContext) {
	if (cptr->callflag & CTXT_FUNCTION) {
	    vl = findVarInFrame3(cptr->cloenv, symbol, TRUE);
	    if (vl != R_UnboundValue) return vl;
	}
	cptr = cptr->nextcontext;
    }
    return R_UnboundValue;
}



/*----------------------------------------------------------------------

  findFun

  Search for a function in an environment. This is a specially modified
  version of findVar which ignores values its finds if they are not
  functions.  This is extremely time-critical code, since it is used
  to lookup all the base language elements, such as "+" and "if".  
  (Though it's often bypassed by the FINDFUN macro in eval.c.)

  In typical usage, rho will be an unhashed local environment with the
  NO_SPEC_SYM flag set, with ENCLOS giving further such environments, until 
  R_GlobalEnv is reached, where the function will be found in the global
  cache (if it wasn't in one of the local environemnts).  Note that
  R_GlobalEnv will not have NO_SPEC_SYM set, even if it has no special
  symbols - otherwise, it might be skipped, and hence the global cache
  would be skipped as well.

  An environment can also be skipped when the symbol has LASTSYMENVNOTFOUND
  equal to that environment.  LASTSYMENVNOTFOUND is updated to the last
  unhashed environment where the symbol wasn't found.

  There is no need to wait for computations of the values found to finish, 
  since functions never have their computation deferred.

  The findFun_nospecsym function skips the special symbol check, for use in 
  the FINDFUN macro when that check has already been done.
*/

SEXP findFun(SEXP symbol, SEXP rho)
{
    /* If it's a special symbol, skip to the first environment that might 
       contain such a symbol. */

    if (SPEC_SYM(symbol)) {
        while (NO_SPEC_SYM(rho)) /* note that NO_SPEC_SYM(R_EmptyEnv) is 0 */
            rho = ENCLOS(rho);
    }

    return findFun_nospecsym(symbol,rho);
}

SEXP attribute_hidden findFun_nospecsym(SEXP symbol, SEXP rho)
{
    SEXP last_sym_not_found = LASTSYMENVNOTFOUND(symbol);
    SEXP last_unhashed_env_nf = NULL;
    SEXP vl;

    if (TYPEOF(symbol) != SYMSXP) abort();

    /* Search environments for a definition that is a function. */

    for ( ; rho != R_EmptyEnv; rho = ENCLOS(rho)) {

<<<<<<< HEAD
        /* See if it is in the global cache, as it usually will if it's in any
           of the remaining environments (though there can be exceptions). */

        if (rho == R_GlobalEnv) {
            if (BASE_CACHE(symbol)) { /* quick here, as time-critical */
                vl = SYMVALUE(symbol);
                if (TYPEOF(vl) == PROMSXP)
                    vl = PRVALUE_PENDING_OK(vl);
                return vl;
            }
            vl = findGlobalVar(symbol);
            goto got_value;
=======
        /* Handle base environment/namespace quickly, as functions in base
           and other packages will see it rather than the global cache. */

        if (IS_BASE(rho)) {
            vl = SYMBOL_BINDING_VALUE(symbol);
            if (vl != R_UnboundValue) 
                goto got_value;
            continue;
        }

        /* See if it is in the global cache.  For lookups outside packages,
           it usually is there if it's in any of the remaining environments. */ 

        if (rho == R_GlobalEnv) {
            if (BASE_CACHE(symbol)) {
                vl = SYMVALUE(symbol);
                goto got_value;
            }
            vl = findGlobalVar(symbol);
            if (vl != R_UnboundValue)
                goto got_value;
            continue;
>>>>>>> e1c12649
        }

        /* See if it's known from LASTSYMENVNOTFOUND that this symbol isn't 
           in this environment. */

        if (rho == last_sym_not_found) {
            last_unhashed_env_nf = rho;
            continue;
        }

        vl = findVarInFramePendingOK (rho, symbol);
	if (vl != R_UnboundValue)
            goto got_value;

<<<<<<< HEAD
      got_value:
	if (vl == R_UnboundValue) {
            if (HASHTAB(rho) == R_NilValue)
                last_unhashed_env_nf = rho;
            continue;
=======
        if (HASHTAB(rho) == R_NilValue)
            last_unhashed_env_nf = rho;
        continue;

    got_value:
        if (TYPEOF(vl) == PROMSXP) {
            SEXP pv = PRVALUE_PENDING_OK(vl);
            vl = pv != R_UnboundValue ? pv : forcePromise(vl);
>>>>>>> e1c12649
        }

        if (isFunction (vl)) {
            if (last_unhashed_env_nf != NULL)
                LASTSYMENVNOTFOUND(symbol) = last_unhashed_env_nf;
            return vl;
        }

        if (vl == R_MissingArg)
            arg_missing_error(symbol);
    }

    error(_("could not find function \"%s\""), CHAR(PRINTNAME(symbol)));
}

/* Variation on findFun that doesn't report errors itself, doesn't
   check for special symbols, does not use the global cache (which is
   quicker if most searches are expected to fail), and records a failed
   local search even if the whole search fails (unlike findFun).  

   Used for looking up methods in objects.c. */

SEXP findFunMethod(SEXP symbol, SEXP rho)
{
    if (TYPEOF(symbol) != SYMSXP) abort();

    SEXP last_sym_not_found = LASTSYMENVNOTFOUND(symbol);
    SEXP last_unhashed_env_nf = NULL;
    SEXP vl;

    for ( ; rho != R_EmptyEnv; rho = ENCLOS(rho)) {
        if (rho == last_sym_not_found) {
            last_unhashed_env_nf = rho;
            continue;
        }
	vl = findVarInFramePendingOK(rho, symbol);
	if (vl == R_UnboundValue) {
            if (HASHTAB(rho) == R_NilValue)
                last_unhashed_env_nf = rho;
            continue;
        }
        if (TYPEOF(vl) == PROMSXP)
            vl = forcePromise(vl);
        if (isFunction(vl)) {
            if (last_unhashed_env_nf != NULL)
                LASTSYMENVNOTFOUND(symbol) = last_unhashed_env_nf;
            return vl;
        }
    }

    if (last_unhashed_env_nf != NULL && !IS_BASE(last_unhashed_env_nf))
        LASTSYMENVNOTFOUND(symbol) = last_unhashed_env_nf;
    return R_UnboundValue;
}

/*----------------------------------------------------------------------

  set_var_in_frame

  Assign a value in a specific environment frame.  If 'create' is TRUE, it
  creates the variable if it doesn't already exist.  May increment or decrement
  NAMEDCNT for the assigned and previous value, depending on the setting of
  'incdec' - 0 = no increment or decrement, 1 = decrement old value only,
  2 = increment new value only, 3 = decrement old value and increment new value.
  Returns TRUE if an assignment was successfully made. 

  Waits for computation to finish for values stored into user databases and 
  into the base environment.

  The symbol, value, and rho arguments are protected by this function. 

  Sets R_binding_cell to the CONS cell for the binding, if there is one,
  and it is suitable for updating. */

int set_var_in_frame (SEXP symbol, SEXP value, SEXP rho, int create, int incdec)
{
    int hashcode;
    SEXP loc;

    if (TYPEOF(symbol) != SYMSXP) abort();

    PROTECT3(symbol,value,rho);

    R_binding_cell = R_NilValue;

    if (rho == LASTSYMENV(symbol)) {
        loc = LASTSYMBINDING(symbol);    /* won't be an active binding */
        if (CAR(loc) != R_UnboundValue)  /* could be unbound if var removed */
            goto found;
    }

    if (IS_USER_DATABASE(rho)) {
        /* FIXME: This does not behave as described - DESCRIBED WHERE? HOW? */
        WAIT_UNTIL_COMPUTED(value);
        R_ObjectTable *table;
        table = (R_ObjectTable *) R_ExternalPtrAddr(HASHTAB(rho));
        if (table->assign == NULL) /* maybe should just return FALSE? */
            error(_("cannot assign variables to this database"));
        table->assign (CHAR(PRINTNAME(symbol)), value, table);
        if (incdec&2) 
            INC_NAMEDCNT(value);
        /* don't try to do decrement on old value (getting it might be slow) */

        if (IS_GLOBAL_FRAME(rho)) R_FlushGlobalCache(symbol);

        if (rho == R_GlobalEnv) 
            R_DirtyImage = 1;
        UNPROTECT(3);
        return TRUE; /* unclear whether assign always succeeds, but assume so */
    }

    if (IS_BASE(rho)) {
        if (!create && SYMVALUE(symbol) == R_UnboundValue) {
            UNPROTECT(3);
            return FALSE;
        }
        gsetVar(symbol,value,rho);
        if (incdec&2) 
            INC_NAMEDCNT(value);  
        /* don't bother with decrement on the old value (not time-critical) */
        UNPROTECT(3);
        return TRUE;      /* should have either succeeded, or raised an error */
    }

    if (HASHTAB(rho) == R_NilValue) {
        if (LASTSYMENVNOTFOUND(symbol) != rho) {
            loc = FRAME(rho);
            SEARCH_LOOP (loc, symbol, goto found_update_last);
        }
    }
    else { /* hashed environment */
        SEXP c = PRINTNAME(symbol);
        if( !HASHASH(c) ) {
            SET_HASHVALUE(c, R_Newhashpjw(CHAR(c)));
            SET_HASHASH(c, 1);
        }
        hashcode = HASHVALUE(c) % HASHSIZE(HASHTAB(rho));
        loc = VECTOR_ELT(HASHTAB(rho), hashcode);
        SEARCH_LOOP (loc, symbol, goto found);
    }

    if (create) { /* try to create new variable */

        SEXP new;

        if (rho == R_EmptyEnv)
            error(_("cannot assign values in the empty environment"));

        if (FRAME_IS_LOCKED(rho))
            error(_("cannot add bindings to a locked environment"));

        if (IS_GLOBAL_FRAME(rho)) R_FlushGlobalCache(symbol);

        if (rho == R_GlobalEnv) 
            R_DirtyImage = 1;

        if (HASHTAB(rho) == R_NilValue) {
            new = cons_with_tag (value, FRAME(rho), symbol);
            SET_FRAME(rho, new);
            if (SPEC_SYM(symbol))
                SET_NO_SPEC_SYM(rho,0);
        }
        else {
            SEXP table = HASHTAB(rho);
            SEXP chain = VECTOR_ELT(table,hashcode);
            new = cons_with_tag (value, chain, symbol);
            SET_VECTOR_ELT (table, hashcode, new);
            if (chain == R_NilValue)
                SET_HASHSLOTSUSED (table, HASHSLOTSUSED(table) + 1);
            if (R_HashSizeCheck(table))
                SET_HASHTAB(rho, R_HashResize(table));
        }

        if (LASTSYMENVNOTFOUND(symbol) == rho)
            LASTSYMENVNOTFOUND(symbol) = NULL;

        if (incdec&2)
            INC_NAMEDCNT(value);

        UNPROTECT(3);
        R_binding_cell = new;
        return TRUE;
    }

    UNPROTECT(3);
    return FALSE;

  found_update_last:
    if ( ! IS_ACTIVE_BINDING(loc) && !DDVAL(symbol)) {
        /* Note:  R_MakeActiveBinding won't let an existing binding 
           become active, so we later assume this can't be active. */
        LASTSYMENV(symbol) = rho;
        LASTSYMBINDING(symbol) = loc;
    }
    
  found:
    if (!IS_ACTIVE_BINDING(loc)) {
        R_binding_cell = BINDING_IS_LOCKED(loc) ? R_NilValue : loc;
        if (incdec&1)
            DEC_NAMEDCNT_AND_PRVALUE(BINDING_VALUE(loc));
    }
    SET_BINDING_VALUE(loc,value);
    if (incdec&2) 
        INC_NAMEDCNT(value);
    SET_MISSING(loc,0);
    if (rho == R_GlobalEnv) 
        R_DirtyImage = 1;
    UNPROTECT(3);
    return TRUE;
}


/*----------------------------------------------------------------------

  set_var_nonlocal

  Assign a value in a specific environment frame or any enclosing frame,
  or create it in R_GlobalEnv if it doesn't exist in any such frame.  May 
  increment or decrement NAMEDCNT for the assigned and previous value, 
  depending on the setting of 'incdec' - 0 = no increment or decrement, 
  1 = decrement old value only, 2 = increment new value only, 3 = decrement 
  old value and increment new value. 

  Sets R_binding_cell as for set_var_in_frame. */

void set_var_nonlocal (SEXP symbol, SEXP value, SEXP rho, int incdec)
{
    while (rho != R_EmptyEnv) {
	if (set_var_in_frame (symbol, value, rho, FALSE, incdec)) 
            return;
	rho = ENCLOS(rho);
    }
    set_var_in_frame (symbol, value, R_GlobalEnv, TRUE, incdec);
}


/*----------------------------------------------------------------------

  OLD FUNCTION PROVIDED FOR BACKWARDS COMPATIBILITY (MENTIONED IN R API).

  defineVar

  Assign a value in a specific environment frame. */

void defineVar(SEXP symbol, SEXP value, SEXP rho)
{
    set_var_in_frame (symbol, value, rho, TRUE, 0);
}


/*----------------------------------------------------------------------

  OLD FUNCTION PROVIDED FOR BACKWARDS COMPATIBILITY (MENTIONED IN R API).

  setVar

  Assign a new value to bound symbol.	 Note this does the "inherits"
  case.  I.e. it searches frame-by-frame for a symbol and binds the
  given value to the first symbol encountered.  If no symbol is
  found then a binding is created in the global environment. */

void setVar(SEXP symbol, SEXP value, SEXP rho)
{
    while (rho != R_EmptyEnv) {
	if (set_var_in_frame (symbol, value, rho, FALSE, 0)) 
            return;
	rho = ENCLOS(rho);
    }
    set_var_in_frame (symbol, value, R_GlobalEnv, TRUE, 0);
}


/*----------------------------------------------------------------------

  gsetVar

  Assignment directly into the base environment.  

  Waits until the value has been computed. */

void gsetVar(SEXP symbol, SEXP value, SEXP rho)
{
    if (TYPEOF(symbol) != SYMSXP) abort();

    if (SYMVALUE(symbol) == R_UnboundValue) {
        if (FRAME_IS_LOCKED(rho))
            error(_("cannot add binding of '%s' to the base environment"),
                  CHAR(PRINTNAME(symbol)));
    }

    R_FlushGlobalCache(symbol);

    WAIT_UNTIL_COMPUTED(value);
    SET_SYMBOL_BINDING_VALUE(symbol, value);
}


/*----------------------------------------------------------------------

  get environment from a subclass if possible; else return NULL. */

#define simple_as_environment(arg) \
  (IS_S4_OBJECT(arg) && (TYPEOF(arg) == S4SXP) ? R_getS4DataSlot(arg, ENVSXP) \
                                               : R_NilValue)
	    

/*----------------------------------------------------------------------

  do_assign : .Internal(assign(x, value, envir, inherits))

*/
static SEXP do_assign(SEXP call, SEXP op, SEXP args, SEXP rho)
{
    SEXP name=R_NilValue, val, aenv;
    int ginherits = 0;
    checkArity(op, args);

    if (!isString(CAR(args)) || length(CAR(args)) == 0)
	error(_("invalid first argument"));
    else {
	if (length(CAR(args)) > 1)
	    warning(_("only the first element is used as variable name"));
	name = install(translateChar(STRING_ELT(CAR(args), 0)));
    }
    PROTECT(val = CADR(args));
    aenv = CADDR(args);
    if (TYPEOF(aenv) == NILSXP)
	error(_("use of NULL environment is defunct"));
    if (TYPEOF(aenv) != ENVSXP &&
	TYPEOF((aenv = simple_as_environment(aenv))) != ENVSXP)
	error(_("invalid '%s' argument"), "envir");
    ginherits = asLogical(CADDDR(args));
    if (ginherits == NA_LOGICAL)
	error(_("invalid '%s' argument"), "inherits");
    if (ginherits)
	set_var_nonlocal (name, val, aenv, 3);
    else
	set_var_in_frame (name, val, aenv, TRUE, 3);
    UNPROTECT(1);
    return val;
}


/**
 * do_list2env : .Internal(list2env(x, envir))
  */
static SEXP do_list2env(SEXP call, SEXP op, SEXP args, SEXP rho)
{
    SEXP x, xnms, envir;
    int n;
    checkArity(op, args);

    if (TYPEOF(CAR(args)) != VECSXP)
	error(_("first argument must be a named list"));
    x = CAR(args);
    n = LENGTH(x);
    xnms = getAttrib(x, R_NamesSymbol);
    if (TYPEOF(xnms) != STRSXP || LENGTH(xnms) != n)
	error(_("names(x) must be a character vector of the same length as x"));
    envir = CADR(args);
    if (TYPEOF(envir) != ENVSXP)
	error(_("'envir' argument must be an environment"));

    for(int i = 0; i < LENGTH(x) ; i++) {
	SEXP name = install(translateChar(STRING_ELT(xnms, i)));
	defineVar(name, VECTOR_ELT(x, i), envir);
    }

    return envir;
}

/* Remove variable and return its previous value, or NULL if it didn't exist. 
   For a user database, R_NilValue is returned when the variable exists, 
   rather than the value. */

SEXP attribute_hidden RemoveVariable(SEXP name, SEXP env)
{
    SEXP list, value;

    if (TYPEOF(name) != SYMSXP) abort();

    if (env == R_BaseNamespace)
	error(_("cannot remove variables from base namespace"));
    if (env == R_BaseEnv)
	error(_("cannot remove variables from the base environment"));
    if (env == R_EmptyEnv)
	error(_("cannot remove variables from the empty environment"));
    if (FRAME_IS_LOCKED(env))
	error(_("cannot remove bindings from a locked environment"));

    if(IS_USER_DATABASE(env)) {
	R_ObjectTable *table;
	table = (R_ObjectTable *) R_ExternalPtrAddr(HASHTAB(env));
	if(table->remove == NULL)
	    error(_("cannot remove variables from this database"));
	return table->remove(CHAR(PRINTNAME(name)), table) ? R_NilValue : NULL;
    }

    if (IS_HASHED(env)) {
	SEXP hashtab = HASHTAB(env);
        int hashcode = HASHASH(PRINTNAME(name)) ? HASHVALUE(PRINTNAME(name))
                        : R_Newhashpjw(CHAR(PRINTNAME(name)));
	int idx = hashcode % HASHSIZE(hashtab);
	list = RemoveFromList(name, VECTOR_ELT(hashtab, idx), &value);
	if (value != NULL) {
	    SET_VECTOR_ELT(hashtab, idx, list);
            if (list == R_NilValue)
                SET_HASHSLOTSUSED(hashtab,HASHSLOTSUSED(hashtab)-1);
        }
    }
    else {
	list = RemoveFromList(name, FRAME(env), &value);
	if (value != NULL)
	    SET_FRAME(env, list);
    }

    if (value != NULL) {
        if(env == R_GlobalEnv) R_DirtyImage = 1;
	if (IS_GLOBAL_FRAME(env)) {
            PROTECT(value);
            R_FlushGlobalCache(name);
            UNPROTECT(1);
        }
    }

    return value;
}

/*----------------------------------------------------------------------

  do_remove

  There are three arguments to do_remove; a list of names to remove,
  an optional environment (if missing set it to R_GlobalEnv) and
  inherits, a logical indicating whether to look in the parent env if
  a symbol is not found in the supplied env.  This is ignored if
  environment is not specified.

*/

static SEXP do_remove(SEXP call, SEXP op, SEXP args, SEXP rho)
{
    /* .Internal(remove(list, envir, inherits)) */

    SEXP name, envarg, tsym, tenv, value;
    int ginherits = 0;
    int i;

    checkArity(op, args);

    name = CAR(args);
    if (!isString(name))
	error(_("invalid first argument"));
    args = CDR(args);

    envarg = CAR(args);
    if (TYPEOF(envarg) == NILSXP)
	error(_("use of NULL environment is defunct"));
    if (TYPEOF(envarg) != ENVSXP &&
	TYPEOF((envarg = simple_as_environment(envarg))) != ENVSXP)
	error(_("invalid '%s' argument"), "envir");
    args = CDR(args);

    ginherits = asLogical(CAR(args));
    if (ginherits == NA_LOGICAL)
	error(_("invalid '%s' argument"), "inherits");

    for (i = 0; i < LENGTH(name); i++) {
	value = NULL;
	tsym = install(translateChar(STRING_ELT(name, i)));
	tenv = envarg;
	while (tenv != R_EmptyEnv) {
	    value = RemoveVariable(tsym, tenv);
	    if (value != NULL || !ginherits)
		break;
	    tenv = CDR(tenv);
	}
	if (value == NULL)
	    warning (_("object '%s' not found"), CHAR(PRINTNAME(tsym)));
        else
            DEC_NAMEDCNT_AND_PRVALUE(value);
    }
    return R_NilValue;
}

/*----------------------------------------------------------------------

 do_get_rm - get value of variable and then remove the variable, decrementing
             NAMEDCNT when possible.  If return of pending value is allowed,
             will pass on pending value in the variable without waiting for it.
*/

static SEXP do_get_rm (SEXP call, SEXP op, SEXP args, SEXP rho, int variant)
{
    SEXP name, value;

    checkArity(op, args);
    check1arg(args, call, "x");

    name = CAR(args);
    if (TYPEOF(name) != SYMSXP)
        error(_("invalid argument"));

    value = RemoveVariable (name, rho);

    if (value == NULL)
        unbound_var_error(name);

    if (TYPEOF(value) == PROMSXP) {
        SEXP prvalue = forcePromisePendingOK(value);
        DEC_NAMEDCNT_AND_PRVALUE(value);
        value = prvalue;
    }
    else
        DEC_NAMEDCNT(value);

    if (variant & VARIANT_NULL)
        return R_NilValue;

    if ( ! (variant & VARIANT_PENDING_OK))
        WAIT_UNTIL_COMPUTED(value);

    return value;
}

/*----------------------------------------------------------------------

  do_get

  This function returns the SEXP associated with the character
  argument.  It needs the environment of the calling function as a
  default.

      get(x, envir, mode, inherits)
      exists(x, envir, mode, inherits)

*/


static SEXP do_get(SEXP call, SEXP op, SEXP args, SEXP rho)
{
    SEXP rval, genv, t1 = R_NilValue;
    SEXPTYPE gmode;
    int ginherits = 0, where;
    checkArity(op, args);

    /* The first arg is the object name */
    /* It must be present and a non-empty string */

    if (!isValidStringF(CAR(args)))
	error(_("invalid first argument"));
    else
	t1 = install(translateChar(STRING_ELT(CAR(args), 0)));

    /* envir :	originally, the "where=" argument */

    if (TYPEOF(CADR(args)) == REALSXP || TYPEOF(CADR(args)) == INTSXP) {
	where = asInteger(CADR(args));
	genv = R_sysframe(where, R_GlobalContext);
    }
    else if (TYPEOF(CADR(args)) == NILSXP)
	error(_("use of NULL environment is defunct"));
    else if (TYPEOF(CADR(args)) == ENVSXP)
	genv = CADR(args);
    else if(TYPEOF((genv = simple_as_environment(CADR(args)))) != ENVSXP)
	error(_("invalid '%s' argument"), "envir");

    /* mode :  The mode of the object being sought */

    /* as from R 1.2.0, this is the *mode*, not the *typeof* aka
       storage.mode.
    */

    if (isString(CADDR(args))) {
	if (!strcmp(CHAR(STRING_ELT(CAR(CDDR(args)), 0)), "function")) /*ASCII*/
	    gmode = FUNSXP;
	else
	    gmode = str2type(CHAR(STRING_ELT(CAR(CDDR(args)), 0))); /* ASCII */
    } 
    else
	error(_("invalid '%s' argument"), "mode");

    ginherits = asLogical(CADDDR(args));
    if (ginherits == NA_LOGICAL)
	error(_("invalid '%s' argument"), "inherits");

    /* Search for the object */
    rval = findVar1mode(t1, genv, gmode, ginherits, PRIMVAL(op));

    if (PRIMVAL(op)) { /* have get(.) */
	if (rval == R_MissingArg)
            arg_missing_error(t1);
	if (rval == R_UnboundValue) {
	    if (gmode == ANYSXP)
                unbound_var_error(t1);
	    else
		error(_("object '%s' of mode '%s' was not found"),
		      CHAR(PRINTNAME(t1)),
		      CHAR(STRING_ELT(CAR(CDDR(args)), 0))); /* ASCII */
	}

	/* We need to evaluate if it is a promise */
	if (TYPEOF(rval) == PROMSXP)
	    rval = forcePromise(rval);

	if (NAMEDCNT_EQ_0(rval))
	    SET_NAMEDCNT_1(rval);
	return rval;
    }
    else /* exists(.) */
	return ScalarLogicalMaybeConst (rval != R_UnboundValue);
}

static SEXP gfind(const char *name, SEXP env, SEXPTYPE mode,
		  SEXP ifnotfound, int inherits, SEXP enclos)
{
    SEXP rval, t1, R_fcall, var;

    t1 = install(name);

    /* Search for the object - last arg is 1 to 'get' */
    rval = findVar1mode(t1, env, mode, inherits, 1);

    if (rval == R_UnboundValue) {
	if( isFunction(ifnotfound) ) {
	    PROTECT(var = mkString(name));
	    PROTECT(R_fcall = LCONS(ifnotfound, LCONS(var, R_NilValue)));
	    rval = eval(R_fcall, enclos);
	    UNPROTECT(2);
	} else
	    rval = ifnotfound;
    }

    /* We need to evaluate if it is a promise */
    if (TYPEOF(rval) == PROMSXP) rval = forcePromise(rval);
    if (NAMEDCNT_EQ_0(rval)) 
        SET_NAMEDCNT_1(rval);
    return rval;
}


/** mget(): get multiple values from an environment
 *
 * .Internal(mget(x, envir, mode, ifnotfound, inherits))
 *
 * @return  a list of the same length as x, a character vector (of names).
 */
static SEXP do_mget(SEXP call, SEXP op, SEXP args, SEXP rho)
{
    SEXP ans, env, x, mode, ifnotfound, ifnfnd;
    SEXPTYPE gmode; /* is unsigned int */
    int ginherits = 0, nvals, nmode, nifnfnd, i;

    checkArity(op, args);

    x = CAR(args);

    nvals = length(x);

    /* The first arg is the object name */
    /* It must be present and a string */
    if (!isString(x) )
	error(_("invalid first argument"));
    for(i = 0; i < nvals; i++)
	if( isNull(STRING_ELT(x, i)) || !CHAR(STRING_ELT(x, 0))[0] )
	    error(_("invalid name in position %d"), i+1);

    /* FIXME: should we install them all?) */

    env = CADR(args);
    if (env == R_NilValue) {
	error(_("use of NULL environment is defunct"));
    } else if( !isEnvironment(env) )
	error(_("second argument must be an environment"));

    mode = CADDR(args);
    nmode = length(mode);
    if( !isString(mode) )
	error(_("invalid '%s' argument"), "mode");

    if( nmode != nvals && nmode != 1 )
	error(_("wrong length for '%s' argument"), "mode");

    PROTECT(ifnotfound = coerceVector(CADDDR(args), VECSXP));
    nifnfnd = length(ifnotfound);
    if( !isVector(ifnotfound) )
	error(_("invalid '%s' argument"), "ifnotfound");

    if( nifnfnd != nvals && nifnfnd != 1 )
	error(_("wrong length for '%s' argument"), "ifnotfound");

    ginherits = asLogical(CAD4R(args));
    if (ginherits == NA_LOGICAL)
	error(_("invalid '%s' argument"), "inherits");

    PROTECT(ans = allocVector(VECSXP, nvals));

    /* now for each element of x, we look for it, using the inherits,
       etc */

    for(i = 0; i < nvals; i++) {
	if (isString(mode)) { /* ASCII */
	    if (!strcmp(CHAR(STRING_ELT(CAR(CDDR(args)), i % nmode )), "function"))
		gmode = FUNSXP;
	    else
		gmode = str2type(CHAR(STRING_ELT(CAR(CDDR(args)), i % nmode )));
	} 
        else
	    error(_("invalid '%s' argument"), "mode");

	/* is the mode provided one of the real modes? */
	if( gmode == (SEXPTYPE) (-1))
	    error(_("invalid '%s' argument"), "mode");


	if( TYPEOF(ifnotfound) != VECSXP )
	    error(_("invalid '%s' argument"), "ifnotfound");
	if( nifnfnd == 1 ) /* length has been checked to be 1 or nvals. */
	    ifnfnd = VECTOR_ELT(ifnotfound, 0);
	else
	    ifnfnd = VECTOR_ELT(ifnotfound, i);

        SET_VECTOR_ELEMENT_TO_VALUE (ans, i, 
          gfind (translateChar(STRING_ELT(x,i % nvals)), 
                 env, gmode, ifnfnd, ginherits, rho));
    }

    setAttrib(ans, R_NamesSymbol, duplicate(x));
    UNPROTECT(2);
    return(ans);
}

/*----------------------------------------------------------------------

  do_missing

  This function tests whether the symbol passed as its first argument
  is a missing argument to the current closure.  rho is the
  environment that missing was called from.

  R_isMissing is called on the not-yet-evaluated value of an argument,
  if this is a symbol, as it could be a missing argument that has been
  passed down.  So 'symbol' is the promise value, and 'rho' its
  evaluation argument.

  It is also called in arithmetic.c. for e.g. do_log
*/

int attribute_hidden
R_isMissing(SEXP symbol, SEXP rho)
{
    int ddv=0;
    SEXP vl, s;

    if (symbol == R_MissingArg) /* Yes, this can happen */
	return 1;

    /* check for infinite recursion */
    R_CHECKSTACK();

    if (DDVAL(symbol)) {
	s = R_DotsSymbol;
	ddv = ddVal(symbol);
    }
    else
	s = symbol;

    if (rho == R_BaseEnv || rho == R_BaseNamespace)
	return 0;  /* is this really the right thing to do? LT */

    vl = findVarLocInFrame(rho, s, NULL);
    if (vl != R_NilValue) {
	if (DDVAL(symbol)) {
	    if (length(CAR(vl)) < ddv || CAR(vl) == R_MissingArg)
		return 1;
	    /* defineVar(symbol, value, R_GlobalEnv); */
	    else
		vl = nthcdr(CAR(vl), ddv-1);
	}
	if (MISSING(vl) == 1 || CAR(vl) == R_MissingArg)
	    return 1;
	if (IS_ACTIVE_BINDING(vl))
	    return 0;
	if (TYPEOF(CAR(vl)) == PROMSXP &&
	    PRVALUE(CAR(vl)) == R_UnboundValue &&
	    TYPEOF(PREXPR(CAR(vl))) == SYMSXP) {
	    /* This code uses the PRSEEN bit to detect cycles.  If a
	       cycle occurs then a missing argument was encountered,
	       so the return value is TRUE.  It would be a little
	       safer to use the promise stack to ensure unsetting of
	       the bits in the event of a longjump, but doing so would
	       require distinguishing between evaluating promises and
	       checking for missingness.  Because of the test above
	       for an active binding a longjmp should only happen if
	       the stack check fails.  LT */
	    if (PRSEEN(CAR(vl)))
		return 1;
	    else {
		int val;
		SET_PRSEEN(CAR(vl), 1);
		PROTECT(vl);
		val = R_isMissing(PREXPR(CAR(vl)), PRENV(CAR(vl)));
		UNPROTECT(1); /* vl */
		SET_PRSEEN(CAR(vl), 0);
		return val;
	    }
	}
	else
	    return 0;
    }
    return 0;
}

/* this is primitive and a SPECIALSXP */
static SEXP do_missing(SEXP call, SEXP op, SEXP args, SEXP rho)
{
    SEXP t, sym, s;
    int ddv = 0;

    checkArity(op, args);
    check1arg_x (args, call);

    sym = CAR(args);
    if (isString(sym) && length(sym)==1)
	sym = install(translateChar(STRING_ELT(CAR(args), 0)));
    if (!isSymbol(sym))
	errorcall(call, _("invalid use of 'missing'"));

    if (DDVAL(sym)) {
	ddv = ddVal(sym);
	s = R_DotsSymbol;
    }
    else
        s = sym;

    t = findVarLocInFrame (rho, s, NULL);

    if (t == R_NilValue)  /* no error for local variables, despite msg below */
	errorcall(call, _("'missing' can only be used for arguments"));

    if (DDVAL(sym)) {
        if (CAR(t) == R_MissingArg || length(CAR(t)) < ddv) 
            goto true;
        else
            t = nthcdr(CAR(t), ddv-1);
    }

    if (MISSING(t) || CAR(t) == R_MissingArg)
        goto true;

    t = CAR(t);
    if (TYPEOF(t)==PROMSXP && isSymbol(PREXPR(t))) { 
        PROTECT(t);
        if (R_isMissing(PREXPR(t),PRENV(t))) {
            UNPROTECT(1);
            goto true;
        }
        UNPROTECT(1);
    }

    return ScalarLogicalMaybeConst(FALSE);

  true:
    return ScalarLogicalMaybeConst(TRUE);
}

/*----------------------------------------------------------------------

  do_globalenv

  Returns the current global environment.

*/


static SEXP do_globalenv(SEXP call, SEXP op, SEXP args, SEXP rho)
{
    checkArity(op, args);
    return R_GlobalEnv;
}

/*----------------------------------------------------------------------

  do_baseenv

  Returns the current base environment.

*/


static SEXP do_baseenv(SEXP call, SEXP op, SEXP args, SEXP rho)
{
    checkArity(op, args);
    return R_BaseEnv;
}

/*----------------------------------------------------------------------

  do_emptyenv

  Returns the current empty environment.

*/


static SEXP do_emptyenv(SEXP call, SEXP op, SEXP args, SEXP rho)
{
    checkArity(op, args);
    return R_EmptyEnv;
}


/*----------------------------------------------------------------------

  do_attach

  To attach a list we make up an environment and insert components
  of the list in as the values of this env and install the tags from
  the list as the names.

*/

static SEXP do_attach(SEXP call, SEXP op, SEXP args, SEXP env)
{
    SEXP name, s, t, x;
    int pos, hsize;
    Rboolean isSpecial;

    checkArity(op, args);

    pos = asInteger(CADR(args));
    if (pos == NA_INTEGER)
	error(_("'pos' must be an integer"));

    name = CADDR(args);
    if (!isValidStringF(name))
	error(_("invalid '%s' argument"), "name");

    isSpecial = IS_USER_DATABASE(CAR(args));

    if(!isSpecial) {
	if (isNewList(CAR(args))) {
	    SETCAR(args, VectorToPairList(CAR(args)));

	    for (x = CAR(args); x != R_NilValue; x = CDR(x))
		if (TAG(x) == R_NilValue)
		    error(_("all elements of a list must be named"));
	    PROTECT(s = allocSExp(ENVSXP));
	    SET_FRAME(s, duplicate(CAR(args)));
	} else if (isEnvironment(CAR(args))) {
	    SEXP p, loadenv = CAR(args);

	    PROTECT(s = allocSExp(ENVSXP));
	    if (HASHTAB(loadenv) != R_NilValue) {
		int i, n;
		n = length(HASHTAB(loadenv));
		for (i = 0; i < n; i++) {
		    p = VECTOR_ELT(HASHTAB(loadenv), i);
		    while (p != R_NilValue) {
			defineVar(TAG(p), duplicate(CAR(p)), s);
			p = CDR(p);
		    }
		}
		/* FIXME: duplicate the hash table and assign here */
	    } else {
		for(p = FRAME(loadenv); p != R_NilValue; p = CDR(p))
		    defineVar(TAG(p), duplicate(CAR(p)), s);
	    }
	} 
        else
	    error(_("'attach' only works for lists, data frames and environments"));

	/* Connect FRAME(s) into HASHTAB(s) */
        hsize = (int) (length(s)/0.6);   /* about 45% of entries will be used */
	if (hsize < HASHMINSIZE)
	    hsize = HASHMINSIZE;

	SET_HASHTAB(s, R_NewHashTable(hsize));
	R_HashFrame(s);

	while (R_HashSizeCheck(HASHTAB(s)))
	    SET_HASHTAB(s, R_HashResize(HASHTAB(s)));

    } else { /* is a user object */
	/* Having this here (rather than below) means that the onAttach routine
	   is called before the table is attached. This may not be necessary or
	   desirable. */
	R_ObjectTable *tb = (R_ObjectTable*) R_ExternalPtrAddr(CAR(args));
	if(tb->onAttach)
	    tb->onAttach(tb);
	PROTECT(s = allocSExp(ENVSXP));
	SET_HASHTAB(s, CAR(args));
	setAttrib(s, R_ClassSymbol, getAttrib(HASHTAB(s), R_ClassSymbol));
    }

    setAttrib(s, R_NameSymbol, name);
    for (t = R_GlobalEnv; ENCLOS(t) != R_BaseEnv && pos > 2; t = ENCLOS(t))
	pos--;

    if (ENCLOS(t) == R_BaseEnv) {
	SET_ENCLOS(t, s);
	SET_ENCLOS(s, R_BaseEnv);
    }
    else {
	x = ENCLOS(t);
	SET_ENCLOS(t, s);
	SET_ENCLOS(s, x);
    }

    if(!isSpecial) { /* Temporary: need to remove the elements identified by objects(CAR(args)) */
	R_FlushGlobalCacheFromTable(HASHTAB(s));
	MARK_AS_GLOBAL_FRAME(s);
    } else {
	R_FlushGlobalCacheFromUserTable(HASHTAB(s));
	MARK_AS_GLOBAL_FRAME(s);
    }

    UNPROTECT(1); /* s */
    return s;
}



/*----------------------------------------------------------------------

  do_detach

  detach the specified environment.  Detachment only takes place by
  position.

*/

static SEXP do_detach(SEXP call, SEXP op, SEXP args, SEXP env)
{
    SEXP s, t, x;
    int pos, n;
    Rboolean isSpecial = FALSE;

    checkArity(op, args);
    pos = asInteger(CAR(args));

    for (n = 2, t = ENCLOS(R_GlobalEnv); t != R_BaseEnv; t = ENCLOS(t))
	n++;

    if (pos == n) /* n is the length of the search list */
	error(_("detaching \"package:base\" is not allowed"));

    for (t = R_GlobalEnv ; ENCLOS(t) != R_BaseEnv && pos > 2 ; t = ENCLOS(t))
	pos--;
    if (pos != 2)
	error(_("invalid '%s' argument"), "pos");
    else {
	PROTECT(s = ENCLOS(t));
	x = ENCLOS(s);
	SET_ENCLOS(t, x);
	isSpecial = IS_USER_DATABASE(s);
	if(isSpecial) {
	    R_ObjectTable *tb = (R_ObjectTable*) R_ExternalPtrAddr(HASHTAB(s));
	    if(tb->onDetach) tb->onDetach(tb);
	}

	SET_ENCLOS(s, R_BaseEnv);
    }

    if(!isSpecial) {
	R_FlushGlobalCacheFromTable(HASHTAB(s));
	MARK_AS_LOCAL_FRAME(s);
    } else {
	R_FlushGlobalCacheFromUserTable(HASHTAB(s));
	MARK_AS_LOCAL_FRAME(s); /* was _GLOBAL_ prior to 2.4.0 */
    }

    UNPROTECT(1);
    return s;
}



/*----------------------------------------------------------------------

  do_search

  Print out the current search path.

*/

static SEXP do_search(SEXP call, SEXP op, SEXP args, SEXP env)
{
    SEXP ans, name, t;
    int i, n;

    checkArity(op, args);
    n = 2;
    for (t = ENCLOS(R_GlobalEnv); t != R_BaseEnv ; t = ENCLOS(t))
	n++;
    PROTECT(ans = allocVector(STRSXP, n));
    /* TODO - what should the name of this be? */
    SET_STRING_ELT(ans, 0, mkChar(".GlobalEnv"));
    SET_STRING_ELT(ans, n-1, mkChar("package:base"));
    i = 1;
    for (t = ENCLOS(R_GlobalEnv); t != R_BaseEnv ; t = ENCLOS(t)) {
	name = getAttrib(t, R_NameSymbol);
	if (!isString(name) || length(name) < 1)
	    SET_STRING_ELT(ans, i, mkChar("(unknown)"));
	else
	    SET_STRING_ELT(ans, i, STRING_ELT(name, 0));
	i++;
    }
    UNPROTECT(1);
    return ans;
}


/*----------------------------------------------------------------------

  do_ls

  This code implements the functionality of the "ls" and "objects"
  functions.  [ ls(envir, all.names) ]

*/

static int FrameSize(SEXP frame, int all)
{
    int count = 0;
    while (frame != R_NilValue) {
	if ((all || CHAR(PRINTNAME(TAG(frame)))[0] != '.') &&
				      CAR(frame) != R_UnboundValue)
	    count += 1;
	frame = CDR(frame);
    }
    return count;
}

static void FrameNames(SEXP frame, int all, SEXP names, int *indx)
{
    while (frame != R_NilValue) {
	if ((all || CHAR(PRINTNAME(TAG(frame)))[0] != '.') &&
				      CAR(frame) != R_UnboundValue) {
	    SET_STRING_ELT(names, *indx, PRINTNAME(TAG(frame)));
	    (*indx)++;
	}
	frame = CDR(frame);
    }
}

static void FrameValues(SEXP frame, int all, SEXP values, int *indx)
{
    while (frame != R_NilValue) {
	if ((all || CHAR(PRINTNAME(TAG(frame)))[0] != '.') &&
				      CAR(frame) != R_UnboundValue) {
	    SEXP value = CAR(frame);
	    if (TYPEOF(value) == PROMSXP)
		value = forcePromise(value);
	    SET_VECTOR_ELT(values, *indx, duplicate(value));
	    (*indx)++;
	}
	frame = CDR(frame);
    }
}

static int HashTableSize(SEXP table, int all)
{
    int count = 0;
    int n = length(table);
    int i;
    for (i = 0; i < n; i++)
	count += FrameSize(VECTOR_ELT(table, i), all);
    return count;
}

static void HashTableNames(SEXP table, int all, SEXP names, int *indx)
{
    int n = length(table);
    int i;
    for (i = 0; i < n; i++)
	FrameNames(VECTOR_ELT(table, i), all, names, indx);
}

static void HashTableValues(SEXP table, int all, SEXP values, int *indx)
{
    int n = length(table);
    int i;
    for (i = 0; i < n; i++)
	FrameValues(VECTOR_ELT(table, i), all, values, indx);
}

static int BuiltinSize(int all, int intern)
{
    int count = 0;
    SEXP s;
    int j;
    for (j = 0; j < HSIZE; j++) {
	for (s = R_SymbolTable[j]; s != R_NilValue; s = NEXTSYM_PTR(s)) {
	    if (intern) {
		if (INTERNAL(s) != R_NilValue)
		    count++;
	    }
	    else {
		if ((all || CHAR(PRINTNAME(s))[0] != '.')
		    && SYMVALUE(s) != R_UnboundValue)
		    count++;
	    }
	}
    }
    return count;
}

static void
BuiltinNames(int all, int intern, SEXP names, int *indx)
{
    SEXP s;
    int j;
    for (j = 0; j < HSIZE; j++) {
	for (s = R_SymbolTable[j]; s != R_NilValue; s = NEXTSYM_PTR(s)) {
	    if (intern) {
		if (INTERNAL(s) != R_NilValue)
		    SET_STRING_ELT(names, (*indx)++, PRINTNAME(s));
	    }
	    else {
		if ((all || CHAR(PRINTNAME(s))[0] != '.')
		    && SYMVALUE(s) != R_UnboundValue)
		    SET_STRING_ELT(names, (*indx)++, PRINTNAME(s));
	    }
	}
    }
}

static void
BuiltinValues(int all, int intern, SEXP values, int *indx)
{
    SEXP s, vl;
    int j;
    for (j = 0; j < HSIZE; j++) {
	for (s = R_SymbolTable[j]; s != R_NilValue; s = NEXTSYM_PTR(s)) {
	    if (intern) {
		if (INTERNAL(s) != R_NilValue) {
		    vl = SYMVALUE(s);
		    if (TYPEOF(vl) == PROMSXP)
			vl = forcePromise(vl);
		    SET_VECTOR_ELT(values, (*indx)++, duplicate(vl));
		}
	    }
	    else {
		if ((all || CHAR(PRINTNAME(s))[0] != '.')
		    && SYMVALUE(s) != R_UnboundValue) {
		    vl = SYMVALUE(s);
		    if (TYPEOF(vl) == PROMSXP)
			vl = forcePromise(vl);
		    SET_VECTOR_ELT(values, (*indx)++, duplicate(vl));
		}
	    }
	}
    }
}

static SEXP do_ls(SEXP call, SEXP op, SEXP args, SEXP rho)
{
    SEXP env;
    int all;
    checkArity(op, args);

    if(IS_USER_DATABASE(CAR(args))) {
	R_ObjectTable *tb = (R_ObjectTable*)
	    R_ExternalPtrAddr(HASHTAB(CAR(args)));
	return(tb->objects(tb));
    }

    env = CAR(args);

    /* if (env == R_BaseNamespace) env = R_BaseEnv; */

    all = asLogical(CADR(args));
    if (all == NA_LOGICAL) all = 0;

    return R_lsInternal(env, all);
}

/* takes a *list* of environments and a boolean indicating whether to get all
   names */
SEXP R_lsInternal(SEXP env, Rboolean all)
{
    int  k;
    SEXP ans;


    /* Step 1 : Compute the Vector Size */
    k = 0;
    if (env == R_BaseEnv || env == R_BaseNamespace)
	k += BuiltinSize(all, 0);
    else if (isEnvironment(env) ||
	isEnvironment(env = simple_as_environment(env))) {
	if (HASHTAB(env) != R_NilValue)
	    k += HashTableSize(HASHTAB(env), all);
	else
	    k += FrameSize(FRAME(env), all);
    }
    else
	error(_("invalid '%s' argument"), "envir");

    /* Step 2 : Allocate and Fill the Result */
    PROTECT(ans = allocVector(STRSXP, k));
    k = 0;

    if (IS_BASE(env))
        BuiltinNames(all, 0, ans, &k);
    else if (HASHTAB(env) != R_NilValue)
        HashTableNames(HASHTAB(env), all, ans, &k);
    else
        FrameNames(FRAME(env), all, ans, &k);

    sortVector(ans, FALSE);
    UNPROTECT(1);
    return ans;
}

/* transform an environment into a named list */

static SEXP do_env2list(SEXP call, SEXP op, SEXP args, SEXP rho)
{
    SEXP env, ans, names;
    int k, all;

    checkArity(op, args);

    env = CAR(args);
    if (env == R_NilValue)
	error(_("use of NULL environment is defunct"));
    if( !isEnvironment(env) ) {
        SEXP xdata;
	if( IS_S4_OBJECT(env) && TYPEOF(env) == S4SXP &&
	    (xdata = R_getS4DataSlot(env, ENVSXP)) != R_NilValue)
	    env = xdata;
	else
	    error(_("argument must be an environment"));
    }

    all = asLogical(CADR(args)); /* all.names = TRUE/FALSE */
    if (all == NA_LOGICAL) all = 0;

    if (IS_BASE(env))
	k = BuiltinSize(all, 0);
    else if (HASHTAB(env) != R_NilValue)
	k = HashTableSize(HASHTAB(env), all);
    else
	k = FrameSize(FRAME(env), all);

    PROTECT(names = allocVector(STRSXP, k));
    PROTECT(ans = allocVector(VECSXP, k));

    k = 0;
    if (IS_BASE(env))
	BuiltinValues(all, 0, ans, &k);
    else if (HASHTAB(env) != R_NilValue)
	HashTableValues(HASHTAB(env), all, ans, &k);
    else
	FrameValues(FRAME(env), all, ans, &k);

    k = 0;
    if (IS_BASE(env))
	BuiltinNames(all, 0, names, &k);
    else if (HASHTAB(env) != R_NilValue)
	HashTableNames(HASHTAB(env), all, names, &k);
    else
	FrameNames(FRAME(env), all, names, &k);

    setAttrib(ans, R_NamesSymbol, names);
    UNPROTECT(2);
    return(ans);
}

/*
 * apply a function to all objects in an environment and return the
 * results in a list.
 * Equivalent to lapply(as.list(env, all.names=all.names), FUN, ...)
 */
/* This is a special .Internal */
static SEXP do_eapply(SEXP call, SEXP op, SEXP args, SEXP rho)
{
    SEXP env, ans, R_fcall, FUN, tmp2, End;
    int i, k, k2;
    int all, useNms, no_dots;

    checkArity(op, args);

    PROTECT(env = eval(CAR(args), rho));
    if (env == R_NilValue)
	error(_("use of NULL environment is defunct"));
    if( !isEnvironment(env) )
	error(_("argument must be an environment"));

    FUN = CADR(args);
    if (!isSymbol(FUN))
	error(_("arguments must be symbolic"));

    SEXP dotsv = findVarInFrame3 (rho, R_DotsSymbol, 3);
    no_dots = dotsv==R_MissingArg || dotsv==R_NilValue || dotsv==R_UnboundValue;

    /* 'all.names' : */
    all = asLogical(eval(CADDR(args), rho));
    if (all == NA_LOGICAL) all = 0;

    /* 'USE.NAMES' : */
    useNms = asLogical(eval(CADDDR(args), rho));
    if (useNms == NA_LOGICAL) useNms = 0;

    if (IS_BASE(env))
	k = BuiltinSize(all, 0);
    else if (HASHTAB(env) != R_NilValue)
	k = HashTableSize(HASHTAB(env), all);
    else
	k = FrameSize(FRAME(env), all);

    PROTECT(ans  = allocVector(VECSXP, k));
    PROTECT(tmp2 = allocVector(VECSXP, k));

    k2 = 0;
    if (IS_BASE(env))
	BuiltinValues(all, 0, tmp2, &k2);
    else if (HASHTAB(env) != R_NilValue)
	HashTableValues(HASHTAB(env), all, tmp2, &k2);
    else
	FrameValues(FRAME(env), all, tmp2, &k2);

    /* fcall :=  <FUN>( `[`(<elist>, i), tmp, ... ), with ... maybe omitted 

       Don't try to reuse the cell holding the index - causes problems. */

    PROTECT(End = no_dots ? R_NilValue : CONS(R_DotsSymbol,R_NilValue));

    for(i = 0; i < k2; i++) {
        PROTECT(R_fcall = LCONS(FUN, 
                            CONS(LCONS(R_Bracket2Symbol,
                                     CONS(tmp2, 
                                        CONS(ScalarInteger(i+1), R_NilValue))),
                                 End)));
        SET_VECTOR_ELEMENT_TO_VALUE (ans, i, eval(R_fcall, rho));
        UNPROTECT(1);
    }

    if (useNms) {
	SEXP names;
	PROTECT(names = allocVector(STRSXP, k));
	k = 0;
	if (IS_BASE(env))
	    BuiltinNames(all, 0, names, &k);
	else if(HASHTAB(env) != R_NilValue)
	    HashTableNames(HASHTAB(env), all, names, &k);
	else
	    FrameNames(FRAME(env), all, names, &k);

	setAttrib(ans, R_NamesSymbol, names);
	UNPROTECT(1);
    }
    UNPROTECT(4);
    return(ans);
}

int envlength(SEXP rho)
{
    if( HASHTAB(rho) != R_NilValue)
	return HashTableSize(HASHTAB(rho), 1);
    else
	return FrameSize(FRAME(rho), 1);
}

/*----------------------------------------------------------------------

  do_builtins

  Return the names of all the built in functions.  These are fetched
  directly from the symbol table.

*/

static SEXP do_builtins(SEXP call, SEXP op, SEXP args, SEXP rho)
{
    SEXP ans;
    int intern, nelts;
    checkArity(op, args);
    intern = asLogical(CAR(args));
    if (intern == NA_INTEGER) intern = 0;
    nelts = BuiltinSize(1, intern);
    ans = allocVector(STRSXP, nelts);
    nelts = 0;
    BuiltinNames(1, intern, ans, &nelts);
    sortVector(ans, TRUE);
    return ans;
}


/*----------------------------------------------------------------------

  do_pos2env

  This function returns the environment at a specified position in the
  search path or the environment of the caller of
  pos.to.env (? but pos.to.env is usually used in arg lists and hence
  is evaluated in the calling environment so this is one higher).

  When pos = -1 the environment of the closure that pos2env is
  evaluated in is obtained. Note: this relies on pos.to.env being
  a primitive.

 */
static SEXP pos2env(int pos, SEXP call)
{
    SEXP env;
    RCNTXT *cptr;

    if (pos == NA_INTEGER || pos < -1 || pos == 0)
	errorcall(call, _("invalid '%s' argument"), "pos");
    else if (pos == -1) {
	/* make sure the context is a funcall */
	cptr = R_GlobalContext;
	while( !(cptr->callflag & CTXT_FUNCTION) && cptr->nextcontext
	       != NULL )
	    cptr = cptr->nextcontext;
	if( !(cptr->callflag & CTXT_FUNCTION) )
	    errorcall(call, _("no enclosing environment"));

	env = cptr->sysparent;
	if (R_GlobalEnv != R_NilValue && env == R_NilValue)
	    errorcall(call, _("invalid '%s' argument"), "pos");
    }
    else {
	for (env = R_GlobalEnv; env != R_EmptyEnv && pos > 1;
	     env = ENCLOS(env))
	    pos--;
	if (pos != 1)
	    errorcall(call, _("invalid '%s' argument"), "pos");
    }
    return env;
}

/* this is primitive */
static SEXP do_pos2env(SEXP call, SEXP op, SEXP args, SEXP rho)
{
    SEXP env, pos;
    int i, npos;
    checkArity(op, args);
    check1arg_x (args, call);

    PROTECT(pos = coerceVector(CAR(args), INTSXP));
    npos = length(pos);
    if (npos <= 0)
	errorcall(call, _("invalid '%s' argument"), "pos");
    PROTECT(env = allocVector(VECSXP, npos));
    for (i = 0; i < npos; i++) {
	SET_VECTOR_ELT(env, i, pos2env(INTEGER(pos)[i], call));
    }
    if (npos == 1) env = VECTOR_ELT(env, 0);
    UNPROTECT(2);
    return env;
}

static SEXP matchEnvir(SEXP call, const char *what)
{
    SEXP t, name;
    if(!strcmp(".GlobalEnv", what))
	return R_GlobalEnv;
    if(!strcmp("package:base", what))
	return R_BaseEnv;
    for (t = ENCLOS(R_GlobalEnv); t != R_EmptyEnv ; t = ENCLOS(t)) {
	name = getAttrib(t, R_NameSymbol);
	if(isString(name) && length(name) > 0 &&
	   !strcmp(translateChar(STRING_ELT(name, 0)), what))
	    return t;
    }
    errorcall(call, _("no item called \"%s\" on the search list"), what);
    return R_NilValue;
}

/* This is primitive */
static SEXP do_as_environment(SEXP call, SEXP op, SEXP args, SEXP rho)
{
    SEXP arg = CAR(args), ans;
    checkArity(op, args);
    check1arg(args, call, "object");
    if(isEnvironment(arg))
	return arg;
    if(isObject(arg) &&
       DispatchOrEval(call, op, "as.environment", args, rho, &ans, 0, 1))
	return ans;
    switch(TYPEOF(arg)) {
    case STRSXP:
	return matchEnvir(call, translateChar(asChar(arg)));
    case REALSXP:
    case INTSXP:
	return do_pos2env(call, op, args, rho);
    case NILSXP:
	errorcall(call,_("using 'as.environment(NULL)' is defunct"));
    case S4SXP: {
	/* dispatch was tried above already */
	SEXP dot_xData = R_getS4DataSlot(arg, ENVSXP);
	if(!isEnvironment(dot_xData))
	    errorcall(call, _("S4 object does not extend class \"environment\""));
	else
	    return(dot_xData);
    }
    case VECSXP: {
	/* implement as.environment.list() {isObject(.) is false for a list} */
	SEXP call, val;
	PROTECT(call = lang4(install("list2env"), arg,
			     /* envir = */R_NilValue,
			     /* parent = */R_EmptyEnv));
	val = eval(call, rho);
	UNPROTECT(1);
	return val;
    }
    default:
	errorcall(call, _("invalid object for 'as.environment'"));
    }
}

void R_LockEnvironment(SEXP env, Rboolean bindings)
{
    if(IS_S4_OBJECT(env) && (TYPEOF(env) == S4SXP))
	env = R_getS4DataSlot(env, ANYSXP); /* better be an ENVSXP */

    if (TYPEOF(env) != ENVSXP)
	error(_("not an environment"));

    if (IS_BASE(env)) {
	if (bindings) {
	    SEXP s;
	    int j;
	    for (j = 0; j < HSIZE; j++)
		for (s = R_SymbolTable[j]; s != R_NilValue; s = NEXTSYM_PTR(s))
		    if(SYMVALUE(s) != R_UnboundValue)
			LOCK_BINDING(s);
	}
#ifdef NOT_YET
	/* causes problems with Matrix */
	LOCK_FRAME(env);
#endif
	return;
    }

    if (bindings) {
	if (IS_HASHED(env)) {
	    SEXP table, chain;
	    int i, size;
	    table = HASHTAB(env);
	    size = HASHSIZE(table);
	    for (i = 0; i < size; i++)
		for (chain = VECTOR_ELT(table, i);
		     chain != R_NilValue;
		     chain = CDR(chain))
		    LOCK_BINDING(chain);
	}
	else {
	    SEXP frame;
	    for (frame = FRAME(env); frame != R_NilValue; frame = CDR(frame))
		LOCK_BINDING(frame);
	}
    }
    LOCK_FRAME(env);
}

Rboolean R_EnvironmentIsLocked(SEXP env)
{
    if (TYPEOF(env) == NILSXP)
	error(_("use of NULL environment is defunct"));
    if (TYPEOF(env) != ENVSXP &&
	TYPEOF((env = simple_as_environment(env))) != ENVSXP)
	error(_("not an environment"));
    return FRAME_IS_LOCKED(env) != 0;
}

static SEXP do_lockEnv(SEXP call, SEXP op, SEXP args, SEXP rho)
{
    SEXP frame;
    Rboolean bindings;
    checkArity(op, args);
    frame = CAR(args);
    bindings = asLogical(CADR(args));
    R_LockEnvironment(frame, bindings);
    return R_NilValue;
}

static SEXP do_envIsLocked(SEXP call, SEXP op, SEXP args, SEXP rho)
{
    checkArity(op, args);
    return ScalarLogicalMaybeConst(R_EnvironmentIsLocked(CAR(args)));
}

void R_LockBinding(SEXP sym, SEXP env)
{
    if (TYPEOF(sym) != SYMSXP)
	error(_("not a symbol"));
    if (TYPEOF(env) == NILSXP)
	error(_("use of NULL environment is defunct"));
    if (TYPEOF(env) != ENVSXP &&
	TYPEOF((env = simple_as_environment(env))) != ENVSXP)
	error(_("not an environment"));
    if (IS_BASE(env))
	/* It is a symbol, so must have a binding even if it is
	   R_UnboundSymbol */
	LOCK_BINDING(sym);
    else {
	SEXP binding = findVarLocInFrame(env, sym, NULL);
	if (binding == R_NilValue)
	    error(_("no binding for \"%s\""), CHAR(PRINTNAME(sym)));
	LOCK_BINDING(binding);
    }
}

void R_unLockBinding(SEXP sym, SEXP env)
{
    if (TYPEOF(sym) != SYMSXP)
	error(_("not a symbol"));
    if (TYPEOF(env) == NILSXP)
	error(_("use of NULL environment is defunct"));
    if (TYPEOF(env) != ENVSXP &&
	TYPEOF((env = simple_as_environment(env))) != ENVSXP)
	error(_("not an environment"));
    if (IS_BASE(env))
	/* It is a symbol, so must have a binding even if it is
	   R_UnboundSymbol */
	UNLOCK_BINDING(sym);
    else {
	SEXP binding = findVarLocInFrame(env, sym, NULL);
	if (binding == R_NilValue)
	    error(_("no binding for \"%s\""), CHAR(PRINTNAME(sym)));
	UNLOCK_BINDING(binding);
    }
}

void R_MakeActiveBinding(SEXP sym, SEXP fun, SEXP env)
{
    if (TYPEOF(sym) != SYMSXP)
	error(_("not a symbol"));
    if (! isFunction(fun))
	error(_("not a function"));
    if (TYPEOF(env) == NILSXP)
	error(_("use of NULL environment is defunct"));
    if (TYPEOF(env) != ENVSXP &&
	TYPEOF((env = simple_as_environment(env))) != ENVSXP)
	error(_("not an environment"));
    if (IS_BASE(env)) {
	if (SYMVALUE(sym) != R_UnboundValue && ! IS_ACTIVE_BINDING(sym))
	    error(_("symbol already has a regular binding"));
	else if (BINDING_IS_LOCKED(sym))
	    error(_("cannot change active binding if binding is locked"));
	SET_SYMVALUE(sym, fun);
	SET_ACTIVE_BINDING_BIT(sym);
	/* we don't need to worry about the global cache here as
	   a regular binding cannot be changed */
    }
    else {
	SEXP binding = findVarLocInFrame(env, sym, NULL);
	if (binding == R_NilValue) {
	    defineVar(sym, fun, env); /* fails if env is locked */
	    binding = findVarLocInFrame(env, sym, NULL);
	    SET_ACTIVE_BINDING_BIT(binding);
	}
	else if (! IS_ACTIVE_BINDING(binding))
	    error(_("symbol already has a regular binding"));
	else if (BINDING_IS_LOCKED(binding))
	    error(_("cannot change active binding if binding is locked"));
	else
	    SETCAR(binding, fun);
    }
}

Rboolean R_BindingIsLocked(SEXP sym, SEXP env)
{
    if (TYPEOF(sym) != SYMSXP)
	error(_("not a symbol"));
    if (TYPEOF(env) == NILSXP)
	error(_("use of NULL environment is defunct"));
    if (TYPEOF(env) != ENVSXP &&
	TYPEOF((env = simple_as_environment(env))) != ENVSXP)
	error(_("not an environment"));
    if (IS_BASE(env))
	/* It is a symbol, so must have a binding even if it is
	   R_UnboundSymbol */
	return BINDING_IS_LOCKED(sym) != 0;
    else {
	SEXP binding = findVarLocInFrame(env, sym, NULL);
	if (binding == R_NilValue)
	    error(_("no binding for \"%s\""), CHAR(PRINTNAME(sym)));
	return BINDING_IS_LOCKED(binding) != 0;
    }
}

Rboolean R_BindingIsActive(SEXP sym, SEXP env)
{
    if (TYPEOF(sym) != SYMSXP)
	error(_("not a symbol"));
    if (TYPEOF(env) == NILSXP)
	error(_("use of NULL environment is defunct"));
    if (TYPEOF(env) != ENVSXP &&
	TYPEOF((env = simple_as_environment(env))) != ENVSXP)
	error(_("not an environment"));
    if (IS_BASE(env))
	/* It is a symbol, so must have a binding even if it is
	   R_UnboundSymbol */
	return IS_ACTIVE_BINDING(sym) != 0;
    else {
	SEXP binding = findVarLocInFrame(env, sym, NULL);
	if (binding == R_NilValue)
	    error(_("no binding for \"%s\""), CHAR(PRINTNAME(sym)));
	return IS_ACTIVE_BINDING(binding) != 0;
    }
}

Rboolean R_HasFancyBindings(SEXP rho)
{
    if (IS_HASHED(rho)) {
	SEXP table, chain;
	int i, size;

	table = HASHTAB(rho);
	size = HASHSIZE(table);
	for (i = 0; i < size; i++)
	    for (chain = VECTOR_ELT(table, i);
		 chain != R_NilValue;
		 chain = CDR(chain))
		if (IS_ACTIVE_BINDING(chain) || BINDING_IS_LOCKED(chain))
		    return TRUE;
	return FALSE;
    }
    else {
	SEXP frame;

	for (frame = FRAME(rho); frame != R_NilValue; frame = CDR(frame))
	    if (IS_ACTIVE_BINDING(frame) || BINDING_IS_LOCKED(frame))
		return TRUE;
	return FALSE;
    }
}

static SEXP do_lockBnd(SEXP call, SEXP op, SEXP args, SEXP rho)
{
    SEXP sym, env;
    checkArity(op, args);
    sym = CAR(args);
    env = CADR(args);
    switch(PRIMVAL(op)) {
    case 0:
	R_LockBinding(sym, env);
	break;
    case 1:
	R_unLockBinding(sym, env);
	break;
    default:
	error(_("unknown op"));
    }
    return R_NilValue;
}

static SEXP do_bndIsLocked(SEXP call, SEXP op, SEXP args, SEXP rho)
{
    SEXP sym, env;
    checkArity(op, args);
    sym = CAR(args);
    env = CADR(args);
    return ScalarLogicalMaybeConst(R_BindingIsLocked(sym, env));
}

static SEXP do_mkActiveBnd(SEXP call, SEXP op, SEXP args, SEXP rho)
{
    SEXP sym, fun, env;
    checkArity(op, args);
    sym = CAR(args);
    fun = CADR(args);
    env = CADDR(args);
    R_MakeActiveBinding(sym, fun, env);
    return R_NilValue;
}

static SEXP do_bndIsActive(SEXP call, SEXP op, SEXP args, SEXP rho)
{
    SEXP sym, env;
    checkArity(op, args);
    sym = CAR(args);
    env = CADR(args);
    return ScalarLogicalMaybeConst(R_BindingIsActive(sym, env));
}

/* This is a .Internal with no wrapper, currently unused in base R */
static SEXP do_mkUnbound(SEXP call, SEXP op, SEXP args, SEXP rho)
{
    SEXP sym;
    checkArity(op, args);
    sym = CAR(args);

    if (TYPEOF(sym) != SYMSXP) error(_("not a symbol"));
    /* This is not quite the same as SET_SYMBOL_BINDING_VALUE as it
       does not allow active bindings to be unbound */
    if (R_BindingIsLocked(sym, R_BaseEnv))
	error(_("cannot unbind a locked binding"));
    if (R_BindingIsActive(sym, R_BaseEnv))
	error(_("cannot unbind an active binding"));
    SET_SYMVALUE(sym, R_UnboundValue);

    R_FlushGlobalCache(sym);

    return R_NilValue;
}

void R_RestoreHashCount(SEXP rho)
{
    if (IS_HASHED(rho)) {
	SEXP table;
	int i, count, size;

	table = HASHTAB(rho);
	size = HASHSIZE(table);
	for (i = 0, count = 0; i < size; i++)
	    if (VECTOR_ELT(table, i) != R_NilValue)
		count++;
	SET_HASHSLOTSUSED(table, count);
    }
}

Rboolean R_IsPackageEnv(SEXP rho)
{
    if (TYPEOF(rho) == ENVSXP) {
	SEXP name = getAttrib(rho, R_NameSymbol);
	char *packprefix = "package:";
	int pplen = strlen(packprefix);
	if(isString(name) && length(name) > 0 &&
	   ! strncmp(packprefix, CHAR(STRING_ELT(name, 0)), pplen)) /* ASCII */
	    return TRUE;
	else
	    return FALSE;
    }
    else
	return FALSE;
}

SEXP R_PackageEnvName(SEXP rho)
{
    if (TYPEOF(rho) == ENVSXP) {
	SEXP name = getAttrib(rho, R_NameSymbol);
	char *packprefix = "package:";
	int pplen = strlen(packprefix);
	if(isString(name) && length(name) > 0 &&
	   ! strncmp(packprefix, CHAR(STRING_ELT(name, 0)), pplen)) /* ASCII */
	    return name;
	else
	    return R_NilValue;
    }
    else
	return R_NilValue;
}

SEXP R_FindPackageEnv(SEXP info)
{
    SEXP expr, val;
    SEXP findPackageEnv_install = install("findPackageEnv");
    PROTECT(info);
    PROTECT(expr = LCONS(findPackageEnv_install, LCONS(info, R_NilValue)));
    val = eval(expr, R_GlobalEnv);
    UNPROTECT(2);
    return val;
}

Rboolean R_IsNamespaceEnv(SEXP rho)
{
    if (rho == R_BaseNamespace)
	return TRUE;
    else if (TYPEOF(rho) == ENVSXP) {
	SEXP info = findVarInFrame3(rho, install(".__NAMESPACE__."), TRUE);
	if (info != R_UnboundValue && TYPEOF(info) == ENVSXP) {
            PROTECT(info);
	    SEXP spec = findVarInFrame3(info, install("spec"), TRUE);
            UNPROTECT(1);
	    if (spec != R_UnboundValue &&
		TYPEOF(spec) == STRSXP && LENGTH(spec) > 0)
		return TRUE;
	    else
		return FALSE;
	}
	else return FALSE;
    }
    else return FALSE;
}

static SEXP do_isNSEnv(SEXP call, SEXP op, SEXP args, SEXP rho)
{
    checkArity(op, args);
    return R_IsNamespaceEnv(CAR(args)) ? mkTrue() : mkFalse();
}

SEXP R_NamespaceEnvSpec(SEXP rho)
{
    /* The namespace spec is a character vector that specifies the
       namespace.  The first element is the namespace name.  The
       second element, if present, is the namespace version.  Further
       elements may be added later. */
    if (rho == R_BaseNamespace)
	return R_BaseNamespaceName;
    else if (TYPEOF(rho) == ENVSXP) {
	SEXP info = findVarInFrame3(rho, install(".__NAMESPACE__."), TRUE);
	if (info != R_UnboundValue && TYPEOF(info) == ENVSXP) {
            PROTECT(info);
	    SEXP spec = findVarInFrame3(info, install("spec"), TRUE);
            UNPROTECT(1);
	    if (spec != R_UnboundValue &&
		TYPEOF(spec) == STRSXP && LENGTH(spec) > 0)
		return spec;
	    else
		return R_NilValue;
	}
	else return R_NilValue;
    }
    else return R_NilValue;
}

SEXP R_FindNamespace(SEXP info)
{
    SEXP expr, val;
    SEXP getNamespace_install = install("getNamespace");
    PROTECT(info);
    PROTECT(expr = LCONS(getNamespace_install, LCONS(info, R_NilValue)));
    val = eval(expr, R_GlobalEnv);
    UNPROTECT(2);
    return val;
}

static SEXP checkNSname(SEXP call, SEXP name)
{
    switch (TYPEOF(name)) {
    case SYMSXP:
	break;
    case STRSXP:
	if (LENGTH(name) >= 1) {
	    name = install(translateChar(STRING_ELT(name, 0)));
	    break;
	}
	/* else fall through */
    default:
	errorcall(call, _("bad namespace name"));
    }
    return name;
}

static SEXP do_regNS(SEXP call, SEXP op, SEXP args, SEXP rho)
{
    SEXP name, val;
    checkArity(op, args);
    name = checkNSname(call, CAR(args));
    val = CADR(args);
    if (findVarInFrame(R_NamespaceRegistry, name) != R_UnboundValue)
	errorcall(call, _("namespace already registered"));
    defineVar(name, val, R_NamespaceRegistry);
    return R_NilValue;
}

static SEXP do_unregNS(SEXP call, SEXP op, SEXP args, SEXP rho)
{
    SEXP name;
    checkArity(op, args);
    name = checkNSname(call, CAR(args));
    if (findVarInFrame(R_NamespaceRegistry, name) == R_UnboundValue)
	errorcall(call, _("namespace not registered"));
    RemoveVariable(name, R_NamespaceRegistry);
    return R_NilValue;
}

static SEXP do_getRegNS(SEXP call, SEXP op, SEXP args, SEXP rho)
{
    SEXP name, val;
    checkArity(op, args);
    name = checkNSname(call, CAR(args));
    val = findVarInFrame(R_NamespaceRegistry, name);
    if (val == R_UnboundValue)
	return R_NilValue;
    else
	return val;
}

static SEXP do_getNSRegistry(SEXP call, SEXP op, SEXP args, SEXP rho)
{
    checkArity(op, args);
    return R_NamespaceRegistry;
}

static SEXP do_importIntoEnv(SEXP call, SEXP op, SEXP args, SEXP rho)
{
    /* This function copies values of variables from one environment
       to another environment, possibly with different names.
       Promises are not forced and active bindings are preserved. */
    SEXP impenv, impnames, expenv, expnames;
    SEXP impsym, expsym, val;
    int i, n;

    checkArity(op, args);

    impenv = CAR(args); args = CDR(args);
    impnames = CAR(args); args = CDR(args);
    expenv = CAR(args); args = CDR(args);
    expnames = CAR(args); args = CDR(args);

    if (TYPEOF(impenv) == NILSXP)
	error(_("use of NULL environment is defunct"));
    if (TYPEOF(impenv) != ENVSXP && 
	TYPEOF((impenv = simple_as_environment(impenv))) != ENVSXP)
	error(_("bad import environment argument"));
    if (TYPEOF(expenv) == NILSXP)
	error(_("use of NULL environment is defunct"));
    if (TYPEOF(expenv) != ENVSXP &&
	TYPEOF((expenv = simple_as_environment(expenv))) != ENVSXP)
	error(_("bad export environment argument"));
    if (TYPEOF(impnames) != STRSXP || TYPEOF(expnames) != STRSXP)
	error(_("invalid '%s' argument"), "names");
    if (LENGTH(impnames) != LENGTH(expnames))
	error(_("length of import and export names must match"));

    n = LENGTH(impnames);
    for (i = 0; i < n; i++) {
	impsym = install(translateChar(STRING_ELT(impnames, i)));
	expsym = install(translateChar(STRING_ELT(expnames, i)));

	/* find the binding--may be a CONS cell or a symbol */
	SEXP binding = R_NilValue;
	for (SEXP env = expenv;
	     env != R_EmptyEnv && binding == R_NilValue;
	     env = ENCLOS(env))
	    if (env == R_BaseNamespace) {
		if (SYMVALUE(expsym) != R_UnboundValue)
		    binding = expsym;
	    } else
		binding = findVarLocInFrame(env, expsym, NULL);
	if (binding == R_NilValue)
	    binding = expsym;

	/* get value of the binding; do not force promises */
	if (TYPEOF(binding) == SYMSXP) {
	    if (SYMVALUE(expsym) == R_UnboundValue)
		error(_("exported symbol '%s' has no value"),
		      CHAR(PRINTNAME(expsym)));
	    val = SYMVALUE(expsym);
	}
	else val = CAR(binding);

	/* import the binding */
	if (IS_ACTIVE_BINDING(binding))
	    R_MakeActiveBinding(impsym, val, impenv);
	/* This is just a tiny optimization */
	else if (IS_BASE(impenv))
	    gsetVar(impsym, val, impenv);
	else
	    defineVar(impsym, val, impenv);
    }
    return R_NilValue;
}


static SEXP do_envprofile(SEXP call, SEXP op, SEXP args, SEXP rho)
{
    /* Return a list containing profiling information given a hashed
       environment.  For non-hashed environments, this function
       returns R_NilValue.  This seems appropriate since there is no
       way to test whether an environment is hashed at the R level.
    */
    SEXP env = CAR(args);
    if (isEnvironment(env))
	return IS_HASHED(env) ? R_HashProfile(HASHTAB(env)) : R_NilValue;
    else
	error("argument must be a hashed environment");
}

/* FUNTAB entries defined in this source file. See names.c for documentation. */

attribute_hidden FUNTAB R_FunTab_envir[] =
{
/* printname	c-entry		offset	eval	arity	pp-kind	     precedence	rightassoc */

{"assign",	do_assign,	0,	111,	4,	{PP_FUNCALL, PREC_FN,	0}},
{"list2env",	do_list2env,	0,	11,	2,	{PP_FUNCALL, PREC_FN,	0}},
{"remove",	do_remove,	0,	111,	3,	{PP_FUNCALL, PREC_FN,	0}},
{"get_rm",	do_get_rm,	0,	1000,	1,	{PP_FUNCALL, PREC_FN,	0}},
{"get",		do_get,		1,	11,	4,	{PP_FUNCALL, PREC_FN,	0}},
{"exists",	do_get,		0,	11,	4,	{PP_FUNCALL, PREC_FN,	0}},
{"mget",	do_mget,	1,	11,	5,	{PP_FUNCALL, PREC_FN,	0}},
{"missing",	do_missing,	1,	0,	1,	{PP_FUNCALL, PREC_FN,	0}},
{"globalenv",	do_globalenv,	0,	1,	0,	{PP_FUNCALL, PREC_FN,	0}},
{"baseenv",	do_baseenv,	0,	1,	0,	{PP_FUNCALL, PREC_FN,	0}},
{"emptyenv",	do_emptyenv,	0,	1,	0,	{PP_FUNCALL, PREC_FN,	0}},
{"attach",	do_attach,	0,	111,	3,	{PP_FUNCALL, PREC_FN,	0}},
{"detach",	do_detach,	0,	111,	1,	{PP_FUNCALL, PREC_FN,	0}},
{"search",	do_search,	0,	11,	0,	{PP_FUNCALL, PREC_FN,	0}},
{"ls",		do_ls,		1,	11,	2,	{PP_FUNCALL, PREC_FN,	0}},
{"env2list",	do_env2list,	0,	11,	2,	{PP_FUNCALL, PREC_FN,	0}},
{"eapply",	do_eapply,	0,	10,	4,	{PP_FUNCALL, PREC_FN,	0}},
{"builtins",	do_builtins,	0,	11,	1,	{PP_FUNCALL, PREC_FN,	0}},
{"pos.to.env",	do_pos2env,	0,	1,	1,	{PP_FUNCALL, PREC_FN,	0}},
{"as.environment",do_as_environment,0,	1,	1,	{PP_FUNCALL, PREC_FN,	0}},
{"lockEnvironment", do_lockEnv,		0, 111,  2,      {PP_FUNCALL, PREC_FN,	0}},
{"environmentIsLocked",	do_envIsLocked,	0, 11,  1,      {PP_FUNCALL, PREC_FN,	0}},
{"lockBinding", do_lockBnd,		0, 111,	2,      {PP_FUNCALL, PREC_FN,	0}},
{"unlockBinding", do_lockBnd,		1, 111,	2,      {PP_FUNCALL, PREC_FN,	0}},
{"bindingIsLocked", do_bndIsLocked,	0, 11,	2,      {PP_FUNCALL, PREC_FN,	0}},
{"makeActiveBinding", do_mkActiveBnd,	0, 111,	3,      {PP_FUNCALL, PREC_FN,	0}},
{"bindingIsActive", do_bndIsActive,	0, 11,	2,      {PP_FUNCALL, PREC_FN,	0}},
{"mkUnbound",	do_mkUnbound,		0, 111,	1,      {PP_FUNCALL, PREC_FN,	0}},
{"isNamespaceEnv",do_isNSEnv,		0, 11,	1,      {PP_FUNCALL, PREC_FN,	0}},
{"registerNamespace",do_regNS,		0, 11,	2,      {PP_FUNCALL, PREC_FN,	0}},
{"unregisterNamespace",do_unregNS,	0, 11,  1,      {PP_FUNCALL, PREC_FN,	0}},
{"getRegisteredNamespace",do_getRegNS,	0, 11,  1,      {PP_FUNCALL, PREC_FN,	0}},
{"getNamespaceRegistry",do_getNSRegistry, 0, 11, 0,     {PP_FUNCALL, PREC_FN,	0}},
{"importIntoEnv",do_importIntoEnv, 0,	11,	4,	{PP_FUNCALL, PREC_FN,	0}},
{"env.profile",  do_envprofile,    0,	211,	1,	{PP_FUNCALL, PREC_FN,	0}},

{NULL,		NULL,		0,	0,	0,	{PP_INVALID, PREC_FN,	0}}
};<|MERGE_RESOLUTION|>--- conflicted
+++ resolved
@@ -1451,20 +1451,6 @@
 
     for ( ; rho != R_EmptyEnv; rho = ENCLOS(rho)) {
 
-<<<<<<< HEAD
-        /* See if it is in the global cache, as it usually will if it's in any
-           of the remaining environments (though there can be exceptions). */
-
-        if (rho == R_GlobalEnv) {
-            if (BASE_CACHE(symbol)) { /* quick here, as time-critical */
-                vl = SYMVALUE(symbol);
-                if (TYPEOF(vl) == PROMSXP)
-                    vl = PRVALUE_PENDING_OK(vl);
-                return vl;
-            }
-            vl = findGlobalVar(symbol);
-            goto got_value;
-=======
         /* Handle base environment/namespace quickly, as functions in base
            and other packages will see it rather than the global cache. */
 
@@ -1487,7 +1473,6 @@
             if (vl != R_UnboundValue)
                 goto got_value;
             continue;
->>>>>>> e1c12649
         }
 
         /* See if it's known from LASTSYMENVNOTFOUND that this symbol isn't 
@@ -1502,13 +1487,6 @@
 	if (vl != R_UnboundValue)
             goto got_value;
 
-<<<<<<< HEAD
-      got_value:
-	if (vl == R_UnboundValue) {
-            if (HASHTAB(rho) == R_NilValue)
-                last_unhashed_env_nf = rho;
-            continue;
-=======
         if (HASHTAB(rho) == R_NilValue)
             last_unhashed_env_nf = rho;
         continue;
@@ -1517,7 +1495,6 @@
         if (TYPEOF(vl) == PROMSXP) {
             SEXP pv = PRVALUE_PENDING_OK(vl);
             vl = pv != R_UnboundValue ? pv : forcePromise(vl);
->>>>>>> e1c12649
         }
 
         if (isFunction (vl)) {
