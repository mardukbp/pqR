/*
 *  pqR : A pretty quick version of R
 *  Copyright (C) 2013, 2014 by Radford M. Neal
 *
 *  Based on R : A Computer Language for Statistical Data Analysis
 *  Copyright (C) 1995,1996  Robert Gentleman, Ross Ihaka
 *  Copyright (C) 1997-2011  The R Development Core Team
 *  Copyright (C) 2003-2009 The R Foundation
 *
 *  The changes in pqR from R-2.15.0 distributed by the R Core Team are
 *  documented in the NEWS and MODS files in the top-level source directory.
 *
 *  This program is free software; you can redistribute it and/or modify
 *  it under the terms of the GNU General Public License as published by
 *  the Free Software Foundation; either version 2 of the License, or
 *  (at your option) any later version.
 *
 *  This program is distributed in the hope that it will be useful,
 *  but WITHOUT ANY WARRANTY; without even the implied warranty of
 *  MERCHANTABILITY or FITNESS FOR A PARTICULAR PURPOSE.  See the
 *  GNU General Public License for more details.
 *
 *  You should have received a copy of the GNU General Public License
 *  along with this program; if not, a copy is available at
 *  http://www.r-project.org/Licenses/
 */

#ifdef HAVE_CONFIG_H
#include <config.h>
#endif

#define USE_FAST_PROTECT_MACROS
#include <Defn.h> /*-- Maybe modularize into own Coerce.h ..*/
#include <float.h> /* for DBL_DIG */
#define R_MSG_mode	_("invalid 'mode' argument")
#define R_MSG_list_vec	_("applies only to lists and vectors")
#include <Rmath.h>
#include <Print.h>


/* This section of code handles type conversion for elements */
/* of data vectors.  Type coercion throughout R should use these */
/* routines to ensure consistency. */

/* The following two macros copy or clear the attributes.  They also
   ensure that the object bit is properly set.  They avoid calling the
   assignment functions when possible, since the write barrier (and
   possibly cache behavior on some architectures) makes assigning more
   costly than dereferencing. */
#define DUPLICATE_ATTRIB(to, from) do {\
  SEXP __from__ = (from); \
  if (ATTRIB(__from__) != R_NilValue) { \
    SEXP __to__ = (to); \
    (DUPLICATE_ATTRIB)(__to__, __from__);	\
  } \
} while (0)

#define CLEAR_ATTRIB(x) do {\
  SEXP __x__ = (x); \
  if (ATTRIB(__x__) != R_NilValue) { \
    SET_ATTRIB(__x__, R_NilValue); \
    if (OBJECT(__x__)) SET_OBJECT(__x__, 0); \
    if (IS_S4_OBJECT(__x__)) UNSET_S4_OBJECT(__x__); \
  } \
} while (0)

void attribute_hidden CoercionWarning(int warn)
{
    if (warn & WARN_NA)
	warning(_("NAs introduced by coercion"));
    if (warn & WARN_INACC)
	warning(_("inaccurate integer conversion in coercion"));
    if (warn & WARN_IMAG)
	warning(_("imaginary parts discarded in coercion"));
    if (warn & WARN_RAW)
	warning(_("out-of-range values treated as 0 in coercion to raw"));
}

int attribute_hidden RawFromLogical(int x, int *warn)
{
    if (x == NA_LOGICAL) {
        *warn |= WARN_RAW;
        return 0;
    }
    return x;
}

int attribute_hidden RawFromInteger(int x, int *warn)
{
    if (x < 0 || x > 255) {
        *warn |= WARN_RAW;
        return 0;
    }
    return x;
}

int attribute_hidden RawFromReal(double x, int *warn)
{
    if (ISNAN(x) || (int)x < 0 || (int)x > 255) {
        *warn |= WARN_RAW;
        return 0;
    }
    return (int)x;
}

int attribute_hidden RawFromComplex(Rcomplex x, int *warn)
{
    if (ISNAN(x.r) || ISNAN(x.i) || (int)x.r < 0 || (int)x.r > 255) {
        *warn |= WARN_RAW;
        return 0;
    }
    if (x.i != 0)
	*warn |= WARN_IMAG;
    return (int)x.r;
}

int attribute_hidden RawFromString(SEXP x, int *warn)
{
    int tmp = IntegerFromString(x,warn);
    if (tmp == NA_INTEGER || tmp < 0 || tmp > 255)
    { *warn |= WARN_RAW;
      return 0;
    }
    return tmp;
}

int attribute_hidden LogicalFromRaw(int x, int *warn)
{
    return x != 0;
}

int attribute_hidden LogicalFromInteger(int x, int *warn)
{
    return (x == NA_INTEGER) ? NA_LOGICAL : (x != 0);
}

int attribute_hidden LogicalFromReal(double x, int *warn)
{
    return ISNAN(x) ? NA_LOGICAL : (x != 0);
}

int attribute_hidden LogicalFromComplex(Rcomplex x, int *warn)
{
    return (ISNAN(x.r) || ISNAN(x.i)) ? NA_LOGICAL : (x.r != 0 || x.i != 0);
}

int attribute_hidden LogicalFromString(SEXP x, int *warn)
{
    if (x != R_NaString) {
	if (StringTrue(CHAR(x))) return 1;
	if (StringFalse(CHAR(x))) return 0;
    }
    return NA_LOGICAL;
}

int attribute_hidden IntegerFromRaw(int x, int *warn)
{
    return x;
}

int attribute_hidden IntegerFromLogical(int x, int *warn)
{
    return (x == NA_LOGICAL) ? NA_INTEGER : x;
}

int attribute_hidden IntegerFromReal(double x, int *warn)
{
    if (ISNAN(x))
	return NA_INTEGER;
    else if (x > INT_MAX || x <= INT_MIN ) {
	*warn |= WARN_NA;
	return NA_INTEGER;
    }
    return x;
}

int attribute_hidden IntegerFromComplex(Rcomplex x, int *warn)
{
    if (ISNAN(x.r) || ISNAN(x.i))
	return NA_INTEGER;
    else if (x.r > INT_MAX || x.r <= INT_MIN ) {
	*warn |= WARN_NA;
	return NA_INTEGER;;
    }
    if (x.i != 0)
	*warn |= WARN_IMAG;
    return x.r;
}

int attribute_hidden IntegerFromString(SEXP x, int *warn)
{
    double xdouble;
    char *endp;
    if (x != R_NaString && !isBlankString(CHAR(x))) { /* ASCII */
	xdouble = R_strtod(CHAR(x), &endp); /* ASCII */
	if (isBlankString(endp)) {
	    if (xdouble > INT_MAX) {
		*warn |= WARN_INACC;
		return INT_MAX;
	    }
	    else if(xdouble < INT_MIN+1) {
		*warn |= WARN_INACC;
		return INT_MIN;
	    }
	    else
		return xdouble;
	}
	else *warn |= WARN_NA;
    }
    return NA_INTEGER;
}

double attribute_hidden RealFromRaw(int x, int *warn)
{
    return x;
}

double attribute_hidden RealFromLogical(int x, int *warn)
{
    return (x == NA_LOGICAL) ? NA_REAL : x;
}

double attribute_hidden RealFromInteger(int x, int *warn)
{
    if (x == NA_INTEGER)
	return NA_REAL;
    else
	return x;
}

double attribute_hidden RealFromComplex(Rcomplex x, int *warn)
{
    if (ISNAN(x.r) || ISNAN(x.i))
	return NA_REAL;
    if (x.i != 0)
	*warn |= WARN_IMAG;
    return x.r;
}

double attribute_hidden RealFromString(SEXP x, int *warn)
{
    double xdouble;
    char *endp;
    if (x != R_NaString && !isBlankString(CHAR(x))) { /* ASCII */
	xdouble = R_strtod(CHAR(x), &endp); /* ASCII */
	if (isBlankString(endp))
	    return xdouble;
	else
	    *warn |= WARN_NA;
    }
    return NA_REAL;
}

Rcomplex attribute_hidden ComplexFromRaw(int x, int *warn)
{
    Rcomplex z;
    if (x == NA_LOGICAL) {
	z.r = NA_REAL;
	z.i = NA_REAL;
    }
    else {
	z.r = x;
	z.i = 0;
    }
    return z;
}

Rcomplex attribute_hidden ComplexFromLogical(int x, int *warn)
{
    Rcomplex z;
    if (x == NA_LOGICAL) {
	z.r = NA_REAL;
	z.i = NA_REAL;
    }
    else {
	z.r = x;
	z.i = 0;
    }
    return z;
}

Rcomplex attribute_hidden ComplexFromInteger(int x, int *warn)
{
    Rcomplex z;
    if (x == NA_INTEGER) {
	z.r = NA_REAL;
	z.i = NA_REAL;
    }
    else {
	z.r = x;
	z.i = 0;
    }
    return z;
}

Rcomplex attribute_hidden ComplexFromReal(double x, int *warn)
{
    Rcomplex z;
    if (ISNAN(x)) {
	z.r = NA_REAL;
	z.i = NA_REAL;
    }
    else {
	z.r = x;
	z.i = 0;
    }
    return z;
}

Rcomplex attribute_hidden ComplexFromString(SEXP x, int *warn)
{
    double xr, xi;
    Rcomplex z;
    const char *xx = CHAR(x); /* ASCII */
    char *endp;

    z.r = z.i = NA_REAL;
    if (x != R_NaString && !isBlankString(xx)) {
	xr = R_strtod(xx, &endp);
	if (isBlankString(endp)) {
	    z.r = xr;
	    z.i = 0.0;
	}
	else if (*endp == '+' || *endp == '-') {
	    xi = R_strtod(endp, &endp);
	    if (*endp++ == 'i' && isBlankString(endp)) {
		z.r = xr;
		z.i = xi;
	    }
	    else *warn |= WARN_NA;
	}
	else *warn |= WARN_NA;
    }
    return z;
}

static SEXP StringFromRaw(Rbyte x, int *warn)
{
    char buf[3];
    sprintf(buf, "%02x", x);
    return mkChar(buf);
}

SEXP attribute_hidden StringFromLogical(int x, int *warn)
{
    int w;
    formatLogical(&x, 1, &w);
    if (x == NA_LOGICAL) return NA_STRING;
    else return mkChar(EncodeLogical(x, w));
}

SEXP attribute_hidden StringFromInteger(int x, int *warn)
{
    int w;
    formatInteger(&x, 1, &w);
    if (x == NA_INTEGER) return NA_STRING;
    else return mkChar(EncodeInteger(x, w));
}

static const char* dropTrailing0(char *s, char cdec)
{
    /* Note that  's'  is modified */
    char *p = s;
    for (p = s; *p; p++) {
	if(*p == cdec) {
	    char *replace = p++;
	    while ('0' <= *p  &&  *p <= '9')
		if(*(p++) != '0')
		    replace = p;
	    if(replace != p)
		while((*(replace++) = *(p++)))
		    ;
	    break;
	}
    }
    return s;
}

SEXP attribute_hidden StringFromReal(double x, int *warn)
{
    int w, d, e;
    formatReal(&x, 1, &w, &d, &e, 0);
    if (ISNA(x)) return NA_STRING;
    else {
	/* Note that we recast EncodeReal()'s value to possibly modify it
	 * destructively; this is harmless here (in a sequential
	 * environment), as mkChar() creates a copy */
	/* Do it this way to avoid (3x) warnings in gcc 4.2.x */
	char * tmp = (char *)EncodeReal(x, w, d, e, OutDec);
	return mkChar(dropTrailing0(tmp, OutDec));
    }
}

SEXP attribute_hidden StringFromComplex(Rcomplex x, int *warn)
{
    int wr, dr, er, wi, di, ei;
    formatComplex(&x, 1, &wr, &dr, &er, &wi, &di, &ei, 0);
    if (ISNA(x.r) || ISNA(x.i)) return NA_STRING;
    else /* EncodeComplex has its own anti-trailing-0 care :*/
	return mkChar(EncodeComplex(x, wr, dr, er, wi, di, ei, OutDec));
}

/* Copy n elements from a numeric (raw, logical, integer, real, or complex) 
   or string vector v (starting at j, stepping by t) to a numeric or string 
   vector x (starting at i, stepping by s), which is not necessarily of the 
   same type.  The value returned is the OR of all warning flags produced 
   as a result of conversions, zero if no warnings.  The arguments x and v 
   are protected within this procedure. */

int copy_elements_coerced
  (SEXP x, int i, int s, SEXP v, int j, int t, int n)
{
    if (n == 0) 
        return 0;

    int typx = TYPEOF(x);
    int typv = TYPEOF(v);

    if (typx == typv) {
        copy_elements(x,i,s,v,j,t,n);
        return 0;
    }

    int w = 0;

    PROTECT(x); 
    PROTECT(v);

    switch ((typx<<5) + typv) {

    case (RAWSXP<<5) + LGLSXP:
        do {
            RAW(x)[i] = RawFromLogical(LOGICAL(v)[j],&w);
            i += s; j += t;
        } while (--n>0);
        break;
    case (RAWSXP<<5) + INTSXP:
        do {
            RAW(x)[i] = RawFromInteger(INTEGER(v)[j],&w);
            i += s; j += t;
        } while (--n>0);
        break;
    case (RAWSXP<<5) + REALSXP:
        do {
            RAW(x)[i] = RawFromReal(REAL(v)[j],&w);
            i += s; j += t;
        } while (--n>0);
        break;
    case (RAWSXP<<5) + CPLXSXP:
        do {
            RAW(x)[i] = RawFromComplex(COMPLEX(v)[j],&w);
            i += s; j += t;
        } while (--n>0);
        break;
    case (RAWSXP<<5) + STRSXP:
        do {
            RAW(x)[i] = RawFromString(STRING_ELT(v,j),&w);
            i += s; j += t;
        } while (--n>0);
        break;
    case (LGLSXP<<5) + RAWSXP:
        do {
            LOGICAL(x)[i] = LogicalFromRaw(RAW(v)[j],&w);
            i += s; j += t;
        } while (--n>0);
        break;
    case (LGLSXP<<5) + INTSXP:
        do {
            LOGICAL(x)[i] = LogicalFromInteger(INTEGER(v)[j],&w);
            i += s; j += t;
        } while (--n>0);
        break;
    case (LGLSXP<<5) + REALSXP:
        do {
            LOGICAL(x)[i] = LogicalFromReal(REAL(v)[j],&w);
            i += s; j += t;
        } while (--n>0);
        break;
    case (LGLSXP<<5) + CPLXSXP:
        do {
            LOGICAL(x)[i] = LogicalFromComplex(COMPLEX(v)[j],&w);
            i += s; j += t;
        } while (--n>0);
        break;
    case (LGLSXP<<5) + STRSXP:
        do {
            LOGICAL(x)[i] = LogicalFromString(STRING_ELT(v,j),&w);
            i += s; j += t;
        } while (--n>0);
        break;
    case (INTSXP<<5) + RAWSXP:
        do {
            INTEGER(x)[i] = IntegerFromRaw(RAW(v)[j],&w);
            i += s; j += t;
        } while (--n>0);
        break;
    case (INTSXP<<5) + LGLSXP:
        do {
            INTEGER(x)[i] = IntegerFromLogical(LOGICAL(v)[j],&w);
            i += s; j += t;
        } while (--n>0);
        break;
    case (INTSXP<<5) + REALSXP:
        do {
            INTEGER(x)[i] = IntegerFromReal(REAL(v)[j],&w);
            i += s; j += t;
        } while (--n>0);
        break;
    case (INTSXP<<5) + CPLXSXP:
        do {
            INTEGER(x)[i] = IntegerFromComplex(COMPLEX(v)[j],&w);
            i += s; j += t;
        } while (--n>0);
        break;
    case (INTSXP<<5) + STRSXP:
        do {
            INTEGER(x)[i] = IntegerFromString(STRING_ELT(v,j),&w);
            i += s; j += t;
        } while (--n>0);
        break;
    case (REALSXP<<5) + RAWSXP:
        do {
            REAL(x)[i] = RealFromRaw(RAW(v)[j],&w);
            i += s; j += t;
        } while (--n>0);
        break;
    case (REALSXP<<5) + LGLSXP:
        do {
            REAL(x)[i] = RealFromLogical(LOGICAL(v)[j],&w);
            i += s; j += t;
        } while (--n>0);
        break;
    case (REALSXP<<5) + INTSXP:
        do {
            REAL(x)[i] = RealFromInteger(INTEGER(v)[j],&w);
            i += s; j += t;
        } while (--n>0);
        break;
    case (REALSXP<<5) + CPLXSXP:
        do {
            REAL(x)[i] = RealFromComplex(COMPLEX(v)[j],&w);
            i += s; j += t;
        } while (--n>0);
        break;
    case (REALSXP<<5) + STRSXP:
        do {
            REAL(x)[i] = RealFromString(STRING_ELT(v,j),&w);
            i += s; j += t;
        } while (--n>0);
        break;
    case (CPLXSXP<<5) + RAWSXP:
        do {
            COMPLEX(x)[i] = ComplexFromRaw(RAW(v)[j],&w);
            i += s; j += t;
        } while (--n>0);
        break;
    case (CPLXSXP<<5) + LGLSXP:
        do {
            COMPLEX(x)[i] = ComplexFromLogical(LOGICAL(v)[j],&w);
            i += s; j += t;
        } while (--n>0);
        break;
    case (CPLXSXP<<5) + INTSXP:
        do {
            COMPLEX(x)[i] = ComplexFromInteger(INTEGER(v)[j],&w);
            i += s; j += t;
        } while (--n>0);
        break;
    case (CPLXSXP<<5) + REALSXP:
        do {
            COMPLEX(x)[i] = ComplexFromReal(REAL(v)[j],&w);
            i += s; j += t;
        } while (--n>0);
        break;
    case (CPLXSXP<<5) + STRSXP:
        do {
            COMPLEX(x)[i] = ComplexFromString(STRING_ELT(v,j),&w);
            i += s; j += t;
        } while (--n>0);
        break;
    case (STRSXP<<5) + RAWSXP:
        do {
            SET_STRING_ELT (x, i, StringFromRaw(RAW(v)[j],&w)); 
            i += s; j += t;
        } while (--n>0);
        break;
    case (STRSXP<<5) + LGLSXP:
        do {
            SET_STRING_ELT (x, i, StringFromLogical(LOGICAL(v)[j],&w)); 
            i += s; j += t;
        } while (--n>0);
        break;
    case (STRSXP<<5) + INTSXP:
        do {
            SET_STRING_ELT (x, i, StringFromInteger(INTEGER(v)[j],&w)); 
            i += s; j += t;
        } while (--n>0);
        break;
    case (STRSXP<<5) + REALSXP:
        do {
            SET_STRING_ELT (x, i, StringFromReal(REAL(v)[j],&w)); 
            i += s; j += t;
        } while (--n>0);
        break;
    case (STRSXP<<5) + CPLXSXP:
        do {
            SET_STRING_ELT (x, i, StringFromComplex(COMPLEX(v)[j],&w)); 
            i += s; j += t;
        } while (--n>0);
        break;

    default:
       UNIMPLEMENTED_TYPE("copy_elements_coerced", x);
    }

    UNPROTECT(2);

    return w;
}

/* Conversion between the two list types (LISTSXP and VECSXP). */

SEXP PairToVectorList(SEXP x)
{
    SEXP xptr, xnew, xnames;
    int i, len = 0, named = 0;
    for (xptr = x ; xptr != R_NilValue ; xptr = CDR(xptr)) {
	named = named | (TAG(xptr) != R_NilValue);
	len++;
    }
    PROTECT(x);
    PROTECT(xnew = allocVector(VECSXP, len));
    for (i = 0, xptr = x; i < len; i++, xptr = CDR(xptr)) {
	SET_VECTOR_ELT(xnew, i, CAR(xptr));
        SET_NAMEDCNT_MAX(CAR(xptr));
    }
    if (named) {
	PROTECT(xnames = allocVector(STRSXP, len));
	for (i = 0, xptr = x; i < len; i++, xptr = CDR(xptr)) {
	    if(TAG(xptr) == R_NilValue)
		SET_STRING_ELT(xnames, i, R_BlankString);
	    else
		SET_STRING_ELT(xnames, i, PRINTNAME(TAG(xptr)));
	}
	setAttrib(xnew, R_NamesSymbol, xnames);
	UNPROTECT(1);
    }
    copyMostAttrib(x, xnew);
    UNPROTECT(2);
    return xnew;
}

SEXP VectorToPairList(SEXP x)
{
    SEXP xptr, xnew, xnames;
    int i, len, named;
    len = length(x);
    PROTECT(x);
    PROTECT(xnew = allocList(len));
    PROTECT(xnames = getAttrib(x, R_NamesSymbol));
    named = (xnames != R_NilValue);
    xptr = xnew;
    for (i = 0; i < len; i++) {
	SETCAR(xptr, VECTOR_ELT(x, i));
        SET_NAMEDCNT_MAX(CAR(xptr));
	if (named && CHAR(STRING_ELT(xnames, i))[0] != '\0') /* ASCII */
	    SET_TAG(xptr, install(translateChar(STRING_ELT(xnames, i))));
	xptr = CDR(xptr);
    }
    if (len>0)       /* can't set attributes on NULL */
	copyMostAttrib(x, xnew);
    UNPROTECT(3);
    return xnew;
}

static SEXP coerceToSymbol(SEXP v)
{
    SEXP ans = R_NilValue;
    int warn = 0;
    if (length(v) <= 0)
	error(_("invalid data of mode '%s' (too short)"),
	      type2char(TYPEOF(v)));
    PROTECT(v);
    switch(TYPEOF(v)) {
    case LGLSXP:
	ans = StringFromLogical(LOGICAL(v)[0], &warn);
	break;
    case INTSXP:
	ans = StringFromInteger(INTEGER(v)[0], &warn);
	break;
    case REALSXP:
	ans = StringFromReal(REAL(v)[0], &warn);
	break;
    case CPLXSXP:
	ans = StringFromComplex(COMPLEX(v)[0], &warn);
	break;
    case STRSXP:
	ans = STRING_ELT(v, 0);
	break;
    case RAWSXP:
	ans = StringFromRaw(RAW(v)[0], &warn);
	break;
    default:
	UNIMPLEMENTED_TYPE("coerceToSymbol", v);
    }
    PROTECT(ans);
    if (warn) CoercionWarning(warn);/*2000/10/23*/
    ans = installChar(ans);
<<<<<<< HEAD
    UNPROTECT(1);
=======
    UNPROTECT(2); /* ans, v */
>>>>>>> 60b5c19b
    return ans;
}

static SEXP coerceToExpression(SEXP v)
{
    SEXP ans;
    int i, n;
    if (isVectorAtomic(v)) {
	n = LENGTH(v);
	PROTECT(ans = allocVector(EXPRSXP, n));
	switch (TYPEOF(v)) {
	case LGLSXP:
	    for (i = 0; i < n; i++)
		SET_VECTOR_ELT(ans, i, ScalarLogicalMaybeConst(LOGICAL(v)[i]));
	    break;
	case INTSXP:
	    for (i = 0; i < n; i++)
		SET_VECTOR_ELT(ans, i, ScalarIntegerMaybeConst(INTEGER(v)[i]));
	    break;
	case REALSXP:
	    for (i = 0; i < n; i++)
		SET_VECTOR_ELT(ans, i, ScalarRealMaybeConst(REAL(v)[i]));
	    break;
	case CPLXSXP:
	    for (i = 0; i < n; i++)
		SET_VECTOR_ELT(ans, i, ScalarComplexMaybeConst(COMPLEX(v)[i]));
	    break;
	case STRSXP:
	    for (i = 0; i < n; i++)
		SET_VECTOR_ELT(ans, i, ScalarStringMaybeConst(STRING_ELT(v, i)));
	    break;
	case RAWSXP:
	    for (i = 0; i < n; i++)
		SET_VECTOR_ELT(ans, i, ScalarRawMaybeConst(RAW(v)[i]));
	    break;
	default:
	    UNIMPLEMENTED_TYPE("coerceToExpression", v);
	}
    }
    else {/* not used either */
	PROTECT(ans = allocVector(EXPRSXP, 1));
	SET_VECTOR_ELT(ans, 0, duplicate(v));
    }
    UNPROTECT(1);
    return ans;
}

static SEXP coerceToVectorList(SEXP v)
{
    SEXP ans, tmp;
    int i, n;
    n = length(v);
    PROTECT(ans = allocVector(VECSXP, n));
    switch (TYPEOF(v)) {
    case LGLSXP:
	for (i = 0; i < n; i++)
	    SET_VECTOR_ELT(ans, i, ScalarLogicalMaybeConst(LOGICAL(v)[i]));
	break;
    case INTSXP:
	for (i = 0; i < n; i++)
	    SET_VECTOR_ELT(ans, i, ScalarIntegerMaybeConst(INTEGER(v)[i]));
	break;
    case REALSXP:
	for (i = 0; i < n; i++)
	    SET_VECTOR_ELT(ans, i, ScalarRealMaybeConst(REAL(v)[i]));
	break;
    case CPLXSXP:
	for (i = 0; i < n; i++)
	    SET_VECTOR_ELT(ans, i, ScalarComplexMaybeConst(COMPLEX(v)[i]));
	break;
    case STRSXP:
	for (i = 0; i < n; i++)
	    SET_VECTOR_ELT(ans, i, ScalarStringMaybeConst(STRING_ELT(v, i)));
	break;
    case RAWSXP:
	for (i = 0; i < n; i++)
	    SET_VECTOR_ELT(ans, i, ScalarRawMaybeConst(RAW(v)[i]));
	break;
    case LISTSXP:
    case LANGSXP:
	tmp = v;
	for (i = 0; i < n; i++) {
	    SET_VECTOR_ELT(ans, i, CAR(tmp));
            INC_NAMEDCNT(CAR(tmp));
	    tmp = CDR(tmp);
	}
	break;
    default:
	UNIMPLEMENTED_TYPE("coerceToVectorList", v);
    }
    tmp = getAttrib(v, R_NamesSymbol);
    if (tmp != R_NilValue)
	setAttrib(ans, R_NamesSymbol, tmp);
    UNPROTECT(1);
    return (ans);
}

static SEXP coerceToPairList(SEXP v)
{
    SEXP ans, ansp;
    int i, n;
    n = LENGTH(v);
    PROTECT(ansp = ans = allocList(n));
    for (i = 0; i < n; i++) {
	switch (TYPEOF(v)) {
	case LGLSXP:
	    SETCAR(ansp, allocVector1LGL());
	    INTEGER(CAR(ansp))[0] = INTEGER(v)[i];
	    break;
	case INTSXP:
	    SETCAR(ansp, allocVector1INT());
	    INTEGER(CAR(ansp))[0] = INTEGER(v)[i];
	    break;
	case REALSXP:
	    SETCAR(ansp, allocVector1REAL());
	    REAL(CAR(ansp))[0] = REAL(v)[i];
	    break;
	case CPLXSXP:
	    SETCAR(ansp, allocVector(CPLXSXP, 1));
	    COMPLEX(CAR(ansp))[0] = COMPLEX(v)[i];
	    break;
	case STRSXP:
	    SETCAR(ansp, ScalarString(STRING_ELT(v, i)));
	    break;
	case RAWSXP:
	    SETCAR(ansp, allocVector1RAW());
	    RAW(CAR(ansp))[0] = RAW(v)[i];
	    break;
	case VECSXP:
	    SETCAR(ansp, VECTOR_ELT(v, i));
	    break;
	case EXPRSXP:
	    SETCAR(ansp, VECTOR_ELT(v, i));
	    break;
	default:
	    UNIMPLEMENTED_TYPE("coerceToPairList", v);
	}
	ansp = CDR(ansp);
    }
    ansp = getAttrib(v, R_NamesSymbol);
    if (ansp != R_NilValue)
	setAttrib(ans, R_NamesSymbol, ansp);
    UNPROTECT(1);
    return (ans);
}

/* Coerce a pairlist to the given type */
static SEXP coercePairList(SEXP v, SEXPTYPE type)
{
    int i, n=0;
    SEXP rval= R_NilValue, vp;

    /* Hmm, this is also called to LANGSXP, and coerceVector already
       did the check of TYPEOF(v) == type */
    if(type == LISTSXP) return v;/* IS pairlist */

    if (type == EXPRSXP) {
	PROTECT(rval = allocVector(type, 1));
	SET_VECTOR_ELT(rval, 0, v);
	UNPROTECT(1);
	return rval;
    }
    else if (type == STRSXP) {
	n = length(v);
	PROTECT(rval = allocVector(type, n));
	for (vp = v, i = 0; vp != R_NilValue; vp = CDR(vp), i++) {
	    if (isString(CAR(vp)) && length(CAR(vp)) == 1)
		SET_STRING_ELT(rval, i, STRING_ELT(CAR(vp), 0));
	    else
		SET_STRING_ELT(rval, i, STRING_ELT(deparse1line(CAR(vp), 0), 0));
	}
    }
    else if (type == VECSXP) {
	rval = PairToVectorList(v);
	return rval;
    }
    else if (isVectorizable(v)) {
	n = length(v);
	PROTECT(rval = allocVector(type, n));
	switch (type) {
	case LGLSXP:
	    for (i = 0, vp = v; i < n; i++, vp = CDR(vp))
		LOGICAL(rval)[i] = asLogical(CAR(vp));
	    break;
	case INTSXP:
	    for (i = 0, vp = v; i < n; i++, vp = CDR(vp))
		INTEGER(rval)[i] = asInteger(CAR(vp));
	    break;
	case REALSXP:
	    for (i = 0, vp = v; i < n; i++, vp = CDR(vp))
		REAL(rval)[i] = asReal(CAR(vp));
	    break;
	case CPLXSXP:
	    for (i = 0, vp = v; i < n; i++, vp = CDR(vp))
		COMPLEX(rval)[i] = asComplex(CAR(vp));
	    break;
	case RAWSXP:
	    for (i = 0, vp = v; i < n; i++, vp = CDR(vp))
		RAW(rval)[i] = (Rbyte) asInteger(CAR(vp));
	    break;
	default:
	    UNIMPLEMENTED_TYPE("coercePairList", v);
	}
    }
    else
	error(_("'pairlist' object cannot be coerced to type '%s'"),
	      type2char(type));

    /* If any tags are non-null then we */
    /* need to add a names attribute. */
    for (vp = v, i = 0; vp != R_NilValue; vp = CDR(vp))
	if (TAG(vp) != R_NilValue)
	    i = 1;

    if (i) {
	SEXP names = allocVector(STRSXP, n);
	for (i = 0, vp = v; vp != R_NilValue; vp = CDR(vp), i++)
	    if (TAG(vp) != R_NilValue)
		SET_STRING_ELT(names, i, PRINTNAME(TAG(vp)));
	setAttrib(rval, R_NamesSymbol, names);
    }
    UNPROTECT(1);
    return rval;
}

/* Coerce a vector list to the given type.  Caller needn't protect v. */
static SEXP coerceVectorList(SEXP v, SEXPTYPE type)
{
    int i, n, warn = 0, tmp;
    SEXP rval;

    /* expression -> list, new in R 2.4.0 */
    if (type == VECSXP && TYPEOF(v) == EXPRSXP) {
	/* This is sneaky but saves us rewriting a lot of the duplicate code */
	rval = NAMEDCNT_GT_0(v) ? duplicate(v) : v;
	SET_TYPEOF(rval, VECSXP);
	return rval;
    }

    if (type == EXPRSXP && TYPEOF(v) == VECSXP) {
	rval = NAMEDCNT_GT_0(v) ? duplicate(v) : v;
	SET_TYPEOF(rval, EXPRSXP);
	return rval;
    }

    PROTECT(v);

    if (type == STRSXP) {
	n = length(v);
	PROTECT(rval = allocVector(type, n));
	for (i = 0; i < n;  i++) {
	    if (isString(VECTOR_ELT(v, i)) && length(VECTOR_ELT(v, i)) == 1)
		SET_STRING_ELT(rval, i, STRING_ELT(VECTOR_ELT(v, i), 0));
#if 0
	    /* this will make as.character(list(s)) not backquote
	     * non-syntactic name s. It is not entirely clear that
	     * that is really desirable though....
	     */
	    else if (isSymbol(VECTOR_ELT(v, i)))
		SET_STRING_ELT(rval, i, PRINTNAME(VECTOR_ELT(v, i)));
#endif
	    else
		SET_STRING_ELT(rval, i,
			       STRING_ELT(deparse1line(VECTOR_ELT(v, i), 0), 0));
	}
    }
    else if (type == LISTSXP) {
	rval = VectorToPairList(v);
        UNPROTECT(1);
	return rval;
    }
    else if (isVectorizable(v)) {
	n = length(v);
	PROTECT(rval = allocVector(type, n));
	switch (type) {
	case LGLSXP:
	    for (i = 0; i < n; i++)
		LOGICAL(rval)[i] = asLogical(VECTOR_ELT(v, i));
	    break;
	case INTSXP:
	    for (i = 0; i < n; i++)
		INTEGER(rval)[i] = asInteger(VECTOR_ELT(v, i));
	    break;
	case REALSXP:
	    for (i = 0; i < n; i++)
		REAL(rval)[i] = asReal(VECTOR_ELT(v, i));
	    break;
	case CPLXSXP:
	    for (i = 0; i < n; i++)
		COMPLEX(rval)[i] = asComplex(VECTOR_ELT(v, i));
	    break;
	case RAWSXP:
	    for (i = 0; i < n; i++) {
		tmp = asInteger(VECTOR_ELT(v, i));
		if (tmp < 0 || tmp > 255) { /* includes NA_INTEGER */
		    tmp = 0;
		    warn |= WARN_RAW;
		}
		RAW(rval)[i] = (Rbyte) tmp;
	    }
	    break;
	default:
	    UNIMPLEMENTED_TYPE("coerceVectorList", v);
	}
    }
    else
	error(_("(list) object cannot be coerced to type '%s'"), 
	      type2char(type));

    if (warn) CoercionWarning(warn);
    SEXP names = getAttrib(v, R_NamesSymbol);
    if (names != R_NilValue)
	setAttrib(rval, R_NamesSymbol, names);
    UNPROTECT(2);
    return rval;
}

static SEXP coerceSymbol(SEXP v, SEXPTYPE type)
{
    SEXP rval = R_NilValue;
    if (type == EXPRSXP) {
	PROTECT(rval = allocVector(type, 1));
	SET_VECTOR_ELT(rval, 0, v);
	UNPROTECT(1);
    } else if (type == CHARSXP)
	rval = PRINTNAME(v);	
    else if (type == STRSXP)
	rval = ScalarString(PRINTNAME(v));
    else
	warning(_("(symbol) object cannot be coerced to type '%s'"), 
		type2char(type));
    return rval;
}

static SEXP coerce_numeric_or_string (SEXP v, int type)
{
    int n = LENGTH(v);
    int warn;
    SEXP ans;

    PROTECT(ans = allocVector(type,n));
    DUPLICATE_ATTRIB(ans, v);

    warn = copy_elements_coerced (ans, 0, 1, v, 0, 1, n);
    if (warn) CoercionWarning(warn);

    UNPROTECT(1);
    return ans;
}

/* The first argument of coerceVector need not be protected by the caller. */
SEXP coerceVector(SEXP v, SEXPTYPE type)
{
    SEXP op, vp, ans;
    int i,n;

    if (TYPEOF(v) == type)
	return v;

    PROTECT(v);

    /* code to allow classes to extend ENVSXP, SYMSXP, etc */
    if(IS_S4_OBJECT(v) && TYPEOF(v) == S4SXP) {
        SEXP vv = R_getS4DataSlot(v, ANYSXP);
        UNPROTECT(1);
	if(vv == R_NilValue)
	  error(_("no method for coercing this S4 class to a vector"));
	else if(TYPEOF(vv) == type)
	  return vv;
	PROTECT(v = vv);
    }

    switch (TYPEOF(v)) {
#ifdef NOTYET
    case NILSXP:
	ans = coerceNull(v, type);
	break;
#endif
    case SYMSXP:
	ans = coerceSymbol(v, type);
	break;
    case NILSXP:
    case LISTSXP:
	ans = coercePairList(v, type);
	break;
    case LANGSXP:
	if (type != STRSXP) {
	    ans = coercePairList(v, type);
	    break;
	}

	/* This is mostly copied from coercePairList, but we need to
	 * special-case the first element so as not to get operators
	 * put in backticks. */
	n = length(v);
	PROTECT(ans = allocVector(type, n));
	if (n == 0) {
            /* Can this actually happen? */
            UNPROTECT(1);
            break;
        }
	i = 0;
	op = CAR(v);
	/* The case of practical relevance is "lhs ~ rhs", which
	 * people tend to split using as.character(), modify, and
	 * paste() back together. However, we might as well
	 * special-case all symbolic operators here. */
	if (TYPEOF(op) == SYMSXP) {
	    SET_STRING_ELT(ans, i, PRINTNAME(op));
	    i++;
	    v = CDR(v);
	}

	/* The distinction between strings and other elements was
	 * here "always", but is really dubious since it makes x <- a
	 * and x <- "a" come out identical. Won't fix just now. */
	for (vp = v;  vp != R_NilValue; vp = CDR(vp), i++) {
	    if (isString(CAR(vp)) && length(CAR(vp)) == 1)
		SET_STRING_ELT(ans, i, STRING_ELT(CAR(vp), 0));
	    else
		SET_STRING_ELT(ans, i, STRING_ELT(deparse1line(CAR(vp), 0), 0));
	}
	UNPROTECT(1);
	break;
    case VECSXP:
    case EXPRSXP:
	ans = coerceVectorList(v, type);
	break;
    case ENVSXP:
	error(_("environments cannot be coerced to other types"));
	break;
    case RAWSXP:
    case LGLSXP:
    case INTSXP:
    case REALSXP:
    case CPLXSXP:
    case STRSXP:
	switch (type) {
	case SYMSXP:
	    ans = coerceToSymbol(v);
	    break;
	case EXPRSXP:
	    ans = coerceToExpression(v);
	    break;
	case VECSXP:
	    ans = coerceToVectorList(v);
	    break;
	case LISTSXP:
	    ans = coerceToPairList(v);
	    break;
	case RAWSXP:
	case LGLSXP:
	case INTSXP:
	case REALSXP:
	case CPLXSXP:
            ans = coerce_numeric_or_string (v, type);
	    break;
	case STRSXP:
            if (TYPEOF(v)==REALSXP || TYPEOF(v)==CPLXSXP) {
                int savedigits;
                PrintDefaults();
                savedigits = R_print.digits; 
                R_print.digits = DBL_DIG; /* MAX precision */
                ans = coerce_numeric_or_string (v, type);
                R_print.digits = savedigits;
            }
            else
                ans = coerce_numeric_or_string (v, type);
            break;
	default:
	    goto coerce_error;
	}
	break;
    default:
	goto coerce_error;
    }

    UNPROTECT(1);
    return ans;

coerce_error:
    error(_("cannot coerce type '%s' to vector of type '%s'"), 
             type2char(TYPEOF(v)), type2char(type));
}


SEXP CreateTag(SEXP x)
{
    if (isNull(x) || isSymbol(x))
	return x;
    else if (isString(x) && LENGTH(x) >= 1 && LENGTH(STRING_ELT(x, 0)) >= 1)
	return install(translateChar(STRING_ELT(x, 0)));
    else
	return installChar(STRING_ELT(deparse1(x, 1, SIMPLEDEPARSE), 0));
}

static SEXP asFunction(SEXP x)
{
    SEXP f, pf;
    int n;
    if (isFunction(x)) return x;
    PROTECT(f = allocSExp(CLOSXP));
    SET_CLOENV(f, R_GlobalEnv);
    if (NAMEDCNT_GT_0(x)) PROTECT(x = duplicate(x));
    else PROTECT(x);

    if (isNull(x) || !isList(x)) {
	SET_FORMALS(f, R_NilValue);
	SET_BODY(f, x);
    }
    else {
	n = length(x);
	pf = allocList(n - 1);
	SET_FORMALS(f, pf);
	while (--n) {
	    if (TAG(x) == R_NilValue) {
		SET_TAG(pf, CreateTag(CAR(x)));
		SETCAR(pf, R_MissingArg);
	    }
	    else {
		SETCAR(pf, CAR(x));
		SET_TAG(pf, TAG(x));
	    }
	    pf = CDR(pf);
	    x = CDR(x);
	}
	SET_BODY(f, CAR(x));
    }
    UNPROTECT(2);
    return f;
}

static SEXP ascommon(SEXP call, SEXP u, SEXPTYPE type)
{
    /* -> as.vector(..) or as.XXX(.) : coerce 'u' to 'type' : */
    /* code assumes u is protected */

    SEXP v;
    if (type == CLOSXP) {
	return asFunction(u);
    }
    else if (isVector(u) || isList(u) || isLanguage(u)
	     || (isSymbol(u) && type == EXPRSXP)) {
	v = u;
	/* this duplication may appear not to be needed in all cases,
	   but beware that other code relies on it.
	   (E.g  we clear attributes in do_asvector and do_ascharacter.)

	   Generally coerceVector will copy over attributes.
	*/
	if (type != ANYSXP && TYPEOF(u) != type) v = coerceVector(u, type);
	else if (NAMEDCNT_GT_0(u)) v = duplicate(u);

	/* drop attributes() and class() in some cases for as.pairlist:
	   But why?  (And who actually coerces to pairlists?)
	 */
	if ((type == LISTSXP) &&
	    !(TYPEOF(u) == LANGSXP || TYPEOF(u) == LISTSXP ||
	      TYPEOF(u) == EXPRSXP || TYPEOF(u) == VECSXP)) {
	    CLEAR_ATTRIB(v);
	}
	return v;
    }
    else if (isSymbol(u) && type == STRSXP)
	return ScalarString(PRINTNAME(u));
    else if (isSymbol(u) && type == SYMSXP)
	return u;
    else if (isSymbol(u) && type == VECSXP) {
	v = allocVector(VECSXP, 1);
	SET_VECTOR_ELT(v, 0, u);
	return v;
    }
    else 
        errorcall(call, _("cannot coerce type '%s' to vector of type '%s'"),
                             type2char(TYPEOF(u)), type2char(type));
}

/* used in attrib.c, eval.c and unique.c */
SEXP asCharacterFactor(SEXP x)
{
    SEXP ans;

    PROTECT(x);
    if( !inherits(x, "factor") )
        error(_("attempting to coerce non-factor"));

    int i, n = LENGTH(x);
    SEXP labels = getAttrib(x, install("levels"));
    PROTECT(ans = allocVector(STRSXP, n));
    for(i = 0; i < n; i++) {
      int ii = INTEGER(x)[i];
      SET_STRING_ELT(ans, i,
		   (ii == NA_INTEGER) ? NA_STRING
		   : STRING_ELT(labels, ii - 1));
    }
    UNPROTECT(2);
    return ans;
}


/* the "ascharacter" name is a historical anomaly: as.character used to be the
 * only primitive;  now, all these ops are : */
static SEXP do_ascharacter (SEXP call, SEXP op, SEXP args, SEXP rho, 
                            int variant)
{
    SEXP ans, x;

    int type = STRSXP, op0 = PRIMVAL(op);
    char *name = NULL /* -Wall */;

    check1arg_x (args, call);
    switch(op0) {
	case 0:
	    name = "as.character"; break;
	case 1:
	    name = "as.integer"; type = INTSXP; break;
	case 2:
	    name = "as.double"; type = REALSXP; break;
	case 3:
	    name = "as.complex"; type = CPLXSXP; break;
	case 4:
	    name = "as.logical"; type = LGLSXP; break;
	case 5:
	    name = "as.raw"; type = RAWSXP; break;
    }
    if (DispatchOrEval(call, op, name, args, rho, &ans, 0, 1))
	return(ans);

    /* Method dispatch has failed, we now just */
    /* run the generic internal code */

    checkArity(op, args);
    x = CAR(args);
    if(TYPEOF(x) == type) {
        if (! (variant & VARIANT_PENDING_OK) )
            WAIT_UNTIL_COMPUTED(x);
        if(ATTRIB(x) == R_NilValue) 
            return x;
        if (NAMEDCNT_EQ_0(x))
            ans = x;
        else {
            ans = duplicate(x);
        }
	CLEAR_ATTRIB(ans);
	return ans;
    }

    WAIT_UNTIL_COMPUTED(x);
    ans = ascommon(call, x, type);
    CLEAR_ATTRIB(ans);
    return ans;
}

/* NB: as.vector is used for several other as.xxxx, including
   as.expression, as.list, as.pairlist, as.symbol, (as.single) */
static SEXP do_asvector (SEXP call, SEXP op, SEXP args, SEXP rho, int variant)
{
    SEXP x, ans;
    int type;

    if (DispatchOrEval(call, op, "as.vector", args, rho, &ans, 0, 1))
	return(ans);

    /* Method dispatch has failed, we now just */
    /* run the generic internal code */

    checkArity(op, args);
    x = CAR(args);
    WAIT_UNTIL_COMPUTED(CADR(args));

    if (!isString(CADR(args)) || LENGTH(CADR(args)) != 1)
	errorcall_return(call, R_MSG_mode);
    if (!strcmp("function", (CHAR(STRING_ELT(CADR(args), 0))))) /* ASCII */
	type = CLOSXP;
    else
	type = str2type(CHAR(STRING_ELT(CADR(args), 0))); /* ASCII */

    /* "any" case added in 2.13.0 */
    if(type == ANYSXP || TYPEOF(x) == type) {
        if (! (variant & VARIANT_PENDING_OK) )
            WAIT_UNTIL_COMPUTED(x);
	switch(TYPEOF(x)) {
	case LGLSXP:
	case INTSXP:
	case REALSXP:
	case CPLXSXP:
	case STRSXP:
	case RAWSXP:
	    if(ATTRIB(x) == R_NilValue)
                return x;
            if (NAMEDCNT_EQ_0(x))
                ans = x;
            else {
                ans = duplicate(x);
            }
	    CLEAR_ATTRIB(ans);
	    return ans;
	case EXPRSXP:
	case VECSXP:
	    return x;
	default:
	    ;
	}
    }

    WAIT_UNTIL_COMPUTED(x);

    if(IS_S4_OBJECT(x) && TYPEOF(x) == S4SXP) {
        SEXP v = R_getS4DataSlot(x, ANYSXP);
	if(v == R_NilValue)
	    error(_("no method for coercing this S4 class to a vector"));
	x = v;
    }

    switch(type) {/* only those are valid : */
    case SYMSXP: /* for as.symbol */
    case LGLSXP:
    case INTSXP:
    case REALSXP:
    case CPLXSXP:
    case STRSXP:
    case EXPRSXP: /* for as.expression */
    case VECSXP: /* list */
    case LISTSXP:/* for as.pairlist */
    case CLOSXP: /* non-primitive function */
    case RAWSXP:
    case ANYSXP: /* any */
	break;
    default:
	errorcall_return(call, R_MSG_mode);
    }
    ans = ascommon(call, x, type);
    switch(TYPEOF(ans)) { /* keep attributes for these: */
    case NILSXP: /* doesn't have any */
    case LISTSXP: /* but ascommon fiddled */
    case LANGSXP:
    case VECSXP:
    case EXPRSXP:
	break;
    default:
	CLEAR_ATTRIB(ans);
	break;
    }
    return ans;
}


static SEXP do_asfunction(SEXP call, SEXP op, SEXP args, SEXP rho)
{
    SEXP arglist, envir, names, pargs, body;
    int i, n;

    checkArity(op, args);

    /* Check the arguments; we need a list and environment. */

    arglist = CAR(args);
    if (!isNewList(arglist))
	errorcall(call, _("list argument expected"));

    envir = CADR(args);
    if (isNull(envir)) {
	error(_("use of NULL environment is defunct"));
	envir = R_BaseEnv;
    } else
    if (!isEnvironment(envir))
	errorcall(call, _("invalid environment"));

    n = length(arglist);
    if (n < 1)
	errorcall(call, _("argument must have length at least 1"));
    PROTECT(names = getAttrib(arglist, R_NamesSymbol));
    PROTECT(pargs = args = allocList(n - 1));
    for (i = 0; i < n - 1; i++) {
	SETCAR(pargs, VECTOR_ELT(arglist, i));
	if (names != R_NilValue && *CHAR(STRING_ELT(names, i)) != '\0') /* ASCII */
	    SET_TAG(pargs, install(translateChar(STRING_ELT(names, i))));
	else
	    SET_TAG(pargs, R_NilValue);
	pargs = CDR(pargs);
    }
    CheckFormals(args);
    PROTECT(body = VECTOR_ELT(arglist, n-1));
    /* the main (only?) thing to rule out is body being
       a function already. If we test here then
       mkCLOSXP can continue to overreact when its
       test fails (PR#1880, 7535, 7702) */
    if(isList(body) || isLanguage(body) || isSymbol(body)
       || isExpression(body) || isVector(body) || isByteCode(body)
       )
	    args =  mkCLOSXP(args, body, envir);
    else
	    errorcall(call, _("invalid body for function"));
    UNPROTECT(3); /* body, pargs, names */
    return args;
}


/* primitive */
static SEXP do_ascall(SEXP call, SEXP op, SEXP args, SEXP rho)
{
    SEXP ap, ans, names;
    int i, n;

    checkArity(op, args);
    check1arg_x (args, call);

    args = CAR(args);
    switch (TYPEOF(args)) {
    case LANGSXP:
	ans = args;
	break;
    case VECSXP:
    case EXPRSXP:
	if(0 == (n = length(args)))
	    errorcall(call, _("invalid length 0 argument"));
	PROTECT(names = getAttrib(args, R_NamesSymbol));
	PROTECT(ap = ans = allocList(n));
	for (i = 0; i < n; i++) {
	    SETCAR(ap, VECTOR_ELT(args, i));
	    if (names != R_NilValue && !StringBlank(STRING_ELT(names, i)))
		SET_TAG(ap, install(translateChar(STRING_ELT(names, i))));
	    ap = CDR(ap);
	}
	UNPROTECT(2); /* ap, names */
	break;
    case LISTSXP:
	ans = duplicate(args);
	break;
    default:
	errorcall(call, _("invalid argument list"));
	ans = R_NilValue;
    }
    SET_TYPEOF(ans, LANGSXP);
    SET_TAG(ans, R_NilValue);
    return ans;
}


/* int, not Rboolean, for NA_LOGICAL : */
int asLogical(SEXP x)
{
    int warn = 0;

    if (isVectorAtomic(x)) {
	if (LENGTH(x) < 1)
	    return NA_LOGICAL;
	switch (TYPEOF(x)) {
	case LGLSXP:
	    return LOGICAL(x)[0];
	case INTSXP:
	    return LogicalFromInteger(INTEGER(x)[0], &warn);
	case REALSXP:
	    return LogicalFromReal(REAL(x)[0], &warn);
	case CPLXSXP:
	    return LogicalFromComplex(COMPLEX(x)[0], &warn);
	case STRSXP:
	    return LogicalFromString(STRING_ELT(x, 0), &warn);
	case RAWSXP:
	    return LogicalFromInteger((int)RAW(x)[0], &warn);
	default:
	    UNIMPLEMENTED_TYPE("asLogical", x);
	}
    } else if(TYPEOF(x) == CHARSXP) {
	    return LogicalFromString(x, &warn);
    }
    return NA_LOGICAL;
}

int asInteger(SEXP x)
{
    int warn = 0, res;

    if (isVectorAtomic(x) && LENGTH(x) >= 1) {
	switch (TYPEOF(x)) {
	case LGLSXP:
	    return IntegerFromLogical(LOGICAL(x)[0], &warn);
	case INTSXP:
	    return INTEGER(x)[0];
	case REALSXP:
	    res = IntegerFromReal(REAL(x)[0], &warn);
	    CoercionWarning(warn);
	    return res;
	case CPLXSXP:
	    res = IntegerFromComplex(COMPLEX(x)[0], &warn);
	    CoercionWarning(warn);
	    return res;
	case STRSXP:
	    res = IntegerFromString(STRING_ELT(x, 0), &warn);
	    CoercionWarning(warn);
	    return res;
	default:
	    UNIMPLEMENTED_TYPE("asInteger", x);
	}
    } else if(TYPEOF(x) == CHARSXP) {
	res = IntegerFromString(x, &warn);
	CoercionWarning(warn);
	return res;
    }
    return NA_INTEGER;
}

double asReal(SEXP x)
{
    int warn = 0;
    double res;

    if (isVectorAtomic(x) && LENGTH(x) >= 1) {
	switch (TYPEOF(x)) {
	case LGLSXP:
	    res = RealFromLogical(LOGICAL(x)[0], &warn);
	    CoercionWarning(warn);
	    return res;
	case INTSXP:
	    res = RealFromInteger(INTEGER(x)[0], &warn);
	    CoercionWarning(warn);
	    return res;
	case REALSXP:
	    return REAL(x)[0];
	case CPLXSXP:
	    res = RealFromComplex(COMPLEX(x)[0], &warn);
	    CoercionWarning(warn);
	    return res;
	case STRSXP:
	    res = RealFromString(STRING_ELT(x, 0), &warn);
	    CoercionWarning(warn);
	    return res;
	default:
	    UNIMPLEMENTED_TYPE("asReal", x);
	}
    } else if(TYPEOF(x) == CHARSXP) {
	res = RealFromString(x, &warn);
	CoercionWarning(warn);
	return res;
    }
    return NA_REAL;
}

Rcomplex asComplex(SEXP x)
{
    int warn = 0;
    Rcomplex z;

    if (isVectorAtomic(x) && LENGTH(x) >= 1) {
	switch (TYPEOF(x)) {
	case LGLSXP:
	    z = ComplexFromLogical(LOGICAL(x)[0], &warn);
	    CoercionWarning(warn);
	    return z;
	case INTSXP:
	    z = ComplexFromInteger(INTEGER(x)[0], &warn);
	    CoercionWarning(warn);
	    return z;
	case REALSXP:
	    z = ComplexFromReal(REAL(x)[0], &warn);
	    CoercionWarning(warn);
	    return z;
	case CPLXSXP:
	    return COMPLEX(x)[0];
	case STRSXP:
	    z = ComplexFromString(STRING_ELT(x, 0), &warn);
	    CoercionWarning(warn);
	    return z;
	default:
	    UNIMPLEMENTED_TYPE("asComplex", x);
	}
    } else if(TYPEOF(x) == CHARSXP) {
	z = ComplexFromString(x, &warn);
	CoercionWarning(warn);
	return z;
    }
    z.r = NA_REAL;
    z.i = NA_REAL;
    return z;
}


/* return the type (= "detailed mode") of the SEXP */
static SEXP do_typeof(SEXP call, SEXP op, SEXP args, SEXP rho)
{
    checkArity(op, args);
    return ScalarString(type2str(TYPEOF(CAR(args))));
}

/* Define many of the <primitive> "is.xxx" functions :
   Note that  isNull, isNumeric, etc are defined in util.c or Rinlinedfuns.h
*/
static SEXP do_fast_is(SEXP call, SEXP op, SEXP arg, SEXP rho, int variant)
{
    int log_ans;

    switch (PRIMVAL(op)) {
    case NILSXP:	/* is.null */
	log_ans = isNull(arg);
	break;
    case LGLSXP:	/* is.logical */
	log_ans = (TYPEOF(arg) == LGLSXP);
	break;
    case INTSXP:	/* is.integer */
	log_ans = (TYPEOF(arg) == INTSXP)
	    && !inherits(arg, "factor");
	break;
    case REALSXP:	/* is.double == is.real */
	log_ans = (TYPEOF(arg) == REALSXP);
	break;
    case CPLXSXP:	/* is.complex */
	log_ans = (TYPEOF(arg) == CPLXSXP);
	break;
    case STRSXP:	/* is.character */
	log_ans = (TYPEOF(arg) == STRSXP);
	break;
    case SYMSXP:	/* is.symbol === is.name */
	if(IS_S4_OBJECT(arg) && (TYPEOF(arg) == S4SXP)) {
	    SEXP dot_xData = R_getS4DataSlot(arg, SYMSXP);
	    log_ans = (TYPEOF(dot_xData) == SYMSXP);
	}
	else
	    log_ans = (TYPEOF(arg) == SYMSXP);
	break;
    case ENVSXP:	/* is.environment */
	if(IS_S4_OBJECT(arg) && (TYPEOF(arg) == S4SXP)) {
	    SEXP dot_xData = R_getS4DataSlot(arg, ENVSXP);
	    log_ans = (TYPEOF(dot_xData) == ENVSXP);
	}
	else
	    log_ans = (TYPEOF(arg) == ENVSXP);
	break;
    case VECSXP:	/* is.list */
	log_ans = (TYPEOF(arg) == VECSXP ||
			   TYPEOF(arg) == LISTSXP);
	break;
    case LISTSXP:	/* is.pairlist */
	log_ans = (TYPEOF(arg) == LISTSXP ||
			   TYPEOF(arg) == NILSXP);/* pairlist() -> NULL */
	break;
    case EXPRSXP:	/* is.expression */
	log_ans = TYPEOF(arg) == EXPRSXP;
	break;
    case RAWSXP:	/* is.raw */
	log_ans = (TYPEOF(arg) == RAWSXP);
	break;

    case 50:		/* is.object */
	log_ans = OBJECT(arg);
	break;
/* no longer used: is.data.frame is R code
    case 80:
	log_ans = isFrame(arg);
	break;
*/
    case 100:		/* is.numeric */
	log_ans = 
          isNumeric(arg) && !isLogical(arg);  /* isNumeric excludes factors */
	break;
    case 101:		/* is.matrix */
	log_ans = isMatrix(arg);
	break;
    case 102:		/* is.array */
	log_ans = isArray(arg);
	break;

    case 200:		/* is.atomic */
	switch(TYPEOF(arg)) {
	case NILSXP:
	    /* NULL is atomic (S compatibly), but not in isVectorAtomic(.) */
	case CHARSXP:
	case LGLSXP:
	case INTSXP:
	case REALSXP:
	case CPLXSXP:
	case STRSXP:
	case RAWSXP:
	    log_ans = 1;
	    break;
	default:
	    log_ans = 0;
	    break;
	}
	break;
    case 201:		/* is.recursive */
	switch(TYPEOF(arg)) {
	case VECSXP:
	case LISTSXP:
	case CLOSXP:
	case ENVSXP:
	case PROMSXP:
	case LANGSXP:
	case SPECIALSXP:
	case BUILTINSXP:
	case DOTSXP:
	case ANYSXP:
	case EXPRSXP:
	case EXTPTRSXP:
	case BCODESXP:
	case WEAKREFSXP:
	    log_ans = 1;
	    break;
	default:
	    log_ans = 0;
	    break;
	}
	break;

    case 300:		/* is.call */
	log_ans = TYPEOF(arg) == LANGSXP;
	break;
    case 301:		/* is.language */
	log_ans = (TYPEOF(arg) == SYMSXP || TYPEOF(arg) == LANGSXP 
                                         || TYPEOF(arg) == EXPRSXP);
	break;
    case 302:		/* is.function */
	log_ans = isFunction(arg);
	break;

    case 999:		/* is.single */
	errorcall(call, _("type \"single\" unimplemented in R"));
    default:
	errorcall(call, _("unimplemented predicate"));
    }

    return ScalarLogicalMaybeConst(log_ans);
}

static SEXP do_is(SEXP call, SEXP op, SEXP args, SEXP rho, int variant)
{
    checkArity(op, args);
    check1arg_x (args, call);

    /* These are all builtins, so we do not need to worry about
       evaluating arguments in DispatchOrEval */
    if (PRIMVAL(op) >= 100 && PRIMVAL(op) <= 102) { 
        /* update FASTFUNTAB at end of this file if above range expanded */
        if (isObject(CAR(args))) {
            SEXP ans;
            /* This used CHAR(PRINTNAME(CAR(call))), but that is not
               necessarily correct, e.g. when called from lapply() */
            const char *nm;
            switch(PRIMVAL(op)) {
            case 100: nm = "is.numeric"; break;
            case 101: nm = "is.matrix"; break;
            case 102: nm = "is.array"; break;
            default: nm = ""; /* -Wall */
            }
            if(DispatchOrEval(call, op, nm, args, rho, &ans, 0, 1))
                return(ans);
        }
    }

    return do_fast_is (call, op, CAR(args), rho, variant);
}

/* What should is.vector do ?
 * In S, if an object has no attributes it is a vector, otherwise it isn't.
 * It seems to make more sense to check for a dim attribute.
 */

static SEXP do_isvector(SEXP call, SEXP op, SEXP args, SEXP rho)
{
    int log_ans;
    SEXP a, x;
    const char *stype;

    checkArity(op, args);
    x = CAR(args);
    if (!isString(CADR(args)) || LENGTH(CADR(args)) != 1)
	errorcall_return(call, R_MSG_mode);

    stype = CHAR(STRING_ELT(CADR(args), 0)); /* ASCII */

    if (streql(stype, "any")) {
	/* isVector is inlined, means atomic or VECSXP or EXPRSXP */
	log_ans = isVector(x);
    } 
    else if (streql(stype, "numeric")) {
	log_ans = (isNumeric(x) && !isLogical(x));
    }
    /* So this allows any type, including undocumented ones such as
       "closure", but not aliases such as "name" and "function". */
    else if (streql(stype, type2char(TYPEOF(x)))) {
	log_ans = 1;
    }
    else
	log_ans = 0;

    /* We allow a "names" attribute on any vector. */
    if (log_ans && ATTRIB(CAR(args)) != R_NilValue) {
	a = ATTRIB(CAR(args));
	while(a != R_NilValue) {
	    if (TAG(a) != R_NamesSymbol) {
		log_ans = 0;
		break;
	    }
	    a = CDR(a);
	}
    }

    return ScalarLogicalMaybeConst(log_ans);
}

static SEXP do_fast_isna (SEXP call, SEXP op, SEXP x, SEXP rho, int variant)
{
    SEXP ans, dims, names;
    int i, ret;

#ifdef stringent_is
    if (!isList(x) && !isVector(x))
	errorcall_return(call, "is.na " R_MSG_list_vec);

#endif

    int n = length(x);

    if (!isVectorAtomic(x) || VARIANT_KIND(variant)!=VARIANT_AND 
                               && VARIANT_KIND(variant)!=VARIANT_OR) {
        PROTECT(ans = allocVector(LGLSXP, n));
        if (isVector(x)) {
	    PROTECT(dims = getAttrib(x, R_DimSymbol));
	    PROTECT(names = 
              getAttrib (x, isArray(x) ? R_DimNamesSymbol : R_NamesSymbol));
        }
    }

    switch (TYPEOF(x)) {
    case LGLSXP:
        if (VARIANT_KIND(variant) == VARIANT_AND) {
            for (i = 0; i < n; i++)
                if (LOGICAL(x)[i] != NA_LOGICAL) { ret = FALSE; goto vret; }
            ret = TRUE; goto vret;
        }
        if (VARIANT_KIND(variant) == VARIANT_OR) {
            for (i = 0; i < n; i++)
                if (LOGICAL(x)[i] == NA_LOGICAL) { ret = TRUE; goto vret; }
            ret = FALSE; goto vret;
        }
        for (i = 0; i < n; i++)
	    LOGICAL(ans)[i] = (LOGICAL(x)[i] == NA_LOGICAL);
	break;
    case INTSXP:
        if (VARIANT_KIND(variant) == VARIANT_AND) {
            for (i = 0; i < n; i++)
                if (INTEGER(x)[i] != NA_INTEGER) { ret = FALSE; goto vret; }
            ret = TRUE; goto vret;
        }
        if (VARIANT_KIND(variant) == VARIANT_OR) {
            for (i = 0; i < n; i++)
                if (INTEGER(x)[i] == NA_INTEGER) { ret = TRUE; goto vret; }
            ret = FALSE; goto vret;
        }
	for (i = 0; i < n; i++)
	    LOGICAL(ans)[i] = (INTEGER(x)[i] == NA_INTEGER);
	break;
    case REALSXP:
        if (VARIANT_KIND(variant) == VARIANT_AND) {
            for (i = 0; i < n; i++)
                if (!ISNAN(REAL(x)[i])) { ret = FALSE; goto vret; }
            ret = TRUE; goto vret;
        }
        if (VARIANT_KIND(variant) == VARIANT_OR) {
            int i = 0;
            if (n&1) {
                if (ISNAN(REAL(x)[i])) { ret = TRUE; goto vret; }
                i += 1;
            }
            if (n&2) {
                if (ISNAN(REAL(x)[i]+REAL(x)[i+1]) 
                  && (ISNAN(REAL(x)[i])
                       || ISNAN(REAL(x)[i+1]))) { ret = TRUE; goto vret; }
                i += 2;
            }
            for ( ; i < n; i += 4)
                if (ISNAN((REAL(x)[i]+REAL(x)[i+1])+(REAL(x)[i+2]+REAL(x)[i+3]))
                  && (ISNAN(REAL(x)[i]) 
                       || ISNAN(REAL(x)[i+1]) 
                       || ISNAN(REAL(x)[i+2]) 
                       || ISNAN(REAL(x)[i+3]))) { ret = TRUE; goto vret; }
            ret = FALSE; goto vret;
        }
	for (i = 0; i < n; i++)
	    LOGICAL(ans)[i] = ISNAN(REAL(x)[i]);
	break;
    case CPLXSXP:
        if (VARIANT_KIND(variant) == VARIANT_AND) {
            for (i = 0; i < n; i++)
                if (! (ISNAN(COMPLEX(x)[i].r) 
                    || ISNAN(COMPLEX(x)[i].i))) { ret = FALSE; goto vret; }
            ret = TRUE; goto vret;
        }
        if (VARIANT_KIND(variant) == VARIANT_OR) {
            for (i = 0; i < n; i++)
                if (ISNAN(COMPLEX(x)[i].r) 
                 || ISNAN(COMPLEX(x)[i].i)) { ret = TRUE; goto vret; }
            ret = FALSE; goto vret;
        }
	for (i = 0; i < n; i++)
	    LOGICAL(ans)[i] = (ISNAN(COMPLEX(x)[i].r) ||
			       ISNAN(COMPLEX(x)[i].i));
	break;
    case STRSXP:
        if (VARIANT_KIND(variant) == VARIANT_AND) {
            for (i = 0; i < n; i++)
                if (STRING_ELT(x,i) != NA_STRING) { ret = FALSE; goto vret; }
            ret = TRUE; goto vret;
        }
        if (VARIANT_KIND(variant) == VARIANT_OR) {
            for (i = 0; i < n; i++)
                if (STRING_ELT(x,i) == NA_STRING) { ret = TRUE; goto vret; }
            ret = FALSE; goto vret;
        }
	for (i = 0; i < n; i++)
	    LOGICAL(ans)[i] = (STRING_ELT(x, i) == NA_STRING);
	break;
    case RAWSXP:
	/* no such thing as a raw NA */
        if (VARIANT_KIND(variant) == VARIANT_AND) { ret = n==0;  goto vret; }
        if (VARIANT_KIND(variant) == VARIANT_OR)  { ret = FALSE; goto vret; }
	for (i = 0; i < n; i++)
	    LOGICAL(ans)[i] = 0;
	break;

/* Same code for LISTSXP and VECSXP : */
#define LIST_VEC_NA(s)							\
	if (!isVector(s) || length(s) != 1)				\
		LOGICAL(ans)[i] = 0;					\
	else {								\
		switch (TYPEOF(s)) {					\
		case LGLSXP:						\
		case INTSXP:						\
		    LOGICAL(ans)[i] = (INTEGER(s)[0] == NA_INTEGER);	\
		    break;						\
		case REALSXP:						\
		    LOGICAL(ans)[i] = ISNAN(REAL(s)[0]);		\
		    break;						\
		case STRSXP:						\
		    LOGICAL(ans)[i] = (STRING_ELT(s, 0) == NA_STRING);	\
		    break;						\
		case CPLXSXP:						\
		    LOGICAL(ans)[i] = (ISNAN(COMPLEX(s)[0].r)		\
				       || ISNAN(COMPLEX(s)[0].i));	\
		    break;						\
		default:						\
		    LOGICAL(ans)[i] = 0;				\
		}							\
	}

    case LISTSXP:
	for (i = 0; i < n; i++) {
	    LIST_VEC_NA(CAR(x));
	    x = CDR(x);
	}
	break;
    case VECSXP:
	for (i = 0; i < n; i++) {
	    SEXP s = VECTOR_ELT(x, i);
	    LIST_VEC_NA(s);
	}
	break;
    default:
	warningcall(call, _("%s() applied to non-(list or vector) of type '%s'"),
		    "is.na", type2char(TYPEOF(x)));
	for (i = 0; i < n; i++)
	    LOGICAL(ans)[i] = 0;
    }

    if (isVector(x)) {
        if (dims != R_NilValue)
            setAttrib (ans, R_DimSymbol, dims);
        if (names != R_NilValue)
	    setAttrib (ans, isArray(x) ? R_DimNamesSymbol : R_NamesSymbol, 
                       names);
	UNPROTECT(2); /* dims & names */
    }

    UNPROTECT(1); /*ans*/
    return ans;

    /* Return variant result. */

vret:
    return ScalarLogicalMaybeConst(ret);
}

static SEXP do_isna (SEXP call, SEXP op, SEXP args, SEXP rho, int variant)
{
    SEXP ans;

    checkArity(op, args);
    check1arg_x (args, call);

    if (DispatchOrEval(call, op, "is.na", args, rho, &ans, 1, 1))
	return(ans);

    return do_fast_isna (call, op, CAR(args), rho, variant);
}

static SEXP do_fast_isnan (SEXP call, SEXP op, SEXP x, SEXP rho, int variant)
{
    SEXP ans, dims, names;
    int i, ret;

#ifdef stringent_is
    if (!isList(x) && !isVector(x))
	errorcall_return(call, "is.nan " R_MSG_list_vec);

#endif

    int n = length(x);

    if (VARIANT_KIND(variant) != VARIANT_AND 
         && VARIANT_KIND(variant) != VARIANT_OR) {
        PROTECT(ans = allocVector(LGLSXP, n));
        if (isVector(x)) {
	    PROTECT(dims = getAttrib(x, R_DimSymbol));
	    PROTECT(names = 
              getAttrib (x, isArray(x) ? R_DimNamesSymbol : R_NamesSymbol));
        }
    }

    switch (TYPEOF(x)) {
    case STRSXP:
    case RAWSXP:
    case NILSXP:
    case LGLSXP:
    case INTSXP:
        if (VARIANT_KIND(variant) == VARIANT_AND) { ret = n==0;  goto vret; }
        if (VARIANT_KIND(variant) == VARIANT_OR)  { ret = FALSE; goto vret; }
	for (i = 0; i < n; i++)
	    LOGICAL(ans)[i] = 0;
	break;
    case REALSXP:
        if (VARIANT_KIND(variant) == VARIANT_AND) {
            for (i = 0; i < n; i++)
                if (!ISNAN_NOT_NA(REAL(x)[i])) { ret = FALSE; goto vret; }
            ret = TRUE; goto vret;
        }
        if (VARIANT_KIND(variant) == VARIANT_OR) {
            for (i = 0; i < n; i++)
                if (ISNAN_NOT_NA(REAL(x)[i])) { ret = TRUE; goto vret; }
            ret = FALSE; goto vret;
        }
        for (i = 0; i < n; i++)
            LOGICAL(ans)[i] = R_IsNaN(REAL(x)[i]);
        break;
    case CPLXSXP:
        if (VARIANT_KIND(variant) == VARIANT_AND) {
            for (i = 0; i < n; i++)
                if (! (ISNAN_NOT_NA(COMPLEX(x)[i].r)
                  || ISNAN_NOT_NA(COMPLEX(x)[i].i))) { ret = FALSE; goto vret; }
            ret = TRUE; goto vret;
        }
        if (VARIANT_KIND(variant) == VARIANT_OR) {
            for (i = 0; i < n; i++)
                if (ISNAN_NOT_NA(COMPLEX(x)[i].r)
                 || ISNAN_NOT_NA(COMPLEX(x)[i].i)) { ret = TRUE; goto vret; }
            ret = FALSE; goto vret;
        }
        for (i = 0; i < n; i++)
            LOGICAL(ans)[i] = (ISNAN_NOT_NA(COMPLEX(x)[i].r) ||
                               ISNAN_NOT_NA(COMPLEX(x)[i].i));
        break;
    default:
        errorcall(call, 
                  _("default method not implemented for type '%s'"), 
                  type2char(TYPEOF(x)));
    }

    if (isVector(x)) {
        if (dims != R_NilValue)
            setAttrib (ans, R_DimSymbol, dims);
        if (names != R_NilValue)
	    setAttrib (ans, isArray(x) ? R_DimNamesSymbol : R_NamesSymbol, 
                       names);
	UNPROTECT(2); /* dims & names */
    }

    UNPROTECT(1); /*ans*/
    return ans;

    /* Return variant result. */

vret:
    return ScalarLogicalMaybeConst(ret);
}

static SEXP do_isnan (SEXP call, SEXP op, SEXP args, SEXP rho, int variant)
{
    SEXP ans;

    checkArity(op, args);
    check1arg_x (args, call);

    if (DispatchOrEval(call, op, "is.nan", args, rho, &ans, 1, 1))
	return(ans);

    return do_fast_isnan (call, op, CAR(args), rho, variant);
}

static SEXP do_fast_isfinite (SEXP call, SEXP op, SEXP x, SEXP rho, int variant)
{
    SEXP ans, dims, names;
    int i, ret;

#ifdef stringent_is
    if (!isList(x) && !isVector(x))
	errorcall_return(call, "is.finite " R_MSG_list_vec);

#endif

    int n = length(x);

    if (VARIANT_KIND(variant) != VARIANT_AND 
         && VARIANT_KIND(variant) != VARIANT_OR) {
        PROTECT(ans = allocVector(LGLSXP, n));
        if (isVector(x)) {
	    PROTECT(dims = getAttrib(x, R_DimSymbol));
	    PROTECT(names = 
              getAttrib (x, isArray(x) ? R_DimNamesSymbol : R_NamesSymbol));
        }
    }

    switch (TYPEOF(x)) {
    case STRSXP:
    case RAWSXP:
    case NILSXP:
        if (VARIANT_KIND(variant) == VARIANT_AND) { ret = n==0;  goto vret; }
        if (VARIANT_KIND(variant) == VARIANT_OR)  { ret = FALSE; goto vret; }
	for (i = 0; i < n; i++)
	    LOGICAL(ans)[i] = 0;
	break;
    case LGLSXP:
    case INTSXP:
        if (VARIANT_KIND(variant) == VARIANT_AND) {
            for (i = 0; i < n; i++)
                if (INTEGER(x)[i] == NA_INTEGER) { ret = FALSE; goto vret; }
            ret = TRUE; goto vret;
        }
        if (VARIANT_KIND(variant) == VARIANT_OR) {
            for (i = 0; i < n; i++)
                if (INTEGER(x)[i] != NA_INTEGER) { ret = TRUE; goto vret; }
            ret = FALSE; goto vret;
        }
        for (i = 0; i < n; i++)
            LOGICAL(ans)[i] = INTEGER(x)[i] != NA_INTEGER;
        break;
    case REALSXP:
        if (VARIANT_KIND(variant) == VARIANT_AND) {
            for (i = 0; i < n; i++)
                if (!R_FINITE(REAL(x)[i])) { ret = FALSE; goto vret; }
            ret = TRUE; goto vret;
        }
        if (VARIANT_KIND(variant) == VARIANT_OR) {
            for (i = 0; i < n; i++)
                if (R_FINITE(REAL(x)[i])) { ret = TRUE; goto vret; }
            ret = FALSE; goto vret;
        }
        for (i = 0; i < n; i++)
            LOGICAL(ans)[i] = R_FINITE(REAL(x)[i]);
        break;
    case CPLXSXP:
        if (VARIANT_KIND(variant) == VARIANT_AND) {
            for (i = 0; i < n; i++)
                if (! (R_FINITE(COMPLEX(x)[i].r)
                    && R_FINITE(COMPLEX(x)[i].i))) { ret = FALSE; goto vret; }
            ret = TRUE; goto vret;
        }
        if (VARIANT_KIND(variant) == VARIANT_OR) {
            for (i = 0; i < n; i++)
                if (R_FINITE(COMPLEX(x)[i].r)
                 && R_FINITE(COMPLEX(x)[i].i)) { ret = TRUE; goto vret; }
            ret = FALSE; goto vret;
        }
        for (i = 0; i < n; i++)
            LOGICAL(ans)[i] = R_FINITE(COMPLEX(x)[i].r)
                               && R_FINITE(COMPLEX(x)[i].i);
        break;
    default:
        errorcall(call, 
                  _("default method not implemented for type '%s'"), 
                  type2char(TYPEOF(x)));
    }

    if (isVector(x)) {
        if (dims != R_NilValue)
            setAttrib (ans, R_DimSymbol, dims);
        if (names != R_NilValue)
	    setAttrib (ans, isArray(x) ? R_DimNamesSymbol : R_NamesSymbol, 
                       names);
	UNPROTECT(2); /* dims & names */
    }

    UNPROTECT(1); /*ans*/
    return ans;

    /* Return variant result. */

vret:
    return ScalarLogicalMaybeConst(ret);
}

static SEXP do_isfinite (SEXP call, SEXP op, SEXP args, SEXP rho, int variant)
{
    SEXP ans;

    checkArity(op, args);
    check1arg_x (args, call);

    if (DispatchOrEval(call, op, "is.finite", args, rho, &ans, 1, 1))
	return(ans);

    return do_fast_isfinite (call, op, CAR(args), rho, variant);
}

static SEXP do_fast_isinfinite (SEXP call, SEXP op, SEXP x, SEXP rho, 
                                int variant)
{
    SEXP ans, dims, names;
    double xr, xi;
    int i, ret;

#ifdef stringent_is
    if (!isList(x) && !isVector(x))
	errorcall_return(call, "is.infinite " R_MSG_list_vec);

#endif

    int n = length(x);

    if (VARIANT_KIND(variant) != VARIANT_AND 
         && VARIANT_KIND(variant) != VARIANT_OR) {
        PROTECT(ans = allocVector(LGLSXP, n));
        if (isVector(x)) {
	    PROTECT(dims = getAttrib(x, R_DimSymbol));
	    PROTECT(names = 
              getAttrib (x, isArray(x) ? R_DimNamesSymbol : R_NamesSymbol));
        }
    }

    switch (TYPEOF(x)) {
    case STRSXP:
    case RAWSXP:
    case NILSXP:
    case LGLSXP:
    case INTSXP:
        if (VARIANT_KIND(variant) == VARIANT_AND) { ret = n==0;  goto vret; }
        if (VARIANT_KIND(variant) == VARIANT_OR)  { ret = FALSE; goto vret; }
	for (i = 0; i < n; i++)
	    LOGICAL(ans)[i] = 0;
	break;
    case REALSXP:
        if (VARIANT_KIND(variant) == VARIANT_AND) {
            for (i = 0; i < n; i++)
                if (!R_INFINITE(REAL(x)[i]))
                    { ret = FALSE; goto vret; }
            ret = TRUE; goto vret;
        }
        if (VARIANT_KIND(variant) == VARIANT_OR) {
            for (i = 0; i < n; i++)
                if (R_INFINITE(REAL(x)[i]))
                    { ret = TRUE; goto vret; }
            ret = FALSE; goto vret;
        }
        for (i = 0; i < n; i++)
            LOGICAL(ans)[i] = R_INFINITE(REAL(x)[i]);
        break;
    case CPLXSXP:
        if (VARIANT_KIND(variant) == VARIANT_AND) {
            for (i = 0; i < n; i++) {
                xr = COMPLEX(x)[i].r;
                xi = COMPLEX(x)[i].i;
                if (!R_INFINITE(xr) 
                 && !R_INFINITE(xi)) { ret = FALSE; goto vret; }
            }
            ret = TRUE; goto vret;
        }
        if (VARIANT_KIND(variant) == VARIANT_OR) {
            for (i = 0; i < n; i++) {
                xr = COMPLEX(x)[i].r;
                xi = COMPLEX(x)[i].i;
                if (R_INFINITE(xr) || R_INFINITE(xi)) { ret = TRUE; goto vret; }
            }
            ret = FALSE; goto vret;
        }
        for (i = 0; i < n; i++) {
            xr = COMPLEX(x)[i].r;
            xi = COMPLEX(x)[i].i;
            LOGICAL(ans)[i] = R_INFINITE(xr) || R_INFINITE(xi);
        }
        break;
    default:
        errorcall(call, 
                  _("default method not implemented for type '%s'"), 
                  type2char(TYPEOF(x)));
    }

    if (isVector(x)) {
        if (dims != R_NilValue)
            setAttrib (ans, R_DimSymbol, dims);
        if (names != R_NilValue)
	    setAttrib (ans, isArray(x) ? R_DimNamesSymbol : R_NamesSymbol, 
                       names);
	UNPROTECT(2); /* dims & names */
    }

    UNPROTECT(1); /*ans*/
    return ans;

    /* Return variant result. */

vret:
    return ScalarLogicalMaybeConst(ret);
}

static SEXP do_isinfinite (SEXP call, SEXP op, SEXP args, SEXP rho, 
                           int variant) 
{
    SEXP ans;

    checkArity(op, args);
    check1arg_x (args, call);

    if (DispatchOrEval(call, op, "is.infinite", args, rho, &ans, 1, 1))
	return(ans);

    return do_fast_isinfinite (call, op, CAR(args), rho, variant);
}

/* This is a primitive SPECIALSXP */
static SEXP do_call(SEXP call, SEXP op, SEXP args, SEXP rho)
{
    SEXP rest, evargs, rfun;

    if (length(args) < 1) errorcall(call, _("'name' is missing"));
    check1arg(args, call, "name");
    PROTECT(rfun = eval(CAR(args), rho));
    /* zero-length string check used to be here but install gives
       better error message.
     */
    if (!isString(rfun) || length(rfun) != 1)
	errorcall_return(call, _("first argument must be a character string"));
    PROTECT(rfun = install(translateChar(STRING_ELT(rfun, 0))));
    PROTECT(evargs = duplicate(CDR(args)));
    for (rest = evargs; rest != R_NilValue; rest = CDR(rest))
	SETCAR(rest, eval(CAR(rest), rho));
    rfun = LCONS(rfun, evargs);
    UNPROTECT(3);
    return (rfun);
}

static SEXP do_docall(SEXP call, SEXP op, SEXP args, SEXP rho)
{
    SEXP c, fun, names, envir;
    int i, n;
    /* RCNTXT *cptr; */

    checkArity(op, args);

    fun = CAR(args);
    envir = CADDR(args);
    args = CADR(args);

    /* must be a string or a function:
       zero-length string check used to be here but install gives
       better error message.
     */
    if( !(isString(fun) && length(fun) == 1) && !isFunction(fun) )
	error(_("'what' must be a character string or a function"));

    if (!isNull(args) && !isNewList(args))
	error(_("'args' must be a list"));

    if (!isEnvironment(envir))
	error(_("'envir' must be an environment"));

    n = length(args);
    PROTECT(names = getAttrib(args, R_NamesSymbol));

    PROTECT(c = call = allocList(n + 1));
    SET_TYPEOF(c, LANGSXP);
    if( isString(fun) )
	SETCAR(c, install(translateChar(STRING_ELT(fun, 0))));
    else
	SETCAR(c, fun);
    c = CDR(c);
    for (i = 0; i < n; i++) {
	SETCAR(c, VECTOR_ELT(args, i));
	if (ItemName(names, i) != R_NilValue)
	    SET_TAG(c, install(translateChar(ItemName(names, i))));
	c = CDR(c);
    }
    call = eval(call, envir);

    UNPROTECT(2); /* c, names */
    return call;
}


/*
   do_substitute has two arguments, an expression and an environment
   (optional).	Symbols found in the expression are substituted with their
   values as found in the environment.	There is no inheritance so only
   the supplied environment is searched. If no environment is specified
   the environment in which substitute was called is used.  If the
   specified environment is R_GlobalEnv it is converted to R_NilValue, for
   historical reasons. In substitute(), R_NilValue signals that no
   substitution should be done, only extraction of promise expressions.
   Arguments to do_substitute should not be evaluated.
*/

SEXP substitute(SEXP lang, SEXP rho)
{
    SEXP t;
    switch (TYPEOF(lang)) {
    case PROMSXP:
	return substitute(PREXPR(lang), rho);
    case SYMSXP:
	if (rho != R_NilValue) {
	    t = findVarInFrame3( rho, lang, TRUE);
	    if (t != R_UnboundValue) {
		if (TYPEOF(t) == PROMSXP) {
		    do {
			t = PREXPR(t);
		    } while(TYPEOF(t) == PROMSXP);
		    /* make sure code will not be modified: */
		    SET_NAMEDCNT_MAX(t);
		    return t;
		}
		else if (TYPEOF(t) == DOTSXP)
		    error(_("... used in an incorrect context"));
		if (rho != R_GlobalEnv)
		    return t;
	    }
	}
	return (lang);
    case LANGSXP:
	return substituteList(lang, rho);
    default:
	return (lang);
    }
}


/* Work through a list doing substitute on the
   elements taking particular care to handle '...' */

SEXP attribute_hidden substituteList(SEXP el, SEXP rho)
{
    SEXP h, p = R_NilValue, res = R_NilValue;

    if (isNull(el)) return el;

    while (el != R_NilValue) {
	/* walk along the pairlist, substituting elements.
	   res is the result
	   p is the current last element
	   h is the element currently being processed
	 */
	if (CAR(el) == R_DotsSymbol) {
	    if (rho == R_NilValue)
		h = R_UnboundValue;	/* so there is no substitution below */
	    else
		h = findVarInFrame3(rho, CAR(el), TRUE);
	    if (h == R_UnboundValue)
		h = LCONS(R_DotsSymbol, R_NilValue);
	    else if (h == R_NilValue  || h == R_MissingArg)
		h = R_NilValue;
	    else if (TYPEOF(h) == DOTSXP)
		h = substituteList(h, R_NilValue);
	    else
		error(_("... used in an incorrect context"));
	} else {
	    h = substitute(CAR(el), rho);
	    if (isLanguage(el))
		h = LCONS(h, R_NilValue);
	    else
		h = CONS(h, R_NilValue);
	    SET_TAG(h, TAG(el));
	}
	if (h != R_NilValue) {
	    if (res == R_NilValue)
		PROTECT(res = h);
	    else
		SETCDR(p, h);
	    /* now set 'p': dots might have expanded to a list of length > 1 */
	    while (CDR(h) != R_NilValue) h = CDR(h);
	    p = h;
	}
	el = CDR(el);
    }
    if(res != R_NilValue) UNPROTECT(1);
    return res;
}


/* This is a primitive SPECIALSXP */
static SEXP do_substitute(SEXP call, SEXP op, SEXP args, SEXP rho)
{
    SEXP argList, env, s, t;
    static char *ap[2] = { "expr", "env" };

    /* argument matching */
    PROTECT(argList = matchArgs(R_NilValue, ap, 2, args, call));

    /* set up the environment for substitution */
    if (CADR(argList) == R_MissingArg)
	env = rho;
    else
	env = eval(CADR(argList), rho);
    if (env == R_GlobalEnv)	/* For historical reasons, don't substitute in R_GlobalEnv */
	env = R_NilValue;
    else if (TYPEOF(env) == VECSXP)
	env = NewEnvironment(R_NilValue, VectorToPairList(env), R_BaseEnv);
    else if (TYPEOF(env) == LISTSXP)
	env = NewEnvironment(R_NilValue, duplicate(env), R_BaseEnv);
    if (env != R_NilValue && TYPEOF(env) != ENVSXP)
	errorcall(call, _("invalid environment specified"));

    PROTECT(env);
    PROTECT(t = CONS(duplicate(CAR(argList)), R_NilValue));
    s = substituteList(t, env);
    UNPROTECT(3);
    return CAR(s);
}

/* This is a primitive SPECIALSXP */
static SEXP do_quote(SEXP call, SEXP op, SEXP args, SEXP rho)
{
    checkArity(op, args);
    check1arg(args, call, "expr");
    SEXP val = CAR(args); 
    /* Make sure expression has NAMED == 2 before being returning
       in to avoid modification of source code */
    SET_NAMEDCNT_MAX(val);
    return(val);
}

typedef struct {
    char *s;
    SEXPTYPE sexp;
    Rboolean canChange;
} classType;

static classType classTable[] = {
    { "logical",	LGLSXP,	   TRUE },
    { "integer",	INTSXP,	   TRUE },
    { "double",		REALSXP,   TRUE },
    { "raw",		RAWSXP,    TRUE },
    { "complex",	CPLXSXP,   TRUE },
    { "character",	STRSXP,	   TRUE },
    { "expression",	EXPRSXP,   TRUE },
    { "list",		VECSXP,	   TRUE },
    { "environment",    ENVSXP,    FALSE },
    { "char",		CHARSXP,   TRUE },
    { "externalptr",	EXTPTRSXP,  FALSE },
    { "weakref",	WEAKREFSXP, FALSE },
    { "name",		SYMSXP,	   FALSE },

    { (char *)NULL,	(SEXPTYPE)-1, FALSE}
};

static int class2type(const char *s)
{
    /* return the type if the class string is one of the basic types, else -1.
       Note that this is NOT str2type:  only certain types are defined to be basic
       classes; e.g., "language" is a type but many classes correspond to objects of
       this type.
    */
    int i; char *si;
    for(i = 0; ; i++) {
	si = classTable[i].s;
	if(!si)
	    return -1;
	if(!strcmp(s, si))
	    return i;
    }
    /* cannot get here return -1; */
}

static SEXP do_unsetS4(SEXP obj, SEXP newClass) {
    if(isNull(newClass))  { /* NULL class is only valid for S3 objects */
        warning(
         _("Setting class(x) to NULL;   result will no longer be an S4 object"));
    }
    else if(length(newClass) > 1)
        warning(
           _("Setting class(x) to multiple strings (\"%s\", \"%s\", ...); result will no longer be an S4 object"), 
              translateChar(STRING_ELT(newClass, 0)), 
              translateChar(STRING_ELT(newClass, 1)));
    else
        warning(
          _("Setting class(x) to \"%s\" sets attribute to NULL; result will no longer be an S4 object"), 
             CHAR(asChar(newClass)));
    UNSET_S4_OBJECT(obj);
    return obj;
}

/* Set the class to value, return modified object - implementing "class<-" */

static SEXP R_set_class(SEXP obj, SEXP value, SEXP call)
{
    int nProtect = 0;
    /* change from NULL check to zero-length check, as in R-3.0.1. */
    if(length(value)==0) { /* usually NULL */
	setAttrib(obj, R_ClassSymbol, value);
	if(IS_S4_OBJECT(obj)) /* NULL class is only valid for S3 objects */
            do_unsetS4(obj, value);
	return obj;
    }
    if(TYPEOF(value) != STRSXP) {
	SEXP dup;
	PROTECT(dup = duplicate(value));
	PROTECT(value = coerceVector(dup, STRSXP));
	nProtect += 2;
    }
    if(length(value) > 1) {
	setAttrib(obj, R_ClassSymbol, value);
	if(IS_S4_OBJECT(obj)) /*  multiple strings only valid for S3 objects */
            do_unsetS4(obj, value);
    }
    else if(length(value) == 0) {
	errorcall(call,_("invalid replacement object to be a class string"));
    }
    else {
	const char *valueString;
	int whichType;

	SEXP cur_class; SEXPTYPE valueType;
	valueString = CHAR(asChar(value)); /* ASCII */
	whichType = class2type(valueString);
	valueType = (whichType == -1) ? -1 : classTable[whichType].sexp;
	PROTECT(cur_class = R_data_class(obj, FALSE)); nProtect++;
	/*  assigning type as a class deletes an explicit class attribute. */
	if(valueType != -1) {
	    setAttrib(obj, R_ClassSymbol, R_NilValue);
	    if(IS_S4_OBJECT(obj)) /* NULL class is only valid for S3 objects */
                do_unsetS4(obj, value);
	    if(classTable[whichType].canChange) {
		PROTECT(obj = ascommon(call, obj, valueType));
		nProtect++;
	    }
	    else if(valueType != TYPEOF(obj))
		errorcall(call,
                      _("\"%s\" can only be set as the class if the object has this type; found \"%s\""),
		      valueString, type2char(TYPEOF(obj)));
	    /* else, leave alone */
	}
	else if(!strcmp("numeric", valueString)) {
	    setAttrib(obj, R_ClassSymbol, R_NilValue);
	    if(IS_S4_OBJECT(obj)) /* NULL class is only valid for S3 objects */
                do_unsetS4(obj, value);
	    switch(TYPEOF(obj)) {
	    case INTSXP: case REALSXP: break;
	    default: PROTECT(obj = coerceVector(obj, REALSXP));
		nProtect++;
	    }
	}
	/* the next 2 special cases mirror the special code in
	 * R_data_class */
	else if(!strcmp("matrix", valueString)) {
	    if(length(getAttrib(obj, R_DimSymbol)) != 2)
		errorcall(call,_("invalid to set the class to matrix unless the dimension attribute is of length 2 (was %d)"),
		 length(getAttrib(obj, R_DimSymbol)));
	    setAttrib(obj, R_ClassSymbol, R_NilValue);
	    if(IS_S4_OBJECT(obj))
                do_unsetS4(obj, value);
	}
	else if(!strcmp("array", valueString)) {
	    if(length(getAttrib(obj, R_DimSymbol)) <= 0)
		errorcall(call,
                   _("cannot set class to \"array\" unless the dimension attribute has length > 0"));
	    setAttrib(obj, R_ClassSymbol, R_NilValue);
	    if(IS_S4_OBJECT(obj)) /* NULL class is only valid for S3 objects */
                UNSET_S4_OBJECT(obj);
	}
	else { /* set the class but don't do the coercion; that's
		  supposed to be done by an as() method */
	    setAttrib(obj, R_ClassSymbol, value);
	}
    }
    UNPROTECT(nProtect);
    return obj;
}

SEXP attribute_hidden R_do_set_class(SEXP call, SEXP op, SEXP args, SEXP env)
{
    checkArity(op, args);
    check1arg_x (args, call);

    if (NAMEDCNT_GT_1(CAR(args)))
        SETCAR(args,dup_top_level(CAR(args)));

    return R_set_class(CAR(args), CADR(args), call);
}

/* primitive */
static SEXP do_storage_mode(SEXP call, SEXP op, SEXP args, SEXP env)
{
/* storage.mode(obj) <- value */
    SEXP obj, value, ans;
    SEXPTYPE type;

    checkArity(op, args);
    check1arg_x (args, call);

    obj = CAR(args);

    value = CADR(args);
    if (!isValidString(value) || STRING_ELT(value, 0) == NA_STRING)
	errorcall(call,_("'value' must be non-null character string"));
    type = str2type(CHAR(STRING_ELT(value, 0)));
    if(type == (SEXPTYPE) -1) {
	/* For backwards compatibility we used to allow "real" and "single" */
	if(streql(CHAR(STRING_ELT(value, 0)), "real")) {
	    errorcall(call,"use of 'real' is defunct: use 'double' instead");
	} else if(streql(CHAR(STRING_ELT(value, 0)), "single")) {
	    errorcall(call,"use of 'single' is defunct: use mode<- instead");
	} else
	    errorcall(call,_("invalid value"));
    }
    if(TYPEOF(obj) == type) return obj;
    if(isFactor(obj))
	errorcall(call,_("invalid to change the storage mode of a factor"));
    PROTECT(ans = coerceVector(obj, type));
    DUPLICATE_ATTRIB(ans, obj);
    UNPROTECT(1);
    return ans;
}

/* FUNTAB entries defined in this source file. See names.c for documentation. */

attribute_hidden FUNTAB R_FunTab_coerce[] =
{
/* printname	c-entry		offset	eval	arity	pp-kind	     precedence	rightassoc */

{"as.character",do_ascharacter,	0,	11001,	-1,	{PP_FUNCALL, PREC_FN,	0}},
{"as.integer",	do_ascharacter,	1,	11001,	-1,	{PP_FUNCALL, PREC_FN,	0}},
{"as.double",	do_ascharacter,	2,	11001,	-1,	{PP_FUNCALL, PREC_FN,	0}},
{"as.complex",	do_ascharacter,	3,	11001,	-1,	{PP_FUNCALL, PREC_FN,	0}},
{"as.logical",	do_ascharacter,	4,	11001,	-1,	{PP_FUNCALL, PREC_FN,	0}},
{"as.raw",	do_ascharacter,	5,	11001,	1,	{PP_FUNCALL, PREC_FN,	0}},

{"as.vector",	do_asvector,	0,	11011,	2,	{PP_FUNCALL, PREC_FN,	0}},
{"as.function.default",do_asfunction,0,	11,	2,	{PP_FUNCTION,PREC_FN,	  0}},
{"as.call",	do_ascall,	0,	1,	1,	{PP_FUNCALL, PREC_FN,	0}},

{"typeof",	do_typeof,	1,	10011,	1,	{PP_FUNCALL, PREC_FN,	0}},

{"is.null",	do_is,		NILSXP,	11001,	1,	{PP_FUNCALL, PREC_FN,	0}},
{"is.logical",	do_is,		LGLSXP,	11001,	1,	{PP_FUNCALL, PREC_FN,	0}},
{"is.integer",	do_is,		INTSXP,	11001,	1,	{PP_FUNCALL, PREC_FN,	0}},
{"is.real",	do_is,		REALSXP,11001,	1,	{PP_FUNCALL, PREC_FN,	0}},
{"is.double",	do_is,		REALSXP,11001,	1,	{PP_FUNCALL, PREC_FN,	0}},
{"is.complex",	do_is,		CPLXSXP,11001,	1,	{PP_FUNCALL, PREC_FN,	0}},
{"is.character",do_is,		STRSXP,	11001,	1,	{PP_FUNCALL, PREC_FN,	0}},
{"is.symbol",	do_is,		SYMSXP,	11001,	1,	{PP_FUNCALL, PREC_FN,	0}},
{"is.environment",do_is,	ENVSXP,	11001,	1,	{PP_FUNCALL, PREC_FN,	0}},
{"is.list",	do_is,		VECSXP,	11001,	1,	{PP_FUNCALL, PREC_FN,	0}},
{"is.pairlist",	do_is,		LISTSXP,11001,	1,	{PP_FUNCALL, PREC_FN,	0}},
{"is.expression",do_is,		EXPRSXP,11001,	1,	{PP_FUNCALL, PREC_FN,	0}},
{"is.raw",	do_is,		RAWSXP, 11001,	1,	{PP_FUNCALL, PREC_FN,	0}},
{"is.object",	do_is,		50,	11001,	1,	{PP_FUNCALL, PREC_FN,	0}},

{"is.numeric",	do_is,		100,	11001,	1,	{PP_FUNCALL, PREC_FN,	0}},
{"is.matrix",	do_is,		101,	11001,	1,	{PP_FUNCALL, PREC_FN,	0}},
{"is.array",	do_is,		102,	11001,	1,	{PP_FUNCALL, PREC_FN,	0}},

{"is.atomic",	do_is,		200,	11001,	1,	{PP_FUNCALL, PREC_FN,	0}},
{"is.recursive",do_is,		201,	11001,	1,	{PP_FUNCALL, PREC_FN,	0}},
{"is.call",	do_is,		300,	11001,	1,	{PP_FUNCALL, PREC_FN,	0}},
{"is.language",	do_is,		301,	11001,	1,	{PP_FUNCALL, PREC_FN,	0}},
{"is.function",	do_is,		302,	11001,	1,	{PP_FUNCALL, PREC_FN,	0}},
{"is.single",	do_is,		999,	11001,	1,	{PP_FUNCALL, PREC_FN,	0}},

{"is.vector",	do_isvector,	0,	11,	2,	{PP_FUNCALL, PREC_FN,	0}},

{"is.na",	do_isna,	0,	1001,	1,	{PP_FUNCALL, PREC_FN,	0}},
{"is.nan",	do_isnan,	0,	1001,	1,	{PP_FUNCALL, PREC_FN,	0}},
{"is.finite",	do_isfinite,	0,	1001,	1,	{PP_FUNCALL, PREC_FN,	0}},
{"is.infinite",	do_isinfinite,	0,	1001,	1,	{PP_FUNCALL, PREC_FN,	0}},

{"call",	do_call,	0,	0,	-1,	{PP_FUNCALL, PREC_FN,	0}},
{"do.call",	do_docall,	0,	211,	3,	{PP_FUNCALL, PREC_FN,	0}},
{"substitute",	do_substitute,	0,	0,	-1,	{PP_FUNCALL, PREC_FN,	0}},
{"quote",	do_quote,	0,	0,	1,	{PP_FUNCALL, PREC_FN,	0}},
{"storage.mode<-",do_storage_mode,0,	1,	2,	{PP_FUNCALL, PREC_FN,	0}},

{"class<-",	R_do_set_class,	0,	1,	2,	{PP_FUNCALL, PREC_FN,	0}},

{NULL,		NULL,		0,	0,	0,	{PP_INVALID, PREC_FN,	0}}
};

/* Fast built-in functions in this file. See names.c for documentation */

attribute_hidden FASTFUNTAB R_FastFunTab_coerce[] = {
/*slow func	fast func,     code or -1  uni/bi/both dsptch  variants */

{ do_is,	do_fast_is,	100,		1,	1, 0,  0, 0 },
{ do_is,	do_fast_is,	101,		1,	1, 0,  0, 0 },
{ do_is,	do_fast_is,	102,		1,	1, 0,  0, 0 },
{ do_is,	do_fast_is,	-1,		1,	0, 0,  0, 0 },

{ do_isna,	do_fast_isna,	    -1,		1,	1, 0,  0, 0 },
{ do_isnan,	do_fast_isnan,	    -1,		1,	1, 0,  0, 0 },
{ do_isfinite,	do_fast_isfinite,   -1,		1,	1, 0,  0, 0 },
{ do_isinfinite,do_fast_isinfinite, -1,		1,	1, 0,  0, 0 },

{ 0,		0,		0,		0,	0, 0,  0, 0 }
};<|MERGE_RESOLUTION|>--- conflicted
+++ resolved
@@ -706,11 +706,7 @@
     PROTECT(ans);
     if (warn) CoercionWarning(warn);/*2000/10/23*/
     ans = installChar(ans);
-<<<<<<< HEAD
-    UNPROTECT(1);
-=======
     UNPROTECT(2); /* ans, v */
->>>>>>> 60b5c19b
     return ans;
 }
 
