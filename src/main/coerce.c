/*
 *  pqR : A pretty quick version of R
 *  Copyright (C) 2013, 2014 by Radford M. Neal
 *
 *  Based on R : A Computer Language for Statistical Data Analysis
 *  Copyright (C) 1995,1996  Robert Gentleman, Ross Ihaka
 *  Copyright (C) 1997-2011  The R Development Core Team
 *  Copyright (C) 2003-2009 The R Foundation
 *
 *  The changes in pqR from R-2.15.0 distributed by the R Core Team are
 *  documented in the NEWS and MODS files in the top-level source directory.
 *
 *  This program is free software; you can redistribute it and/or modify
 *  it under the terms of the GNU General Public License as published by
 *  the Free Software Foundation; either version 2 of the License, or
 *  (at your option) any later version.
 *
 *  This program is distributed in the hope that it will be useful,
 *  but WITHOUT ANY WARRANTY; without even the implied warranty of
 *  MERCHANTABILITY or FITNESS FOR A PARTICULAR PURPOSE.  See the
 *  GNU General Public License for more details.
 *
 *  You should have received a copy of the GNU General Public License
 *  along with this program; if not, a copy is available at
 *  http://www.r-project.org/Licenses/
 */

#ifdef HAVE_CONFIG_H
#include <config.h>
#endif

#define USE_FAST_PROTECT_MACROS
#include <Defn.h> /*-- Maybe modularize into own Coerce.h ..*/
#include <float.h> /* for DBL_DIG */
#define R_MSG_mode	_("invalid 'mode' argument")
#define R_MSG_list_vec	_("applies only to lists and vectors")
#include <Rmath.h>
#include <Print.h>


/* This section of code handles type conversion for elements */
/* of data vectors.  Type coercion throughout R should use these */
/* routines to ensure consistency. */

/* The following two macros copy or clear the attributes.  They also
   ensure that the object bit is properly set.  They avoid calling the
   assignment functions when possible, since the write barrier (and
   possibly cache behavior on some architectures) makes assigning more
   costly than dereferencing. */
#define DUPLICATE_ATTRIB(to, from) do {\
  SEXP __from__ = (from); \
  if (ATTRIB(__from__) != R_NilValue) { \
    SEXP __to__ = (to); \
    (DUPLICATE_ATTRIB)(__to__, __from__);	\
  } \
} while (0)

#define CLEAR_ATTRIB(x) do {\
  SEXP __x__ = (x); \
  if (ATTRIB(__x__) != R_NilValue) { \
    SET_ATTRIB(__x__, R_NilValue); \
    if (OBJECT(__x__)) SET_OBJECT(__x__, 0); \
    if (IS_S4_OBJECT(__x__)) UNSET_S4_OBJECT(__x__); \
  } \
} while (0)

void attribute_hidden CoercionWarning(int warn)
{
    if (warn & WARN_NA)
	warning(_("NAs introduced by coercion"));
    if (warn & WARN_INACC)
	warning(_("inaccurate integer conversion in coercion"));
    if (warn & WARN_IMAG)
	warning(_("imaginary parts discarded in coercion"));
    if (warn & WARN_RAW)
	warning(_("out-of-range values treated as 0 in coercion to raw"));
}

int attribute_hidden RawFromLogical(int x, int *warn)
{
    if (x == NA_LOGICAL) {
        *warn |= WARN_RAW;
        return 0;
    }
    return x;
}

int attribute_hidden RawFromInteger(int x, int *warn)
{
    if (x < 0 || x > 255) {
        *warn |= WARN_RAW;
        return 0;
    }
    return x;
}

int attribute_hidden RawFromReal(double x, int *warn)
{
    if (ISNAN(x) || (int)x < 0 || (int)x > 255) {
        *warn |= WARN_RAW;
        return 0;
    }
    return (int)x;
}

int attribute_hidden RawFromComplex(Rcomplex x, int *warn)
{
    if (ISNAN(x.r) || ISNAN(x.i) || (int)x.r < 0 || (int)x.r > 255) {
        *warn |= WARN_RAW;
        return 0;
    }
    if (x.i != 0)
	*warn |= WARN_IMAG;
    return (int)x.r;
}

int attribute_hidden RawFromString(SEXP x, int *warn)
{
    int tmp = IntegerFromString(x,warn);
    if (tmp == NA_INTEGER || tmp < 0 || tmp > 255)
    { *warn |= WARN_RAW;
      return 0;
    }
    return tmp;
}

int attribute_hidden LogicalFromRaw(int x, int *warn)
{
    return x != 0;
}

int attribute_hidden LogicalFromInteger(int x, int *warn)
{
    return (x == NA_INTEGER) ? NA_LOGICAL : (x != 0);
}

int attribute_hidden LogicalFromReal(double x, int *warn)
{
    return ISNAN(x) ? NA_LOGICAL : (x != 0);
}

int attribute_hidden LogicalFromComplex(Rcomplex x, int *warn)
{
    return (ISNAN(x.r) || ISNAN(x.i)) ? NA_LOGICAL : (x.r != 0 || x.i != 0);
}

int attribute_hidden LogicalFromString(SEXP x, int *warn)
{
    if (x != R_NaString) {
	if (StringTrue(CHAR(x))) return 1;
	if (StringFalse(CHAR(x))) return 0;
    }
    return NA_LOGICAL;
}

int attribute_hidden IntegerFromRaw(int x, int *warn)
{
    return x;
}

int attribute_hidden IntegerFromLogical(int x, int *warn)
{
    return (x == NA_LOGICAL) ? NA_INTEGER : x;
}

int attribute_hidden IntegerFromReal(double x, int *warn)
{
    if (ISNAN(x))
	return NA_INTEGER;
    else if (x > INT_MAX || x <= INT_MIN ) {
	*warn |= WARN_NA;
	return NA_INTEGER;
    }
    return x;
}

int attribute_hidden IntegerFromComplex(Rcomplex x, int *warn)
{
    if (ISNAN(x.r) || ISNAN(x.i))
	return NA_INTEGER;
    else if (x.r > INT_MAX || x.r <= INT_MIN ) {
	*warn |= WARN_NA;
	return NA_INTEGER;;
    }
    if (x.i != 0)
	*warn |= WARN_IMAG;
    return x.r;
}

int attribute_hidden IntegerFromString(SEXP x, int *warn)
{
    double xdouble;
    char *endp;
    if (x != R_NaString && !isBlankString(CHAR(x))) { /* ASCII */
	xdouble = R_strtod(CHAR(x), &endp); /* ASCII */
	if (isBlankString(endp)) {
	    if (xdouble > INT_MAX) {
		*warn |= WARN_INACC;
		return INT_MAX;
	    }
	    else if(xdouble < INT_MIN+1) {
		*warn |= WARN_INACC;
		return INT_MIN;
	    }
	    else
		return xdouble;
	}
	else *warn |= WARN_NA;
    }
    return NA_INTEGER;
}

double attribute_hidden RealFromRaw(int x, int *warn)
{
    return x;
}

double attribute_hidden RealFromLogical(int x, int *warn)
{
    return (x == NA_LOGICAL) ? NA_REAL : x;
}

double attribute_hidden RealFromInteger(int x, int *warn)
{
    if (x == NA_INTEGER)
	return NA_REAL;
    else
	return x;
}

double attribute_hidden RealFromComplex(Rcomplex x, int *warn)
{
    if (ISNAN(x.r) || ISNAN(x.i))
	return NA_REAL;
    if (x.i != 0)
	*warn |= WARN_IMAG;
    return x.r;
}

double attribute_hidden RealFromString(SEXP x, int *warn)
{
    double xdouble;
    char *endp;
    if (x != R_NaString && !isBlankString(CHAR(x))) { /* ASCII */
	xdouble = R_strtod(CHAR(x), &endp); /* ASCII */
	if (isBlankString(endp))
	    return xdouble;
	else
	    *warn |= WARN_NA;
    }
    return NA_REAL;
}

Rcomplex attribute_hidden ComplexFromRaw(int x, int *warn)
{
    Rcomplex z;
    if (x == NA_LOGICAL) {
	z.r = NA_REAL;
	z.i = NA_REAL;
    }
    else {
	z.r = x;
	z.i = 0;
    }
    return z;
}

Rcomplex attribute_hidden ComplexFromLogical(int x, int *warn)
{
    Rcomplex z;
    if (x == NA_LOGICAL) {
	z.r = NA_REAL;
	z.i = NA_REAL;
    }
    else {
	z.r = x;
	z.i = 0;
    }
    return z;
}

Rcomplex attribute_hidden ComplexFromInteger(int x, int *warn)
{
    Rcomplex z;
    if (x == NA_INTEGER) {
	z.r = NA_REAL;
	z.i = NA_REAL;
    }
    else {
	z.r = x;
	z.i = 0;
    }
    return z;
}

Rcomplex attribute_hidden ComplexFromReal(double x, int *warn)
{
    Rcomplex z;
    if (ISNAN(x)) {
	z.r = NA_REAL;
	z.i = NA_REAL;
    }
    else {
	z.r = x;
	z.i = 0;
    }
    return z;
}

Rcomplex attribute_hidden ComplexFromString(SEXP x, int *warn)
{
    double xr, xi;
    Rcomplex z;
    const char *xx = CHAR(x); /* ASCII */
    char *endp;

    z.r = z.i = NA_REAL;
    if (x != R_NaString && !isBlankString(xx)) {
	xr = R_strtod(xx, &endp);
	if (isBlankString(endp)) {
	    z.r = xr;
	    z.i = 0.0;
	}
	else if (*endp == '+' || *endp == '-') {
	    xi = R_strtod(endp, &endp);
	    if (*endp++ == 'i' && isBlankString(endp)) {
		z.r = xr;
		z.i = xi;
	    }
	    else *warn |= WARN_NA;
	}
	else *warn |= WARN_NA;
    }
    return z;
}

static SEXP StringFromRaw(Rbyte x, int *warn)
{
    char buf[3];
    sprintf(buf, "%02x", x);
    return mkChar(buf);
}

SEXP attribute_hidden StringFromLogical(int x, int *warn)
{
    int w;
    formatLogical(&x, 1, &w);
    if (x == NA_LOGICAL) return NA_STRING;
    else return mkChar(EncodeLogical(x, w));
}

SEXP attribute_hidden StringFromInteger(int x, int *warn)
{
    int w;
    formatInteger(&x, 1, &w);
    if (x == NA_INTEGER) return NA_STRING;
    else return mkChar(EncodeInteger(x, w));
}

static const char* dropTrailing0(char *s, char cdec)
{
    /* Note that  's'  is modified */
    char *p = s;
    for (p = s; *p; p++) {
	if(*p == cdec) {
	    char *replace = p++;
	    while ('0' <= *p  &&  *p <= '9')
		if(*(p++) != '0')
		    replace = p;
	    if(replace != p)
		while((*(replace++) = *(p++)))
		    ;
	    break;
	}
    }
    return s;
}

SEXP attribute_hidden StringFromReal(double x, int *warn)
{
    int w, d, e;
    formatReal(&x, 1, &w, &d, &e, 0);
    if (ISNA(x)) return NA_STRING;
    else {
	/* Note that we recast EncodeReal()'s value to possibly modify it
	 * destructively; this is harmless here (in a sequential
	 * environment), as mkChar() creates a copy */
	/* Do it this way to avoid (3x) warnings in gcc 4.2.x */
	char * tmp = (char *)EncodeReal(x, w, d, e, OutDec);
	return mkChar(dropTrailing0(tmp, OutDec));
    }
}

SEXP attribute_hidden StringFromComplex(Rcomplex x, int *warn)
{
    int wr, dr, er, wi, di, ei;
    formatComplex(&x, 1, &wr, &dr, &er, &wi, &di, &ei, 0);
    if (ISNA(x.r) || ISNA(x.i)) return NA_STRING;
    else /* EncodeComplex has its own anti-trailing-0 care :*/
	return mkChar(EncodeComplex(x, wr, dr, er, wi, di, ei, OutDec));
}

/* Copy n elements from a numeric (raw, logical, integer, real, or complex) 
   or string vector v (starting at j, stepping by t) to a numeric or string 
   vector x (starting at i, stepping by s), which is not necessarily of the 
   same type.  The value returned is the OR of all warning flags produced 
   as a result of conversions, zero if no warnings.  The arguments x and v 
   are protected within this procedure. */

int copy_elements_coerced
  (SEXP x, int i, int s, SEXP v, int j, int t, int n)
{
    if (n == 0) 
        return 0;

    int typx = TYPEOF(x);
    int typv = TYPEOF(v);

    if (typx == typv) {
        copy_elements(x,i,s,v,j,t,n);
        return 0;
    }

    int w = 0;

    PROTECT(x); 
    PROTECT(v);

    switch ((typx<<5) + typv) {

    case (RAWSXP<<5) + LGLSXP:
        do {
            RAW(x)[i] = RawFromLogical(LOGICAL(v)[j],&w);
            i += s; j += t;
        } while (--n>0);
        break;
    case (RAWSXP<<5) + INTSXP:
        do {
            RAW(x)[i] = RawFromInteger(INTEGER(v)[j],&w);
            i += s; j += t;
        } while (--n>0);
        break;
    case (RAWSXP<<5) + REALSXP:
        do {
            RAW(x)[i] = RawFromReal(REAL(v)[j],&w);
            i += s; j += t;
        } while (--n>0);
        break;
    case (RAWSXP<<5) + CPLXSXP:
        do {
            RAW(x)[i] = RawFromComplex(COMPLEX(v)[j],&w);
            i += s; j += t;
        } while (--n>0);
        break;
    case (RAWSXP<<5) + STRSXP:
        do {
            RAW(x)[i] = RawFromString(STRING_ELT(v,j),&w);
            i += s; j += t;
        } while (--n>0);
        break;
    case (LGLSXP<<5) + RAWSXP:
        do {
            LOGICAL(x)[i] = LogicalFromRaw(RAW(v)[j],&w);
            i += s; j += t;
        } while (--n>0);
        break;
    case (LGLSXP<<5) + INTSXP:
        do {
            LOGICAL(x)[i] = LogicalFromInteger(INTEGER(v)[j],&w);
            i += s; j += t;
        } while (--n>0);
        break;
    case (LGLSXP<<5) + REALSXP:
        do {
            LOGICAL(x)[i] = LogicalFromReal(REAL(v)[j],&w);
            i += s; j += t;
        } while (--n>0);
        break;
    case (LGLSXP<<5) + CPLXSXP:
        do {
            LOGICAL(x)[i] = LogicalFromComplex(COMPLEX(v)[j],&w);
            i += s; j += t;
        } while (--n>0);
        break;
    case (LGLSXP<<5) + STRSXP:
        do {
            LOGICAL(x)[i] = LogicalFromString(STRING_ELT(v,j),&w);
            i += s; j += t;
        } while (--n>0);
        break;
    case (INTSXP<<5) + RAWSXP:
        do {
            INTEGER(x)[i] = IntegerFromRaw(RAW(v)[j],&w);
            i += s; j += t;
        } while (--n>0);
        break;
    case (INTSXP<<5) + LGLSXP:
        do {
            INTEGER(x)[i] = IntegerFromLogical(LOGICAL(v)[j],&w);
            i += s; j += t;
        } while (--n>0);
        break;
    case (INTSXP<<5) + REALSXP:
        do {
            INTEGER(x)[i] = IntegerFromReal(REAL(v)[j],&w);
            i += s; j += t;
        } while (--n>0);
        break;
    case (INTSXP<<5) + CPLXSXP:
        do {
            INTEGER(x)[i] = IntegerFromComplex(COMPLEX(v)[j],&w);
            i += s; j += t;
        } while (--n>0);
        break;
    case (INTSXP<<5) + STRSXP:
        do {
            INTEGER(x)[i] = IntegerFromString(STRING_ELT(v,j),&w);
            i += s; j += t;
        } while (--n>0);
        break;
    case (REALSXP<<5) + RAWSXP:
        do {
            REAL(x)[i] = RealFromRaw(RAW(v)[j],&w);
            i += s; j += t;
        } while (--n>0);
        break;
    case (REALSXP<<5) + LGLSXP:
        do {
            REAL(x)[i] = RealFromLogical(LOGICAL(v)[j],&w);
            i += s; j += t;
        } while (--n>0);
        break;
    case (REALSXP<<5) + INTSXP:
        do {
            REAL(x)[i] = RealFromInteger(INTEGER(v)[j],&w);
            i += s; j += t;
        } while (--n>0);
        break;
    case (REALSXP<<5) + CPLXSXP:
        do {
            REAL(x)[i] = RealFromComplex(COMPLEX(v)[j],&w);
            i += s; j += t;
        } while (--n>0);
        break;
    case (REALSXP<<5) + STRSXP:
        do {
            REAL(x)[i] = RealFromString(STRING_ELT(v,j),&w);
            i += s; j += t;
        } while (--n>0);
        break;
    case (CPLXSXP<<5) + RAWSXP:
        do {
            COMPLEX(x)[i] = ComplexFromRaw(RAW(v)[j],&w);
            i += s; j += t;
        } while (--n>0);
        break;
    case (CPLXSXP<<5) + LGLSXP:
        do {
            COMPLEX(x)[i] = ComplexFromLogical(LOGICAL(v)[j],&w);
            i += s; j += t;
        } while (--n>0);
        break;
    case (CPLXSXP<<5) + INTSXP:
        do {
            COMPLEX(x)[i] = ComplexFromInteger(INTEGER(v)[j],&w);
            i += s; j += t;
        } while (--n>0);
        break;
    case (CPLXSXP<<5) + REALSXP:
        do {
            COMPLEX(x)[i] = ComplexFromReal(REAL(v)[j],&w);
            i += s; j += t;
        } while (--n>0);
        break;
    case (CPLXSXP<<5) + STRSXP:
        do {
            COMPLEX(x)[i] = ComplexFromString(STRING_ELT(v,j),&w);
            i += s; j += t;
        } while (--n>0);
        break;
    case (STRSXP<<5) + RAWSXP:
        do {
            SET_STRING_ELT (x, i, StringFromRaw(RAW(v)[j],&w)); 
            i += s; j += t;
        } while (--n>0);
        break;
    case (STRSXP<<5) + LGLSXP:
        do {
            SET_STRING_ELT (x, i, StringFromLogical(LOGICAL(v)[j],&w)); 
            i += s; j += t;
        } while (--n>0);
        break;
    case (STRSXP<<5) + INTSXP:
        do {
            SET_STRING_ELT (x, i, StringFromInteger(INTEGER(v)[j],&w)); 
            i += s; j += t;
        } while (--n>0);
        break;
    case (STRSXP<<5) + REALSXP:
        do {
            SET_STRING_ELT (x, i, StringFromReal(REAL(v)[j],&w)); 
            i += s; j += t;
        } while (--n>0);
        break;
    case (STRSXP<<5) + CPLXSXP:
        do {
            SET_STRING_ELT (x, i, StringFromComplex(COMPLEX(v)[j],&w)); 
            i += s; j += t;
        } while (--n>0);
        break;

    default:
       UNIMPLEMENTED_TYPE("copy_elements_coerced", x);
    }

    UNPROTECT(2);

    return w;
}

/* Conversion between the two list types (LISTSXP and VECSXP). */

SEXP PairToVectorList(SEXP x)
{
    SEXP xptr, xnew, xnames;
    int i, len = 0, named = 0;
    for (xptr = x ; xptr != R_NilValue ; xptr = CDR(xptr)) {
	named = named | (TAG(xptr) != R_NilValue);
	len++;
    }
    PROTECT(x);
    PROTECT(xnew = allocVector(VECSXP, len));
    for (i = 0, xptr = x; i < len; i++, xptr = CDR(xptr)) {
	SET_VECTOR_ELT(xnew, i, CAR(xptr));
        SET_NAMEDCNT_MAX(CAR(xptr));
    }
    if (named) {
	PROTECT(xnames = allocVector(STRSXP, len));
	for (i = 0, xptr = x; i < len; i++, xptr = CDR(xptr)) {
	    if(TAG(xptr) == R_NilValue)
		SET_STRING_ELT(xnames, i, R_BlankString);
	    else
		SET_STRING_ELT(xnames, i, PRINTNAME(TAG(xptr)));
	}
	setAttrib(xnew, R_NamesSymbol, xnames);
	UNPROTECT(1);
    }
    copyMostAttrib(x, xnew);
    UNPROTECT(2);
    return xnew;
}

SEXP VectorToPairList(SEXP x)
{
    SEXP xptr, xnew, xnames;
    int i, len, named;
    len = length(x);
    PROTECT(x);
    PROTECT(xnew = allocList(len));
    PROTECT(xnames = getAttrib(x, R_NamesSymbol));
    named = (xnames != R_NilValue);
    xptr = xnew;
    for (i = 0; i < len; i++) {
	SETCAR(xptr, VECTOR_ELT(x, i));
        SET_NAMEDCNT_MAX(CAR(xptr));
	if (named && CHAR(STRING_ELT(xnames, i))[0] != '\0') /* ASCII */
	    SET_TAG(xptr, install(translateChar(STRING_ELT(xnames, i))));
	xptr = CDR(xptr);
    }
    if (len>0)       /* can't set attributes on NULL */
	copyMostAttrib(x, xnew);
    UNPROTECT(3);
    return xnew;
}

static SEXP coerceToSymbol(SEXP v)
{
    SEXP ans = R_NilValue;
    int warn = 0;
    if (length(v) <= 0)
	error(_("invalid data of mode '%s' (too short)"),
	      type2char(TYPEOF(v)));
    PROTECT(v);
    switch(TYPEOF(v)) {
    case LGLSXP:
	ans = StringFromLogical(LOGICAL(v)[0], &warn);
	break;
    case INTSXP:
	ans = StringFromInteger(INTEGER(v)[0], &warn);
	break;
    case REALSXP:
	ans = StringFromReal(REAL(v)[0], &warn);
	break;
    case CPLXSXP:
	ans = StringFromComplex(COMPLEX(v)[0], &warn);
	break;
    case STRSXP:
	ans = STRING_ELT(v, 0);
	break;
    case RAWSXP:
	ans = StringFromRaw(RAW(v)[0], &warn);
	break;
    default:
	UNIMPLEMENTED_TYPE("coerceToSymbol", v);
    }
    if (warn) CoercionWarning(warn);/*2000/10/23*/
    ans = install(CHAR(ans));
    UNPROTECT(1);
    return ans;
}

static SEXP coerceToExpression(SEXP v)
{
    SEXP ans;
    int i, n;
    if (isVectorAtomic(v)) {
	n = LENGTH(v);
	PROTECT(ans = allocVector(EXPRSXP, n));
	switch (TYPEOF(v)) {
	case LGLSXP:
	    for (i = 0; i < n; i++)
		SET_VECTOR_ELT(ans, i, ScalarLogicalMaybeConst(LOGICAL(v)[i]));
	    break;
	case INTSXP:
	    for (i = 0; i < n; i++)
		SET_VECTOR_ELT(ans, i, ScalarIntegerMaybeConst(INTEGER(v)[i]));
	    break;
	case REALSXP:
	    for (i = 0; i < n; i++)
		SET_VECTOR_ELT(ans, i, ScalarRealMaybeConst(REAL(v)[i]));
	    break;
	case CPLXSXP:
	    for (i = 0; i < n; i++)
		SET_VECTOR_ELT(ans, i, ScalarComplexMaybeConst(COMPLEX(v)[i]));
	    break;
	case STRSXP:
	    for (i = 0; i < n; i++)
		SET_VECTOR_ELT(ans, i, ScalarStringMaybeConst(STRING_ELT(v, i)));
	    break;
	case RAWSXP:
	    for (i = 0; i < n; i++)
		SET_VECTOR_ELT(ans, i, ScalarRawMaybeConst(RAW(v)[i]));
	    break;
	default:
	    UNIMPLEMENTED_TYPE("coerceToExpression", v);
	}
    }
    else {/* not used either */
	PROTECT(ans = allocVector(EXPRSXP, 1));
	SET_VECTOR_ELT(ans, 0, duplicate(v));
    }
    UNPROTECT(1);
    return ans;
}

static SEXP coerceToVectorList(SEXP v)
{
    SEXP ans, tmp;
    int i, n;
    n = length(v);
    PROTECT(ans = allocVector(VECSXP, n));
    switch (TYPEOF(v)) {
    case LGLSXP:
	for (i = 0; i < n; i++)
	    SET_VECTOR_ELT(ans, i, ScalarLogicalMaybeConst(LOGICAL(v)[i]));
	break;
    case INTSXP:
	for (i = 0; i < n; i++)
	    SET_VECTOR_ELT(ans, i, ScalarIntegerMaybeConst(INTEGER(v)[i]));
	break;
    case REALSXP:
	for (i = 0; i < n; i++)
	    SET_VECTOR_ELT(ans, i, ScalarRealMaybeConst(REAL(v)[i]));
	break;
    case CPLXSXP:
	for (i = 0; i < n; i++)
	    SET_VECTOR_ELT(ans, i, ScalarComplexMaybeConst(COMPLEX(v)[i]));
	break;
    case STRSXP:
	for (i = 0; i < n; i++)
	    SET_VECTOR_ELT(ans, i, ScalarStringMaybeConst(STRING_ELT(v, i)));
	break;
    case RAWSXP:
	for (i = 0; i < n; i++)
	    SET_VECTOR_ELT(ans, i, ScalarRawMaybeConst(RAW(v)[i]));
	break;
    case LISTSXP:
    case LANGSXP:
	tmp = v;
	for (i = 0; i < n; i++) {
	    SET_VECTOR_ELT(ans, i, CAR(tmp));
            INC_NAMEDCNT(CAR(tmp));
	    tmp = CDR(tmp);
	}
	break;
    default:
	UNIMPLEMENTED_TYPE("coerceToVectorList", v);
    }
    tmp = getAttrib(v, R_NamesSymbol);
    if (tmp != R_NilValue)
	setAttrib(ans, R_NamesSymbol, tmp);
    UNPROTECT(1);
    return (ans);
}

static SEXP coerceToPairList(SEXP v)
{
    SEXP ans, ansp;
    int i, n;
    n = LENGTH(v);
    PROTECT(ansp = ans = allocList(n));
    for (i = 0; i < n; i++) {
	switch (TYPEOF(v)) {
	case LGLSXP:
	    SETCAR(ansp, allocVector1LGL());
	    INTEGER(CAR(ansp))[0] = INTEGER(v)[i];
	    break;
	case INTSXP:
	    SETCAR(ansp, allocVector1INT());
	    INTEGER(CAR(ansp))[0] = INTEGER(v)[i];
	    break;
	case REALSXP:
	    SETCAR(ansp, allocVector1REAL());
	    REAL(CAR(ansp))[0] = REAL(v)[i];
	    break;
	case CPLXSXP:
	    SETCAR(ansp, allocVector(CPLXSXP, 1));
	    COMPLEX(CAR(ansp))[0] = COMPLEX(v)[i];
	    break;
	case STRSXP:
	    SETCAR(ansp, ScalarString(STRING_ELT(v, i)));
	    break;
	case RAWSXP:
	    SETCAR(ansp, allocVector1RAW());
	    RAW(CAR(ansp))[0] = RAW(v)[i];
	    break;
	case VECSXP:
	    SETCAR(ansp, VECTOR_ELT(v, i));
	    break;
	case EXPRSXP:
	    SETCAR(ansp, VECTOR_ELT(v, i));
	    break;
	default:
	    UNIMPLEMENTED_TYPE("coerceToPairList", v);
	}
	ansp = CDR(ansp);
    }
    ansp = getAttrib(v, R_NamesSymbol);
    if (ansp != R_NilValue)
	setAttrib(ans, R_NamesSymbol, ansp);
    UNPROTECT(1);
    return (ans);
}

/* Coerce a pairlist to the given type */
static SEXP coercePairList(SEXP v, SEXPTYPE type)
{
    int i, n=0;
    SEXP rval= R_NilValue, vp;

    /* Hmm, this is also called to LANGSXP, and coerceVector already
       did the check of TYPEOF(v) == type */
    if(type == LISTSXP) return v;/* IS pairlist */

    if (type == EXPRSXP) {
	PROTECT(rval = allocVector(type, 1));
	SET_VECTOR_ELT(rval, 0, v);
	UNPROTECT(1);
	return rval;
    }
    else if (type == STRSXP) {
	n = length(v);
	PROTECT(rval = allocVector(type, n));
	for (vp = v, i = 0; vp != R_NilValue; vp = CDR(vp), i++) {
	    if (isString(CAR(vp)) && length(CAR(vp)) == 1)
		SET_STRING_ELT(rval, i, STRING_ELT(CAR(vp), 0));
	    else
		SET_STRING_ELT(rval, i, STRING_ELT(deparse1line(CAR(vp), 0), 0));
	}
    }
    else if (type == VECSXP) {
	rval = PairToVectorList(v);
	return rval;
    }
    else if (isVectorizable(v)) {
	n = length(v);
	PROTECT(rval = allocVector(type, n));
	switch (type) {
	case LGLSXP:
	    for (i = 0, vp = v; i < n; i++, vp = CDR(vp))
		LOGICAL(rval)[i] = asLogical(CAR(vp));
	    break;
	case INTSXP:
	    for (i = 0, vp = v; i < n; i++, vp = CDR(vp))
		INTEGER(rval)[i] = asInteger(CAR(vp));
	    break;
	case REALSXP:
	    for (i = 0, vp = v; i < n; i++, vp = CDR(vp))
		REAL(rval)[i] = asReal(CAR(vp));
	    break;
	case CPLXSXP:
	    for (i = 0, vp = v; i < n; i++, vp = CDR(vp))
		COMPLEX(rval)[i] = asComplex(CAR(vp));
	    break;
	case RAWSXP:
	    for (i = 0, vp = v; i < n; i++, vp = CDR(vp))
		RAW(rval)[i] = (Rbyte) asInteger(CAR(vp));
	    break;
	default:
	    UNIMPLEMENTED_TYPE("coercePairList", v);
	}
    }
    else
	error(_("'pairlist' object cannot be coerced to type '%s'"),
	      type2char(type));

    /* If any tags are non-null then we */
    /* need to add a names attribute. */
    for (vp = v, i = 0; vp != R_NilValue; vp = CDR(vp))
	if (TAG(vp) != R_NilValue)
	    i = 1;

    if (i) {
	SEXP names = allocVector(STRSXP, n);
	for (i = 0, vp = v; vp != R_NilValue; vp = CDR(vp), i++)
	    if (TAG(vp) != R_NilValue)
		SET_STRING_ELT(names, i, PRINTNAME(TAG(vp)));
	setAttrib(rval, R_NamesSymbol, names);
    }
    UNPROTECT(1);
    return rval;
}

/* Coerce a vector list to the given type */
static SEXP coerceVectorList(SEXP v, SEXPTYPE type)
{
    int i, n, warn = 0, tmp;
<<<<<<< HEAD
    SEXP rval, names;

    names = v;
=======
    SEXP rval;
>>>>>>> 8e669fdc

    /* expression -> list, new in R 2.4.0 */
    if (type == VECSXP && TYPEOF(v) == EXPRSXP) {
	/* This is sneaky but saves us rewriting a lot of the duplicate code */
	rval = NAMEDCNT_GT_0(v) ? duplicate(v) : v;
	SET_TYPEOF(rval, VECSXP);
	return rval;
    }

    if (type == EXPRSXP && TYPEOF(v) == VECSXP) {
	rval = NAMEDCNT_GT_0(v) ? duplicate(v) : v;
	SET_TYPEOF(rval, EXPRSXP);
	return rval;
    }

    if (type == STRSXP) {
	n = length(v);
	PROTECT(rval = allocVector(type, n));
	for (i = 0; i < n;  i++) {
	    if (isString(VECTOR_ELT(v, i)) && length(VECTOR_ELT(v, i)) == 1)
		SET_STRING_ELT(rval, i, STRING_ELT(VECTOR_ELT(v, i), 0));
#if 0
	    /* this will make as.character(list(s)) not backquote
	     * non-syntactic name s. It is not entirely clear that
	     * that is really desirable though....
	     */
	    else if (isSymbol(VECTOR_ELT(v, i)))
		SET_STRING_ELT(rval, i, PRINTNAME(VECTOR_ELT(v, i)));
#endif
	    else
		SET_STRING_ELT(rval, i,
			       STRING_ELT(deparse1line(VECTOR_ELT(v, i), 0), 0));
	}
    }
    else if (type == LISTSXP) {
	rval = VectorToPairList(v);
	return rval;
    }
    else if (isVectorizable(v)) {
	n = length(v);
	PROTECT(rval = allocVector(type, n));
	switch (type) {
	case LGLSXP:
	    for (i = 0; i < n; i++)
		LOGICAL(rval)[i] = asLogical(VECTOR_ELT(v, i));
	    break;
	case INTSXP:
	    for (i = 0; i < n; i++)
		INTEGER(rval)[i] = asInteger(VECTOR_ELT(v, i));
	    break;
	case REALSXP:
	    for (i = 0; i < n; i++)
		REAL(rval)[i] = asReal(VECTOR_ELT(v, i));
	    break;
	case CPLXSXP:
	    for (i = 0; i < n; i++)
		COMPLEX(rval)[i] = asComplex(VECTOR_ELT(v, i));
	    break;
	case RAWSXP:
	    for (i = 0; i < n; i++) {
		tmp = asInteger(VECTOR_ELT(v, i));
		if (tmp < 0 || tmp > 255) { /* includes NA_INTEGER */
		    tmp = 0;
		    warn |= WARN_RAW;
		}
		RAW(rval)[i] = (Rbyte) tmp;
	    }
	    break;
	default:
	    UNIMPLEMENTED_TYPE("coerceVectorList", v);
	}
    }
    else
	error(_("(list) object cannot be coerced to type '%s'"), 
	      type2char(type));

    if (warn) CoercionWarning(warn);
    SEXP names = getAttrib(v, R_NamesSymbol);
    if (names != R_NilValue)
	setAttrib(rval, R_NamesSymbol, names);
    UNPROTECT(1);
    return rval;
}

static SEXP coerceSymbol(SEXP v, SEXPTYPE type)
{
    SEXP rval = R_NilValue;
    if (type == EXPRSXP) {
	PROTECT(rval = allocVector(type, 1));
	SET_VECTOR_ELT(rval, 0, v);
	UNPROTECT(1);
    } else if (type == CHARSXP)
	rval = PRINTNAME(v);	
    else if (type == STRSXP)
	rval = ScalarString(PRINTNAME(v));
    else
	warning(_("(symbol) object cannot be coerced to type '%s'"), 
		type2char(type));
    return rval;
}

static SEXP coerce_numeric_or_string (SEXP v, int type)
{
    int n = LENGTH(v);
    int warn;
    SEXP ans;

    PROTECT(ans = allocVector(type,n));
    DUPLICATE_ATTRIB(ans, v);

    warn = copy_elements_coerced (ans, 0, 1, v, 0, 1, n);
    if (warn) CoercionWarning(warn);

    UNPROTECT(1);
    return ans;
}

SEXP coerceVector(SEXP v, SEXPTYPE type)
{
    SEXP op, vp, ans;
    int i,n;

    if (TYPEOF(v) == type)
	return v;
    /* code to allow classes to extend ENVSXP, SYMSXP, etc */
    if(IS_S4_OBJECT(v) && TYPEOF(v) == S4SXP) {
        SEXP vv = R_getS4DataSlot(v, ANYSXP);
	if(vv == R_NilValue)
	  error(_("no method for coercing this S4 class to a vector"));
	else if(TYPEOF(vv) == type)
	  return vv;
	v = vv;
    }

    switch (TYPEOF(v)) {
#ifdef NOTYET
    case NILSXP:
	ans = coerceNull(v, type);
	break;
#endif
    case SYMSXP:
	ans = coerceSymbol(v, type);
	break;
    case NILSXP:
    case LISTSXP:
	ans = coercePairList(v, type);
	break;
    case LANGSXP:
	if (type != STRSXP) {
	    ans = coercePairList(v, type);
	    break;
	}

	/* This is mostly copied from coercePairList, but we need to
	 * special-case the first element so as not to get operators
	 * put in backticks. */
	n = length(v);
	PROTECT(ans = allocVector(type, n));
	if (n == 0) break; /* Can this actually happen? */
	i = 0;
	op = CAR(v);
	/* The case of practical relevance is "lhs ~ rhs", which
	 * people tend to split using as.character(), modify, and
	 * paste() back together. However, we might as well
	 * special-case all symbolic operators here. */
	if (TYPEOF(op) == SYMSXP) {
	    SET_STRING_ELT(ans, i, PRINTNAME(op));
	    i++;
	    v = CDR(v);
	}

	/* The distinction between strings and other elements was
	 * here "always", but is really dubious since it makes x <- a
	 * and x <- "a" come out identical. Won't fix just now. */
	for (vp = v;  vp != R_NilValue; vp = CDR(vp), i++) {
	    if (isString(CAR(vp)) && length(CAR(vp)) == 1)
		SET_STRING_ELT(ans, i, STRING_ELT(CAR(vp), 0));
	    else
		SET_STRING_ELT(ans, i, STRING_ELT(deparse1line(CAR(vp), 0), 0));
	}
	UNPROTECT(1);
	break;
    case VECSXP:
    case EXPRSXP:
	ans = coerceVectorList(v, type);
	break;
    case ENVSXP:
	error(_("environments cannot be coerced to other types"));
	break;
    case RAWSXP:
    case LGLSXP:
    case INTSXP:
    case REALSXP:
    case CPLXSXP:
    case STRSXP:
	switch (type) {
	case SYMSXP:
	    ans = coerceToSymbol(v);
	    break;
	case EXPRSXP:
	    ans = coerceToExpression(v);
	    break;
	case VECSXP:
	    ans = coerceToVectorList(v);
	    break;
	case LISTSXP:
	    ans = coerceToPairList(v);
	    break;
	case RAWSXP:
	case LGLSXP:
	case INTSXP:
	case REALSXP:
	case CPLXSXP:
            ans = coerce_numeric_or_string (v, type);
	    break;
	case STRSXP:
            if (TYPEOF(v)==REALSXP || TYPEOF(v)==CPLXSXP) {
                int savedigits;
                PrintDefaults();
                savedigits = R_print.digits; 
                R_print.digits = DBL_DIG; /* MAX precision */
                ans = coerce_numeric_or_string (v, type);
                R_print.digits = savedigits;
            }
            else
                ans = coerce_numeric_or_string (v, type);
            break;
	default:
	    goto coerce_error;
	}
	break;
    default:
	goto coerce_error;
    }

    return ans;

coerce_error:
    error(_("cannot coerce type '%s' to vector of type '%s'"), 
             type2char(TYPEOF(v)), type2char(type));
}


SEXP CreateTag(SEXP x)
{
    if (isNull(x) || isSymbol(x))
	return x;
    else if (isString(x) && LENGTH(x) >= 1 && LENGTH(STRING_ELT(x, 0)) >= 1)
	return install(translateChar(STRING_ELT(x, 0)));
    else
	return install(CHAR(STRING_ELT(deparse1(x, 1, SIMPLEDEPARSE), 0)));
}

static SEXP asFunction(SEXP x)
{
    SEXP f, pf;
    int n;
    if (isFunction(x)) return x;
    PROTECT(f = allocSExp(CLOSXP));
    SET_CLOENV(f, R_GlobalEnv);
    if (NAMEDCNT_GT_0(x)) PROTECT(x = duplicate(x));
    else PROTECT(x);

    if (isNull(x) || !isList(x)) {
	SET_FORMALS(f, R_NilValue);
	SET_BODY(f, x);
    }
    else {
	n = length(x);
	pf = allocList(n - 1);
	SET_FORMALS(f, pf);
	while (--n) {
	    if (TAG(x) == R_NilValue) {
		SET_TAG(pf, CreateTag(CAR(x)));
		SETCAR(pf, R_MissingArg);
	    }
	    else {
		SETCAR(pf, CAR(x));
		SET_TAG(pf, TAG(x));
	    }
	    pf = CDR(pf);
	    x = CDR(x);
	}
	SET_BODY(f, CAR(x));
    }
    UNPROTECT(2);
    return f;
}

static SEXP ascommon(SEXP call, SEXP u, SEXPTYPE type)
{
    /* -> as.vector(..) or as.XXX(.) : coerce 'u' to 'type' : */
    /* code assumes u is protected */

    SEXP v;
    if (type == CLOSXP) {
	return asFunction(u);
    }
    else if (isVector(u) || isList(u) || isLanguage(u)
	     || (isSymbol(u) && type == EXPRSXP)) {
	v = u;
	/* this duplication may appear not to be needed in all cases,
	   but beware that other code relies on it.
	   (E.g  we clear attributes in do_asvector and do_ascharacter.)

	   Generally coerceVector will copy over attributes.
	*/
	if (type != ANYSXP && TYPEOF(u) != type) v = coerceVector(u, type);
	else if (NAMEDCNT_GT_0(u)) v = duplicate(u);

	/* drop attributes() and class() in some cases for as.pairlist:
	   But why?  (And who actually coerces to pairlists?)
	 */
	if ((type == LISTSXP) &&
	    !(TYPEOF(u) == LANGSXP || TYPEOF(u) == LISTSXP ||
	      TYPEOF(u) == EXPRSXP || TYPEOF(u) == VECSXP)) {
	    CLEAR_ATTRIB(v);
	}
	return v;
    }
    else if (isSymbol(u) && type == STRSXP)
	return ScalarString(PRINTNAME(u));
    else if (isSymbol(u) && type == SYMSXP)
	return u;
    else if (isSymbol(u) && type == VECSXP) {
	v = allocVector(VECSXP, 1);
	SET_VECTOR_ELT(v, 0, u);
	return v;
    }
    else 
        errorcall(call, _("cannot coerce type '%s' to vector of type '%s'"),
                             type2char(TYPEOF(u)), type2char(type));
}

/* used in attrib.c, eval.c and unique.c */
SEXP asCharacterFactor(SEXP x)
{
    SEXP ans;

    if( !inherits(x, "factor") )
        error(_("attempting to coerce non-factor"));

    int i, n = LENGTH(x);
    SEXP labels = getAttrib(x, install("levels"));
    PROTECT(ans = allocVector(STRSXP, n));
    for(i = 0; i < n; i++) {
      int ii = INTEGER(x)[i];
      SET_STRING_ELT(ans, i,
		   (ii == NA_INTEGER) ? NA_STRING
		   : STRING_ELT(labels, ii - 1));
    }
    UNPROTECT(1);
    return ans;
}


/* the "ascharacter" name is a historical anomaly: as.character used to be the
 * only primitive;  now, all these ops are : */
static SEXP do_ascharacter (SEXP call, SEXP op, SEXP args, SEXP rho, 
                            int variant)
{
    SEXP ans, x;

    int type = STRSXP, op0 = PRIMVAL(op);
    char *name = NULL /* -Wall */;

    check1arg_x (args, call);
    switch(op0) {
	case 0:
	    name = "as.character"; break;
	case 1:
	    name = "as.integer"; type = INTSXP; break;
	case 2:
	    name = "as.double"; type = REALSXP; break;
	case 3:
	    name = "as.complex"; type = CPLXSXP; break;
	case 4:
	    name = "as.logical"; type = LGLSXP; break;
	case 5:
	    name = "as.raw"; type = RAWSXP; break;
    }
    if (DispatchOrEval(call, op, name, args, rho, &ans, 0, 1))
	return(ans);

    /* Method dispatch has failed, we now just */
    /* run the generic internal code */

    checkArity(op, args);
    x = CAR(args);
    if(TYPEOF(x) == type) {
        if (! (variant & VARIANT_PENDING_OK) )
            WAIT_UNTIL_COMPUTED(x);
        if(ATTRIB(x) == R_NilValue) 
            return x;
        if (NAMEDCNT_EQ_0(x))
            ans = x;
        else {
            ans = duplicate(x);
        }
	CLEAR_ATTRIB(ans);
	return ans;
    }

    WAIT_UNTIL_COMPUTED(x);
    ans = ascommon(call, x, type);
    CLEAR_ATTRIB(ans);
    return ans;
}

/* NB: as.vector is used for several other as.xxxx, including
   as.expression, as.list, as.pairlist, as.symbol, (as.single) */
static SEXP do_asvector (SEXP call, SEXP op, SEXP args, SEXP rho, int variant)
{
    SEXP x, ans;
    int type;

    if (DispatchOrEval(call, op, "as.vector", args, rho, &ans, 0, 1))
	return(ans);

    /* Method dispatch has failed, we now just */
    /* run the generic internal code */

    checkArity(op, args);
    x = CAR(args);
    WAIT_UNTIL_COMPUTED(CADR(args));

    if (!isString(CADR(args)) || LENGTH(CADR(args)) != 1)
	errorcall_return(call, R_MSG_mode);
    if (!strcmp("function", (CHAR(STRING_ELT(CADR(args), 0))))) /* ASCII */
	type = CLOSXP;
    else
	type = str2type(CHAR(STRING_ELT(CADR(args), 0))); /* ASCII */

    /* "any" case added in 2.13.0 */
    if(type == ANYSXP || TYPEOF(x) == type) {
        if (! (variant & VARIANT_PENDING_OK) )
            WAIT_UNTIL_COMPUTED(x);
	switch(TYPEOF(x)) {
	case LGLSXP:
	case INTSXP:
	case REALSXP:
	case CPLXSXP:
	case STRSXP:
	case RAWSXP:
	    if(ATTRIB(x) == R_NilValue)
                return x;
            if (NAMEDCNT_EQ_0(x))
                ans = x;
            else {
                ans = duplicate(x);
            }
	    CLEAR_ATTRIB(ans);
	    return ans;
	case EXPRSXP:
	case VECSXP:
	    return x;
	default:
	    ;
	}
    }

    WAIT_UNTIL_COMPUTED(x);

    if(IS_S4_OBJECT(x) && TYPEOF(x) == S4SXP) {
        SEXP v = R_getS4DataSlot(x, ANYSXP);
	if(v == R_NilValue)
	    error(_("no method for coercing this S4 class to a vector"));
	x = v;
    }

    switch(type) {/* only those are valid : */
    case SYMSXP: /* for as.symbol */
    case LGLSXP:
    case INTSXP:
    case REALSXP:
    case CPLXSXP:
    case STRSXP:
    case EXPRSXP: /* for as.expression */
    case VECSXP: /* list */
    case LISTSXP:/* for as.pairlist */
    case CLOSXP: /* non-primitive function */
    case RAWSXP:
    case ANYSXP: /* any */
	break;
    default:
	errorcall_return(call, R_MSG_mode);
    }
    ans = ascommon(call, x, type);
    switch(TYPEOF(ans)) { /* keep attributes for these: */
    case NILSXP: /* doesn't have any */
    case LISTSXP: /* but ascommon fiddled */
    case LANGSXP:
    case VECSXP:
    case EXPRSXP:
	break;
    default:
	CLEAR_ATTRIB(ans);
	break;
    }
    return ans;
}


static SEXP do_asfunction(SEXP call, SEXP op, SEXP args, SEXP rho)
{
    SEXP arglist, envir, names, pargs, body;
    int i, n;

    checkArity(op, args);

    /* Check the arguments; we need a list and environment. */

    arglist = CAR(args);
    if (!isNewList(arglist))
	errorcall(call, _("list argument expected"));

    envir = CADR(args);
    if (isNull(envir)) {
	error(_("use of NULL environment is defunct"));
	envir = R_BaseEnv;
    } else
    if (!isEnvironment(envir))
	errorcall(call, _("invalid environment"));

    n = length(arglist);
    if (n < 1)
	errorcall(call, _("argument must have length at least 1"));
    names = getAttrib(arglist, R_NamesSymbol);
    PROTECT(pargs = args = allocList(n - 1));
    for (i = 0; i < n - 1; i++) {
	SETCAR(pargs, VECTOR_ELT(arglist, i));
	if (names != R_NilValue && *CHAR(STRING_ELT(names, i)) != '\0') /* ASCII */
	    SET_TAG(pargs, install(translateChar(STRING_ELT(names, i))));
	else
	    SET_TAG(pargs, R_NilValue);
	pargs = CDR(pargs);
    }
    CheckFormals(args);
    PROTECT(body = VECTOR_ELT(arglist, n-1));
    /* the main (only?) thing to rule out is body being
       a function already. If we test here then
       mkCLOSXP can continue to overreact when its
       test fails (PR#1880, 7535, 7702) */
    if(isList(body) || isLanguage(body) || isSymbol(body)
       || isExpression(body) || isVector(body) || isByteCode(body)
       )
	    args =  mkCLOSXP(args, body, envir);
    else
	    errorcall(call, _("invalid body for function"));
    UNPROTECT(2);
    return args;
}


/* primitive */
static SEXP do_ascall(SEXP call, SEXP op, SEXP args, SEXP rho)
{
    SEXP ap, ans, names;
    int i, n;

    checkArity(op, args);
    check1arg_x (args, call);

    args = CAR(args);
    switch (TYPEOF(args)) {
    case LANGSXP:
	ans = args;
	break;
    case VECSXP:
    case EXPRSXP:
	if(0 == (n = length(args)))
	    errorcall(call, _("invalid length 0 argument"));
	names = getAttrib(args, R_NamesSymbol);
	PROTECT(ap = ans = allocList(n));
	for (i = 0; i < n; i++) {
	    SETCAR(ap, VECTOR_ELT(args, i));
	    if (names != R_NilValue && !StringBlank(STRING_ELT(names, i)))
		SET_TAG(ap, install(translateChar(STRING_ELT(names, i))));
	    ap = CDR(ap);
	}
	UNPROTECT(1);
	break;
    case LISTSXP:
	ans = duplicate(args);
	break;
    default:
	errorcall(call, _("invalid argument list"));
	ans = R_NilValue;
    }
    SET_TYPEOF(ans, LANGSXP);
    SET_TAG(ans, R_NilValue);
    return ans;
}


/* int, not Rboolean, for NA_LOGICAL : */
int asLogical(SEXP x)
{
    int warn = 0;

    if (isVectorAtomic(x)) {
	if (LENGTH(x) < 1)
	    return NA_LOGICAL;
	switch (TYPEOF(x)) {
	case LGLSXP:
	    return LOGICAL(x)[0];
	case INTSXP:
	    return LogicalFromInteger(INTEGER(x)[0], &warn);
	case REALSXP:
	    return LogicalFromReal(REAL(x)[0], &warn);
	case CPLXSXP:
	    return LogicalFromComplex(COMPLEX(x)[0], &warn);
	case STRSXP:
	    return LogicalFromString(STRING_ELT(x, 0), &warn);
	case RAWSXP:
	    return LogicalFromInteger((int)RAW(x)[0], &warn);
	default:
	    UNIMPLEMENTED_TYPE("asLogical", x);
	}
    } else if(TYPEOF(x) == CHARSXP) {
	    return LogicalFromString(x, &warn);
    }
    return NA_LOGICAL;
}

int asInteger(SEXP x)
{
    int warn = 0, res;

    if (isVectorAtomic(x) && LENGTH(x) >= 1) {
	switch (TYPEOF(x)) {
	case LGLSXP:
	    return IntegerFromLogical(LOGICAL(x)[0], &warn);
	case INTSXP:
	    return INTEGER(x)[0];
	case REALSXP:
	    res = IntegerFromReal(REAL(x)[0], &warn);
	    CoercionWarning(warn);
	    return res;
	case CPLXSXP:
	    res = IntegerFromComplex(COMPLEX(x)[0], &warn);
	    CoercionWarning(warn);
	    return res;
	case STRSXP:
	    res = IntegerFromString(STRING_ELT(x, 0), &warn);
	    CoercionWarning(warn);
	    return res;
	default:
	    UNIMPLEMENTED_TYPE("asInteger", x);
	}
    } else if(TYPEOF(x) == CHARSXP) {
	res = IntegerFromString(x, &warn);
	CoercionWarning(warn);
	return res;
    }
    return NA_INTEGER;
}

double asReal(SEXP x)
{
    int warn = 0;
    double res;

    if (isVectorAtomic(x) && LENGTH(x) >= 1) {
	switch (TYPEOF(x)) {
	case LGLSXP:
	    res = RealFromLogical(LOGICAL(x)[0], &warn);
	    CoercionWarning(warn);
	    return res;
	case INTSXP:
	    res = RealFromInteger(INTEGER(x)[0], &warn);
	    CoercionWarning(warn);
	    return res;
	case REALSXP:
	    return REAL(x)[0];
	case CPLXSXP:
	    res = RealFromComplex(COMPLEX(x)[0], &warn);
	    CoercionWarning(warn);
	    return res;
	case STRSXP:
	    res = RealFromString(STRING_ELT(x, 0), &warn);
	    CoercionWarning(warn);
	    return res;
	default:
	    UNIMPLEMENTED_TYPE("asReal", x);
	}
    } else if(TYPEOF(x) == CHARSXP) {
	res = RealFromString(x, &warn);
	CoercionWarning(warn);
	return res;
    }
    return NA_REAL;
}

Rcomplex asComplex(SEXP x)
{
    int warn = 0;
    Rcomplex z;

    if (isVectorAtomic(x) && LENGTH(x) >= 1) {
	switch (TYPEOF(x)) {
	case LGLSXP:
	    z = ComplexFromLogical(LOGICAL(x)[0], &warn);
	    CoercionWarning(warn);
	    return z;
	case INTSXP:
	    z = ComplexFromInteger(INTEGER(x)[0], &warn);
	    CoercionWarning(warn);
	    return z;
	case REALSXP:
	    z = ComplexFromReal(REAL(x)[0], &warn);
	    CoercionWarning(warn);
	    return z;
	case CPLXSXP:
	    return COMPLEX(x)[0];
	case STRSXP:
	    z = ComplexFromString(STRING_ELT(x, 0), &warn);
	    CoercionWarning(warn);
	    return z;
	default:
	    UNIMPLEMENTED_TYPE("asComplex", x);
	}
    } else if(TYPEOF(x) == CHARSXP) {
	z = ComplexFromString(x, &warn);
	CoercionWarning(warn);
	return z;
    }
    z.r = NA_REAL;
    z.i = NA_REAL;
    return z;
}


/* return the type (= "detailed mode") of the SEXP */
static SEXP do_typeof(SEXP call, SEXP op, SEXP args, SEXP rho)
{
    checkArity(op, args);
    return ScalarString(type2str(TYPEOF(CAR(args))));
}

/* Define many of the <primitive> "is.xxx" functions :
   Note that  isNull, isNumeric, etc are defined in util.c or Rinlinedfuns.h
*/
static SEXP do_fast_is(SEXP call, SEXP op, SEXP arg, SEXP rho, int variant)
{
    int log_ans;

    switch (PRIMVAL(op)) {
    case NILSXP:	/* is.null */
	log_ans = isNull(arg);
	break;
    case LGLSXP:	/* is.logical */
	log_ans = (TYPEOF(arg) == LGLSXP);
	break;
    case INTSXP:	/* is.integer */
	log_ans = (TYPEOF(arg) == INTSXP)
	    && !inherits(arg, "factor");
	break;
    case REALSXP:	/* is.double == is.real */
	log_ans = (TYPEOF(arg) == REALSXP);
	break;
    case CPLXSXP:	/* is.complex */
	log_ans = (TYPEOF(arg) == CPLXSXP);
	break;
    case STRSXP:	/* is.character */
	log_ans = (TYPEOF(arg) == STRSXP);
	break;
    case SYMSXP:	/* is.symbol === is.name */
	if(IS_S4_OBJECT(arg) && (TYPEOF(arg) == S4SXP)) {
	    SEXP dot_xData = R_getS4DataSlot(arg, SYMSXP);
	    log_ans = (TYPEOF(dot_xData) == SYMSXP);
	}
	else
	    log_ans = (TYPEOF(arg) == SYMSXP);
	break;
    case ENVSXP:	/* is.environment */
	if(IS_S4_OBJECT(arg) && (TYPEOF(arg) == S4SXP)) {
	    SEXP dot_xData = R_getS4DataSlot(arg, ENVSXP);
	    log_ans = (TYPEOF(dot_xData) == ENVSXP);
	}
	else
	    log_ans = (TYPEOF(arg) == ENVSXP);
	break;
    case VECSXP:	/* is.list */
	log_ans = (TYPEOF(arg) == VECSXP ||
			   TYPEOF(arg) == LISTSXP);
	break;
    case LISTSXP:	/* is.pairlist */
	log_ans = (TYPEOF(arg) == LISTSXP ||
			   TYPEOF(arg) == NILSXP);/* pairlist() -> NULL */
	break;
    case EXPRSXP:	/* is.expression */
	log_ans = TYPEOF(arg) == EXPRSXP;
	break;
    case RAWSXP:	/* is.raw */
	log_ans = (TYPEOF(arg) == RAWSXP);
	break;

    case 50:		/* is.object */
	log_ans = OBJECT(arg);
	break;
/* no longer used: is.data.frame is R code
    case 80:
	log_ans = isFrame(arg);
	break;
*/
    case 100:		/* is.numeric */
	log_ans = 
          isNumeric(arg) && !isLogical(arg);  /* isNumeric excludes factors */
	break;
    case 101:		/* is.matrix */
	log_ans = isMatrix(arg);
	break;
    case 102:		/* is.array */
	log_ans = isArray(arg);
	break;

    case 200:		/* is.atomic */
	switch(TYPEOF(arg)) {
	case NILSXP:
	    /* NULL is atomic (S compatibly), but not in isVectorAtomic(.) */
	case CHARSXP:
	case LGLSXP:
	case INTSXP:
	case REALSXP:
	case CPLXSXP:
	case STRSXP:
	case RAWSXP:
	    log_ans = 1;
	    break;
	default:
	    log_ans = 0;
	    break;
	}
	break;
    case 201:		/* is.recursive */
	switch(TYPEOF(arg)) {
	case VECSXP:
	case LISTSXP:
	case CLOSXP:
	case ENVSXP:
	case PROMSXP:
	case LANGSXP:
	case SPECIALSXP:
	case BUILTINSXP:
	case DOTSXP:
	case ANYSXP:
	case EXPRSXP:
	case EXTPTRSXP:
	case BCODESXP:
	case WEAKREFSXP:
	    log_ans = 1;
	    break;
	default:
	    log_ans = 0;
	    break;
	}
	break;

    case 300:		/* is.call */
	log_ans = TYPEOF(arg) == LANGSXP;
	break;
    case 301:		/* is.language */
	log_ans = (TYPEOF(arg) == SYMSXP || TYPEOF(arg) == LANGSXP 
                                         || TYPEOF(arg) == EXPRSXP);
	break;
    case 302:		/* is.function */
	log_ans = isFunction(arg);
	break;

    case 999:		/* is.single */
	errorcall(call, _("type \"single\" unimplemented in R"));
    default:
	errorcall(call, _("unimplemented predicate"));
    }

    return ScalarLogicalMaybeConst(log_ans);
}

static SEXP do_is(SEXP call, SEXP op, SEXP args, SEXP rho, int variant)
{
    checkArity(op, args);
    check1arg_x (args, call);

    /* These are all builtins, so we do not need to worry about
       evaluating arguments in DispatchOrEval */
    if (PRIMVAL(op) >= 100 && PRIMVAL(op) <= 102) { 
        /* update FASTFUNTAB at end of this file if above range expanded */
        if (isObject(CAR(args))) {
            SEXP ans;
            /* This used CHAR(PRINTNAME(CAR(call))), but that is not
               necessarily correct, e.g. when called from lapply() */
            const char *nm;
            switch(PRIMVAL(op)) {
            case 100: nm = "is.numeric"; break;
            case 101: nm = "is.matrix"; break;
            case 102: nm = "is.array"; break;
            default: nm = ""; /* -Wall */
            }
            if(DispatchOrEval(call, op, nm, args, rho, &ans, 0, 1))
                return(ans);
        }
    }

    return do_fast_is (call, op, CAR(args), rho, variant);
}

/* What should is.vector do ?
 * In S, if an object has no attributes it is a vector, otherwise it isn't.
 * It seems to make more sense to check for a dim attribute.
 */

static SEXP do_isvector(SEXP call, SEXP op, SEXP args, SEXP rho)
{
    int log_ans;
    SEXP a, x;
    const char *stype;

    checkArity(op, args);
    x = CAR(args);
    if (!isString(CADR(args)) || LENGTH(CADR(args)) != 1)
	errorcall_return(call, R_MSG_mode);

    stype = CHAR(STRING_ELT(CADR(args), 0)); /* ASCII */

    if (streql(stype, "any")) {
	/* isVector is inlined, means atomic or VECSXP or EXPRSXP */
	log_ans = isVector(x);
    } 
    else if (streql(stype, "numeric")) {
	log_ans = (isNumeric(x) && !isLogical(x));
    }
    /* So this allows any type, including undocumented ones such as
       "closure", but not aliases such as "name" and "function". */
    else if (streql(stype, type2char(TYPEOF(x)))) {
	log_ans = 1;
    }
    else
	log_ans = 0;

    /* We allow a "names" attribute on any vector. */
    if (log_ans && ATTRIB(CAR(args)) != R_NilValue) {
	a = ATTRIB(CAR(args));
	while(a != R_NilValue) {
	    if (TAG(a) != R_NamesSymbol) {
		log_ans = 0;
		break;
	    }
	    a = CDR(a);
	}
    }

    return ScalarLogicalMaybeConst(log_ans);
}

static SEXP do_fast_isna (SEXP call, SEXP op, SEXP x, SEXP rho, int variant)
{
    SEXP ans, dims, names;
    int i, ret;

#ifdef stringent_is
    if (!isList(x) && !isVector(x))
	errorcall_return(call, "is.na " R_MSG_list_vec);

#endif

    int n = length(x);

    if (!isVectorAtomic(x) || VARIANT_KIND(variant)!=VARIANT_AND 
                               && VARIANT_KIND(variant)!=VARIANT_OR) {
        PROTECT(ans = allocVector(LGLSXP, n));
        if (isVector(x)) {
	    PROTECT(dims = getAttrib(x, R_DimSymbol));
	    PROTECT(names = 
              getAttrib (x, isArray(x) ? R_DimNamesSymbol : R_NamesSymbol));
        }
    }

    switch (TYPEOF(x)) {
    case LGLSXP:
        if (VARIANT_KIND(variant) == VARIANT_AND) {
            for (i = 0; i < n; i++)
                if (LOGICAL(x)[i] != NA_LOGICAL) { ret = FALSE; goto vret; }
            ret = TRUE; goto vret;
        }
        if (VARIANT_KIND(variant) == VARIANT_OR) {
            for (i = 0; i < n; i++)
                if (LOGICAL(x)[i] == NA_LOGICAL) { ret = TRUE; goto vret; }
            ret = FALSE; goto vret;
        }
        for (i = 0; i < n; i++)
	    LOGICAL(ans)[i] = (LOGICAL(x)[i] == NA_LOGICAL);
	break;
    case INTSXP:
        if (VARIANT_KIND(variant) == VARIANT_AND) {
            for (i = 0; i < n; i++)
                if (INTEGER(x)[i] != NA_INTEGER) { ret = FALSE; goto vret; }
            ret = TRUE; goto vret;
        }
        if (VARIANT_KIND(variant) == VARIANT_OR) {
            for (i = 0; i < n; i++)
                if (INTEGER(x)[i] == NA_INTEGER) { ret = TRUE; goto vret; }
            ret = FALSE; goto vret;
        }
	for (i = 0; i < n; i++)
	    LOGICAL(ans)[i] = (INTEGER(x)[i] == NA_INTEGER);
	break;
    case REALSXP:
        if (VARIANT_KIND(variant) == VARIANT_AND) {
            for (i = 0; i < n; i++)
                if (!ISNAN(REAL(x)[i])) { ret = FALSE; goto vret; }
            ret = TRUE; goto vret;
        }
        if (VARIANT_KIND(variant) == VARIANT_OR) {
            int i = 0;
            if (n&1) {
                if (ISNAN(REAL(x)[i])) { ret = TRUE; goto vret; }
                i += 1;
            }
            if (n&2) {
                if (ISNAN(REAL(x)[i]+REAL(x)[i+1]) 
                  && (ISNAN(REAL(x)[i])
                       || ISNAN(REAL(x)[i+1]))) { ret = TRUE; goto vret; }
                i += 2;
            }
            for ( ; i < n; i += 4)
                if (ISNAN(REAL(x)[i]+REAL(x)[i+1]+REAL(x)[i+2]+REAL(x)[i+3]) 
                  && (ISNAN(REAL(x)[i]) 
                       || ISNAN(REAL(x)[i+1]) 
                       || ISNAN(REAL(x)[i+2]) 
                       || ISNAN(REAL(x)[i+3]))) { ret = TRUE; goto vret; }
            ret = FALSE; goto vret;
        }
	for (i = 0; i < n; i++)
	    LOGICAL(ans)[i] = ISNAN(REAL(x)[i]);
	break;
    case CPLXSXP:
        if (VARIANT_KIND(variant) == VARIANT_AND) {
            for (i = 0; i < n; i++)
                if (! (ISNAN(COMPLEX(x)[i].r) 
                    || ISNAN(COMPLEX(x)[i].i))) { ret = FALSE; goto vret; }
            ret = TRUE; goto vret;
        }
        if (VARIANT_KIND(variant) == VARIANT_OR) {
            for (i = 0; i < n; i++)
                if (ISNAN(COMPLEX(x)[i].r) 
                 || ISNAN(COMPLEX(x)[i].i)) { ret = TRUE; goto vret; }
            ret = FALSE; goto vret;
        }
	for (i = 0; i < n; i++)
	    LOGICAL(ans)[i] = (ISNAN(COMPLEX(x)[i].r) ||
			       ISNAN(COMPLEX(x)[i].i));
	break;
    case STRSXP:
        if (VARIANT_KIND(variant) == VARIANT_AND) {
            for (i = 0; i < n; i++)
                if (STRING_ELT(x,i) != NA_STRING) { ret = FALSE; goto vret; }
            ret = TRUE; goto vret;
        }
        if (VARIANT_KIND(variant) == VARIANT_OR) {
            for (i = 0; i < n; i++)
                if (STRING_ELT(x,i) == NA_STRING) { ret = TRUE; goto vret; }
            ret = FALSE; goto vret;
        }
	for (i = 0; i < n; i++)
	    LOGICAL(ans)[i] = (STRING_ELT(x, i) == NA_STRING);
	break;
    case RAWSXP:
	/* no such thing as a raw NA */
        if (VARIANT_KIND(variant) == VARIANT_AND) { ret = n==0;  goto vret; }
        if (VARIANT_KIND(variant) == VARIANT_OR)  { ret = FALSE; goto vret; }
	for (i = 0; i < n; i++)
	    LOGICAL(ans)[i] = 0;
	break;

/* Same code for LISTSXP and VECSXP : */
#define LIST_VEC_NA(s)							\
	if (!isVector(s) || length(s) != 1)				\
		LOGICAL(ans)[i] = 0;					\
	else {								\
		switch (TYPEOF(s)) {					\
		case LGLSXP:						\
		case INTSXP:						\
		    LOGICAL(ans)[i] = (INTEGER(s)[0] == NA_INTEGER);	\
		    break;						\
		case REALSXP:						\
		    LOGICAL(ans)[i] = ISNAN(REAL(s)[0]);		\
		    break;						\
		case STRSXP:						\
		    LOGICAL(ans)[i] = (STRING_ELT(s, 0) == NA_STRING);	\
		    break;						\
		case CPLXSXP:						\
		    LOGICAL(ans)[i] = (ISNAN(COMPLEX(s)[0].r)		\
				       || ISNAN(COMPLEX(s)[0].i));	\
		    break;						\
		default:						\
		    LOGICAL(ans)[i] = 0;				\
		}							\
	}

    case LISTSXP:
	for (i = 0; i < n; i++) {
	    LIST_VEC_NA(CAR(x));
	    x = CDR(x);
	}
	break;
    case VECSXP:
	for (i = 0; i < n; i++) {
	    SEXP s = VECTOR_ELT(x, i);
	    LIST_VEC_NA(s);
	}
	break;
    default:
	warningcall(call, _("%s() applied to non-(list or vector) of type '%s'"),
		    "is.na", type2char(TYPEOF(x)));
	for (i = 0; i < n; i++)
	    LOGICAL(ans)[i] = 0;
    }

    if (isVector(x)) {
        if (dims != R_NilValue)
            setAttrib (ans, R_DimSymbol, dims);
        if (names != R_NilValue)
	    setAttrib (ans, isArray(x) ? R_DimNamesSymbol : R_NamesSymbol, 
                       names);
	UNPROTECT(2); /* dims & names */
    }

    UNPROTECT(1); /*ans*/
    return ans;

    /* Return variant result. */

vret:
    return ScalarLogicalMaybeConst(ret);
}

static SEXP do_isna (SEXP call, SEXP op, SEXP args, SEXP rho, int variant)
{
    SEXP ans;

    checkArity(op, args);
    check1arg_x (args, call);

    if (DispatchOrEval(call, op, "is.na", args, rho, &ans, 1, 1))
	return(ans);

    return do_fast_isna (call, op, CAR(args), rho, variant);
}

static SEXP do_fast_isnan (SEXP call, SEXP op, SEXP x, SEXP rho, int variant)
{
    SEXP ans, dims, names;
    int i, ret;

#ifdef stringent_is
    if (!isList(x) && !isVector(x))
	errorcall_return(call, "is.nan " R_MSG_list_vec);

#endif

    int n = length(x);

    if (VARIANT_KIND(variant) != VARIANT_AND 
         && VARIANT_KIND(variant) != VARIANT_OR) {
        PROTECT(ans = allocVector(LGLSXP, n));
        if (isVector(x)) {
	    PROTECT(dims = getAttrib(x, R_DimSymbol));
	    PROTECT(names = 
              getAttrib (x, isArray(x) ? R_DimNamesSymbol : R_NamesSymbol));
        }
    }

    switch (TYPEOF(x)) {
    case STRSXP:
    case RAWSXP:
    case NILSXP:
    case LGLSXP:
    case INTSXP:
        if (VARIANT_KIND(variant) == VARIANT_AND) { ret = n==0;  goto vret; }
        if (VARIANT_KIND(variant) == VARIANT_OR)  { ret = FALSE; goto vret; }
	for (i = 0; i < n; i++)
	    LOGICAL(ans)[i] = 0;
	break;
    case REALSXP:
        if (VARIANT_KIND(variant) == VARIANT_AND) {
            for (i = 0; i < n; i++)
                if (!R_IsNaN(REAL(x)[i])) { ret = FALSE; goto vret; }
            ret = TRUE; goto vret;
        }
        if (VARIANT_KIND(variant) == VARIANT_OR) {
            for (i = 0; i < n; i++)
                if (R_IsNaN(REAL(x)[i])) { ret = TRUE; goto vret; }
            ret = FALSE; goto vret;
        }
        for (i = 0; i < n; i++)
            LOGICAL(ans)[i] = R_IsNaN(REAL(x)[i]);
        break;
    case CPLXSXP:
        if (VARIANT_KIND(variant) == VARIANT_AND) {
            for (i = 0; i < n; i++)
                if (! (R_IsNaN(COMPLEX(x)[i].r)
                    || R_IsNaN(COMPLEX(x)[i].i))) { ret = FALSE; goto vret; }
            ret = TRUE; goto vret;
        }
        if (VARIANT_KIND(variant) == VARIANT_OR) {
            for (i = 0; i < n; i++)
                if (R_IsNaN(COMPLEX(x)[i].r)
                 || R_IsNaN(COMPLEX(x)[i].i)) { ret = TRUE; goto vret; }
            ret = FALSE; goto vret;
        }
        for (i = 0; i < n; i++)
            LOGICAL(ans)[i] = (R_IsNaN(COMPLEX(x)[i].r) ||
                               R_IsNaN(COMPLEX(x)[i].i));
        break;
    default:
        errorcall(call, 
                  _("default method not implemented for type '%s'"), 
                  type2char(TYPEOF(x)));
    }

    if (isVector(x)) {
        if (dims != R_NilValue)
            setAttrib (ans, R_DimSymbol, dims);
        if (names != R_NilValue)
	    setAttrib (ans, isArray(x) ? R_DimNamesSymbol : R_NamesSymbol, 
                       names);
	UNPROTECT(2); /* dims & names */
    }

    UNPROTECT(1); /*ans*/
    return ans;

    /* Return variant result. */

vret:
    return ScalarLogicalMaybeConst(ret);
}

static SEXP do_isnan (SEXP call, SEXP op, SEXP args, SEXP rho, int variant)
{
    SEXP ans;

    checkArity(op, args);
    check1arg_x (args, call);

    if (DispatchOrEval(call, op, "is.nan", args, rho, &ans, 1, 1))
	return(ans);

    return do_fast_isnan (call, op, CAR(args), rho, variant);
}

static SEXP do_fast_isfinite (SEXP call, SEXP op, SEXP x, SEXP rho, int variant)
{
    SEXP ans, dims, names;
    int i, ret;

#ifdef stringent_is
    if (!isList(x) && !isVector(x))
	errorcall_return(call, "is.finite " R_MSG_list_vec);

#endif

    int n = length(x);

    if (VARIANT_KIND(variant) != VARIANT_AND 
         && VARIANT_KIND(variant) != VARIANT_OR) {
        PROTECT(ans = allocVector(LGLSXP, n));
        if (isVector(x)) {
	    PROTECT(dims = getAttrib(x, R_DimSymbol));
	    PROTECT(names = 
              getAttrib (x, isArray(x) ? R_DimNamesSymbol : R_NamesSymbol));
        }
    }

    switch (TYPEOF(x)) {
    case STRSXP:
    case RAWSXP:
    case NILSXP:
        if (VARIANT_KIND(variant) == VARIANT_AND) { ret = n==0;  goto vret; }
        if (VARIANT_KIND(variant) == VARIANT_OR)  { ret = FALSE; goto vret; }
	for (i = 0; i < n; i++)
	    LOGICAL(ans)[i] = 0;
	break;
    case LGLSXP:
    case INTSXP:
        if (VARIANT_KIND(variant) == VARIANT_AND) {
            for (i = 0; i < n; i++)
                if (INTEGER(x)[i] == NA_INTEGER) { ret = FALSE; goto vret; }
            ret = TRUE; goto vret;
        }
        if (VARIANT_KIND(variant) == VARIANT_OR) {
            for (i = 0; i < n; i++)
                if (INTEGER(x)[i] != NA_INTEGER) { ret = TRUE; goto vret; }
            ret = FALSE; goto vret;
        }
        for (i = 0; i < n; i++)
            LOGICAL(ans)[i] = INTEGER(x)[i] != NA_INTEGER;
        break;
    case REALSXP:
        if (VARIANT_KIND(variant) == VARIANT_AND) {
            for (i = 0; i < n; i++)
                if (!R_FINITE(REAL(x)[i])) { ret = FALSE; goto vret; }
            ret = TRUE; goto vret;
        }
        if (VARIANT_KIND(variant) == VARIANT_OR) {
            for (i = 0; i < n; i++)
                if (R_FINITE(REAL(x)[i])) { ret = TRUE; goto vret; }
            ret = FALSE; goto vret;
        }
        for (i = 0; i < n; i++)
            LOGICAL(ans)[i] = R_FINITE(REAL(x)[i]);
        break;
    case CPLXSXP:
        if (VARIANT_KIND(variant) == VARIANT_AND) {
            for (i = 0; i < n; i++)
                if (! (R_FINITE(COMPLEX(x)[i].r)
                    && R_FINITE(COMPLEX(x)[i].i))) { ret = FALSE; goto vret; }
            ret = TRUE; goto vret;
        }
        if (VARIANT_KIND(variant) == VARIANT_OR) {
            for (i = 0; i < n; i++)
                if (R_FINITE(COMPLEX(x)[i].r)
                 && R_FINITE(COMPLEX(x)[i].i)) { ret = TRUE; goto vret; }
            ret = FALSE; goto vret;
        }
        for (i = 0; i < n; i++)
            LOGICAL(ans)[i] = R_FINITE(COMPLEX(x)[i].r)
                               && R_FINITE(COMPLEX(x)[i].i);
        break;
    default:
        errorcall(call, 
                  _("default method not implemented for type '%s'"), 
                  type2char(TYPEOF(x)));
    }

    if (isVector(x)) {
        if (dims != R_NilValue)
            setAttrib (ans, R_DimSymbol, dims);
        if (names != R_NilValue)
	    setAttrib (ans, isArray(x) ? R_DimNamesSymbol : R_NamesSymbol, 
                       names);
	UNPROTECT(2); /* dims & names */
    }

    UNPROTECT(1); /*ans*/
    return ans;

    /* Return variant result. */

vret:
    return ScalarLogicalMaybeConst(ret);
}

static SEXP do_isfinite (SEXP call, SEXP op, SEXP args, SEXP rho, int variant)
{
    SEXP ans;

    checkArity(op, args);
    check1arg_x (args, call);

    if (DispatchOrEval(call, op, "is.finite", args, rho, &ans, 1, 1))
	return(ans);

    return do_fast_isfinite (call, op, CAR(args), rho, variant);
}

static SEXP do_fast_isinfinite (SEXP call, SEXP op, SEXP x, SEXP rho, 
                                int variant)
{
    SEXP ans, dims, names;
    double xr, xi;
    int i, ret;

#ifdef stringent_is
    if (!isList(x) && !isVector(x))
	errorcall_return(call, "is.infinite " R_MSG_list_vec);

#endif

    int n = length(x);

    if (VARIANT_KIND(variant) != VARIANT_AND 
         && VARIANT_KIND(variant) != VARIANT_OR) {
        PROTECT(ans = allocVector(LGLSXP, n));
        if (isVector(x)) {
	    PROTECT(dims = getAttrib(x, R_DimSymbol));
	    PROTECT(names = 
              getAttrib (x, isArray(x) ? R_DimNamesSymbol : R_NamesSymbol));
        }
    }

    switch (TYPEOF(x)) {
    case STRSXP:
    case RAWSXP:
    case NILSXP:
    case LGLSXP:
    case INTSXP:
        if (VARIANT_KIND(variant) == VARIANT_AND) { ret = n==0;  goto vret; }
        if (VARIANT_KIND(variant) == VARIANT_OR)  { ret = FALSE; goto vret; }
	for (i = 0; i < n; i++)
	    LOGICAL(ans)[i] = 0;
	break;
    case REALSXP:
        if (VARIANT_KIND(variant) == VARIANT_AND) {
            for (i = 0; i < n; i++)
                if (ISNAN(REAL(x)[i]) || R_FINITE(REAL(x)[i]))
                    { ret = FALSE; goto vret; }
            ret = TRUE; goto vret;
        }
        if (VARIANT_KIND(variant) == VARIANT_OR) {
            for (i = 0; i < n; i++)
                if (!ISNAN(REAL(x)[i]) && !R_FINITE(REAL(x)[i]))
                    { ret = TRUE; goto vret; }
            ret = FALSE; goto vret;
        }
        for (i = 0; i < n; i++)
            LOGICAL(ans)[i] = !ISNAN(REAL(x)[i]) && !R_FINITE(REAL(x)[i]);
        break;
    case CPLXSXP:
        if (VARIANT_KIND(variant) == VARIANT_AND) {
            for (i = 0; i < n; i++) {
                xr = COMPLEX(x)[i].r;
                xi = COMPLEX(x)[i].i;
                if ((ISNAN(xr) || R_FINITE(xr)) 
                 && (ISNAN(xi) || R_FINITE(xi))) { ret = FALSE; goto vret; }
            }
            ret = TRUE; goto vret;
        }
        if (VARIANT_KIND(variant) == VARIANT_OR) {
            for (i = 0; i < n; i++) {
                xr = COMPLEX(x)[i].r;
                xi = COMPLEX(x)[i].i;
                if (!ISNAN(xr) && !R_FINITE(xr) 
                 || !ISNAN(xi) && !R_FINITE(xi)) { ret = TRUE; goto vret; }
            }
            ret = FALSE; goto vret;
        }
        for (i = 0; i < n; i++) {
            xr = COMPLEX(x)[i].r;
            xi = COMPLEX(x)[i].i;
            LOGICAL(ans)[i] = 
              !ISNAN(xr) && !R_FINITE(xr) || !ISNAN(xi) && !R_FINITE(xi);
        }
        break;
    default:
        errorcall(call, 
                  _("default method not implemented for type '%s'"), 
                  type2char(TYPEOF(x)));
    }

    if (isVector(x)) {
        if (dims != R_NilValue)
            setAttrib (ans, R_DimSymbol, dims);
        if (names != R_NilValue)
	    setAttrib (ans, isArray(x) ? R_DimNamesSymbol : R_NamesSymbol, 
                       names);
	UNPROTECT(2); /* dims & names */
    }

    UNPROTECT(1); /*ans*/
    return ans;

    /* Return variant result. */

vret:
    return ScalarLogicalMaybeConst(ret);
}

static SEXP do_isinfinite (SEXP call, SEXP op, SEXP args, SEXP rho, 
                           int variant) 
{
    SEXP ans;

    checkArity(op, args);
    check1arg_x (args, call);

    if (DispatchOrEval(call, op, "is.infinite", args, rho, &ans, 1, 1))
	return(ans);

    return do_fast_isinfinite (call, op, CAR(args), rho, variant);
}

/* This is a primitive SPECIALSXP */
static SEXP do_call(SEXP call, SEXP op, SEXP args, SEXP rho)
{
    SEXP rest, evargs, rfun;

    if (length(args) < 1) errorcall(call, _("'name' is missing"));
    check1arg(args, call, "name");
    PROTECT(rfun = eval(CAR(args), rho));
    /* zero-length string check used to be here but install gives
       better error message.
     */
    if (!isString(rfun) || length(rfun) != 1)
	errorcall_return(call, _("first argument must be a character string"));
    PROTECT(rfun = install(translateChar(STRING_ELT(rfun, 0))));
    PROTECT(evargs = duplicate(CDR(args)));
    for (rest = evargs; rest != R_NilValue; rest = CDR(rest))
	SETCAR(rest, eval(CAR(rest), rho));
    rfun = LCONS(rfun, evargs);
    UNPROTECT(3);
    return (rfun);
}

static SEXP do_docall(SEXP call, SEXP op, SEXP args, SEXP rho)
{
    SEXP c, fun, names, envir;
    int i, n;
    /* RCNTXT *cptr; */

    checkArity(op, args);

    fun = CAR(args);
    envir = CADDR(args);
    args = CADR(args);

    /* must be a string or a function:
       zero-length string check used to be here but install gives
       better error message.
     */
    if( !(isString(fun) && length(fun) == 1) && !isFunction(fun) )
	error(_("'what' must be a character string or a function"));

    if (!isNull(args) && !isNewList(args))
	error(_("'args' must be a list"));

    if (!isEnvironment(envir))
	error(_("'envir' must be an environment"));

    n = length(args);
    names = getAttrib(args, R_NamesSymbol);

    PROTECT(c = call = allocList(n + 1));
    SET_TYPEOF(c, LANGSXP);
    if( isString(fun) )
	SETCAR(c, install(translateChar(STRING_ELT(fun, 0))));
    else
	SETCAR(c, fun);
    c = CDR(c);
    for (i = 0; i < n; i++) {
	SETCAR(c, VECTOR_ELT(args, i));
	if (ItemName(names, i) != R_NilValue)
	    SET_TAG(c, install(translateChar(ItemName(names, i))));
	c = CDR(c);
    }
    call = eval(call, envir);

    UNPROTECT(1);
    return call;
}


/*
   do_substitute has two arguments, an expression and an environment
   (optional).	Symbols found in the expression are substituted with their
   values as found in the environment.	There is no inheritance so only
   the supplied environment is searched. If no environment is specified
   the environment in which substitute was called is used.  If the
   specified environment is R_GlobalEnv it is converted to R_NilValue, for
   historical reasons. In substitute(), R_NilValue signals that no
   substitution should be done, only extraction of promise expressions.
   Arguments to do_substitute should not be evaluated.
*/

SEXP substitute(SEXP lang, SEXP rho)
{
    SEXP t;
    switch (TYPEOF(lang)) {
    case PROMSXP:
	return substitute(PREXPR(lang), rho);
    case SYMSXP:
	if (rho != R_NilValue) {
	    t = findVarInFrame3( rho, lang, TRUE);
	    if (t != R_UnboundValue) {
		if (TYPEOF(t) == PROMSXP) {
		    do {
			t = PREXPR(t);
		    } while(TYPEOF(t) == PROMSXP);
		    /* make sure code will not be modified: */
		    SET_NAMEDCNT_MAX(t);
		    return t;
		}
		else if (TYPEOF(t) == DOTSXP)
		    error(_("... used in an incorrect context"));
		if (rho != R_GlobalEnv)
		    return t;
	    }
	}
	return (lang);
    case LANGSXP:
	return substituteList(lang, rho);
    default:
	return (lang);
    }
}


/* Work through a list doing substitute on the
   elements taking particular care to handle '...' */

SEXP attribute_hidden substituteList(SEXP el, SEXP rho)
{
    SEXP h, p = R_NilValue, res = R_NilValue;

    if (isNull(el)) return el;

    while (el != R_NilValue) {
	/* walk along the pairlist, substituting elements.
	   res is the result
	   p is the current last element
	   h is the element currently being processed
	 */
	if (CAR(el) == R_DotsSymbol) {
	    if (rho == R_NilValue)
		h = R_UnboundValue;	/* so there is no substitution below */
	    else
		h = findVarInFrame3(rho, CAR(el), TRUE);
	    if (h == R_UnboundValue)
		h = LCONS(R_DotsSymbol, R_NilValue);
	    else if (h == R_NilValue  || h == R_MissingArg)
		h = R_NilValue;
	    else if (TYPEOF(h) == DOTSXP)
		h = substituteList(h, R_NilValue);
	    else
		error(_("... used in an incorrect context"));
	} else {
	    h = substitute(CAR(el), rho);
	    if (isLanguage(el))
		h = LCONS(h, R_NilValue);
	    else
		h = CONS(h, R_NilValue);
	    SET_TAG(h, TAG(el));
	}
	if (h != R_NilValue) {
	    if (res == R_NilValue)
		PROTECT(res = h);
	    else
		SETCDR(p, h);
	    /* now set 'p': dots might have expanded to a list of length > 1 */
	    while (CDR(h) != R_NilValue) h = CDR(h);
	    p = h;
	}
	el = CDR(el);
    }
    if(res != R_NilValue) UNPROTECT(1);
    return res;
}


/* This is a primitive SPECIALSXP */
static SEXP do_substitute(SEXP call, SEXP op, SEXP args, SEXP rho)
{
    SEXP argList, env, s, t;
    static char *ap[2] = { "expr", "env" };

    /* argument matching */
    PROTECT(argList = matchArgs(R_NilValue, ap, 2, args, call));

    /* set up the environment for substitution */
    if (CADR(argList) == R_MissingArg)
	env = rho;
    else
	env = eval(CADR(argList), rho);
    if (env == R_GlobalEnv)	/* For historical reasons, don't substitute in R_GlobalEnv */
	env = R_NilValue;
    else if (TYPEOF(env) == VECSXP)
	env = NewEnvironment(R_NilValue, VectorToPairList(env), R_BaseEnv);
    else if (TYPEOF(env) == LISTSXP)
	env = NewEnvironment(R_NilValue, duplicate(env), R_BaseEnv);
    if (env != R_NilValue && TYPEOF(env) != ENVSXP)
	errorcall(call, _("invalid environment specified"));

    PROTECT(env);
    PROTECT(t = CONS(duplicate(CAR(argList)), R_NilValue));
    s = substituteList(t, env);
    UNPROTECT(3);
    return CAR(s);
}

/* This is a primitive SPECIALSXP */
static SEXP do_quote(SEXP call, SEXP op, SEXP args, SEXP rho)
{
    checkArity(op, args);
    check1arg(args, call, "expr");
    SEXP val = CAR(args); 
    /* Make sure expression has NAMED == 2 before being returning
       in to avoid modification of source code */
    SET_NAMEDCNT_MAX(val);
    return(val);
}

typedef struct {
    char *s;
    SEXPTYPE sexp;
    Rboolean canChange;
} classType;

static classType classTable[] = {
    { "logical",	LGLSXP,	   TRUE },
    { "integer",	INTSXP,	   TRUE },
    { "double",		REALSXP,   TRUE },
    { "raw",		RAWSXP,    TRUE },
    { "complex",	CPLXSXP,   TRUE },
    { "character",	STRSXP,	   TRUE },
    { "expression",	EXPRSXP,   TRUE },
    { "list",		VECSXP,	   TRUE },
    { "environment",    ENVSXP,    FALSE },
    { "char",		CHARSXP,   TRUE },
    { "externalptr",	EXTPTRSXP,  FALSE },
    { "weakref",	WEAKREFSXP, FALSE },
    { "name",		SYMSXP,	   FALSE },

    { (char *)NULL,	(SEXPTYPE)-1, FALSE}
};

static int class2type(const char *s)
{
    /* return the type if the class string is one of the basic types, else -1.
       Note that this is NOT str2type:  only certain types are defined to be basic
       classes; e.g., "language" is a type but many classes correspond to objects of
       this type.
    */
    int i; char *si;
    for(i = 0; ; i++) {
	si = classTable[i].s;
	if(!si)
	    return -1;
	if(!strcmp(s, si))
	    return i;
    }
    /* cannot get here return -1; */
}

static SEXP do_unsetS4(SEXP obj, SEXP newClass) {
    if(isNull(newClass))  { /* NULL class is only valid for S3 objects */
        warning(
         _("Setting class(x) to NULL;   result will no longer be an S4 object"));
    }
    else if(length(newClass) > 1)
        warning(
           _("Setting class(x) to multiple strings (\"%s\", \"%s\", ...); result will no longer be an S4 object"), 
              translateChar(STRING_ELT(newClass, 0)), 
              translateChar(STRING_ELT(newClass, 1)));
    else
        warning(
          _("Setting class(x) to \"%s\" sets attribute to NULL; result will no longer be an S4 object"), 
             CHAR(asChar(newClass)));
    UNSET_S4_OBJECT(obj);
    return obj;
}

/* Set the class to value, return modified object - implementing "class<-" */

static SEXP R_set_class(SEXP obj, SEXP value, SEXP call)
{
    int nProtect = 0;
    /* change from NULL check to zero-length check, as in R-3.0.1. */
    if(length(value)==0) { /* usually NULL */
	setAttrib(obj, R_ClassSymbol, value);
	if(IS_S4_OBJECT(obj)) /* NULL class is only valid for S3 objects */
            do_unsetS4(obj, value);
	return obj;
    }
    if(TYPEOF(value) != STRSXP) {
	SEXP dup;
	PROTECT(dup = duplicate(value));
	PROTECT(value = coerceVector(dup, STRSXP));
	nProtect += 2;
    }
    if(length(value) > 1) {
	setAttrib(obj, R_ClassSymbol, value);
	if(IS_S4_OBJECT(obj)) /*  multiple strings only valid for S3 objects */
            do_unsetS4(obj, value);
    }
    else if(length(value) == 0) {
	errorcall(call,_("invalid replacement object to be a class string"));
    }
    else {
	const char *valueString;
	int whichType;

	SEXP cur_class; SEXPTYPE valueType;
	valueString = CHAR(asChar(value)); /* ASCII */
	whichType = class2type(valueString);
	valueType = (whichType == -1) ? -1 : classTable[whichType].sexp;
	PROTECT(cur_class = R_data_class(obj, FALSE)); nProtect++;
	/*  assigning type as a class deletes an explicit class attribute. */
	if(valueType != -1) {
	    setAttrib(obj, R_ClassSymbol, R_NilValue);
	    if(IS_S4_OBJECT(obj)) /* NULL class is only valid for S3 objects */
                do_unsetS4(obj, value);
	    if(classTable[whichType].canChange) {
		PROTECT(obj = ascommon(call, obj, valueType));
		nProtect++;
	    }
	    else if(valueType != TYPEOF(obj))
		errorcall(call,
                      _("\"%s\" can only be set as the class if the object has this type; found \"%s\""),
		      valueString, type2char(TYPEOF(obj)));
	    /* else, leave alone */
	}
	else if(!strcmp("numeric", valueString)) {
	    setAttrib(obj, R_ClassSymbol, R_NilValue);
	    if(IS_S4_OBJECT(obj)) /* NULL class is only valid for S3 objects */
                do_unsetS4(obj, value);
	    switch(TYPEOF(obj)) {
	    case INTSXP: case REALSXP: break;
	    default: PROTECT(obj = coerceVector(obj, REALSXP));
		nProtect++;
	    }
	}
	/* the next 2 special cases mirror the special code in
	 * R_data_class */
	else if(!strcmp("matrix", valueString)) {
	    if(length(getAttrib(obj, R_DimSymbol)) != 2)
		errorcall(call,_("invalid to set the class to matrix unless the dimension attribute is of length 2 (was %d)"),
		 length(getAttrib(obj, R_DimSymbol)));
	    setAttrib(obj, R_ClassSymbol, R_NilValue);
	    if(IS_S4_OBJECT(obj))
                do_unsetS4(obj, value);
	}
	else if(!strcmp("array", valueString)) {
	    if(length(getAttrib(obj, R_DimSymbol)) <= 0)
		errorcall(call,
                   _("cannot set class to \"array\" unless the dimension attribute has length > 0"));
	    setAttrib(obj, R_ClassSymbol, R_NilValue);
	    if(IS_S4_OBJECT(obj)) /* NULL class is only valid for S3 objects */
                UNSET_S4_OBJECT(obj);
	}
	else { /* set the class but don't do the coercion; that's
		  supposed to be done by an as() method */
	    setAttrib(obj, R_ClassSymbol, value);
	}
    }
    UNPROTECT(nProtect);
    return obj;
}

SEXP attribute_hidden R_do_set_class(SEXP call, SEXP op, SEXP args, SEXP env)
{
    checkArity(op, args);
    check1arg_x (args, call);

    if (NAMEDCNT_GT_1(CAR(args)))
        SETCAR(args,dup_top_level(CAR(args)));

    return R_set_class(CAR(args), CADR(args), call);
}

/* primitive */
static SEXP do_storage_mode(SEXP call, SEXP op, SEXP args, SEXP env)
{
/* storage.mode(obj) <- value */
    SEXP obj, value, ans;
    SEXPTYPE type;

    checkArity(op, args);
    check1arg_x (args, call);

    obj = CAR(args);

    value = CADR(args);
    if (!isValidString(value) || STRING_ELT(value, 0) == NA_STRING)
	errorcall(call,_("'value' must be non-null character string"));
    type = str2type(CHAR(STRING_ELT(value, 0)));
    if(type == (SEXPTYPE) -1) {
	/* For backwards compatibility we used to allow "real" and "single" */
	if(streql(CHAR(STRING_ELT(value, 0)), "real")) {
	    errorcall(call,"use of 'real' is defunct: use 'double' instead");
	} else if(streql(CHAR(STRING_ELT(value, 0)), "single")) {
	    errorcall(call,"use of 'single' is defunct: use mode<- instead");
	} else
	    errorcall(call,_("invalid value"));
    }
    if(TYPEOF(obj) == type) return obj;
    if(isFactor(obj))
	errorcall(call,_("invalid to change the storage mode of a factor"));
    PROTECT(ans = coerceVector(obj, type));
    DUPLICATE_ATTRIB(ans, obj);
    UNPROTECT(1);
    return ans;
}

/* FUNTAB entries defined in this source file. See names.c for documentation. */

attribute_hidden FUNTAB R_FunTab_coerce[] =
{
/* printname	c-entry		offset	eval	arity	pp-kind	     precedence	rightassoc */

{"as.character",do_ascharacter,	0,	11001,	-1,	{PP_FUNCALL, PREC_FN,	0}},
{"as.integer",	do_ascharacter,	1,	11001,	-1,	{PP_FUNCALL, PREC_FN,	0}},
{"as.double",	do_ascharacter,	2,	11001,	-1,	{PP_FUNCALL, PREC_FN,	0}},
{"as.complex",	do_ascharacter,	3,	11001,	-1,	{PP_FUNCALL, PREC_FN,	0}},
{"as.logical",	do_ascharacter,	4,	11001,	-1,	{PP_FUNCALL, PREC_FN,	0}},
{"as.raw",	do_ascharacter,	5,	11001,	1,	{PP_FUNCALL, PREC_FN,	0}},

{"as.vector",	do_asvector,	0,	11011,	2,	{PP_FUNCALL, PREC_FN,	0}},
{"as.function.default",do_asfunction,0,	11,	2,	{PP_FUNCTION,PREC_FN,	  0}},
{"as.call",	do_ascall,	0,	1,	1,	{PP_FUNCALL, PREC_FN,	0}},

{"typeof",	do_typeof,	1,	10011,	1,	{PP_FUNCALL, PREC_FN,	0}},

{"is.null",	do_is,		NILSXP,	11001,	1,	{PP_FUNCALL, PREC_FN,	0}},
{"is.logical",	do_is,		LGLSXP,	11001,	1,	{PP_FUNCALL, PREC_FN,	0}},
{"is.integer",	do_is,		INTSXP,	11001,	1,	{PP_FUNCALL, PREC_FN,	0}},
{"is.real",	do_is,		REALSXP,11001,	1,	{PP_FUNCALL, PREC_FN,	0}},
{"is.double",	do_is,		REALSXP,11001,	1,	{PP_FUNCALL, PREC_FN,	0}},
{"is.complex",	do_is,		CPLXSXP,11001,	1,	{PP_FUNCALL, PREC_FN,	0}},
{"is.character",do_is,		STRSXP,	11001,	1,	{PP_FUNCALL, PREC_FN,	0}},
{"is.symbol",	do_is,		SYMSXP,	11001,	1,	{PP_FUNCALL, PREC_FN,	0}},
{"is.environment",do_is,	ENVSXP,	11001,	1,	{PP_FUNCALL, PREC_FN,	0}},
{"is.list",	do_is,		VECSXP,	11001,	1,	{PP_FUNCALL, PREC_FN,	0}},
{"is.pairlist",	do_is,		LISTSXP,11001,	1,	{PP_FUNCALL, PREC_FN,	0}},
{"is.expression",do_is,		EXPRSXP,11001,	1,	{PP_FUNCALL, PREC_FN,	0}},
{"is.raw",	do_is,		RAWSXP, 11001,	1,	{PP_FUNCALL, PREC_FN,	0}},
{"is.object",	do_is,		50,	11001,	1,	{PP_FUNCALL, PREC_FN,	0}},

{"is.numeric",	do_is,		100,	11001,	1,	{PP_FUNCALL, PREC_FN,	0}},
{"is.matrix",	do_is,		101,	11001,	1,	{PP_FUNCALL, PREC_FN,	0}},
{"is.array",	do_is,		102,	11001,	1,	{PP_FUNCALL, PREC_FN,	0}},

{"is.atomic",	do_is,		200,	11001,	1,	{PP_FUNCALL, PREC_FN,	0}},
{"is.recursive",do_is,		201,	11001,	1,	{PP_FUNCALL, PREC_FN,	0}},
{"is.call",	do_is,		300,	11001,	1,	{PP_FUNCALL, PREC_FN,	0}},
{"is.language",	do_is,		301,	11001,	1,	{PP_FUNCALL, PREC_FN,	0}},
{"is.function",	do_is,		302,	11001,	1,	{PP_FUNCALL, PREC_FN,	0}},
{"is.single",	do_is,		999,	11001,	1,	{PP_FUNCALL, PREC_FN,	0}},

{"is.vector",	do_isvector,	0,	11,	2,	{PP_FUNCALL, PREC_FN,	0}},

{"is.na",	do_isna,	0,	1001,	1,	{PP_FUNCALL, PREC_FN,	0}},
{"is.nan",	do_isnan,	0,	1001,	1,	{PP_FUNCALL, PREC_FN,	0}},
{"is.finite",	do_isfinite,	0,	1001,	1,	{PP_FUNCALL, PREC_FN,	0}},
{"is.infinite",	do_isinfinite,	0,	1001,	1,	{PP_FUNCALL, PREC_FN,	0}},

{"call",	do_call,	0,	0,	-1,	{PP_FUNCALL, PREC_FN,	0}},
{"do.call",	do_docall,	0,	211,	3,	{PP_FUNCALL, PREC_FN,	0}},
{"substitute",	do_substitute,	0,	0,	-1,	{PP_FUNCALL, PREC_FN,	0}},
{"quote",	do_quote,	0,	0,	1,	{PP_FUNCALL, PREC_FN,	0}},
{"storage.mode<-",do_storage_mode,0,	1,	2,	{PP_FUNCALL, PREC_FN,	0}},

{"class<-",	R_do_set_class,	0,	1,	2,	{PP_FUNCALL, PREC_FN,	0}},

{NULL,		NULL,		0,	0,	0,	{PP_INVALID, PREC_FN,	0}}
};

/* Fast built-in functions in this file. See names.c for documentation */

attribute_hidden FASTFUNTAB R_FastFunTab_coerce[] = {
/*slow func	fast func,     code or -1  uni/bi/both dsptch  variants */

{ do_is,	do_fast_is,	100,		1,	1, 0,  0, 0 },
{ do_is,	do_fast_is,	101,		1,	1, 0,  0, 0 },
{ do_is,	do_fast_is,	102,		1,	1, 0,  0, 0 },
{ do_is,	do_fast_is,	-1,		1,	0, 0,  0, 0 },

{ do_isna,	do_fast_isna,	    -1,		1,	1, 0,  0, 0 },
{ do_isnan,	do_fast_isnan,	    -1,		1,	1, 0,  0, 0 },
{ do_isfinite,	do_fast_isfinite,   -1,		1,	1, 0,  0, 0 },
{ do_isinfinite,do_fast_isinfinite, -1,		1,	1, 0,  0, 0 },

{ 0,		0,		0,		0,	0, 0,  0, 0 }
};<|MERGE_RESOLUTION|>--- conflicted
+++ resolved
@@ -935,13 +935,7 @@
 static SEXP coerceVectorList(SEXP v, SEXPTYPE type)
 {
     int i, n, warn = 0, tmp;
-<<<<<<< HEAD
-    SEXP rval, names;
-
-    names = v;
-=======
     SEXP rval;
->>>>>>> 8e669fdc
 
     /* expression -> list, new in R 2.4.0 */
     if (type == VECSXP && TYPEOF(v) == EXPRSXP) {
