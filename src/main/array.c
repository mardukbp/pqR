--- conflicted
+++ resolved
@@ -391,7 +391,6 @@
 
     if (DispatchOrEval (call, op, "length", args, rho, &ans, 0, 1))
         return(ans);
-<<<<<<< HEAD
 
     if (PRIMFUN_FAST(op)==0)
         SET_PRIMFUN_FAST_UNARY (op, do_fast_length, 1, 0);
@@ -433,49 +432,6 @@
 
 #define T_rowscols THRESHOLD_ADJUST(100)
 
-=======
-
-    if (PRIMFUN_FAST(op)==0)
-        SET_PRIMFUN_FAST_UNARY (op, do_fast_length, 1, 0);
-
-    return do_fast_length (call, op, CAR(args), rho, 0);
-}
-
-void task_row_or_col (helpers_op_t op, SEXP ans, SEXP dim, SEXP ignored)
-{
-    int nr = INTEGER(dim)[0], nc = INTEGER(dim)[1];
-    R_len_t k;
-    int i, j;
-    int *p;
-
-    HELPERS_SETUP_OUT(10); /* large, since computing one element is very fast */
-
-    p = INTEGER(ans);                   /* store sequentially (down columns)  */
-    k = 0;                              /* with k, for good cache performance */
-
-    switch (op) {
-    case 1: /* row */
-        for (j = 1; j <= nc; j++) {
-            for (i = 1; i <= nr; i++) {
-                p[k] = i;
-                HELPERS_NEXT_OUT (k);
-            }
-        }
-        break;
-    case 2: /* col */
-        for (j = 1; j <= nc; j++) {
-            for (i = 1; i <= nr; i++) {
-                p[k] = j;
-                HELPERS_NEXT_OUT (k);
-            }
-        }
-        break;
-    }
-}
-
-#define T_rowscols THRESHOLD_ADJUST(100)
-
->>>>>>> d771db60
 SEXP attribute_hidden do_rowscols (SEXP call, SEXP op, SEXP args, SEXP rho, 
                                    int variant)
 {
@@ -566,7 +522,6 @@
 
     F77_CALL(dgemv) (transN1, &nrx, &ncx, &one, 
                      x, &nrx, y, &int_1, &zero, z, &int_1);
-<<<<<<< HEAD
 }
 
 void task_matprod_vec_mat_BLAS (helpers_op_t op, SEXP sz, SEXP sx, SEXP sy)
@@ -595,36 +550,6 @@
                       x, &nrx, y, &ncx_nry, &zero, z, &nrx);
 }
 
-=======
-}
-
-void task_matprod_vec_mat_BLAS (helpers_op_t op, SEXP sz, SEXP sx, SEXP sy)
-{ 
-    double *z = REAL(sz), *x = REAL(sx), *y = REAL(sy);
-    int nry = LENGTH(sx);
-    int ncy = LENGTH(sz);
-    double one = 1.0, zero = 0.0;
-    char *transT1 = "T";
-    int int_1 = 1;
-
-    F77_CALL(dgemv) (transT1, &nry, &ncy, &one, 
-                     y, &nry, x, &int_1, &zero, z, &int_1);
-}
-
-void task_matprod_BLAS (helpers_op_t op, SEXP sz, SEXP sx, SEXP sy)
-{ 
-    double *z = REAL(sz), *x = REAL(sx), *y = REAL(sy);
-    int ncx_nry = op;
-    int nrx = LENGTH(sx) / ncx_nry;
-    int ncy = LENGTH(sy) / ncx_nry;
-    char *transN1 = "N", *transN2 = "N";
-    double one = 1.0, zero = 0.0;
-
-    F77_CALL(dgemm) (transN1, transN2, &nrx, &ncy, &ncx_nry, &one,
-                      x, &nrx, y, &ncx_nry, &zero, z, &nrx);
-}
-
->>>>>>> d771db60
 /* Complex matrix product. */
 
 void task_cmatprod_zero (helpers_op_t op, SEXP sz, SEXP sx, SEXP sy)
@@ -774,11 +699,7 @@
     }
 }
 
-<<<<<<< HEAD
-#define T_matmult THRESHOLD_ADJUST(20)
-=======
 #define T_matmult THRESHOLD_ADJUST(30)
->>>>>>> d771db60
 
 /* "%*%" (op = 0), crossprod (op = 1) or tcrossprod (op = 2) */
 SEXP attribute_hidden do_matprod (SEXP call, SEXP op, SEXP args, SEXP rho, 
@@ -923,11 +844,7 @@
 
         if (LENGTH(ans) != 0) {
 
-<<<<<<< HEAD
-            int inhlpr = nrx*(ncx+1)*ncy > T_matmult;
-=======
             int inhlpr = nrx*(ncx+1.0)*ncy > T_matmult;
->>>>>>> d771db60
             int no_pipelining = !inhlpr || helpers_are_not_pipelining;
             helpers_task_proc *task_proc;
             int flags = 0;
@@ -1169,23 +1086,15 @@
 
 void task_transpose (helpers_op_t op, SEXP r, SEXP a, SEXP ignored)
 {
-<<<<<<< HEAD
     int nrow = EXTRACT_LENGTH1(op);
     int ncol = EXTRACT_LENGTH2(op);
     R_len_t len = LENGTH(a);
     R_len_t l_1 = len-1;
     R_len_t l_2 = len-2;
     unsigned i, j, k;
-=======
-    SEXP a, r, dims, dimnames, dimnamesnames=R_NilValue,
-	ndimnamesnames, rnames, cnames;
-    int ldim, len = 0, ncol=0, nrow=0;
-    int i, j;
->>>>>>> d771db60
 
     HELPERS_SETUP_OUT (8);
 
-<<<<<<< HEAD
     switch (TYPEOF(a)) {
 
     /* For LGL, INT, and REAL, access successive pairs from two rows, and 
@@ -1204,79 +1113,20 @@
                 INTEGER(r)[i] = INTEGER(a)[j];
             HELPERS_BLOCK_OUT(k,ncol);
         }
-=======
-    if (isVector(a)) {
-	dims = getAttrib(a, R_DimSymbol);
-	ldim = length(dims);
-	rnames = R_NilValue;
-	cnames = R_NilValue;
-	switch(ldim) {
-	case 0:
-	    nrow = len = length(a);
-	    ncol = 1;
-	    rnames = getAttrib(a, R_NamesSymbol);
-	    dimnames = rnames;/* for isNull() below*/
-	    break;
-	case 1:
-	    nrow = len = length(a);
-	    ncol = 1;
-	    dimnames = getAttrib(a, R_DimNamesSymbol);
-	    if (dimnames != R_NilValue) {
-		rnames = VECTOR_ELT(dimnames, 0);
-		dimnamesnames = getAttrib(dimnames, R_NamesSymbol);
-	    }
-	    break;
-	case 2:
-	    ncol = ncols(a);
-	    nrow = nrows(a);
-	    len = length(a);
-	    dimnames = getAttrib(a, R_DimNamesSymbol);
-	    if (dimnames != R_NilValue) {
-		rnames = VECTOR_ELT(dimnames, 0);
-		cnames = VECTOR_ELT(dimnames, 1);
-		dimnamesnames = getAttrib(dimnames, R_NamesSymbol);
-	    }
-	    break;
-	default:
-	    goto not_matrix;
-	}
-    }
-    else
-	goto not_matrix;
-
-    PROTECT(r = allocVector(TYPEOF(a), len));
-
-    int l_1 = len-1, l_2 = len-2;
-    switch (TYPEOF(a)) {
-    /* For LGL, INT, and REAL, access successive pairs from two rows, and 
-       store in successive positions in two columns (except perhaps for the 
-       first row & column).  This improves memory access performance.*/
-    case LGLSXP:
-    case INTSXP:
-        i = 0;
-        if (nrow & 1) 
-            for (j = 0; i < ncol; j += nrow, i++) 
-                INTEGER(r)[i] = INTEGER(a)[j];
->>>>>>> d771db60
         j = nrow & 1;
         while (i < len) {
             INTEGER(r)[i] = INTEGER(a)[j]; 
             INTEGER(r)[i+ncol] = INTEGER(a)[j+1];
             i += 1; j += nrow;
-<<<<<<< HEAD
             if (j >= len) { 
                 i += ncol; 
                 j -= l_2; 
                 HELPERS_BLOCK_OUT(k,2*ncol);
             }
-=======
-            if (j >= len) { i += ncol; j -= l_2; }
->>>>>>> d771db60
         }
         break;
 
     case REALSXP:
-<<<<<<< HEAD
         k = 0;
         i = 0;
         if (nrow & 1) {
@@ -1284,18 +1134,11 @@
                 REAL(r)[i] = REAL(a)[j];
             HELPERS_BLOCK_OUT(k,ncol);
         }
-=======
-        i = 0;
-        if (nrow & 1) 
-            for (j = 0; i < ncol; j += nrow, i++) 
-                REAL(r)[i] = REAL(a)[j];
->>>>>>> d771db60
         j = nrow & 1;
         while (i < len) {
             REAL(r)[i] = REAL(a)[j]; 
             REAL(r)[i+ncol] = REAL(a)[j+1];
             i += 1; j += nrow;
-<<<<<<< HEAD
             if (j >= len) { 
                 i += ncol; 
                 j -= l_2; 
@@ -1306,12 +1149,6 @@
 
     /* For less-used types below, just access row-wise and store column-wise. */
 
-=======
-            if (j >= len) { i += ncol; j -= l_2; }
-        }
-        break;
-    /* For less-used types below, just access row-wise and store column-wise. */
->>>>>>> d771db60
     case CPLXSXP:
         for (i = 0, j = 0; i < len; j += nrow) {
             if (j > l_1) j -= l_1;
@@ -1625,7 +1462,6 @@
 
 /* colSums(x, n, p, na.rm) and also the same with "row" and/or "Means". */
 
-<<<<<<< HEAD
 void task_colSums_or_colMeans (helpers_op_t op, SEXP ans, SEXP x, SEXP ignored)
 {
     int keepNA = op&1;        /* Don't skip NA/NaN elements? */
@@ -1875,223 +1711,6 @@
                                  int variant)
 {
     SEXP x, ans;
-=======
-static SEXP colSums (SEXP x, int OP, int n, int p, int keepNA)
-{
-    SEXP ans;
-    long double sum;
-    int cnt;
-    int i, j;
-
-    PROTECT(ans = allocVector(REALSXP, p));
-
-    if (TYPEOF(x) == REALSXP) {
-        double *a;
-        double *rx;
-        a = REAL(ans);
-        rx  = REAL(x);
-        if (keepNA) {
-            for (j = p; j > 0; j--) {
-                sum = (n & 1) ? *rx++ : 0.0;
-                for (i = n - (n & 1); i > 0; i -= 2) { 
-                    sum += *rx++;
-                    sum += *rx++;
-                }
-                *a++ = OP==0 ? sum : sum/n;
-            }
-        }
-        else { /* ! keepNA */
-            if (OP==0) {
-                for (j = p; j > 0; j--) {
-                    for (sum = 0.0, i = n; i > 0; i--, rx++)
-                        if (!ISNAN(*rx)) sum += *rx;
-                    *a++ = sum;
-                }
-            }
-            else {
-                for (j = p; j > 0; j--) {
-                    for (cnt = 0, sum = 0.0, i = n; i > 0; i--, rx++)
-                        if (!ISNAN(*rx)) { cnt += 1; sum += *rx; }
-                    *a++ = sum/cnt;
-                }
-            }
-        }
-    }
-
-    else {
-
-        long lsum; /* big enough to sum up to 2^32 integers, or 2^63 logicals */
-        int *ix;
-
-        switch (TYPEOF(x)) {
-        case INTSXP:
-            for (j = 0; j < p; j++) {
-                ix = INTEGER(x) + n*j;
-                for (cnt = 0, lsum = 0, i = 0; i < n; i++, ix++)
-                    if (*ix != NA_INTEGER) {
-                        cnt += 1; 
-                        lsum += *ix;
-                    }
-                    else if (keepNA) {
-                        REAL(ans)[j] = NA_REAL; 
-                        goto next_int;
-                    }
-                REAL(ans)[j] = OP==0 ? lsum : (double)lsum/cnt;
-              next_int: ;
-            }
-            break;
-        case LGLSXP:
-            for (j = 0; j < p; j++) {
-                ix = LOGICAL(x) + n*j;
-                for (cnt = 0, lsum = 0, i = 0; i < n; i++, ix++)
-                    if (*ix != NA_LOGICAL) {
-                        cnt += 1; 
-                        lsum += *ix;
-                    }
-                    else if (keepNA) {
-                        REAL(ans)[j] = NA_REAL; 
-                        goto next_logical;
-                    }
-                REAL(ans)[j] = OP==0 ? lsum : (double)lsum/cnt;
-              next_logical: ;
-            }
-            break;
-        }
-    }
-
-    UNPROTECT(1);
-    return ans;
-}
-
-#define rowSums_together 100  /* Sum this number of rows (or fewer) together */
-
-static SEXP rowSums (SEXP x, int OP, int n, int p, int keepNA)
-{
-    long double sums[rowSums_together];
-    int cnts[rowSums_together];
-
-    SEXP ans;
-    int i, j, k, u;
-
-    PROTECT(ans = allocVector(REALSXP, n));
-
-    if (TYPEOF(x) == REALSXP) {
-   
-        for (i = 0; i < n; i += rowSums_together) {
-
-            double *rx, *rx2, *a;
-            long double *s;
-            int *c;
-
-            a = REAL(ans) + i;
-            rx = REAL(x) + i;
-            u = n - i;
-            if (u > rowSums_together) u = rowSums_together;
-
-            if (keepNA) { /* uses unwrapped loop to sum two columns at once */
-                if (p & 1) {
-                    for (k = u, s = sums, rx2 = rx; k > 0; k--, s++, rx2++) 
-                        *s = *rx2;
-                    rx += n;
-                }
-                else
-                    for (k = u, s = sums; k > 0; k--, s++) 
-                        *s = 0.0;
-                for (j = p - (p & 1); j > 0; j -= 2) {
-                    for (k = u, s = sums, rx2 = rx; k > 0; k--, s++, rx2++) 
-                        *s = +(*s + *rx2) + *(rx2+n);
-                    rx += 2*n;
-                }
-                if (OP==2)
-                    for (k = u, s = sums; k > 0; k--, a++, s++) 
-                        *a = *s;
-                else
-                    for (k = u, s = sums; k > 0; k--, a++, s++)
-                        *a = (*s)/p;
-            }
-
-            else { /* ! keepNA */
-                if (OP==2) {
-                    s = sums;
-                    for (k = u; k > 0; k--, s++) 
-                        *s = 0.0; 
-                    for (j = p; j > 0; j--) {
-                        for (k = u, s = sums, rx2 = rx; k > 0; k--, s++, rx2++)
-                            if (!ISNAN(*rx2)) *s += *rx2;
-                        rx += n;
-                    }
-                    for (k = u, s = sums; k > 0; k--, a++, s++) 
-                        *a = *s;
-                }
-                else {
-                    for (k = u, s = sums, c = cnts; k > 0; k--, s++, c++) { 
-                        *s = 0.0; 
-                        *c = 0; 
-                    }
-                    for (j = p; j > 0; j--) {
-                        for (k = u, s = sums, rx2 = rx, c = cnts; 
-                             k > 0; 
-                             k--, s++, rx2++, c++)
-                            if (!ISNAN(*rx2)) { *s += *rx2; *c += 1; }
-                        rx += n;
-                    }
-                    for (k = u, s = sums, c = cnts; k > 0; k--, a++, s++, c++) 
-                        *a = (*s)/(*c);
-                }
-            }
-        }
-    }
-
-    else {
-
-        long lsum; /* big enough to sum up to 2^32 integers, or 2^63 logicals */
-        int cnt;
-        int *ix;
-
-        switch (TYPEOF(x)) {
-        case INTSXP:
-            for (i = 0; i < n; i++) {
-                ix = INTEGER(x) + i;
-                for (cnt = 0, lsum = 0, j = 0; j < p; j++, ix += n)
-                    if (*ix != NA_INTEGER) {
-                        cnt += 1; 
-                        lsum += *ix;
-                    }
-                    else if (keepNA) {
-                        REAL(ans)[i] = NA_REAL; 
-                        goto next_int;
-                    }
-                REAL(ans)[i] = OP==2 ? lsum : (double)lsum/cnt;
-              next_int: ;
-            }
-            break;
-        case LGLSXP:
-            for (i = 0; i < n; i++) {
-                ix = LOGICAL(x) + i;
-                for (cnt = 0, lsum = 0, j = 0; j < p; j++, ix += n)
-                    if (*ix != NA_LOGICAL) {
-                        cnt += 1; 
-                        lsum += *ix;
-                    }
-                    else if (keepNA) {
-                        REAL(ans)[i] = NA_REAL; 
-                        goto next_logical;
-                    }
-                REAL(ans)[i] = OP==2 ? lsum : (double)lsum/cnt;
-              next_logical: ;
-            }
-            break;
-        }
-    }
-
-    UNPROTECT(1);
-    return ans;
-}
-
-SEXP attribute_hidden do_colsum(SEXP call, SEXP op, SEXP args, SEXP rho)
-{
-    SEXP x;
->>>>>>> d771db60
     int OP, n, p;
     Rboolean NaRm;
 
@@ -2111,10 +1730,6 @@
 	error(_("invalid '%s' argument"), "p");
     if (NaRm == NA_LOGICAL) error(_("invalid '%s' argument"), "na.rm");
 
-<<<<<<< HEAD
-=======
-    OP = PRIMVAL(op);
->>>>>>> d771db60
     switch (TYPEOF(x)) {
     case LGLSXP: break;
     case INTSXP: break;
@@ -2123,7 +1738,6 @@
 	error(_("'x' must be numeric"));
     }
 
-<<<<<<< HEAD
     if ((double)n*p > LENGTH(x))
 	error(_("invalid '%s' argument"), "n*p");
 
@@ -2144,10 +1758,4 @@
     }
 
     return ans;
-=======
-    if (OP == 0 || OP == 1) 
-        return colSums (x, OP, n, p, !NaRm); /* colSums (0) and colMeans (1)*/
-    else
-        return rowSums (x, OP, n, p, !NaRm); /* rowSums (2) and rowMeans (3)*/
->>>>>>> d771db60
 }