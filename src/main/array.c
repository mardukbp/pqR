/*
 *  pqR : A pretty quick version of R
 *  Copyright (C) 2013 by Radford M. Neal
 *
 *  Based on R : A Computer Language for Statistical Data Analysis
 *  Copyright (C) 1995, 1996  Robert Gentleman and Ross Ihaka
 *  Copyright (C) 1998-2010   The R Development Core Team
 *  Copyright (C) 2002--2008  The R Foundation
 *
 *  The changes in pqR from R-2.15.0 distributed by the R Core Team are
 *  documented in the NEWS and MODS files in the top-level source directory.
 *
 *  This program is free software; you can redistribute it and/or modify
 *  it under the terms of the GNU General Public License as published by
 *  the Free Software Foundation; either version 2 of the License, or
 *  (at your option) any later version.
 *
 *  This program is distributed in the hope that it will be useful,
 *  but WITHOUT ANY WARRANTY; without even the implied warranty of
 *  MERCHANTABILITY or FITNESS FOR A PARTICULAR PURPOSE.  See the
 *  GNU General Public License for more details.
 *
 *  You should have received a copy of the GNU General Public License
 *  along with this program; if not, a copy is available at
 *  http://www.r-project.org/Licenses/
 */

#ifdef HAVE_CONFIG_H
#include <config.h>
#endif

#define USE_FAST_PROTECT_MACROS
#include <Defn.h>
#include <Rmath.h>
#include <matprod/matprod.h>
#include <R_ext/RS.h>     /* for Calloc/Free */
#include <R_ext/Applic.h> /* for dgemm */

#include <helpers/helpers-app.h>
#include <matprod/piped-matprod.h>

/* "GetRowNames" and "GetColNames" are utility routines which
 * locate and return the row names and column names from the
 * dimnames attribute of a matrix.  They are useful because
 * old versions of R used pair-based lists for dimnames
 * whereas recent versions use vector based lists.

 * These are now very old, plus
 * ``When the "dimnames" attribute is
 *   grabbed off an array it is always adjusted to be a vector.''

 They are used in bind.c and subset.c, and advertised in Rinternals.h
*/
SEXP GetRowNames(SEXP dimnames)
{
    if (TYPEOF(dimnames) == VECSXP)
	return VECTOR_ELT(dimnames, 0);
    else
	return R_NilValue;
}

SEXP GetColNames(SEXP dimnames)
{
    if (TYPEOF(dimnames) == VECSXP)
	return VECTOR_ELT(dimnames, 1);
    else
	return R_NilValue;
}

/* Allocate matrix, checking for errors, and putting in dims.  Split into
   two parts to allow the second part to sometimes be done in parallel with 
   computation of matrix elements (after just the first part done). */

static SEXP R_INLINE allocMatrix0 (SEXPTYPE mode, int nrow, int ncol)
{
    if (nrow < 0 || ncol < 0)
	error(_("negative extents to matrix"));

    if ((double)nrow * (double)ncol > INT_MAX)
	error(_("allocMatrix: too many elements specified"));

    return allocVector (mode, nrow*ncol);
}

static SEXP R_INLINE allocMatrix1 (SEXP s, int nrow, int ncol)
{
    SEXP t;

    PROTECT(s);
    PROTECT(t = allocVector(INTSXP, 2));
    INTEGER(t)[0] = nrow;
    INTEGER(t)[1] = ncol;
    setAttrib(s, R_DimSymbol, t);
    UNPROTECT(2);
    return s;
}

SEXP allocMatrix(SEXPTYPE mode, int nrow, int ncol)
{
    return allocMatrix1 (allocMatrix0 (mode, nrow, ncol), nrow, ncol);
}

/* Package matrix uses this .Internal with 5 args: should have 7 */
static SEXP do_matrix(SEXP call, SEXP op, SEXP args, SEXP rho)
{
    SEXP vals, ans, snr, snc, dimnames;
    int nr = 1, nc = 1, byrow, lendat, miss_nr, miss_nc;

    checkArity(op, args);
    vals = CAR(args); args = CDR(args);
    /* Supposedly as.vector() gave a vector type, but we check */
    switch(TYPEOF(vals)) {
	case LGLSXP:
	case INTSXP:
	case REALSXP:
	case CPLXSXP:
	case STRSXP:
	case RAWSXP:
	case EXPRSXP:
	case VECSXP:
	    break;
	default:
	    error(_("'data' must be of a vector type"));
    }
    lendat = length(vals);
    snr = CAR(args); args = CDR(args);
    snc = CAR(args); args = CDR(args);
    byrow = asLogical(CAR(args)); args = CDR(args);
    if (byrow == NA_INTEGER)
	error(_("invalid '%s' argument"), "byrow");
    dimnames = CAR(args);
    args = CDR(args);
    miss_nr = asLogical(CAR(args)); args = CDR(args);
    miss_nc = asLogical(CAR(args));

    if (!miss_nr) {
	if (!isNumeric(snr)) error(_("non-numeric matrix extent"));
	nr = asInteger(snr);
	if (nr == NA_INTEGER)
	    error(_("invalid 'nrow' value (too large or NA)"));
	if (nr < 0)
	    error(_("invalid 'nrow' value (< 0)"));
    }
    if (!miss_nc) {
	if (!isNumeric(snc)) error(_("non-numeric matrix extent"));
	nc = asInteger(snc);
	if (nc == NA_INTEGER)
	    error(_("invalid 'ncol' value (too large or NA)"));
	if (nc < 0)
	    error(_("invalid 'ncol' value (< 0)"));
    }
    if (miss_nr && miss_nc) nr = lendat;
    else if (miss_nr) nr = ceil(lendat/(double) nc);
    else if (miss_nc) nc = ceil(lendat/(double) nr);

    if(lendat > 0 ) {
	if (lendat > 1 && (nr * nc) % lendat != 0) {
	    if (((lendat > nr) && (lendat / nr) * nr != lendat) ||
		((lendat < nr) && (nr / lendat) * lendat != nr))
		warning(_("data length [%d] is not a sub-multiple or multiple of the number of rows [%d]"), lendat, nr);
	    else if (((lendat > nc) && (lendat / nc) * nc != lendat) ||
		     ((lendat < nc) && (nc / lendat) * lendat != nc))
		warning(_("data length [%d] is not a sub-multiple or multiple of the number of columns [%d]"), lendat, nc);
	}
	else if ((lendat > 1) && (nr * nc == 0)){
	    warning(_("data length exceeds size of matrix"));
	}
    }

    if ((double)nr * (double)nc > INT_MAX)
	error(_("too many elements specified"));

    PROTECT(ans = allocMatrix(TYPEOF(vals), nr, nc));

    if(lendat) {
	if (isVector(vals))
	    copyMatrix(ans, vals, byrow);
	else
	    copyListMatrix(ans, vals, byrow);
    } else if (isVectorAtomic(vals)) /* VECSXP/EXPRSXP already are R_NilValue */
        set_elements_to_NA_or_NULL (ans, 0, nr*nc);

    if(!isNull(dimnames)&& length(dimnames) > 0)
	ans = dimnamesgets(ans, dimnames);
    UNPROTECT(1);
    return ans;
}

/**
 * Allocate a 3-dimensional array
 *
 * @param mode The R mode (e.g. INTSXP)
 * @param nrow number of rows
 * @param ncol number of columns
 * @param nface number of faces
 *
 * @return A 3-dimensional array of the indicated dimensions and mode
 */
SEXP alloc3DArray(SEXPTYPE mode, int nrow, int ncol, int nface)
{
    SEXP s, t;
    int n;

    if (nrow < 0 || ncol < 0 || nface < 0)
	error(_("negative extents to 3D array"));
    if ((double)nrow * (double)ncol * (double)nface > INT_MAX)
	error(_("alloc3Darray: too many elements specified"));
    n = nrow * ncol * nface;
    PROTECT(s = allocVector(mode, n));
    PROTECT(t = allocVector(INTSXP, 3));
    INTEGER(t)[0] = nrow;
    INTEGER(t)[1] = ncol;
    INTEGER(t)[2] = nface;
    setAttrib(s, R_DimSymbol, t);
    UNPROTECT(2);
    return s;
}


SEXP allocArray(SEXPTYPE mode, SEXP dims)
{
    SEXP array;
    int i, n;
    double dn;

    dn = n = 1;
    for (i = 0; i < LENGTH(dims); i++) {
	dn *= INTEGER(dims)[i];
	if(dn > INT_MAX)
	    error(_("allocArray: too many elements specified by 'dims'"));
	n *= INTEGER(dims)[i];
    }

    PROTECT(dims = duplicate(dims));
    PROTECT(array = allocVector(mode, n));
    setAttrib(array, R_DimSymbol, dims);
    UNPROTECT(2);
    return array;
}

/* DropDims strips away redundant dimensioning information. */
/* If there is an appropriate dimnames attribute the correct */
/* element is extracted and attached to the vector as a names */
/* attribute.  Note that this function mutates x. */
/* Duplication should occur before this is called. */

SEXP DropDims(SEXP x)
{
    SEXP dims, dimnames, newnames = R_NilValue;
    int i, n, ndims;

    PROTECT(x);
    dims = getAttrib(x, R_DimSymbol);
    dimnames = getAttrib(x, R_DimNamesSymbol);

    /* Check that dropping will actually do something. */
    /* (1) Check that there is a "dim" attribute. */

    if (dims == R_NilValue) {
	UNPROTECT(1);
	return x;
    }
    ndims = LENGTH(dims);

    /* (2) Check whether there are redundant extents */
    n = 0;
    for (i = 0; i < ndims; i++)
	if (INTEGER(dims)[i] != 1) n++;
    if (n == ndims) {
	UNPROTECT(1);
	return x;
    }

    if (n <= 1) {
	/* We have reduced to a vector result.
	   If that has length one, it is ambiguous which dimnames to use,
	   so use it if there is only one (as from R 2.7.0).
	 */
	if (dimnames != R_NilValue) {
	    if(LENGTH(x) != 1) {
		for (i = 0; i < LENGTH(dims); i++) {
		    if (INTEGER(dims)[i] != 1) {
			newnames = VECTOR_ELT(dimnames, i);
			break;
		    }
		}
	    } else { /* drop all dims: keep names if unambiguous */
		int cnt;
		for(i = 0, cnt = 0; i < LENGTH(dims); i++)
		    if(VECTOR_ELT(dimnames, i) != R_NilValue) cnt++;
		if(cnt == 1)
		    for (i = 0; i < LENGTH(dims); i++) {
			newnames = VECTOR_ELT(dimnames, i);
			if(newnames != R_NilValue) break;
		    }
	    }
	}
	PROTECT(newnames);
	setAttrib(x, R_DimNamesSymbol, R_NilValue);
	setAttrib(x, R_DimSymbol, R_NilValue);
	setAttrib(x, R_NamesSymbol, newnames);
	/* FIXME: the following is desirable, but pointless as long as
	   subset.c & others have a contrary version that leaves the
	   S4 class in, incorrectly, in the case of vectors.  JMC
	   3/3/09 */
/* 	if(IS_S4_OBJECT(x)) {/\* no longer valid subclass of array or
 	matrix *\/ */
/* 	    setAttrib(x, R_ClassSymbol, R_NilValue); */
/* 	    UNSET_S4_OBJECT(x); */
/* 	} */
	UNPROTECT(1);
    } else {
	/* We have a lower dimensional array. */
	SEXP newdims, dnn, newnamesnames = R_NilValue;
	dnn = getAttrib(dimnames, R_NamesSymbol);
	PROTECT(newdims = allocVector(INTSXP, n));
	for (i = 0, n = 0; i < ndims; i++)
	    if (INTEGER(dims)[i] != 1)
		INTEGER(newdims)[n++] = INTEGER(dims)[i];
	if (!isNull(dimnames)) {
	    int havenames = 0;
	    for (i = 0; i < ndims; i++)
		if (INTEGER(dims)[i] != 1 &&
		    VECTOR_ELT(dimnames, i) != R_NilValue)
		    havenames = 1;
	    if (havenames) {
		PROTECT(newnames = allocVector(VECSXP, n));
		PROTECT(newnamesnames = allocVector(STRSXP, n));
		for (i = 0, n = 0; i < ndims; i++) {
		    if (INTEGER(dims)[i] != 1) {
			if(!isNull(dnn))
			    SET_STRING_ELT(newnamesnames, n,
					   STRING_ELT(dnn, i));
			SET_VECTOR_ELT(newnames, n++, VECTOR_ELT(dimnames, i));
		    }
		}
	    }
	    else dimnames = R_NilValue;
	}
	PROTECT(dimnames);
	setAttrib(x, R_DimNamesSymbol, R_NilValue);
	setAttrib(x, R_DimSymbol, newdims);
	if (dimnames != R_NilValue)
	{
	    if(!isNull(dnn))
		setAttrib(newnames, R_NamesSymbol, newnamesnames);
	    setAttrib(x, R_DimNamesSymbol, newnames);
	    UNPROTECT(2);
	}
	UNPROTECT(2);
    }
    UNPROTECT(1);
    return x;
}

static SEXP do_drop(SEXP call, SEXP op, SEXP args, SEXP rho)
{
    SEXP x, xdims;
    int i, n, shorten;

    checkArity(op, args);
    x = CAR(args);
    if ((xdims = getAttrib(x, R_DimSymbol)) != R_NilValue) {
	n = LENGTH(xdims);
	shorten = 0;
	for (i = 0; i < n; i++)
	    if (INTEGER(xdims)[i] == 1) shorten = 1;
	if (shorten) {
	    if (NAMEDCNT_GT_0(x)) x = duplicate(x);
	    x = DropDims(x);
	}
    }
    return x;
}

/* Length of Primitive Objects */

static SEXP do_fast_length (SEXP call, SEXP op, SEXP arg, SEXP rho, int variant)
{   
    R_len_t len = length(arg);
    return ScalarInteger (len <= INT_MAX ? len : NA_INTEGER);
}

static SEXP do_length(SEXP call, SEXP op, SEXP args, SEXP rho, int variant)
{
    SEXP ans;

    checkArity (op, args);
    check1arg_x (args, call);

    if (DispatchOrEval (call, op, "length", args, rho, &ans, 0, 1))
        return(ans);

    return do_fast_length (call, op, CAR(args), rho, variant);
}

void task_row_or_col (helpers_op_t op, SEXP ans, SEXP dim, SEXP ignored)
{
    int nr = INTEGER(dim)[0], nc = INTEGER(dim)[1];
    R_len_t k;
    int i, j;
    int *p;

    HELPERS_SETUP_OUT(10); /* large, since computing one element is very fast */

    p = INTEGER(ans);                   /* store sequentially (down columns)  */
    k = 0;                              /* with k, for good cache performance */

    switch (op) {
    case 1: /* row */
        for (j = 1; j <= nc; j++) {
            for (i = 1; i <= nr; i++) {
                p[k] = i;
                HELPERS_NEXT_OUT (k);
            }
        }
        break;
    case 2: /* col */
        for (j = 1; j <= nc; j++) {
            for (i = 1; i <= nr; i++) {
                p[k] = j;
                HELPERS_NEXT_OUT (k);
            }
        }
        break;
    }
}

#define T_rowscols THRESHOLD_ADJUST(100)

static SEXP do_rowscols (SEXP call, SEXP op, SEXP args, SEXP rho, int variant)
{
    SEXP dim, ans;
    int nr, nc;

    checkArity(op, args);
    dim = CAR(args);
    if (!isInteger(dim) || LENGTH(dim) != 2)
	error(_("a matrix-like object is required as argument to 'row/col'"));
    nr = INTEGER(dim)[0];
    nc = INTEGER(dim)[1];

    ans = allocMatrix0 (INTSXP, nr, nc);

    DO_NOW_OR_LATER1 (variant, LENGTH(ans) >= T_rowscols,
      HELPERS_PIPE_OUT, task_row_or_col, PRIMVAL(op), ans, dim);

    return allocMatrix1 (ans, nr, nc);
}

/* Fill the lower triangle of an n-by-n matrix from the upper triangle.  Fills
   two rows at once to improve cache performance. */

static void fill_lower (double *z, int n)
{
   int i, ii, jj, e;

    /* This loop fills two rows of the lower triangle each iteration. 
       Since there's nothing to fill for the first row, we can either 
       start with it or with the next row, so that the number of rows 
       we fill will be a multiple of two. */

    for (i = (n&1); i < n; i += 2) {

        ii = i;    /* first position to fill in the first row of the pair */
        jj = i*n;  /* first position to fetch from */

        /* This loop fills in the pair of rows, also filling the diagonal
           element of the first (which is unnecessary but innocuous). */

        e = jj+i;

        for (;;) {
            z[ii] = z[jj];
            z[ii+1] = z[jj+n];
            if (jj == e) break;
            ii += n;
            jj += 1;
        }
    }
}

/* Fill vector/matrix with zeros. */

void task_fill_zeros (helpers_op_t op, SEXP sz, SEXP sx, SEXP sy)
{
  double *z = REAL(sz);
  R_len_t u = LENGTH(sz);
  R_len_t i;

  for (i = 0; i < u; i++) z[i] = 0;
}

void task_cfill_zeros (helpers_op_t op, SEXP sz, SEXP sx, SEXP sy)
{
  Rcomplex *z = COMPLEX(sz);
  R_len_t u = LENGTH(sz);
  R_len_t i;

  for (i = 0; i < u; i++) z[i].r = z[i].i = 0;
}

/* Real matrix product, using the routines in extra/matprod. */

void task_matprod_vec_vec (helpers_op_t op, SEXP sz, SEXP sx, SEXP sy)
{ 
    double *z = REAL(sz), *x = REAL(sx), *y = REAL(sy);
    int n = LENGTH(sx);

    z[0] = matprod_vec_vec (x, y, n);
}

void task_matprod_mat_vec (helpers_op_t op, SEXP sz, SEXP sx, SEXP sy)
{ 
    double *z = REAL(sz), *x = REAL(sx), *y = REAL(sy);
    int nrx = LENGTH(sz);
    int ncx = LENGTH(sy);

    matprod_mat_vec (x, y, z, nrx, ncx);
}

void task_matprod_vec_mat (helpers_op_t op, SEXP sz, SEXP sx, SEXP sy)
{ 
    double *z = REAL(sz), *x = REAL(sx), *y = REAL(sy);
    int nry = LENGTH(sx);
    int ncy = LENGTH(sz);

    matprod_vec_mat (x, y, z, nry, ncy);
}

void task_matprod (helpers_op_t op, SEXP sz, SEXP sx, SEXP sy)
{ 
    double *z = REAL(sz), *x = REAL(sx), *y = REAL(sy);
    int ncx_nry = op;
    int nrx = LENGTH(sx) / ncx_nry;
    int ncy = LENGTH(sy) / ncx_nry;

    matprod (x, y, z, nrx, ncx_nry, ncy);
}

void task_matprod_trans1 (helpers_op_t op, SEXP sz, SEXP sx, SEXP sy)
{ 
    double *z = REAL(sz), *x = REAL(sx), *y = REAL(sy);
    int k = op;
    int nr = LENGTH(sx) / k;
    int nc = LENGTH(sy) / k;

    matprod_trans1 (x, y, z, nr, k, nc);
}

void task_matprod_trans2 (helpers_op_t op, SEXP sz, SEXP sx, SEXP sy)
{ 
    double *z = REAL(sz), *x = REAL(sx), *y = REAL(sy);
    int k = op;
    int nr = LENGTH(sx) / k;
    int nc = LENGTH(sy) / k;

    matprod_trans2 (x, y, z, nr, k, nc);
}

/* Real matrix product, using the BLAS routines. */

void task_matprod_vec_vec_BLAS (helpers_op_t op, SEXP sz, SEXP sx, SEXP sy)
{ 
    double *z = REAL(sz), *x = REAL(sx), *y = REAL(sy);
    int n = LENGTH(sx);
    int int_1 = 1;

    z[0] = F77_CALL(ddot) (&n, x, &int_1, y, &int_1);
}

void task_matprod_mat_vec_BLAS (helpers_op_t op, SEXP sz, SEXP sx, SEXP sy)
{ 
    double *z = REAL(sz), *x = REAL(sx), *y = REAL(sy);
    int nrx = LENGTH(sz);
    int ncx = LENGTH(sy);
    double one = 1.0, zero = 0.0;
    int i1 = 1;

    F77_CALL(dgemv) ("N", &nrx, &ncx, &one, x, &nrx, y, &i1, &zero, z, &i1);
}

void task_matprod_vec_mat_BLAS (helpers_op_t op, SEXP sz, SEXP sx, SEXP sy)
{ 
    double *z = REAL(sz), *x = REAL(sx), *y = REAL(sy);
    int nry = LENGTH(sx);
    int ncy = LENGTH(sz);
    double one = 1.0, zero = 0.0;
    int i1 = 1;

    F77_CALL(dgemv) ("T", &nry, &ncy, &one, y, &nry, x, &i1, &zero, z, &i1);
}

void task_matprod_BLAS (helpers_op_t op, SEXP sz, SEXP sx, SEXP sy)
{ 
    double *z = REAL(sz), *x = REAL(sx), *y = REAL(sy);
    int ncx_nry = op;
    int nrx = LENGTH(sx) / ncx_nry;
    int ncy = LENGTH(sy) / ncx_nry;
    double one = 1.0, zero = 0.0;

    F77_CALL(dgemm) ("N", "N", &nrx, &ncy, &ncx_nry, &one,
                      x, &nrx, y, &ncx_nry, &zero, z, &nrx);
}

void task_matprod_trans1_BLAS (helpers_op_t op, SEXP sz, SEXP sx, SEXP sy)
{ 
    double *z = REAL(sz), *x = REAL(sx), *y = REAL(sy);
    int nr = op;
    int ncx = LENGTH(sx) / nr;
    int ncy = LENGTH(sy) / nr;
    double one = 1.0, zero = 0.0;

    if (x == y && nr > 10) { /* using dsyrk may be slower if nr is small */
        F77_CALL(dsyrk)("U", "T", &ncx, &nr, &one, x, &nr, &zero, z, &ncx);
        fill_lower(z,ncx);
    }
    else {
        F77_CALL(dgemm)("T", "N", &ncx, &ncy, &nr, &one, 
                        x, &nr, y, &nr, &zero, z, &ncx);
    }
}

void task_matprod_trans2_BLAS (helpers_op_t op, SEXP sz, SEXP sx, SEXP sy)
{ 
    double *z = REAL(sz), *x = REAL(sx), *y = REAL(sy);
    int nc = op;
    int nrx = LENGTH(sx) / nc;
    int nry = LENGTH(sy) / nc;
    double one = 1.0, zero = 0.0;

    if (x == y && nc > 10) { /* using dsyrk may be slower if nc is small */
        F77_CALL(dsyrk)("U", "N", &nrx, &nc, &one, x, &nrx, &zero, z, &nrx);
        fill_lower(z,nrx);
    }
    else {
        char *transa = "N", *transb = "T";
        F77_CALL(dgemm)("N", "T", &nrx, &nry, &nc, &one,
                        x, &nrx, y, &nry, &zero, z, &nrx);
    }
}

/* Complex matrix product. */

void task_cmatprod (helpers_op_t op, SEXP sz, SEXP sx, SEXP sy)
{ 
    Rcomplex *z = COMPLEX(sz), *x = COMPLEX(sx), *y = COMPLEX(sy);
    int ncx_nry = op;
    int nrx = LENGTH(sx) / ncx_nry;
    int ncy = LENGTH(sy) / ncx_nry;

#ifdef HAVE_FORTRAN_DOUBLE_COMPLEX
    Rcomplex one, zero;
    int i;
    one.r = 1.0; one.i = zero.r = zero.i = 0.0;
    if (nrx > 0 && ncx_nry > 0 && ncy > 0) {
	F77_CALL(zgemm)("N", "N", &nrx, &ncy, &ncx_nry, &one,
			x, &nrx, y, &ncx_nry, &zero, z, &nrx);
    } else { /* zero-extent operations should return zeroes */
	for(i = 0; i < nrx*ncy; i++) z[i].r = z[i].i = 0;
    }
#else
    int i, j, k;
    double xij_r, xij_i, yjk_r, yjk_i;
    long double sum_i, sum_r;

    for (i = 0; i < nrx; i++)
	for (k = 0; k < ncy; k++) {
	    z[i + k * nrx].r = NA_REAL;
	    z[i + k * nrx].i = NA_REAL;
	    sum_r = 0.0;
	    sum_i = 0.0;
	    for (j = 0; j < ncx_nry; j++) {
		xij_r = x[i + j * nrx].r;
		xij_i = x[i + j * nrx].i;
		yjk_r = y[j + k * ncx_nry].r;
		yjk_i = y[j + k * ncx_nry].i;
		if (ISNAN(xij_r) || ISNAN(xij_i)
		    || ISNAN(yjk_r) || ISNAN(yjk_i))
		    goto next_ik;
		sum_r += (xij_r * yjk_r - xij_i * yjk_i);
		sum_i += (xij_r * yjk_i + xij_i * yjk_r);
	    }
	    z[i + k * nrx].r = sum_r;
	    z[i + k * nrx].i = sum_i;
	next_ik:
	    ;
	}
#endif
}

void task_cmatprod_trans1 (helpers_op_t op, SEXP sz, SEXP sx, SEXP sy)
{ 
    Rcomplex *z = COMPLEX(sz), *x = COMPLEX(sx), *y = COMPLEX(sy);
    int nr = op;
    int ncx = LENGTH(sx) / nr;
    int ncy = LENGTH(sy) / nr;
    char *transa = "T", *transb = "N";
    Rcomplex one, zero;
    one.r = 1.0; one.i = zero.r = zero.i = 0.0;

    F77_CALL(zgemm) (transa, transb, &ncx, &ncy, &nr, &one,
                     x, &nr, y, &nr, &zero, z, &ncx);
}

void task_cmatprod_trans2 (helpers_op_t op, SEXP sz, SEXP sx, SEXP sy)
{ 
    Rcomplex *z = COMPLEX(sz), *x = COMPLEX(sx), *y = COMPLEX(sy);
    int nc = op;
    int nrx = LENGTH(sx) / nc;
    int nry = LENGTH(sy) / nc;

    char *transa = "N", *transb = "T";
    Rcomplex one, zero;
    one.r = 1.0; one.i = zero.r = zero.i = 0.0;
    F77_CALL(zgemm) (transa, transb, &nrx, &nry, &nc, &one,
                     x, &nrx, y, &nry, &zero, z, &nrx);
}


static SEXP do_transpose (SEXP, SEXP, SEXP, SEXP, int);

#define T_matmult THRESHOLD_ADJUST(30)

/* "%*%" (op = 0), crossprod (op = 1) or tcrossprod (op = 2).  For op = 0,
   it is set up as a SPECIAL so that it can evaluate its arguments requesting
    a VARIANT_TRANS result (produced by "t"), though it doesn't want both
    arguments to be transposed.   */

static SEXP do_matprod (SEXP call, SEXP op, SEXP args, SEXP rho, int variant)
{
    LOCAL_COPY(R_NilValue);
    SEXP x = CAR(args), y = CADR(args), rest = CDDR(args);

    PROTECT_INDEX ix, iy;
    int mode;
    SEXP ans;

    int primop = PRIMVAL(op); /* will be changed for t(A)%*%B and A%*%t(B)*/
    int nprotect = 0;

    /* %*% is a SPECIAL primitive, so we need to evaluate the arguments,
       with VARIANT_TRANS if possible and desirable.  The others (crossprod
       and tcrossprod) are .Internal and not special, so have arguments
       already evaluated. */

    if (primop == 0) { 

        if (x != R_NilValue && x != R_DotsSymbol 
         && y != R_NilValue && y != R_DotsSymbol && rest == R_NilValue) {

            /* Simple usage like A %*% B or t(A) %*% B. */

            /* Evaluate arguments with VARIANT_TRANS, except we don't want both
<<<<<<< HEAD
               to be transposed, and we don't want a transposed argument if
               the other is an S4 object, since that's not good for dispatch. */
=======
               to be transposed.  Don't ask for VARIANT_TRANS for y if from x 
               we know we will need to check for S4 dispatch. */

            int hm = -1;  /* Any methods?  -1 for not known yet */
>>>>>>> ec64df76

            PROTECT_WITH_INDEX(
              x = evalv (x, rho, VARIANT_TRANS | VARIANT_PENDING_OK), &ix);
            PROTECT_WITH_INDEX(
<<<<<<< HEAD
              y = evalv (y, rho, ATTRIB(x)==R_VariantResult || IS_S4_OBJECT(x)
               ? VARIANT_PENDING_OK : VARIANT_TRANS | VARIANT_PENDING_OK), &iy);
            nprotect += 2;
            if (IS_S4_OBJECT(y) && ATTRIB(x) == R_VariantResult)
                REPROTECT(x = eval (CAR(args), rho), ix);

            /* See if we dispatch to S4 method. */

            if ((IS_S4_OBJECT(x) || IS_S4_OBJECT(y)) && R_has_methods(op)) {
                SEXP value;
=======
              y = evalv (y, rho, ATTRIB(x)==R_VariantResult 
                                  || IS_S4_OBJECT(x) && (hm = R_has_methods(op))
               ? VARIANT_PENDING_OK : VARIANT_TRANS | VARIANT_PENDING_OK), &iy);
            nprotect += 2;

            /* See if we dispatch to S4 method. */

            if ((IS_S4_OBJECT(x) || IS_S4_OBJECT(y))
                  && (hm == -1 ? R_has_methods(op) : hm)) {
                SEXP value;
                /* we don't want a transposed argument if the other is an 
                   S4 object, since that's not good for dispatch. */
                if (IS_S4_OBJECT(y) && ATTRIB(x) == R_VariantResult) {
                    SET_ATTRIB (x, R_NilValue);
                    REPROTECT (x = do_transpose (R_NilValue,R_NilValue,x,rho,0),
                               ix);
                }
>>>>>>> ec64df76
                PROTECT(args = CONS(x,CONS(y,R_NilValue)));
                nprotect += 1;
                helpers_wait_until_not_being_computed2(x,y);
                if (value = R_possible_dispatch(call, op, args, rho, FALSE)) {
                    UNPROTECT(nprotect);
                    return value;
                }
            }

            /* See if we can switch to crossprod or tcrossprod to handle a
               transposed argument. */

            if (ATTRIB(x) == R_VariantResult) {
                REPROTECT(x = CAR(x), ix);
                primop = 1;
            } 
            else if (ATTRIB(y) == R_VariantResult) {
                REPROTECT(y = CAR(y), iy);
                primop = 2;
            }
        }
        else {

            /* Not a simple use like A %*% B, but something like `%*%`(...).
               Don't try to evaluate arguments with VARIANT_TRANS. */

            PROTECT(args = evalListPendingOK (args, rho, call));
            nprotect += 1;
            x = CAR(args);
            y = CADR(args);

            if ((IS_S4_OBJECT(x) || IS_S4_OBJECT(y)) && R_has_methods(op)) {
                SEXP value, s;
                /* Remove argument names to ensure positional matching */
                for (s = args; s != R_NilValue; s = CDR(s)) 
                    SET_TAG(s, R_NilValue);
                wait_until_arguments_computed(args);
                if (value = R_possible_dispatch(call, op, args, rho, FALSE)) {
                    UNPROTECT(nprotect);
                    return value;
                }
            }
        }
    }

    /* Handle the one-argument case of crossprod and tcrossprod. */

    if (y == R_NilValue && primop != 0) 
        y = x;

    /* Check for bad arguments. */

    if ( !(isNumeric(x) || isComplex(x)) || !(isNumeric(y) || isComplex(y)) )
	errorcall(call, _("requires numeric/complex matrix/vector arguments"));

    /* See if both arguments are the same (as with one-argument crossprod,
       but also they just happen to be the same. */

    int same = x==y;

    /* Get dimension attributes of the arguments, and use them to determine 
       the dimensions of the result (nrows and ncols) and the number of
       elements in the sums of products (k). */

    SEXP xdims = getAttrib(x, R_DimSymbol);
    SEXP ydims = same ? xdims : getAttrib(y, R_DimSymbol);

    int ldx = length(xdims);
    int ldy = same ? ldx : length(ydims);

    int nrx, ncx, nry, ncy;

    if (ldx == 2) {
	nrx = INTEGER(xdims)[0];
	ncx = INTEGER(xdims)[1];
    }
    if (ldy == 2) {
	nry = INTEGER(ydims)[0];
	ncy = INTEGER(ydims)[1];
    }

    if (ldx != 2 && ldy != 2) {	/* x and y non-matrices */
        if (primop == 0) {
            nrx = 1;
            ncx = LENGTH(x);
        }
        else {
            nrx = LENGTH(x);
            ncx = 1;
        }
        nry = LENGTH(y);
        ncy = 1;
    }
    else if (ldx != 2) {	/* x not a matrix */
        if (primop == 0) {
            if (LENGTH(x) == nry) {	/* x as row vector */
        	nrx = 1;
        	ncx = nry; /* == LENGTH(x) */
            }
            else {			/* try x as a col vector (may fail) */
        	nrx = LENGTH(x);
        	ncx = 1;
            }
        }
        else if (primop == 1) {		/* try x as a col vector (may fail) */
            nrx = LENGTH(x);
            ncx = 1;
        }
        else {
            if (LENGTH(x) == ncy) {	/* x as row vector */
        	nrx = 1;
        	ncx = ncy; /* == LENGTH(x) */
            }
            else {			/* try x as a col vector (may fail) */
        	nrx = LENGTH(x);
        	ncx = 1;
            }
        }
    }
    else if (ldy != 2) {	/* y not a matrix */
        if (primop == 0) {
            if (LENGTH(y) == ncx) {	/* y as col vector */
        	nry = ncx; /* == LENGTH(y) */
        	ncy = 1;
            }
            else {			/* try y as a row vector (may fail) */
        	nry = 1;
        	ncy = LENGTH(y);
            }
        }
        else if (primop == 1) {
            if (LENGTH(y) == nrx) {	/* y as a col vector */
        	nry = nrx; /* == LENGTH(y) */
        	ncy = 1;
            }
            else {			/* try y as a row vector (mail fail) */
                nry = 1;
                ncy = LENGTH(y);
            }
        }
        else {				/* try y as a col vector (may fail) */
            nry = LENGTH(y);
            ncy = 1;
        }
    }

    if (primop == 0 && ncx != nry)  /* primitive, so we use call */
        errorcall (call, _("non-conformable arguments"));
    else if (primop == 1 && nrx != nry || primop == 2 && ncx != ncy)
        error(_("non-conformable arguments"));

    int nrows = primop==1 ? ncx : nrx;
    int ncols = primop==2 ? nry : ncy;
    int k = primop==1 ? nrx : ncx;

    /* Coerce aguments if necessary. */

    mode = isComplex(x) || isComplex(y) ? CPLXSXP : REALSXP;
   
    if (TYPEOF(x)!=mode) {
        WAIT_UNTIL_COMPUTED(x);
        x = coerceVector(x, mode);
    }
    PROTECT(x);

    if (TYPEOF(y)!=mode) {
        WAIT_UNTIL_COMPUTED(y);
        y = coerceVector(y, mode);
    }
    PROTECT(y);

    /* Compute the result matrix. */

    int inhlpr = nrows*(k+1.0)*ncols > T_matmult;
    int no_pipelining = !inhlpr || helpers_not_pipelining_now;
    SEXP op1 = x, op2 = y;
    int flags = 0;
<<<<<<< HEAD

    helpers_task_proc *task_proc;

    ans = allocMatrix0 (mode, nrows, ncols);

    if (LENGTH(ans) != 0) {

        if (k == 0) { /* result is a matrix of all zeros, real or complex */
            task_proc = mode==CPLXSXP ? task_cfill_zeros : task_fill_zeros;
        }

        else if (mode == CPLXSXP) { /* result is a complex matrix, not zeros */
            switch (primop) {
            case 0: task_proc = task_cmatprod; break;
            case 1: task_proc = task_cmatprod_trans1; break;
            case 2: task_proc = task_cmatprod_trans2; break;
            }
#           ifndef R_MAT_MULT_WITH_BLAS_IN_HELPERS_OK
                inhlpr = 0;
#           endif
        }

=======

    helpers_task_proc *task_proc;

    ans = allocMatrix0 (mode, nrows, ncols);

    if (LENGTH(ans) != 0) {

        if (k == 0) { /* result is a matrix of all zeros, real or complex */
            task_proc = mode==CPLXSXP ? task_cfill_zeros : task_fill_zeros;
        }

        else if (mode == CPLXSXP) { /* result is a complex matrix, not zeros */
            switch (primop) {
            case 0: task_proc = task_cmatprod; break;
            case 1: task_proc = task_cmatprod_trans1; break;
            case 2: task_proc = task_cmatprod_trans2; break;
            }
#           ifndef R_MAT_MULT_WITH_BLAS_IN_HELPERS_OK
                inhlpr = 0;
#           endif
        }

>>>>>>> ec64df76
        else if (nrows==1 && ncols==1) { /* dot product, real */
            if (R_mat_mult_with_BLAS[0]) {
                task_proc = task_matprod_vec_vec_BLAS;
#               ifndef R_MAT_MULT_WITH_BLAS_IN_HELPERS_OK
                    inhlpr = 0;
#               endif
            }
            else if (no_pipelining)
                task_proc = task_matprod_vec_vec;
            else {
                task_proc = task_piped_matprod_vec_vec;
                flags = HELPERS_PIPE_IN2;
            }
        }

        else if (primop == 0) { /* %*%, real, not dot product, not null or 0s */
            if (ncols==1) {
                if (R_mat_mult_with_BLAS[1]) {
                    task_proc = task_matprod_mat_vec_BLAS;
#                   ifndef R_MAT_MULT_WITH_BLAS_IN_HELPERS_OK
                        inhlpr = 0;
#                   endif
                }
                else if (no_pipelining)
                    task_proc = task_matprod_mat_vec;
                else {
                    task_proc = task_piped_matprod_mat_vec;
                    flags = HELPERS_PIPE_IN2;
                }
            }
            else if (nrows==1) {
                if (R_mat_mult_with_BLAS[2]) {
                    task_proc = task_matprod_vec_mat_BLAS;
#                   ifndef R_MAT_MULT_WITH_BLAS_IN_HELPERS_OK
                        inhlpr = 0;
#                   endif
<<<<<<< HEAD
                }
                else if (no_pipelining)
                    task_proc = task_matprod_vec_mat;
                else {
                    task_proc = task_piped_matprod_vec_mat;
                    flags = HELPERS_PIPE_IN2_OUT;
                }
=======
                }
                else if (no_pipelining)
                    task_proc = task_matprod_vec_mat;
                else {
                    task_proc = task_piped_matprod_vec_mat;
                    flags = HELPERS_PIPE_IN2_OUT;
                }
>>>>>>> ec64df76
            }
            else {
                if (R_mat_mult_with_BLAS[3]) {
                    task_proc = task_matprod_BLAS;
#                   ifndef R_MAT_MULT_WITH_BLAS_IN_HELPERS_OK
                        inhlpr = 0;
#                   endif
                }
                else if (no_pipelining)
                    task_proc = task_matprod;
                else {
                    task_proc = task_piped_matprod;
                    flags = HELPERS_PIPE_IN2_OUT;
                }
            }
        }

        else {  /* crossprod or tcrossprod, real, not dot product, not or 0s */
            if (nrows==1 || ncols==1) {
                if (primop==1) {
                    if (ncols==1) { op1 = y; op2 = x; }
                    if (R_mat_mult_with_BLAS[2]) {
                        task_proc = task_matprod_vec_mat_BLAS;
#                       ifndef R_MAT_MULT_WITH_BLAS_IN_HELPERS_OK
                            inhlpr = 0;
#                        endif
                    }
                    else if (no_pipelining)
                        task_proc = task_matprod_vec_mat;
                    else {
                        task_proc = task_piped_matprod_vec_mat;
                        flags = HELPERS_PIPE_IN2_OUT;
                    }
                }
                else {
                    if (nrows==1) { op1 = y; op2 = x; }
                    if (R_mat_mult_with_BLAS[1]) {
                        task_proc = task_matprod_mat_vec_BLAS;
#                       ifndef R_MAT_MULT_WITH_BLAS_IN_HELPERS_OK
                            inhlpr = 0;
#                       endif
                    }
                    else if (no_pipelining)
                        task_proc = task_matprod_mat_vec;
                    else {
                        task_proc = task_piped_matprod_mat_vec;
                        flags = HELPERS_PIPE_IN2;
                    }
                }
            }
            else {
                if (R_mat_mult_with_BLAS[3]) {
                    task_proc = primop==1 ? task_matprod_trans1_BLAS 
                                          : task_matprod_trans2_BLAS;
#                   ifndef R_MAT_MULT_WITH_BLAS_IN_HELPERS_OK
                        inhlpr = 0;
#                   endif
                }
                else if (no_pipelining)
                    task_proc = primop==1 ? task_matprod_trans1 
                                          : task_matprod_trans2;
                else {
                    if (primop==1) {
                        task_proc = task_piped_matprod_trans1;
                        flags = HELPERS_PIPE_IN2_OUT;
                    }
                    else {
                        task_proc = task_piped_matprod_trans2;
                        flags = HELPERS_PIPE_OUT;
                    }
                }
            }
        }
    
        DO_NOW_OR_LATER2 (variant, inhlpr, flags, task_proc, k, ans, op1, op2);
    }

    PROTECT(ans = allocMatrix1 (ans, nrows, ncols));

    /* Add names to the result as appropriate. */

    SEXP xdmn, ydmn;

    PROTECT(xdmn = getAttrib(x, R_DimNamesSymbol));
    PROTECT(ydmn = getAttrib(y, R_DimNamesSymbol));

    if (xdmn != R_NilValue || ydmn != R_NilValue) {

        SEXP dimnames, dimnamesnames, dnx=R_NilValue, dny=R_NilValue;

        /* allocate dimnames and dimnamesnames */
<<<<<<< HEAD

        PROTECT(dimnames = allocVector(VECSXP, 2));
        PROTECT(dimnamesnames = allocVector(STRSXP, 2));

=======

        PROTECT(dimnames = allocVector(VECSXP, 2));
        PROTECT(dimnamesnames = allocVector(STRSXP, 2));

>>>>>>> ec64df76
        if (xdmn != R_NilValue) {
            if (LENGTH(xdmn) == 2) {
                SET_VECTOR_ELT (dimnames, 0, VECTOR_ELT(xdmn,primop==1));
                dnx = getAttrib (xdmn, R_NamesSymbol);
                if (dnx != R_NilValue)
                    SET_STRING_ELT(dimnamesnames, 0, STRING_ELT(dnx,primop==1));
            }
            else if (LENGTH(xdmn) == 1 && LENGTH(VECTOR_ELT(xdmn,0)) == nrows
                       && PRIMVAL(op)==0 /* only! strange but documented */) {
                SET_VECTOR_ELT (dimnames, 0, VECTOR_ELT(xdmn,0));
                dnx = getAttrib (xdmn, R_NamesSymbol);
                if (dnx != R_NilValue)
                    SET_STRING_ELT(dimnamesnames, 0, STRING_ELT(dnx,0));
            }
        }

        if (ydmn != R_NilValue) {
            if (LENGTH(ydmn) == 2) {
                SET_VECTOR_ELT(dimnames, 1, VECTOR_ELT(ydmn,primop!=2));
                dny = getAttrib(ydmn, R_NamesSymbol);
                if(dny != R_NilValue)
                    SET_STRING_ELT(dimnamesnames, 1, STRING_ELT(dny,primop!=2));
            } 
            else if (LENGTH(ydmn) == 1 && LENGTH(VECTOR_ELT(ydmn,0)) == ncols
                       && PRIMVAL(op)==0 /* only! strange but documented */) {
                SET_VECTOR_ELT(dimnames, 1, VECTOR_ELT(ydmn, 0));
                dny = getAttrib(ydmn, R_NamesSymbol);
                if(dny != R_NilValue)
                    SET_STRING_ELT(dimnamesnames, 1, STRING_ELT(dny, 0));
            }
        }

        if (VECTOR_ELT(dimnames,0) != R_NilValue 
         || VECTOR_ELT(dimnames,1) != R_NilValue) {
            if (dnx != R_NilValue || dny != R_NilValue)
                setAttrib(dimnames, R_NamesSymbol, dimnamesnames);
            setAttrib(ans, R_DimNamesSymbol, dimnames);
        }

        UNPROTECT(2);
    }

    UNPROTECT(5+nprotect);
    return ans;
}


void task_transpose (helpers_op_t op, SEXP r, SEXP a, SEXP ignored)
{
    int nrow = EXTRACT_LENGTH1(op);
    int ncol = EXTRACT_LENGTH2(op);
    R_len_t len = LENGTH(a);
    R_len_t l_1 = len-1;
    R_len_t l_2 = len-2;
    unsigned i, j, k;

    if (helpers_output_perhaps_pipelined()) {

<<<<<<< HEAD
        HELPERS_SETUP_OUT (9);
=======
        HELPERS_SETUP_OUT (8);
>>>>>>> ec64df76

        switch (TYPEOF(a)) {

        /* For LGL, INT, and REAL, access successive pairs from two rows, and 
           store in successive positions in two columns (except perhaps for
           the first row & column).  This improves memory access performance.

           Keep in mind:  nrow & ncol are the number of rows and columns in
                          the input - this is swapped for the output! */

        case LGLSXP:
        case INTSXP:
            k = 0;
            i = 0;
            if (nrow & 1) {
                for (j = 0; i < ncol; j += nrow, i++) 
                    INTEGER(r)[i] = INTEGER(a)[j];
                HELPERS_BLOCK_OUT(k,ncol);
            }
            j = nrow & 1;
            while (i < len) {
                INTEGER(r)[i] = INTEGER(a)[j]; 
                INTEGER(r)[i+ncol] = INTEGER(a)[j+1];
                i += 1; j += nrow;
                if (j >= len) { 
                    i += ncol; 
                    j -= l_2; 
                    HELPERS_BLOCK_OUT(k,2*ncol);
                }
            }
            break;

        case REALSXP:
            k = 0;
            i = 0;
            if (nrow & 1) {
                for (j = 0; i < ncol; j += nrow, i++) 
                    REAL(r)[i] = REAL(a)[j];
                HELPERS_BLOCK_OUT(k,ncol);
            }
            j = nrow & 1;
            while (i < len) {
                REAL(r)[i] = REAL(a)[j]; 
                REAL(r)[i+ncol] = REAL(a)[j+1];
                i += 1; j += nrow;
                if (j >= len) { 
                    i += ncol; 
                    j -= l_2; 
                    HELPERS_BLOCK_OUT(k,2*ncol);
                }
            }
            break;

        /* For less-used types below, just access by row, store by column. */

        case CPLXSXP:
            for (i = 0, j = 0; i < len; j += nrow) {
                if (j > l_1) j -= l_1;
                COMPLEX(r)[i] = COMPLEX(a)[j];
                HELPERS_NEXT_OUT(i);
            }
            break;

        case RAWSXP:
            for (i = 0, j = 0; i < len; j += nrow) {
                if (j > l_1) j -= l_1;
                RAW(r)[i] = RAW(a)[j];
                HELPERS_NEXT_OUT(i);
            }
            break;

        /* These shouldn't happen here, but just in case... */

        case STRSXP:
            for (i = 0, j = 0; i < len; j += nrow) {
                if (j > l_1) j -= l_1;
                SET_STRING_ELT(r, i, STRING_ELT(a,j));
                i += 1;
            }
            break;

        case EXPRSXP:
        case VECSXP:
            for (i = 0, j = 0; i < len; j += nrow) {
                if (j > l_1) j -= l_1;
                SET_VECTOR_ELT(r, i, VECTOR_ELT(a,j));
                i += 1;
            }
            break;
        }
    }

    else { /* not pipelined */

        switch (TYPEOF(a)) {

        /* For LGL, INT, and REAL, access successive pairs from two rows, and 
           store in successive positions in two columns (except perhaps for
           the first row & column).  This improves memory access performance.

           Keep in mind:  nrow & ncol are the number of rows and columns in
                          the input - this is swapped for the output! */

        case LGLSXP:
        case INTSXP:
            i = 0;
            if (nrow & 1) {
                for (j = 0; i < ncol; j += nrow, i++) 
                    INTEGER(r)[i] = INTEGER(a)[j];
            }
            j = nrow & 1;
            while (i < len) {
                INTEGER(r)[i] = INTEGER(a)[j]; 
                INTEGER(r)[i+ncol] = INTEGER(a)[j+1];
                i += 1; j += nrow;
                if (j >= len) { 
                    i += ncol; 
                    j -= l_2; 
                }
            }
            break;

        case REALSXP:
            i = 0;
            if (nrow & 1) {
                for (j = 0; i < ncol; j += nrow, i++) 
                    REAL(r)[i] = REAL(a)[j];
            }
            j = nrow & 1;
            while (i < len) {
                REAL(r)[i] = REAL(a)[j]; 
                REAL(r)[i+ncol] = REAL(a)[j+1];
                i += 1; j += nrow;
                if (j >= len) { 
                    i += ncol; 
                    j -= l_2; 
                }
            }
            break;

        /* For less-used types below, just access by row, store by column. */

        case CPLXSXP:
            for (i = 0, j = 0; i < len; j += nrow) {
                if (j > l_1) j -= l_1;
                COMPLEX(r)[i] = COMPLEX(a)[j];
                i += 1;
            }
            break;

        case RAWSXP:
            for (i = 0, j = 0; i < len; j += nrow) {
                if (j > l_1) j -= l_1;
                RAW(r)[i] = RAW(a)[j];
                i += 1;
            }
            break;

        case STRSXP:
            for (i = 0, j = 0; i < len; j += nrow) {
                if (j > l_1) j -= l_1;
                SET_STRING_ELT(r, i, STRING_ELT(a,j));
                i += 1;
            }
            break;

        case EXPRSXP:
        case VECSXP:
            for (i = 0, j = 0; i < len; j += nrow) {
                if (j > l_1) j -= l_1;
                SET_VECTOR_ELT(r, i, VECTOR_ELT(a,j));
                i += 1;
            }
            break;
        }
    }
}


<<<<<<< HEAD
/* This implements t.default, which is internal. */
=======
/* This implements t.default, which is internal.  Can be called from %*% 
   when VARIANT_TRANS result turns out to not be desired. */
>>>>>>> ec64df76

#define T_transpose THRESHOLD_ADJUST(10)

static SEXP do_transpose (SEXP call, SEXP op, SEXP args, SEXP rho, int variant)
{
    SEXP a, r, dims, dimnames, dimnamesnames, ndimnamesnames, rnames, cnames;
    int ldim, len, ncol, nrow;

    if (op != R_NilValue) /* passed R_NilValue when called from %*% */
        checkArity(op, args);

    a = CAR(args);

    if (!isVector(a)) goto not_matrix;

    dims = getAttrib(a, R_DimSymbol);
    ldim = length(dims); /* not LENGTH, since could be null */

    if (ldim > 2) goto not_matrix;

    if (VARIANT_KIND(variant) == VARIANT_TRANS) {
        SEXP vres;
        vres = CONS(a,R_NilValue);
        SET_ATTRIB (vres, R_VariantResult);
        return vres;
    }

    len = LENGTH(a);
    nrow = ldim == 2 ? nrows(a) : len;
    ncol = ldim == 2 ? ncols(a) : 1;

    PROTECT(r = allocVector(TYPEOF(a), len));

    /* Start task.  Matrices with pointer elements must be done in master only.
       Since we don't assume that writing a pointer to memory is atomic, the
       garbage collector could read a garbage pointer if written in a helper. */

    DO_NOW_OR_LATER1 (variant, LENGTH(a) >= T_transpose,
        isVectorNonpointer(a) ? HELPERS_PIPE_OUT : HELPERS_MASTER_ONLY, 
        task_transpose, COMBINE_LENGTHS(nrow,ncol), r, a);

    rnames = R_NilValue;
    cnames = R_NilValue;
    dimnamesnames = R_NilValue;

    switch(ldim) {
    case 0:
        rnames = getAttrib(a, R_NamesSymbol);
        dimnames = rnames;/* for isNull() below*/
        break;
    case 1:
        dimnames = getAttrib(a, R_DimNamesSymbol);
        if (dimnames != R_NilValue) {
            rnames = VECTOR_ELT(dimnames, 0);
            dimnamesnames = getAttrib(dimnames, R_NamesSymbol);
        }
        break;
    case 2:
        dimnames = getAttrib(a, R_DimNamesSymbol);
        if (dimnames != R_NilValue) {
            rnames = VECTOR_ELT(dimnames, 0);
            cnames = VECTOR_ELT(dimnames, 1);
            dimnamesnames = getAttrib(dimnames, R_NamesSymbol);
        }
        break;
    }

    PROTECT(dims = allocVector(INTSXP, 2));
    INTEGER(dims)[0] = ncol;
    INTEGER(dims)[1] = nrow;
    setAttrib(r, R_DimSymbol, dims);
    UNPROTECT(1);

    /* R <= 2.2.0: dropped list(NULL,NULL) dimnames :
     * if(rnames != R_NilValue || cnames != R_NilValue) */
    if(!isNull(dimnames)) {
        PROTECT(dimnames = allocVector(VECSXP, 2));
        SET_VECTOR_ELT(dimnames, 0, cnames);
        SET_VECTOR_ELT(dimnames, 1, rnames);
        if(!isNull(dimnamesnames)) {
            PROTECT(ndimnamesnames = allocVector(VECSXP, 2));
            SET_VECTOR_ELT(ndimnamesnames, 1, STRING_ELT(dimnamesnames, 0));
            SET_VECTOR_ELT(ndimnamesnames, 0,
                           (ldim == 2) ? STRING_ELT(dimnamesnames, 1):
                           R_BlankString);
            setAttrib(dimnames, R_NamesSymbol, ndimnamesnames);
            UNPROTECT(1);
        }
        setAttrib(r, R_DimNamesSymbol, dimnames);
        UNPROTECT(1);
    }
    copyMostAttrib(a, r);
    UNPROTECT(1);
    return r;

 not_matrix:
    error(_("argument is not a matrix"));
    return R_NilValue;/* never used; just for -Wall */
}

/*
 New version of aperm, using strides for speed.
 Jonathan Rougier <J.C.Rougier@durham.ac.uk>

 v1.0 30.01.01

 M.Maechler : expanded	all ../include/Rdefines.h macros
 */

/* this increments iip and sets j using strides */

#define CLICKJ						\
    for (itmp = 0; itmp < n; itmp++)			\
	if (iip[itmp] == isr[itmp]-1) iip[itmp] = 0;	\
	else {						\
	    iip[itmp]++;				\
	    break;					\
	}						\
    for (j = 0, itmp = 0; itmp < n; itmp++)	       	\
	j += iip[itmp] * stride[itmp];

/* aperm (a, perm, resize = TRUE) */
static SEXP do_aperm(SEXP call, SEXP op, SEXP args, SEXP rho)
{
    SEXP a, perm, r, dimsa, dimsr, dna;
    int i, j, n, len, itmp;

    checkArity(op, args);

    a = CAR(args);
    if (!isArray(a))
	error(_("invalid first argument, must be an array"));

    PROTECT(dimsa = getAttrib(a, R_DimSymbol));
    n = LENGTH(dimsa);
    int *isa = INTEGER(dimsa);

    /* check the permutation */

    int *pp = (int *) R_alloc((size_t) n, sizeof(int));
    perm = CADR(args);
    if (length(perm) == 0) {
	for (i = 0; i < n; i++) pp[i] = n-1-i;
    } else if (isString(perm)) {
	SEXP dna = getAttrib(a, R_DimNamesSymbol);
	if (isNull(dna))
	    error(_("'a' does not have named dimnames"));
	SEXP dnna = getAttrib(dna, R_NamesSymbol);
	if (isNull(dnna))
	    error(_("'a' does not have named dimnames"));
	for (i = 0; i < n; i++) {
	    const char *this = translateChar(STRING_ELT(perm, i));
	    for (j = 0; j < n; j++)
		if (streql(translateChar(STRING_ELT(dnna, j)),
			   this)) {pp[i] = j; break;}
	    if (j >= n)
		error(_("perm[%d] does not match a dimension name"), i+1);
	}
    } else {
	PROTECT(perm = coerceVector(perm, INTSXP));
	if (length(perm) == n) {
	    for (i = 0; i < n; i++) pp[i] = INTEGER(perm)[i] - 1;
	    UNPROTECT(1);
	} else error(_("'perm' is of wrong length"));
    }

    int *iip = (int *) R_alloc((size_t) n, sizeof(int));
    for (i = 0; i < n; iip[i++] = 0);
    for (i = 0; i < n; i++)
	if (pp[i] >= 0 && pp[i] < n) iip[pp[i]]++;
	else error(_("value out of range in 'perm'"));
    for (i = 0; i < n; i++)
	if (iip[i] == 0) error(_("invalid '%s' argument"), "perm");

    /* create the stride object and permute */

    int *stride = (int *) R_alloc((size_t) n, sizeof(int));
    for (iip[0] = 1, i = 1; i<n; i++) iip[i] = iip[i-1] * isa[i-1];
    for (i = 0; i < n; i++) stride[i] = iip[pp[i]];

    /* also need to have the dimensions of r */

    PROTECT(dimsr = allocVector(INTSXP, n));
    int *isr = INTEGER(dimsr);
    for (i = 0; i < n; i++) isr[i] = isa[pp[i]];

    /* and away we go! iip will hold the incrementer */

    len = LENGTH(a);
    len = length(a);
    PROTECT(r = allocVector(TYPEOF(a), len));

    for (i = 0; i < n; iip[i++] = 0);

    switch (TYPEOF(a)) {

    case INTSXP:
	for (j=0, i=0; i < len; i++) {
	    INTEGER(r)[i] = INTEGER(a)[j];
	    CLICKJ;
	}
	break;

    case LGLSXP:
	for (j=0, i=0; i < len; i++) {
	    LOGICAL(r)[i] = LOGICAL(a)[j];
	    CLICKJ;
	}
	break;

    case REALSXP:
	for (j=0, i=0; i < len; i++) {
	    REAL(r)[i] = REAL(a)[j];
	    CLICKJ;
	}
	break;

    case CPLXSXP:
	for (j=0, i=0; i < len; i++) {
	    COMPLEX(r)[i].r = COMPLEX(a)[j].r;
	    COMPLEX(r)[i].i = COMPLEX(a)[j].i;
	    CLICKJ;
	}
	break;

    case STRSXP:
	for (j=0, i=0; i < len; i++) {
	    SET_STRING_ELT(r, i, STRING_ELT(a, j));
	    CLICKJ;
	}
	break;

    case VECSXP:
	for (j=0, i=0; i < len; i++) {
	    SET_VECTOR_ELT(r, i, VECTOR_ELT(a, j));
	    CLICKJ;
	}
	break;

    case RAWSXP:
	for (j=0, i=0; i < len; i++) {
	    RAW(r)[i] = RAW(a)[j];
	    CLICKJ;
	}
	break;

    default:
	UNIMPLEMENTED_TYPE("aperm", a);
    }

    /* handle the resize */
    int resize = asLogical(CADDR(args));
    if (resize == NA_LOGICAL) error(_("'resize' must be TRUE or FALSE"));
    setAttrib(r, R_DimSymbol, resize ? dimsr : dimsa);

    /* and handle the dimnames, if any */
    if (resize) {
	PROTECT(dna = getAttrib(a, R_DimNamesSymbol));
	if (dna != R_NilValue) {
	    SEXP dnna, dnr, dnnr;

	    PROTECT(dnr  = allocVector(VECSXP, n));
	    PROTECT(dnna = getAttrib(dna, R_NamesSymbol));
	    if (dnna != R_NilValue) {
		PROTECT(dnnr = allocVector(STRSXP, n));
		for (i = 0; i < n; i++) {
		    SET_VECTOR_ELT(dnr, i, VECTOR_ELT(dna, pp[i]));
		    SET_STRING_ELT(dnnr, i, STRING_ELT(dnna, pp[i]));
		}
		setAttrib(dnr, R_NamesSymbol, dnnr);
		UNPROTECT(1);
	    } else {
		for (i = 0; i < n; i++)
		    SET_VECTOR_ELT(dnr, i, VECTOR_ELT(dna, pp[i]));
	    }
	    setAttrib(r, R_DimNamesSymbol, dnr);
	    UNPROTECT(2);
	}
	UNPROTECT(1);
    }

    UNPROTECT(3); /* dimsa, r, dimsr */
    return r;
}

/* colSums(x, n, p, na.rm) and also the same with "row" and/or "Means". */

void task_colSums_or_colMeans (helpers_op_t op, SEXP ans, SEXP x, SEXP ignored)
{
    int keepNA = op&1;        /* Don't skip NA/NaN elements? */
    int Means = op&2;         /* Find means rather than sums? */
    unsigned n = op>>3;       /* Number of rows in matrix */
    unsigned p = LENGTH(ans); /* Number of columns in matrix */
    double *a = REAL(ans);    /* Pointer to start of result vector */
    int np = n*p;             /* Number of elements we need in total */
    int avail = 0;            /* Number of input elements known to be computed*/

    int cnt;                  /* # elements not NA/NaN, if Means and !keepNA */
    int i, j;                 /* Row and column indexes */
    int k;                    /* Index going sequentially through whole matrix*/

    HELPERS_SETUP_OUT (n>500 ? 4 : n>50 ? 5 : 6);

    if (TYPEOF(x) == REALSXP) {
        double *rx = REAL(x);
        long double sum;
        k = 0;
        j = 0;
        if (keepNA) {
            while (j < p) {
                if (avail < k+n) HELPERS_WAIT_IN1 (avail, k+n-1, np);
                sum = (n & 1) ? rx[k++] : 0.0;
                for (i = n - (n & 1); i > 0; i -= 2) { 
                    sum += rx[k++];
                    sum += rx[k++];
                }
                a[j] = !Means ? sum : sum/n;
                HELPERS_NEXT_OUT (j);
            }
        }
        else { /* ! keepNA */
            if (!Means) {
                while (j < p) {
                    if (avail < k+n) HELPERS_WAIT_IN1 (avail, k+n-1, np);
                    for (sum = 0.0, i = n; i > 0; i--, k++)
                        if (!ISNAN(rx[k])) sum += rx[k];
                    a[j] = sum;
                    HELPERS_NEXT_OUT (j);
                }
            }
            else {
                while (j < p) {
                    if (avail < k+n) HELPERS_WAIT_IN1 (avail, k+n-1, np);
                    for (cnt = 0, sum = 0.0, i = n; i > 0; i--, k++)
                        if (!ISNAN(rx[k])) { cnt += 1; sum += rx[k]; }
                    a[j] = sum/cnt;
                    HELPERS_NEXT_OUT (j);
                }
            }
        }
    }

    else {

        int_fast64_t lsum; /* good to sum up to 2^32 integers or 2^63 logicals*/
        int *ix;

        switch (TYPEOF(x)) {
        case INTSXP:
            ix = INTEGER(x);
            k = 0;
            j = 0;
            while (j < p) {
                if (avail < k+n) HELPERS_WAIT_IN1 (avail, k+n-1, np);
                for (cnt = 0, lsum = 0, i = 0; i < n; i++, k++)
                    if (ix[k] != NA_INTEGER) {
                        cnt += 1; 
                        lsum += ix[k];
                    }
                    else if (keepNA) {
                        a[j] = NA_REAL;
                        k += n-i;
                        goto next_int;
                    }
                a[j] = !Means ? lsum : (double)lsum/cnt;
              next_int:
                HELPERS_NEXT_OUT (j);
            }
            break;
        case LGLSXP:
            ix = LOGICAL(x);
            k = 0;
            j = 0;
            while (j < p) {
                if (avail < k+n) HELPERS_WAIT_IN1 (avail, k+n-1, np);
                for (cnt = 0, lsum = 0, i = 0; i < n; i++, k++)
                    if (ix[k] != NA_LOGICAL) {
                        cnt += 1; 
                        lsum += ix[k];
                    }
                    else if (keepNA) {
                        a[j] = NA_REAL; 
                        k += n-i;
                        goto next_logical;
                    }
                a[j] = !Means ? lsum : (double)lsum/cnt;
              next_logical:
                HELPERS_NEXT_OUT (j);
            }
            break;
        }
    }
}

#define rowSums_together 16   /* Sum this number of rows (or fewer) together */

void task_rowSums_or_rowMeans (helpers_op_t op, SEXP ans, SEXP x, SEXP ignored)
{
    int keepNA = op&1;        /* Don't skip NA/NaN elements? */
    int Means = op&2;         /* Find means rather than sums? */
    unsigned p = op>>3;       /* Number of columns in matrix */
    unsigned n = LENGTH(ans); /* Number of rows in matrix */
    double *a = REAL(ans);    /* Pointer to result vector, initially the start*/

    int i, j;                 /* Row and column indexes */

    HELPERS_SETUP_OUT (p>20 ? 5 : 6);

    if (TYPEOF(x) == REALSXP) {

        i = 0;
        while (i < n) {

            long double sums[rowSums_together];
            int cnts[rowSums_together];
            double *rx, *rx2;
            long double *s;
            int k, u;
            int *c;

            rx = REAL(x) + i;
            u = n - i;
            if (u > rowSums_together) u = rowSums_together;

            if (keepNA) { /* uses unwrapped loop to sum two columns at once */
                if (p & 1) {
                    for (k = u, s = sums, rx2 = rx; k > 0; k--, s++, rx2++) 
                        *s = *rx2;
                    rx += n;
                }
                else
                    for (k = u, s = sums; k > 0; k--, s++) 
                        *s = 0.0;
                for (j = p - (p & 1); j > 0; j -= 2) {
                    for (k = u, s = sums, rx2 = rx; k > 0; k--, s++, rx2++) {
                        *s += *rx2;
                        *s += *(rx2+n);
                    }
                    rx += 2*n;
                }
                if (!Means)
                    for (k = u, s = sums; k > 0; k--, a++, s++) 
                        *a = *s;
                else
                    for (k = u, s = sums; k > 0; k--, a++, s++)
                        *a = (*s)/p;
            }

            else { /* ! keepNA */
                if (!Means) {
                    s = sums;
                    for (k = u; k > 0; k--, s++) 
                        *s = 0.0; 
                    for (j = p; j > 0; j--) {
                        for (k = u, s = sums, rx2 = rx; k > 0; k--, s++, rx2++)
                            if (!ISNAN(*rx2)) *s += *rx2;
                        rx += n;
                    }
                    for (k = u, s = sums; k > 0; k--, a++, s++) 
                        *a = *s;
                }
                else {
                    for (k = u, s = sums, c = cnts; k > 0; k--, s++, c++) { 
                        *s = 0.0; 
                        *c = 0; 
                    }
                    for (j = p; j > 0; j--) {
                        for (k = u, s = sums, rx2 = rx, c = cnts; 
                             k > 0; 
                             k--, s++, rx2++, c++)
                            if (!ISNAN(*rx2)) { *s += *rx2; *c += 1; }
                        rx += n;
                    }
                    for (k = u, s = sums, c = cnts; k > 0; k--, a++, s++, c++) 
                        *a = (*s)/(*c);
                }
            }

            HELPERS_BLOCK_OUT (i, u);
        }
    }

    else {

        int_fast64_t lsum; /* good to sum up to 2^32 integers or 2^63 logicals*/
        int cnt;
        int *ix;

        switch (TYPEOF(x)) {
        case INTSXP:
            i = 0;
            while (i < n) {
                ix = INTEGER(x) + i;
                for (cnt = 0, lsum = 0, j = 0; j < p; j++, ix += n)
                    if (*ix != NA_INTEGER) {
                        cnt += 1; 
                        lsum += *ix;
                    }
                    else if (keepNA) {
                        a[i] = NA_REAL; 
                        goto next_int;
                    }
                a[i] = !Means ? lsum : (double)lsum/cnt;
              next_int:
                HELPERS_NEXT_OUT (i);
            }
            break;
        case LGLSXP:
            i = 0;
            while (i < n) {
                ix = LOGICAL(x) + i;
                for (cnt = 0, lsum = 0, j = 0; j < p; j++, ix += n)
                    if (*ix != NA_LOGICAL) {
                        cnt += 1; 
                        lsum += *ix;
                    }
                    else if (keepNA) {
                        a[i] = NA_REAL; 
                        goto next_logical;
                    }
                a[i] = !Means ? lsum : (double)lsum/cnt;
              next_logical:
                HELPERS_NEXT_OUT (i);
            }
            break;
        }
    }
}

/* This implements (row/col)(Sums/Means). */

#define T_colSums THRESHOLD_ADJUST(20)
#define T_rowSums THRESHOLD_ADJUST(20)

static SEXP do_colsum (SEXP call, SEXP op, SEXP args, SEXP rho, int variant)
{
    SEXP x, ans;
    int OP, n, p;
    Rboolean NaRm;

    checkArity(op, args);

    /* we let x be being computed */
    x = CAR(args); args = CDR(args);
    /* other arguments we wait for */
    wait_until_arguments_computed(args);
    n = asInteger(CAR(args));    args = CDR(args);
    p = asInteger(CAR(args));    args = CDR(args);
    NaRm = asLogical(CAR(args)); args = CDR(args);

    if (n == NA_INTEGER || n < 0)
	error(_("invalid '%s' argument"), "n");
    if (p == NA_INTEGER || p < 0)
	error(_("invalid '%s' argument"), "p");
    if (NaRm == NA_LOGICAL) error(_("invalid '%s' argument"), "na.rm");

    switch (TYPEOF(x)) {
    case LGLSXP: break;
    case INTSXP: break;
    case REALSXP: break;
    default:
	error(_("'x' must be numeric"));
    }

    if ((double)n*p > LENGTH(x))
	error(_("invalid '%s' argument"), "n*p");

    OP = PRIMVAL(op);

    if (OP < 2) { /* columns */
        ans = allocVector (REALSXP, p);
        DO_NOW_OR_LATER1 (variant, LENGTH(x) >= T_colSums,
          HELPERS_PIPE_IN1_OUT, task_colSums_or_colMeans, 
          ((helpers_op_t)n<<3) | (OP<<1) | !NaRm, ans, x);
    }

    else { /* rows */
        ans = allocVector (REALSXP, n);
        DO_NOW_OR_LATER1 (variant, LENGTH(x) >= T_rowSums,
          HELPERS_PIPE_OUT, task_rowSums_or_rowMeans, 
          ((helpers_op_t)p<<3) | (OP<<1) | !NaRm, ans, x);
    }

    return ans;
}

/* FUNTAB entries defined in this source file. See names.c for documentation. */

attribute_hidden FUNTAB R_FunTab_array[] =
{
/* printname	c-entry		offset	eval	arity	pp-kind	     precedence	rightassoc */

/* Primitive */

{"length",	do_length,	0,	11001,	1,	{PP_FUNCALL, PREC_FN,	0}},
{"%*%",		do_matprod,	0,	11000,	2,	{PP_BINARY,  PREC_PERCENT,0}},

/* Internal */

{"matrix",	do_matrix,	0,	11,	7,	{PP_FUNCALL, PREC_FN,	0}},
{"drop",	do_drop,	0,	11,	1,	{PP_FUNCALL, PREC_FN,	0}},
{"row",		do_rowscols,	1,	11011,	1,	{PP_FUNCALL, PREC_FN,	0}},
{"col",		do_rowscols,	2,	11011,	1,	{PP_FUNCALL, PREC_FN,	0}},
{"crossprod",	do_matprod,	1,	11011,	2,	{PP_FUNCALL, PREC_FN,	  0}},
{"tcrossprod",	do_matprod,	2,	11011,	2,	{PP_FUNCALL, PREC_FN,	  0}},
{"t.default",	do_transpose,	0,	11011,	1,	{PP_FUNCALL, PREC_FN,	0}},
{"aperm",	do_aperm,	0,	11,	3,	{PP_FUNCALL, PREC_FN,	0}},
{"colSums",	do_colsum,	0,	11011,	4,	{PP_FUNCALL, PREC_FN,	0}},
{"colMeans",	do_colsum,	1,	11011,	4,	{PP_FUNCALL, PREC_FN,	0}},
{"rowSums",	do_colsum,	2,	11011,	4,	{PP_FUNCALL, PREC_FN,	0}},
{"rowMeans",	do_colsum,	3,	11011,	4,	{PP_FUNCALL, PREC_FN,	0}},

{NULL,		NULL,		0,	0,	0,	{PP_INVALID, PREC_FN,	0}}
};

/* Fast built-in functions in this file. See names.c for documentation */

attribute_hidden FASTFUNTAB R_FastFunTab_array[] = {
/*slow func	fast func,     code or -1  uni/bi/both dsptch  variants */
{ do_length,	do_fast_length,	-1,		1,	1, 0,  0, 0 },	
{ 0,		0,		0,		0,	0, 0,  0, 0 }
};<|MERGE_RESOLUTION|>--- conflicted
+++ resolved
@@ -752,31 +752,14 @@
             /* Simple usage like A %*% B or t(A) %*% B. */
 
             /* Evaluate arguments with VARIANT_TRANS, except we don't want both
-<<<<<<< HEAD
-               to be transposed, and we don't want a transposed argument if
-               the other is an S4 object, since that's not good for dispatch. */
-=======
                to be transposed.  Don't ask for VARIANT_TRANS for y if from x 
                we know we will need to check for S4 dispatch. */
 
             int hm = -1;  /* Any methods?  -1 for not known yet */
->>>>>>> ec64df76
 
             PROTECT_WITH_INDEX(
               x = evalv (x, rho, VARIANT_TRANS | VARIANT_PENDING_OK), &ix);
             PROTECT_WITH_INDEX(
-<<<<<<< HEAD
-              y = evalv (y, rho, ATTRIB(x)==R_VariantResult || IS_S4_OBJECT(x)
-               ? VARIANT_PENDING_OK : VARIANT_TRANS | VARIANT_PENDING_OK), &iy);
-            nprotect += 2;
-            if (IS_S4_OBJECT(y) && ATTRIB(x) == R_VariantResult)
-                REPROTECT(x = eval (CAR(args), rho), ix);
-
-            /* See if we dispatch to S4 method. */
-
-            if ((IS_S4_OBJECT(x) || IS_S4_OBJECT(y)) && R_has_methods(op)) {
-                SEXP value;
-=======
               y = evalv (y, rho, ATTRIB(x)==R_VariantResult 
                                   || IS_S4_OBJECT(x) && (hm = R_has_methods(op))
                ? VARIANT_PENDING_OK : VARIANT_TRANS | VARIANT_PENDING_OK), &iy);
@@ -794,7 +777,6 @@
                     REPROTECT (x = do_transpose (R_NilValue,R_NilValue,x,rho,0),
                                ix);
                 }
->>>>>>> ec64df76
                 PROTECT(args = CONS(x,CONS(y,R_NilValue)));
                 nprotect += 1;
                 helpers_wait_until_not_being_computed2(x,y);
@@ -972,7 +954,6 @@
     int no_pipelining = !inhlpr || helpers_not_pipelining_now;
     SEXP op1 = x, op2 = y;
     int flags = 0;
-<<<<<<< HEAD
 
     helpers_task_proc *task_proc;
 
@@ -995,30 +976,6 @@
 #           endif
         }
 
-=======
-
-    helpers_task_proc *task_proc;
-
-    ans = allocMatrix0 (mode, nrows, ncols);
-
-    if (LENGTH(ans) != 0) {
-
-        if (k == 0) { /* result is a matrix of all zeros, real or complex */
-            task_proc = mode==CPLXSXP ? task_cfill_zeros : task_fill_zeros;
-        }
-
-        else if (mode == CPLXSXP) { /* result is a complex matrix, not zeros */
-            switch (primop) {
-            case 0: task_proc = task_cmatprod; break;
-            case 1: task_proc = task_cmatprod_trans1; break;
-            case 2: task_proc = task_cmatprod_trans2; break;
-            }
-#           ifndef R_MAT_MULT_WITH_BLAS_IN_HELPERS_OK
-                inhlpr = 0;
-#           endif
-        }
-
->>>>>>> ec64df76
         else if (nrows==1 && ncols==1) { /* dot product, real */
             if (R_mat_mult_with_BLAS[0]) {
                 task_proc = task_matprod_vec_vec_BLAS;
@@ -1055,7 +1012,6 @@
 #                   ifndef R_MAT_MULT_WITH_BLAS_IN_HELPERS_OK
                         inhlpr = 0;
 #                   endif
-<<<<<<< HEAD
                 }
                 else if (no_pipelining)
                     task_proc = task_matprod_vec_mat;
@@ -1063,15 +1019,6 @@
                     task_proc = task_piped_matprod_vec_mat;
                     flags = HELPERS_PIPE_IN2_OUT;
                 }
-=======
-                }
-                else if (no_pipelining)
-                    task_proc = task_matprod_vec_mat;
-                else {
-                    task_proc = task_piped_matprod_vec_mat;
-                    flags = HELPERS_PIPE_IN2_OUT;
-                }
->>>>>>> ec64df76
             }
             else {
                 if (R_mat_mult_with_BLAS[3]) {
@@ -1163,17 +1110,10 @@
         SEXP dimnames, dimnamesnames, dnx=R_NilValue, dny=R_NilValue;
 
         /* allocate dimnames and dimnamesnames */
-<<<<<<< HEAD
 
         PROTECT(dimnames = allocVector(VECSXP, 2));
         PROTECT(dimnamesnames = allocVector(STRSXP, 2));
 
-=======
-
-        PROTECT(dimnames = allocVector(VECSXP, 2));
-        PROTECT(dimnamesnames = allocVector(STRSXP, 2));
-
->>>>>>> ec64df76
         if (xdmn != R_NilValue) {
             if (LENGTH(xdmn) == 2) {
                 SET_VECTOR_ELT (dimnames, 0, VECTOR_ELT(xdmn,primop==1));
@@ -1232,11 +1172,7 @@
 
     if (helpers_output_perhaps_pipelined()) {
 
-<<<<<<< HEAD
         HELPERS_SETUP_OUT (9);
-=======
-        HELPERS_SETUP_OUT (8);
->>>>>>> ec64df76
 
         switch (TYPEOF(a)) {
 
@@ -1416,12 +1352,8 @@
 }
 
 
-<<<<<<< HEAD
-/* This implements t.default, which is internal. */
-=======
 /* This implements t.default, which is internal.  Can be called from %*% 
    when VARIANT_TRANS result turns out to not be desired. */
->>>>>>> ec64df76
 
 #define T_transpose THRESHOLD_ADJUST(10)
 
