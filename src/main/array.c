/*
 *  pqR : A pretty quick version of R
 *  Copyright (C) 2013 by Radford M. Neal
 *
 *  Based on R : A Computer Language for Statistical Data Analysis
 *  Copyright (C) 1995, 1996  Robert Gentleman and Ross Ihaka
 *  Copyright (C) 1998-2010   The R Development Core Team
 *  Copyright (C) 2002--2008  The R Foundation
 *
 *  The changes in pqR from R-2.15.0 distributed by the R Core Team are
 *  documented in the NEWS and MODS files in the top-level source directory.
 *
 *  This program is free software; you can redistribute it and/or modify
 *  it under the terms of the GNU General Public License as published by
 *  the Free Software Foundation; either version 2 of the License, or
 *  (at your option) any later version.
 *
 *  This program is distributed in the hope that it will be useful,
 *  but WITHOUT ANY WARRANTY; without even the implied warranty of
 *  MERCHANTABILITY or FITNESS FOR A PARTICULAR PURPOSE.  See the
 *  GNU General Public License for more details.
 *
 *  You should have received a copy of the GNU General Public License
 *  along with this program; if not, a copy is available at
 *  http://www.r-project.org/Licenses/
 */

#ifdef HAVE_CONFIG_H
#include <config.h>
#endif

#define USE_FAST_PROTECT_MACROS
#include <Defn.h>
#include <Rmath.h>
#include <matprod/matprod.h>
#include <R_ext/RS.h>     /* for Calloc/Free */
#include <R_ext/Applic.h> /* for dgemm */

#include <helpers/helpers-app.h>
#include <matprod/piped-matprod.h>

/* "GetRowNames" and "GetColNames" are utility routines which
 * locate and return the row names and column names from the
 * dimnames attribute of a matrix.  They are useful because
 * old versions of R used pair-based lists for dimnames
 * whereas recent versions use vector based lists.

 * These are now very old, plus
 * ``When the "dimnames" attribute is
 *   grabbed off an array it is always adjusted to be a vector.''

 They are used in bind.c and subset.c, and advertised in Rinternals.h
*/
SEXP GetRowNames(SEXP dimnames)
{
    if (TYPEOF(dimnames) == VECSXP)
	return VECTOR_ELT(dimnames, 0);
    else
	return R_NilValue;
}

SEXP GetColNames(SEXP dimnames)
{
    if (TYPEOF(dimnames) == VECSXP)
	return VECTOR_ELT(dimnames, 1);
    else
	return R_NilValue;
}

/* Allocate matrix, checking for errors, and putting in dims.  Split into
   two parts to allow the second part to sometimes be done in parallel with 
   computation of matrix elements (after just the first part done). */

static SEXP R_INLINE allocMatrix0 (SEXPTYPE mode, int nrow, int ncol)
{
    if (nrow < 0 || ncol < 0)
	error(_("negative extents to matrix"));

    if ((double)nrow * (double)ncol > INT_MAX)
	error(_("allocMatrix: too many elements specified"));

    return allocVector (mode, nrow*ncol);
}

static SEXP R_INLINE allocMatrix1 (SEXP s, int nrow, int ncol)
{
    SEXP t;

    PROTECT(s);
    PROTECT(t = allocVector(INTSXP, 2));
    INTEGER(t)[0] = nrow;
    INTEGER(t)[1] = ncol;
    setAttrib(s, R_DimSymbol, t);
    UNPROTECT(2);
    return s;
}

SEXP allocMatrix(SEXPTYPE mode, int nrow, int ncol)
{
    return allocMatrix1 (allocMatrix0 (mode, nrow, ncol), nrow, ncol);
}

/* Package matrix uses this .Internal with 5 args: should have 7 */
static SEXP do_matrix(SEXP call, SEXP op, SEXP args, SEXP rho)
{
    SEXP vals, ans, snr, snc, dimnames;
    int nr = 1, nc = 1, byrow, lendat, miss_nr, miss_nc;

    checkArity(op, args);
    vals = CAR(args); args = CDR(args);
    /* Supposedly as.vector() gave a vector type, but we check */
    switch(TYPEOF(vals)) {
	case LGLSXP:
	case INTSXP:
	case REALSXP:
	case CPLXSXP:
	case STRSXP:
	case RAWSXP:
	case EXPRSXP:
	case VECSXP:
	    break;
	default:
	    error(_("'data' must be of a vector type"));
    }
    lendat = length(vals);
    snr = CAR(args); args = CDR(args);
    snc = CAR(args); args = CDR(args);
    byrow = asLogical(CAR(args)); args = CDR(args);
    if (byrow == NA_INTEGER)
	error(_("invalid '%s' argument"), "byrow");
    dimnames = CAR(args);
    args = CDR(args);
    miss_nr = asLogical(CAR(args)); args = CDR(args);
    miss_nc = asLogical(CAR(args));

    if (!miss_nr) {
	if (!isNumeric(snr)) error(_("non-numeric matrix extent"));
	nr = asInteger(snr);
	if (nr == NA_INTEGER)
	    error(_("invalid 'nrow' value (too large or NA)"));
	if (nr < 0)
	    error(_("invalid 'nrow' value (< 0)"));
    }
    if (!miss_nc) {
	if (!isNumeric(snc)) error(_("non-numeric matrix extent"));
	nc = asInteger(snc);
	if (nc == NA_INTEGER)
	    error(_("invalid 'ncol' value (too large or NA)"));
	if (nc < 0)
	    error(_("invalid 'ncol' value (< 0)"));
    }
    if (miss_nr && miss_nc) nr = lendat;
    else if (miss_nr) nr = ceil(lendat/(double) nc);
    else if (miss_nc) nc = ceil(lendat/(double) nr);

    if(lendat > 0 ) {
	if (lendat > 1 && (nr * nc) % lendat != 0) {
	    if (((lendat > nr) && (lendat / nr) * nr != lendat) ||
		((lendat < nr) && (nr / lendat) * lendat != nr))
		warning(_("data length [%d] is not a sub-multiple or multiple of the number of rows [%d]"), lendat, nr);
	    else if (((lendat > nc) && (lendat / nc) * nc != lendat) ||
		     ((lendat < nc) && (nc / lendat) * lendat != nc))
		warning(_("data length [%d] is not a sub-multiple or multiple of the number of columns [%d]"), lendat, nc);
	}
	else if ((lendat > 1) && (nr * nc == 0)){
	    warning(_("data length exceeds size of matrix"));
	}
    }

    if ((double)nr * (double)nc > INT_MAX)
	error(_("too many elements specified"));

    PROTECT(ans = allocMatrix(TYPEOF(vals), nr, nc));

    if(lendat) {
	if (isVector(vals))
	    copyMatrix(ans, vals, byrow);
	else
	    copyListMatrix(ans, vals, byrow);
    } else if (isVectorAtomic(vals)) /* VECSXP/EXPRSXP already are R_NilValue */
        set_elements_to_NA_or_NULL (ans, 0, nr*nc);

    if(!isNull(dimnames)&& length(dimnames) > 0)
	ans = dimnamesgets(ans, dimnames);
    UNPROTECT(1);
    return ans;
}

/**
 * Allocate a 3-dimensional array
 *
 * @param mode The R mode (e.g. INTSXP)
 * @param nrow number of rows
 * @param ncol number of columns
 * @param nface number of faces
 *
 * @return A 3-dimensional array of the indicated dimensions and mode
 */
SEXP alloc3DArray(SEXPTYPE mode, int nrow, int ncol, int nface)
{
    SEXP s, t;
    int n;

    if (nrow < 0 || ncol < 0 || nface < 0)
	error(_("negative extents to 3D array"));
    if ((double)nrow * (double)ncol * (double)nface > INT_MAX)
	error(_("alloc3Darray: too many elements specified"));
    n = nrow * ncol * nface;
    PROTECT(s = allocVector(mode, n));
    PROTECT(t = allocVector(INTSXP, 3));
    INTEGER(t)[0] = nrow;
    INTEGER(t)[1] = ncol;
    INTEGER(t)[2] = nface;
    setAttrib(s, R_DimSymbol, t);
    UNPROTECT(2);
    return s;
}


SEXP allocArray(SEXPTYPE mode, SEXP dims)
{
    SEXP array;
    int i, n;
    double dn;

    dn = n = 1;
    for (i = 0; i < LENGTH(dims); i++) {
	dn *= INTEGER(dims)[i];
	if(dn > INT_MAX)
	    error(_("allocArray: too many elements specified by 'dims'"));
	n *= INTEGER(dims)[i];
    }

    PROTECT(dims = duplicate(dims));
    PROTECT(array = allocVector(mode, n));
    setAttrib(array, R_DimSymbol, dims);
    UNPROTECT(2);
    return array;
}

/* DropDims strips away redundant dimensioning information. */
/* If there is an appropriate dimnames attribute the correct */
/* element is extracted and attached to the vector as a names */
/* attribute.  Note that this function mutates x. */
/* Duplication should occur before this is called. */

SEXP DropDims(SEXP x)
{
    SEXP dims, dimnames, newnames = R_NilValue;
    int i, n, ndims;

    PROTECT(x);
    dims = getAttrib(x, R_DimSymbol);
    dimnames = getAttrib(x, R_DimNamesSymbol);

    /* Check that dropping will actually do something. */
    /* (1) Check that there is a "dim" attribute. */

    if (dims == R_NilValue) {
	UNPROTECT(1);
	return x;
    }
    ndims = LENGTH(dims);

    /* (2) Check whether there are redundant extents */
    n = 0;
    for (i = 0; i < ndims; i++)
	if (INTEGER(dims)[i] != 1) n++;
    if (n == ndims) {
	UNPROTECT(1);
	return x;
    }

    if (n <= 1) {
	/* We have reduced to a vector result.
	   If that has length one, it is ambiguous which dimnames to use,
	   so use it if there is only one (as from R 2.7.0).
	 */
	if (dimnames != R_NilValue) {
	    if(LENGTH(x) != 1) {
		for (i = 0; i < LENGTH(dims); i++) {
		    if (INTEGER(dims)[i] != 1) {
			newnames = VECTOR_ELT(dimnames, i);
			break;
		    }
		}
	    } else { /* drop all dims: keep names if unambiguous */
		int cnt;
		for(i = 0, cnt = 0; i < LENGTH(dims); i++)
		    if(VECTOR_ELT(dimnames, i) != R_NilValue) cnt++;
		if(cnt == 1)
		    for (i = 0; i < LENGTH(dims); i++) {
			newnames = VECTOR_ELT(dimnames, i);
			if(newnames != R_NilValue) break;
		    }
	    }
	}
	PROTECT(newnames);
	setAttrib(x, R_DimNamesSymbol, R_NilValue);
	setAttrib(x, R_DimSymbol, R_NilValue);
	setAttrib(x, R_NamesSymbol, newnames);
	/* FIXME: the following is desirable, but pointless as long as
	   subset.c & others have a contrary version that leaves the
	   S4 class in, incorrectly, in the case of vectors.  JMC
	   3/3/09 */
/* 	if(IS_S4_OBJECT(x)) {/\* no longer valid subclass of array or
 	matrix *\/ */
/* 	    setAttrib(x, R_ClassSymbol, R_NilValue); */
/* 	    UNSET_S4_OBJECT(x); */
/* 	} */
	UNPROTECT(1);
    } else {
	/* We have a lower dimensional array. */
	SEXP newdims, dnn, newnamesnames = R_NilValue;
	dnn = getAttrib(dimnames, R_NamesSymbol);
	PROTECT(newdims = allocVector(INTSXP, n));
	for (i = 0, n = 0; i < ndims; i++)
	    if (INTEGER(dims)[i] != 1)
		INTEGER(newdims)[n++] = INTEGER(dims)[i];
	if (!isNull(dimnames)) {
	    int havenames = 0;
	    for (i = 0; i < ndims; i++)
		if (INTEGER(dims)[i] != 1 &&
		    VECTOR_ELT(dimnames, i) != R_NilValue)
		    havenames = 1;
	    if (havenames) {
		PROTECT(newnames = allocVector(VECSXP, n));
		PROTECT(newnamesnames = allocVector(STRSXP, n));
		for (i = 0, n = 0; i < ndims; i++) {
		    if (INTEGER(dims)[i] != 1) {
			if(!isNull(dnn))
			    SET_STRING_ELT(newnamesnames, n,
					   STRING_ELT(dnn, i));
			SET_VECTOR_ELT(newnames, n++, VECTOR_ELT(dimnames, i));
		    }
		}
	    }
	    else dimnames = R_NilValue;
	}
	PROTECT(dimnames);
	setAttrib(x, R_DimNamesSymbol, R_NilValue);
	setAttrib(x, R_DimSymbol, newdims);
	if (dimnames != R_NilValue)
	{
	    if(!isNull(dnn))
		setAttrib(newnames, R_NamesSymbol, newnamesnames);
	    setAttrib(x, R_DimNamesSymbol, newnames);
	    UNPROTECT(2);
	}
	UNPROTECT(2);
    }
    UNPROTECT(1);
    return x;
}

static SEXP do_drop(SEXP call, SEXP op, SEXP args, SEXP rho)
{
    SEXP x, xdims;
    int i, n, shorten;

    checkArity(op, args);
    x = CAR(args);
    if ((xdims = getAttrib(x, R_DimSymbol)) != R_NilValue) {
	n = LENGTH(xdims);
	shorten = 0;
	for (i = 0; i < n; i++)
	    if (INTEGER(xdims)[i] == 1) shorten = 1;
	if (shorten) {
	    if (NAMEDCNT_GT_0(x)) x = duplicate(x);
	    x = DropDims(x);
	}
    }
    return x;
}

/* Length of Primitive Objects */

<<<<<<< HEAD
static SEXP do_fast_length (SEXP call, SEXP op, SEXP arg, SEXP rho, int variant)
=======
static SEXP do_fast_length (SEXP call, SEXP op, SEXP arg, SEXP rho, 
                            int variant)
>>>>>>> 4808cc7a
{   
    R_len_t len = length(arg);
    return ScalarInteger (len <= INT_MAX ? len : NA_INTEGER);
}

<<<<<<< HEAD
static SEXP do_length(SEXP call, SEXP op, SEXP args, SEXP rho, int variant)
=======
SEXP attribute_hidden do_length(SEXP call, SEXP op, SEXP args, SEXP rho)
>>>>>>> 4808cc7a
{
    SEXP ans;

    checkArity (op, args);
    check1arg_x (args, call);

    if (DispatchOrEval (call, op, "length", args, rho, &ans, 0, 1))
        return(ans);

<<<<<<< HEAD
    return do_fast_length (call, op, CAR(args), rho, variant);
}

void task_row_or_col (helpers_op_t op, SEXP ans, SEXP dim, SEXP ignored)
{
    int nr = INTEGER(dim)[0], nc = INTEGER(dim)[1];
    R_len_t k;
    int i, j;
    int *p;

    HELPERS_SETUP_OUT(10); /* large, since computing one element is very fast */

=======
    if (PRIMFUN_FAST(op)==0)
        SET_PRIMFUN_FAST_UNARY (op, do_fast_length, 1, 0);

    return do_fast_length (call, op, CAR(args), rho, 0);
}

void task_row_or_col (helpers_op_t op, SEXP ans, SEXP dim, SEXP ignored)
{
    int nr = INTEGER(dim)[0], nc = INTEGER(dim)[1];
    R_len_t k;
    int i, j;
    int *p;

    HELPERS_SETUP_OUT(10); /* large, since computing one element is very fast */

>>>>>>> 4808cc7a
    p = INTEGER(ans);                   /* store sequentially (down columns)  */
    k = 0;                              /* with k, for good cache performance */

    switch (op) {
    case 1: /* row */
        for (j = 1; j <= nc; j++) {
            for (i = 1; i <= nr; i++) {
                p[k] = i;
                HELPERS_NEXT_OUT (k);
            }
        }
        break;
    case 2: /* col */
        for (j = 1; j <= nc; j++) {
            for (i = 1; i <= nr; i++) {
                p[k] = j;
                HELPERS_NEXT_OUT (k);
            }
        }
        break;
    }
}

#define T_rowscols THRESHOLD_ADJUST(100)

<<<<<<< HEAD
static SEXP do_rowscols (SEXP call, SEXP op, SEXP args, SEXP rho, int variant)
=======
SEXP attribute_hidden do_rowscols (SEXP call, SEXP op, SEXP args, SEXP rho, 
                                   int variant)
>>>>>>> 4808cc7a
{
    SEXP dim, ans;
    int nr, nc;

    checkArity(op, args);
    dim = CAR(args);
    if (!isInteger(dim) || LENGTH(dim) != 2)
	error(_("a matrix-like object is required as argument to 'row/col'"));
    nr = INTEGER(dim)[0];
    nc = INTEGER(dim)[1];

    ans = allocMatrix0 (INTSXP, nr, nc);

    DO_NOW_OR_LATER1 (variant, LENGTH(ans) >= T_rowscols,
      HELPERS_PIPE_OUT, task_row_or_col, PRIMVAL(op), ans, dim);

    return allocMatrix1 (ans, nr, nc);
}

void task_matprod_zero (helpers_op_t op, SEXP sz, SEXP sx, SEXP sy)
{
  double *z = REAL(sz);
  R_len_t u = LENGTH(sz);
  R_len_t i;

  for (i = 0; i < u; i++) z[i] = 0;
}

/* Real matrix product, using the routines in extra/matprod. */

void task_matprod_vec_vec (helpers_op_t op, SEXP sz, SEXP sx, SEXP sy)
{ 
    double *z = REAL(sz), *x = REAL(sx), *y = REAL(sy);
    int n = LENGTH(sx);

    z[0] = matprod_vec_vec (x, y, n);
}

void task_matprod_mat_vec (helpers_op_t op, SEXP sz, SEXP sx, SEXP sy)
{ 
    double *z = REAL(sz), *x = REAL(sx), *y = REAL(sy);
    int nrx = LENGTH(sz);
    int ncx = LENGTH(sy);

    matprod_mat_vec (x, y, z, nrx, ncx);
}

void task_matprod_vec_mat (helpers_op_t op, SEXP sz, SEXP sx, SEXP sy)
{ 
    double *z = REAL(sz), *x = REAL(sx), *y = REAL(sy);
    int nry = LENGTH(sx);
    int ncy = LENGTH(sz);

    matprod_vec_mat (x, y, z, nry, ncy);
}

void task_matprod (helpers_op_t op, SEXP sz, SEXP sx, SEXP sy)
{ 
    double *z = REAL(sz), *x = REAL(sx), *y = REAL(sy);
    int ncx_nry = op;
    int nrx = LENGTH(sx) / ncx_nry;
    int ncy = LENGTH(sy) / ncx_nry;

    matprod (x, y, z, nrx, ncx_nry, ncy);
}

/* Real matrix product, using the BLAS routines. */

void task_matprod_vec_vec_BLAS (helpers_op_t op, SEXP sz, SEXP sx, SEXP sy)
{ 
    double *z = REAL(sz), *x = REAL(sx), *y = REAL(sy);
    int n = LENGTH(sx);
    int int_1 = 1;

    z[0] = F77_CALL(ddot) (&n, x, &int_1, y, &int_1);
}

void task_matprod_mat_vec_BLAS (helpers_op_t op, SEXP sz, SEXP sx, SEXP sy)
{ 
    double *z = REAL(sz), *x = REAL(sx), *y = REAL(sy);
    int nrx = LENGTH(sz);
    int ncx = LENGTH(sy);
    double one = 1.0, zero = 0.0;
    char *transN1 = "N";
    int int_1 = 1;

    F77_CALL(dgemv) (transN1, &nrx, &ncx, &one, 
                     x, &nrx, y, &int_1, &zero, z, &int_1);
}

void task_matprod_vec_mat_BLAS (helpers_op_t op, SEXP sz, SEXP sx, SEXP sy)
{ 
    double *z = REAL(sz), *x = REAL(sx), *y = REAL(sy);
    int nry = LENGTH(sx);
    int ncy = LENGTH(sz);
    double one = 1.0, zero = 0.0;
    char *transT1 = "T";
    int int_1 = 1;

    F77_CALL(dgemv) (transT1, &nry, &ncy, &one, 
                     y, &nry, x, &int_1, &zero, z, &int_1);
}

void task_matprod_BLAS (helpers_op_t op, SEXP sz, SEXP sx, SEXP sy)
{ 
    double *z = REAL(sz), *x = REAL(sx), *y = REAL(sy);
    int ncx_nry = op;
    int nrx = LENGTH(sx) / ncx_nry;
    int ncy = LENGTH(sy) / ncx_nry;
    char *transN1 = "N", *transN2 = "N";
    double one = 1.0, zero = 0.0;

    F77_CALL(dgemm) (transN1, transN2, &nrx, &ncy, &ncx_nry, &one,
                      x, &nrx, y, &ncx_nry, &zero, z, &nrx);
}

/* Complex matrix product. */

void task_cmatprod_zero (helpers_op_t op, SEXP sz, SEXP sx, SEXP sy)
{
  Rcomplex *z = COMPLEX(sz);
  R_len_t u = LENGTH(sz);
  R_len_t i;

  for (i = 0; i < u; i++) z[i].r = z[i].i = 0;
}

void task_cmatprod (helpers_op_t op, SEXP sz, SEXP sx, SEXP sy)
{ 
    Rcomplex *z = COMPLEX(sz), *x = COMPLEX(sx), *y = COMPLEX(sy);
    int ncx_nry = op;
    int nrx = LENGTH(sx) / ncx_nry;
    int ncy = LENGTH(sy) / ncx_nry;

#ifdef HAVE_FORTRAN_DOUBLE_COMPLEX
    char *transa = "N", *transb = "N";
    Rcomplex one, zero;
    int i;
    one.r = 1.0; one.i = zero.r = zero.i = 0.0;
    if (nrx > 0 && ncx_nry > 0 && ncy > 0) {
	F77_CALL(zgemm)(transa, transb, &nrx, &ncy, &ncx_nry, &one,
			x, &nrx, y, &ncx_nry, &zero, z, &nrx);
    } else { /* zero-extent operations should return zeroes */
	for(i = 0; i < nrx*ncy; i++) z[i].r = z[i].i = 0;
    }
#else
    int i, j, k;
    double xij_r, xij_i, yjk_r, yjk_i;
    long double sum_i, sum_r;

    for (i = 0; i < nrx; i++)
	for (k = 0; k < ncy; k++) {
	    z[i + k * nrx].r = NA_REAL;
	    z[i + k * nrx].i = NA_REAL;
	    sum_r = 0.0;
	    sum_i = 0.0;
	    for (j = 0; j < ncx_nry; j++) {
		xij_r = x[i + j * nrx].r;
		xij_i = x[i + j * nrx].i;
		yjk_r = y[j + k * ncx_nry].r;
		yjk_i = y[j + k * ncx_nry].i;
		if (ISNAN(xij_r) || ISNAN(xij_i)
		    || ISNAN(yjk_r) || ISNAN(yjk_i))
		    goto next_ik;
		sum_r += (xij_r * yjk_r - xij_i * yjk_i);
		sum_i += (xij_r * yjk_i + xij_i * yjk_r);
	    }
	    z[i + k * nrx].r = sum_r;
	    z[i + k * nrx].i = sum_i;
	next_ik:
	    ;
	}
#endif
}

static void symcrossprod(double *x, int nr, int nc, double *z)
{
    char *trans = "T", *uplo = "U";
    double one = 1.0, zero = 0.0;
    int i, j;
    if (nr > 0 && nc > 0) {
	F77_CALL(dsyrk)(uplo, trans, &nc, &nr, &one, x, &nr, &zero, z, &nc);
	for (i = 1; i < nc; i++)
	    for (j = 0; j < i; j++) z[i + nc *j] = z[j + nc * i];
    } else { /* zero-extent operations should return zeroes */
	for(i = 0; i < nc*nc; i++) z[i] = 0;
    }

}

static void crossprod(double *x, int nrx, int ncx,
		      double *y, int nry, int ncy, double *z)
{
    char *transa = "T", *transb = "N";
    double one = 1.0, zero = 0.0;
    if (nrx > 0 && ncx > 0 && nry > 0 && ncy > 0) {
	F77_CALL(dgemm)(transa, transb, &ncx, &ncy, &nrx, &one,
			x, &nrx, y, &nry, &zero, z, &ncx);
    } else { /* zero-extent operations should return zeroes */
	int i;
	for(i = 0; i < ncx*ncy; i++) z[i] = 0;
    }
}

static void ccrossprod(Rcomplex *x, int nrx, int ncx,
		       Rcomplex *y, int nry, int ncy, Rcomplex *z)
{
    char *transa = "T", *transb = "N";
    Rcomplex one, zero;

    one.r = 1.0; one.i = zero.r = zero.i = 0.0;
    if (nrx > 0 && ncx > 0 && nry > 0 && ncy > 0) {
	F77_CALL(zgemm)(transa, transb, &ncx, &ncy, &nrx, &one,
			x, &nrx, y, &nry, &zero, z, &ncx);
    } else { /* zero-extent operations should return zeroes */
	int i;
	for(i = 0; i < ncx*ncy; i++) z[i].r = z[i].i = 0;
    }
}

static void symtcrossprod(double *x, int nr, int nc, double *z)
{
    char *trans = "N", *uplo = "U";
    double one = 1.0, zero = 0.0;
    int i, j;
    if (nr > 0 && nc > 0) {
	F77_CALL(dsyrk)(uplo, trans, &nr, &nc, &one, x, &nr, &zero, z, &nr);
	for (i = 1; i < nr; i++)
	    for (j = 0; j < i; j++) z[i + nr *j] = z[j + nr * i];
    } else { /* zero-extent operations should return zeroes */
	for(i = 0; i < nr*nr; i++) z[i] = 0;
    }

}

static void tcrossprod(double *x, int nrx, int ncx,
		      double *y, int nry, int ncy, double *z)
{
    char *transa = "N", *transb = "T";
    double one = 1.0, zero = 0.0;
    if (nrx > 0 && ncx > 0 && nry > 0 && ncy > 0) {
	F77_CALL(dgemm)(transa, transb, &nrx, &nry, &ncx, &one,
			x, &nrx, y, &nry, &zero, z, &nrx);
    } else { /* zero-extent operations should return zeroes */
	int i;
	for(i = 0; i < nrx*nry; i++) z[i] = 0;
    }
}

static void tccrossprod(Rcomplex *x, int nrx, int ncx,
			Rcomplex *y, int nry, int ncy, Rcomplex *z)
{
    char *transa = "N", *transb = "T";
    Rcomplex one, zero;

    one.r = 1.0; one.i = zero.r = zero.i = 0.0;
    if (nrx > 0 && ncx > 0 && nry > 0 && ncy > 0) {
	F77_CALL(zgemm)(transa, transb, &nrx, &nry, &ncx, &one,
			x, &nrx, y, &nry, &zero, z, &nrx);
    } else { /* zero-extent operations should return zeroes */
	int i;
	for(i = 0; i < nrx*nry; i++) z[i].r = z[i].i = 0;
    }
}

#define T_matmult THRESHOLD_ADJUST(30)

/* "%*%" (op = 0), crossprod (op = 1) or tcrossprod (op = 2) */
<<<<<<< HEAD
static SEXP do_matprod (SEXP call, SEXP op, SEXP args, SEXP rho, int variant)
=======
SEXP attribute_hidden do_matprod (SEXP call, SEXP op, SEXP args, SEXP rho, 
                                  int variant)
>>>>>>> 4808cc7a
{
    int ldx, ldy, nrx, ncx, nry, ncy, mode;
    SEXP x = CAR(args), y = CADR(args), xdims, ydims, ans;
    Rboolean sym;

    if(PRIMVAL(op) == 0 && /* %*% is primitive, the others are .Internal() */
       (IS_S4_OBJECT(x) || IS_S4_OBJECT(y))
       && R_has_methods(op)) {
	SEXP s, value;
        wait_until_arguments_computed(args);
	/* Remove argument names to ensure positional matching */
	for(s = args; s != R_NilValue; s = CDR(s)) SET_TAG(s, R_NilValue);
	value = R_possible_dispatch(call, op, args, rho, FALSE);
	if(value) return value;
    }

    sym = isNull(y);
    if (sym && (PRIMVAL(op) > 0)) y = x;
    if ( !(isNumeric(x) || isComplex(x)) || !(isNumeric(y) || isComplex(y)) )
	errorcall(call, _("requires numeric/complex matrix/vector arguments"));

    xdims = getAttrib(x, R_DimSymbol);
    ydims = getAttrib(y, R_DimSymbol);
    ldx = length(xdims);
    ldy = length(ydims);

    if (ldx != 2 && ldy != 2) {		/* x and y non-matrices */
	if (PRIMVAL(op) == 0) {
	    nrx = 1;
	    ncx = LENGTH(x);
	}
	else {
	    nrx = LENGTH(x);
	    ncx = 1;
	}
	nry = LENGTH(y);
	ncy = 1;
    }
    else if (ldx != 2) {		/* x not a matrix */
	nry = INTEGER(ydims)[0];
	ncy = INTEGER(ydims)[1];
	nrx = 0;
	ncx = 0;
	if (PRIMVAL(op) == 0) {
	    if (LENGTH(x) == nry) {	/* x as row vector */
		nrx = 1;
		ncx = nry; /* == LENGTH(x) */
	    }
	    else if (nry == 1) {	/* x as col vector */
		nrx = LENGTH(x);
		ncx = 1;
	    }
	}
	else if (PRIMVAL(op) == 1) { /* crossprod() */
	    if (LENGTH(x) == nry) {	/* x is a col vector */
		nrx = nry; /* == LENGTH(x) */
		ncx = 1;
	    }
	    /* else if (nry == 1) ... not being too tolerant
	       to treat x as row vector, as t(x) *is* row vector */
	}
	else { /* tcrossprod */
	    if (LENGTH(x) == ncy) {	/* x as row vector */
		nrx = 1;
		ncx = ncy; /* == LENGTH(x) */
	    }
	    else if (ncy == 1) {	/* x as col vector */
		nrx = LENGTH(x);
		ncx = 1;
	    }
	}
    }
    else if (ldy != 2) {		/* y not a matrix */
	nrx = INTEGER(xdims)[0];
	ncx = INTEGER(xdims)[1];
	nry = 0;
	ncy = 0;
	if (PRIMVAL(op) == 0) {
	    if (LENGTH(y) == ncx) {	/* y as col vector */
		nry = ncx;
		ncy = 1;
	    }
	    else if (ncx == 1) {	/* y as row vector */
		nry = 1;
		ncy = LENGTH(y);
	    }
	}
	else if (PRIMVAL(op) == 1) { /* crossprod() */
	    if (LENGTH(y) == nrx) {	/* y is a col vector */
		nry = nrx;
		ncy = 1;
	    }
	}
	else { /* tcrossprod --		y is a col vector */
	    nry = LENGTH(y);
	    ncy = 1;
	}
    }
    else {				/* x and y matrices */
	nrx = INTEGER(xdims)[0];
	ncx = INTEGER(xdims)[1];
	nry = INTEGER(ydims)[0];
	ncy = INTEGER(ydims)[1];
    }
    /* nr[ow](.) and nc[ol](.) are now defined for x and y */

    if (PRIMVAL(op) == 0) {
	/* primitive, so use call */
	if (ncx != nry)
	    errorcall(call, _("non-conformable arguments"));
    }
    else if (PRIMVAL(op) == 1) {
	if (nrx != nry)
	    error(_("non-conformable arguments"));
    }
    else {
	if (ncx != ncy)
	    error(_("non-conformable arguments"));
    }

    mode = isComplex(x) || isComplex(y) ? CPLXSXP : REALSXP;
   
    if (TYPEOF(x)!=mode) {
        WAIT_UNTIL_COMPUTED(x);
        x = coerceVector(x, mode);
    }
    PROTECT(x);

    if (TYPEOF(y)!=mode) {
        WAIT_UNTIL_COMPUTED(y);
        y = coerceVector(y, mode);
    }
    PROTECT(y);

    if (PRIMVAL(op) == 0) {			/* op == 0 : %*% */

	ans = allocMatrix0 (mode, nrx, ncy);
<<<<<<< HEAD

        if (LENGTH(ans) != 0) {

            int inhlpr = nrx*(ncx+1.0)*ncy > T_matmult;
            int no_pipelining = !inhlpr || helpers_not_pipelining;
            helpers_task_proc *task_proc;
            int flags = 0;

            if (mode == CPLXSXP) {
                if (ncx==0) {
                    task_proc = task_cmatprod_zero;
                }
                else {
                    task_proc = task_cmatprod;
#ifndef R_MAT_MULT_WITH_BLAS_IN_HELPERS_OK
                    inhlpr = 0;
#endif
                }
            }
            else {
                if (ncx==0) {
                    task_proc = task_matprod_zero;
                }
                else if (nrx==1 && ncy==1) {
                    if (R_mat_mult_with_BLAS[0]) {
                        task_proc = task_matprod_vec_vec_BLAS;
#ifndef R_MAT_MULT_WITH_BLAS_IN_HELPERS_OK
                        inhlpr = 0;
#endif
                    }
                    else if (no_pipelining)
                        task_proc = task_matprod_vec_vec;
                    else {
                        task_proc = task_piped_matprod_vec_vec;
                        flags = HELPERS_PIPE_IN2;
                    }
                }
                else if (ncy==1) {
                    if (R_mat_mult_with_BLAS[1]) {
                        task_proc = task_matprod_mat_vec_BLAS;
#ifndef R_MAT_MULT_WITH_BLAS_IN_HELPERS_OK
                        inhlpr = 0;
#endif
                    }
                    else if (no_pipelining)
                        task_proc = task_matprod_mat_vec;
                    else {
                        task_proc = task_piped_matprod_mat_vec;
                        flags = HELPERS_PIPE_IN2;
                    }
                }
                else if (nrx==1) {
                    if (R_mat_mult_with_BLAS[2]) {
                        task_proc = task_matprod_vec_mat_BLAS;
#ifndef R_MAT_MULT_WITH_BLAS_IN_HELPERS_OK
                        inhlpr = 0;
#endif
                    }
                    else if (no_pipelining)
                        task_proc = task_matprod_vec_mat;
                    else {
                        task_proc = task_piped_matprod_vec_mat;
                        flags = HELPERS_PIPE_IN2_OUT;
                    }
                }
                else {
                    if (R_mat_mult_with_BLAS[3]) {
                        task_proc = task_matprod_BLAS;
#ifndef R_MAT_MULT_WITH_BLAS_IN_HELPERS_OK
                        inhlpr = 0;
#endif
                    }
                    else if (no_pipelining)
                        task_proc = task_matprod;
                    else {
                        task_proc = task_piped_matprod;
                        flags = HELPERS_PIPE_IN2_OUT;
                    }
                }
            }

            DO_NOW_OR_LATER2(variant, inhlpr, flags, task_proc, ncx, ans, x, y);
        }

=======

        if (LENGTH(ans) != 0) {

            int inhlpr = nrx*(ncx+1.0)*ncy > T_matmult;
            int no_pipelining = !inhlpr || helpers_are_not_pipelining;
            helpers_task_proc *task_proc;
            int flags = 0;

            if (mode == CPLXSXP) {
                if (ncx==0) {
                    task_proc = task_cmatprod_zero;
                }
                else {
                    task_proc = task_cmatprod;
#ifndef R_MAT_MULT_WITH_BLAS_IN_HELPERS_OK
                    inhlpr = 0;
#endif
                }
            }
            else {
                if (ncx==0) {
                    task_proc = task_matprod_zero;
                }
                else if (nrx==1 && ncy==1) {
                    if (R_mat_mult_with_BLAS[0]) {
                        task_proc = task_matprod_vec_vec_BLAS;
#ifndef R_MAT_MULT_WITH_BLAS_IN_HELPERS_OK
                        inhlpr = 0;
#endif
                    }
                    else if (no_pipelining)
                        task_proc = task_matprod_vec_vec;
                    else {
                        task_proc = task_piped_matprod_vec_vec;
                        flags = HELPERS_PIPE_IN2;
                    }
                }
                else if (ncy==1) {
                    if (R_mat_mult_with_BLAS[1]) {
                        task_proc = task_matprod_mat_vec_BLAS;
#ifndef R_MAT_MULT_WITH_BLAS_IN_HELPERS_OK
                        inhlpr = 0;
#endif
                    }
                    else if (no_pipelining)
                        task_proc = task_matprod_mat_vec;
                    else {
                        task_proc = task_piped_matprod_mat_vec;
                        flags = HELPERS_PIPE_IN2;
                    }
                }
                else if (nrx==1) {
                    if (R_mat_mult_with_BLAS[2]) {
                        task_proc = task_matprod_vec_mat_BLAS;
#ifndef R_MAT_MULT_WITH_BLAS_IN_HELPERS_OK
                        inhlpr = 0;
#endif
                    }
                    else if (no_pipelining)
                        task_proc = task_matprod_vec_mat;
                    else {
                        task_proc = task_piped_matprod_vec_mat;
                        flags = HELPERS_PIPE_IN2_OUT;
                    }
                }
                else {
                    if (R_mat_mult_with_BLAS[3]) {
                        task_proc = task_matprod_BLAS;
#ifndef R_MAT_MULT_WITH_BLAS_IN_HELPERS_OK
                        inhlpr = 0;
#endif
                    }
                    else if (no_pipelining)
                        task_proc = task_matprod;
                    else {
                        task_proc = task_piped_matprod;
                        flags = HELPERS_PIPE_IN2_OUT;
                    }
                }
            }

            DO_NOW_OR_LATER2(variant, inhlpr, flags, task_proc, ncx, ans, x, y);
        }

>>>>>>> 4808cc7a
        PROTECT(ans = allocMatrix1 (ans, nrx, ncy));

	PROTECT(xdims = getAttrib(x, R_DimNamesSymbol));
	PROTECT(ydims = getAttrib(y, R_DimNamesSymbol));

	if (xdims != R_NilValue || ydims != R_NilValue) {
	    SEXP dimnames, dimnamesnames, dnx=R_NilValue, dny=R_NilValue;

	    /* allocate dimnames and dimnamesnames */

	    PROTECT(dimnames = allocVector(VECSXP, 2));
	    PROTECT(dimnamesnames = allocVector(STRSXP, 2));
	    if (xdims != R_NilValue) {
		if (ldx == 2 || ncx == 1) {
		    SET_VECTOR_ELT(dimnames, 0, VECTOR_ELT(xdims, 0));
		    dnx = getAttrib(xdims, R_NamesSymbol);
		    if(!isNull(dnx))
			SET_STRING_ELT(dimnamesnames, 0, STRING_ELT(dnx, 0));
		}
	    }

#define YDIMS_ET_CETERA							\
	    if (ydims != R_NilValue) {					\
		if (ldy == 2) {						\
		    SET_VECTOR_ELT(dimnames, 1, VECTOR_ELT(ydims, 1));	\
		    dny = getAttrib(ydims, R_NamesSymbol);		\
		    if(!isNull(dny))					\
			SET_STRING_ELT(dimnamesnames, 1, STRING_ELT(dny, 1)); \
		} else if (nry == 1) {					\
		    SET_VECTOR_ELT(dimnames, 1, VECTOR_ELT(ydims, 0));	\
		    dny = getAttrib(ydims, R_NamesSymbol);		\
		    if(!isNull(dny))					\
			SET_STRING_ELT(dimnamesnames, 1, STRING_ELT(dny, 0)); \
		}							\
	    }								\
									\
	    /* We sometimes attach a dimnames attribute			\
	     * whose elements are all NULL ...				\
	     * This is ugly but causes no real damage.			\
	     * Now (2.1.0 ff), we don't anymore: */			\
	    if (VECTOR_ELT(dimnames,0) != R_NilValue ||			\
		VECTOR_ELT(dimnames,1) != R_NilValue) {			\
		if (dnx != R_NilValue || dny != R_NilValue)		\
		    setAttrib(dimnames, R_NamesSymbol, dimnamesnames);	\
		setAttrib(ans, R_DimNamesSymbol, dimnames);		\
	    }								\
	    UNPROTECT(2)

	    YDIMS_ET_CETERA;
	}
    }

    else if (PRIMVAL(op) == 1) {	/* op == 1: crossprod() */

	PROTECT(ans = allocMatrix(mode, ncx, ncy));

        WAIT_UNTIL_COMPUTED_2(x,y);

	if (mode == CPLXSXP)
	    if(sym)
		ccrossprod(COMPLEX(x), nrx, ncx,
			   COMPLEX(x), nry, ncy, COMPLEX(ans));
	    else
		ccrossprod(COMPLEX(x), nrx, ncx,
			   COMPLEX(y), nry, ncy, COMPLEX(ans));
	else {
	    if(sym)
		symcrossprod(REAL(x), nrx, ncx, REAL(ans));
	    else
		crossprod(REAL(x), nrx, ncx,
			  REAL(y), nry, ncy, REAL(ans));
	}

	PROTECT(xdims = getAttrib(x, R_DimNamesSymbol));
	if (sym)
	    PROTECT(ydims = xdims);
	else
	    PROTECT(ydims = getAttrib(y, R_DimNamesSymbol));

	if (xdims != R_NilValue || ydims != R_NilValue) {
	    SEXP dimnames, dimnamesnames, dnx=R_NilValue, dny=R_NilValue;

	    /* allocate dimnames and dimnamesnames */

	    PROTECT(dimnames = allocVector(VECSXP, 2));
	    PROTECT(dimnamesnames = allocVector(STRSXP, 2));

	    if (xdims != R_NilValue) {
		if (ldx == 2) {/* not nrx==1 : .. fixed, ihaka 2003-09-30 */
		    SET_VECTOR_ELT(dimnames, 0, VECTOR_ELT(xdims, 1));
		    dnx = getAttrib(xdims, R_NamesSymbol);
		    if(!isNull(dnx))
			SET_STRING_ELT(dimnamesnames, 0, STRING_ELT(dnx, 1));
		}
	    }

	    YDIMS_ET_CETERA;
	}

    }
    else {					/* op == 2: tcrossprod() */

	PROTECT(ans = allocMatrix(mode, nrx, nry));

        WAIT_UNTIL_COMPUTED_2(x,y);

	if (mode == CPLXSXP)
	    if(sym)
		tccrossprod(COMPLEX(x), nrx, ncx,
			    COMPLEX(x), nry, ncy, COMPLEX(ans));
	    else
		tccrossprod(COMPLEX(x), nrx, ncx,
			    COMPLEX(y), nry, ncy, COMPLEX(ans));
	else {
	    if(sym)
		symtcrossprod(REAL(x), nrx, ncx, REAL(ans));
	    else
		tcrossprod(REAL(x), nrx, ncx,
			   REAL(y), nry, ncy, REAL(ans));
	}

	PROTECT(xdims = getAttrib(x, R_DimNamesSymbol));
	if (sym)
	    PROTECT(ydims = xdims);
	else
	    PROTECT(ydims = getAttrib(y, R_DimNamesSymbol));

	if (xdims != R_NilValue || ydims != R_NilValue) {
	    SEXP dimnames, dimnamesnames, dnx=R_NilValue, dny=R_NilValue;

	    /* allocate dimnames and dimnamesnames */

	    PROTECT(dimnames = allocVector(VECSXP, 2));
	    PROTECT(dimnamesnames = allocVector(STRSXP, 2));

	    if (xdims != R_NilValue) {
		if (ldx == 2) {
		    SET_VECTOR_ELT(dimnames, 0, VECTOR_ELT(xdims, 0));
		    dnx = getAttrib(xdims, R_NamesSymbol);
		    if(!isNull(dnx))
			SET_STRING_ELT(dimnamesnames, 0, STRING_ELT(dnx, 0));
		}
	    }
	    if (ydims != R_NilValue) {
		if (ldy == 2) {
		    SET_VECTOR_ELT(dimnames, 1, VECTOR_ELT(ydims, 0));
		    dny = getAttrib(ydims, R_NamesSymbol);
		    if(!isNull(dny))
			SET_STRING_ELT(dimnamesnames, 1, STRING_ELT(dny, 0));
		}
	    }
	    if (VECTOR_ELT(dimnames,0) != R_NilValue ||
		VECTOR_ELT(dimnames,1) != R_NilValue) {
		if (dnx != R_NilValue || dny != R_NilValue)
		    setAttrib(dimnames, R_NamesSymbol, dimnamesnames);
		setAttrib(ans, R_DimNamesSymbol, dimnames);
	    }

	    UNPROTECT(2);
	}
    }
    UNPROTECT(5);
    return ans;
}
#undef YDIMS_ET_CETERA

void task_transpose (helpers_op_t op, SEXP r, SEXP a, SEXP ignored)
{
    int nrow = EXTRACT_LENGTH1(op);
    int ncol = EXTRACT_LENGTH2(op);
    R_len_t len = LENGTH(a);
    R_len_t l_1 = len-1;
    R_len_t l_2 = len-2;
    unsigned i, j, k;
<<<<<<< HEAD

    if (helpers_output_perhaps_pipelined()) {

        HELPERS_SETUP_OUT (8);

        switch (TYPEOF(a)) {

        /* For LGL, INT, and REAL, access successive pairs from two rows, and 
           store in successive positions in two columns (except perhaps for
           the first row & column).  This improves memory access performance.

           Keep in mind:  nrow & ncol are the number of rows and columns in
                          the input - this is swapped for the output! */

        case LGLSXP:
        case INTSXP:
            k = 0;
            i = 0;
            if (nrow & 1) {
                for (j = 0; i < ncol; j += nrow, i++) 
                    INTEGER(r)[i] = INTEGER(a)[j];
                HELPERS_BLOCK_OUT(k,ncol);
            }
            j = nrow & 1;
            while (i < len) {
                INTEGER(r)[i] = INTEGER(a)[j]; 
                INTEGER(r)[i+ncol] = INTEGER(a)[j+1];
                i += 1; j += nrow;
                if (j >= len) { 
                    i += ncol; 
                    j -= l_2; 
                    HELPERS_BLOCK_OUT(k,2*ncol);
                }
            }
            break;

        case REALSXP:
            k = 0;
            i = 0;
            if (nrow & 1) {
                for (j = 0; i < ncol; j += nrow, i++) 
                    REAL(r)[i] = REAL(a)[j];
                HELPERS_BLOCK_OUT(k,ncol);
            }
            j = nrow & 1;
            while (i < len) {
                REAL(r)[i] = REAL(a)[j]; 
                REAL(r)[i+ncol] = REAL(a)[j+1];
                i += 1; j += nrow;
                if (j >= len) { 
                    i += ncol; 
                    j -= l_2; 
                    HELPERS_BLOCK_OUT(k,2*ncol);
                }
            }
            break;

        /* For less-used types below, just access by row, store by column. */

        case CPLXSXP:
            for (i = 0, j = 0; i < len; j += nrow) {
                if (j > l_1) j -= l_1;
                COMPLEX(r)[i] = COMPLEX(a)[j];
                HELPERS_NEXT_OUT(i);
            }
            break;

        case RAWSXP:
            for (i = 0, j = 0; i < len; j += nrow) {
                if (j > l_1) j -= l_1;
                RAW(r)[i] = RAW(a)[j];
                HELPERS_NEXT_OUT(i);
            }
            break;

        /* These shouldn't happen here, but just in case... */

        case STRSXP:
            for (i = 0, j = 0; i < len; j += nrow) {
                if (j > l_1) j -= l_1;
                SET_STRING_ELT(r, i, STRING_ELT(a,j));
                i += 1;
            }
            break;

        case EXPRSXP:
        case VECSXP:
            for (i = 0, j = 0; i < len; j += nrow) {
                if (j > l_1) j -= l_1;
                SET_VECTOR_ELT(r, i, VECTOR_ELT(a,j));
                i += 1;
            }
            break;
        }
    }

    else { /* not pipelined */

        switch (TYPEOF(a)) {

        /* For LGL, INT, and REAL, access successive pairs from two rows, and 
           store in successive positions in two columns (except perhaps for
           the first row & column).  This improves memory access performance.

           Keep in mind:  nrow & ncol are the number of rows and columns in
                          the input - this is swapped for the output! */

        case LGLSXP:
        case INTSXP:
            i = 0;
            if (nrow & 1) {
                for (j = 0; i < ncol; j += nrow, i++) 
                    INTEGER(r)[i] = INTEGER(a)[j];
            }
            j = nrow & 1;
            while (i < len) {
                INTEGER(r)[i] = INTEGER(a)[j]; 
                INTEGER(r)[i+ncol] = INTEGER(a)[j+1];
                i += 1; j += nrow;
                if (j >= len) { 
                    i += ncol; 
                    j -= l_2; 
                }
            }
            break;

        case REALSXP:
            i = 0;
            if (nrow & 1) {
                for (j = 0; i < ncol; j += nrow, i++) 
                    REAL(r)[i] = REAL(a)[j];
            }
            j = nrow & 1;
            while (i < len) {
                REAL(r)[i] = REAL(a)[j]; 
                REAL(r)[i+ncol] = REAL(a)[j+1];
                i += 1; j += nrow;
                if (j >= len) { 
                    i += ncol; 
                    j -= l_2; 
                }
            }
            break;

        /* For less-used types below, just access by row, store by column. */

        case CPLXSXP:
            for (i = 0, j = 0; i < len; j += nrow) {
                if (j > l_1) j -= l_1;
                COMPLEX(r)[i] = COMPLEX(a)[j];
                i += 1;
            }
            break;

        case RAWSXP:
            for (i = 0, j = 0; i < len; j += nrow) {
                if (j > l_1) j -= l_1;
                RAW(r)[i] = RAW(a)[j];
                i += 1;
            }
            break;

        case STRSXP:
            for (i = 0, j = 0; i < len; j += nrow) {
                if (j > l_1) j -= l_1;
                SET_STRING_ELT(r, i, STRING_ELT(a,j));
                i += 1;
            }
            break;

        case EXPRSXP:
        case VECSXP:
            for (i = 0, j = 0; i < len; j += nrow) {
                if (j > l_1) j -= l_1;
                SET_VECTOR_ELT(r, i, VECTOR_ELT(a,j));
                i += 1;
            }
            break;
        }
    }
}


/* This implements t.default, which is internal. */

#define T_transpose THRESHOLD_ADJUST(10)

static SEXP do_transpose (SEXP call, SEXP op, SEXP args, SEXP rho, int variant)
{
    SEXP a, r, dims, dimnames, dimnamesnames, ndimnamesnames, rnames, cnames;
    int ldim, len, ncol, nrow;
=======
>>>>>>> 4808cc7a

    HELPERS_SETUP_OUT (8);

<<<<<<< HEAD
    if (!isVector(a)) goto not_matrix;

    dims = getAttrib(a, R_DimSymbol);
    ldim = length(dims); /* not LENGTH, since could be null */

    if (ldim > 2) goto not_matrix;

    len = LENGTH(a);
    nrow = ldim == 2 ? nrows(a) : len;
    ncol = ldim == 2 ? ncols(a) : 1;

    PROTECT(r = allocVector(TYPEOF(a), len));

    /* Start task.  Matrices with pointer elements must be done in master only.
       Since we don't assume that writing a pointer to memory is atomic, the
       garbage collector could read a garbage pointer if written in a helper. */

    DO_NOW_OR_LATER1 (variant, LENGTH(a) >= T_transpose,
        isVectorNonpointer(a) ? HELPERS_PIPE_OUT : HELPERS_MASTER_ONLY, 
        task_transpose, COMBINE_LENGTHS(nrow,ncol), r, a);

    rnames = R_NilValue;
    cnames = R_NilValue;
    dimnamesnames = R_NilValue;

    switch(ldim) {
    case 0:
        rnames = getAttrib(a, R_NamesSymbol);
        dimnames = rnames;/* for isNull() below*/
        break;
    case 1:
        dimnames = getAttrib(a, R_DimNamesSymbol);
        if (dimnames != R_NilValue) {
            rnames = VECTOR_ELT(dimnames, 0);
            dimnamesnames = getAttrib(dimnames, R_NamesSymbol);
        }
        break;
=======
    switch (TYPEOF(a)) {

    /* For LGL, INT, and REAL, access successive pairs from two rows, and 
       store in successive positions in two columns (except perhaps for the 
       first row & column).  This improves memory access performance.

       Keep in mind:  nrow & ncol are the number of rows and columns in the
                      input - this is swapped for the output! */

    case LGLSXP:
    case INTSXP:
        k = 0;
        i = 0;
        if (nrow & 1) {
            for (j = 0; i < ncol; j += nrow, i++) 
                INTEGER(r)[i] = INTEGER(a)[j];
            HELPERS_BLOCK_OUT(k,ncol);
        }
        j = nrow & 1;
        while (i < len) {
            INTEGER(r)[i] = INTEGER(a)[j]; 
            INTEGER(r)[i+ncol] = INTEGER(a)[j+1];
            i += 1; j += nrow;
            if (j >= len) { 
                i += ncol; 
                j -= l_2; 
                HELPERS_BLOCK_OUT(k,2*ncol);
            }
        }
        break;

    case REALSXP:
        k = 0;
        i = 0;
        if (nrow & 1) {
            for (j = 0; i < ncol; j += nrow, i++) 
                REAL(r)[i] = REAL(a)[j];
            HELPERS_BLOCK_OUT(k,ncol);
        }
        j = nrow & 1;
        while (i < len) {
            REAL(r)[i] = REAL(a)[j]; 
            REAL(r)[i+ncol] = REAL(a)[j+1];
            i += 1; j += nrow;
            if (j >= len) { 
                i += ncol; 
                j -= l_2; 
                HELPERS_BLOCK_OUT(k,2*ncol);
            }
        }
        break;

    /* For less-used types below, just access row-wise and store column-wise. */

    case CPLXSXP:
        for (i = 0, j = 0; i < len; j += nrow) {
            if (j > l_1) j -= l_1;
            COMPLEX(r)[i] = COMPLEX(a)[j];
            HELPERS_NEXT_OUT(i);
        }
        break;

    case RAWSXP:
        for (i = 0, j = 0; i < len; j += nrow) {
            if (j > l_1) j -= l_1;
            RAW(r)[i] = RAW(a)[j];
            HELPERS_NEXT_OUT(i);
        }
        break;

    case STRSXP:
        for (i = 0, j = 0; i < len; j += nrow) {
            if (j > l_1) j -= l_1;
            SET_STRING_ELT(r, i, STRING_ELT(a,j));
            HELPERS_NEXT_OUT(i);
        }
        break;

    case EXPRSXP:
    case VECSXP:
        for (i = 0, j = 0; i < len; j += nrow) {
            if (j > l_1) j -= l_1;
            SET_VECTOR_ELT(r, i, VECTOR_ELT(a,j));
            HELPERS_NEXT_OUT(i);
        }
        break;
    }
}

#define T_transpose THRESHOLD_ADJUST(10)

SEXP attribute_hidden do_transpose (SEXP call, SEXP op, SEXP args, SEXP rho,
                                    int variant)
{
    SEXP a, r, dims, dimnames, dimnamesnames, ndimnamesnames, rnames, cnames;
    int ldim, len, ncol, nrow;

    checkArity(op, args);
    a = CAR(args);

    if (!isVector(a)) goto not_matrix;

    dims = getAttrib(a, R_DimSymbol);
    ldim = length(dims); /* not LENGTH, since could be null */

    if (ldim > 2) goto not_matrix;

    len = LENGTH(a);
    nrow = ldim == 2 ? nrows(a) : len;
    ncol = ldim == 2 ? ncols(a) : 1;

    PROTECT(r = allocVector(TYPEOF(a), len));

    /* Start task.  Matrices with pointer elements must be done in master only.
       Since we don't assume that writing a pointer to memory is atomic, the
       garbage collector could read a garbage pointer if written in a helper. */

    DO_NOW_OR_LATER1 (variant, LENGTH(a) >= T_transpose,
        isVectorNonpointer(a) ? HELPERS_PIPE_OUT : HELPERS_MASTER_ONLY, 
        task_transpose, COMBINE_LENGTHS(nrow,ncol), r, a);

    rnames = R_NilValue;
    cnames = R_NilValue;
    dimnamesnames = R_NilValue;

    switch(ldim) {
    case 0:
        rnames = getAttrib(a, R_NamesSymbol);
        dimnames = rnames;/* for isNull() below*/
        break;
    case 1:
        dimnames = getAttrib(a, R_DimNamesSymbol);
        if (dimnames != R_NilValue) {
            rnames = VECTOR_ELT(dimnames, 0);
            dimnamesnames = getAttrib(dimnames, R_NamesSymbol);
        }
        break;
>>>>>>> 4808cc7a
    case 2:
        dimnames = getAttrib(a, R_DimNamesSymbol);
        if (dimnames != R_NilValue) {
            rnames = VECTOR_ELT(dimnames, 0);
            cnames = VECTOR_ELT(dimnames, 1);
            dimnamesnames = getAttrib(dimnames, R_NamesSymbol);
        }
        break;
    }

    PROTECT(dims = allocVector(INTSXP, 2));
    INTEGER(dims)[0] = ncol;
    INTEGER(dims)[1] = nrow;
    setAttrib(r, R_DimSymbol, dims);
    UNPROTECT(1);

    /* R <= 2.2.0: dropped list(NULL,NULL) dimnames :
     * if(rnames != R_NilValue || cnames != R_NilValue) */
    if(!isNull(dimnames)) {
	PROTECT(dimnames = allocVector(VECSXP, 2));
	SET_VECTOR_ELT(dimnames, 0, cnames);
	SET_VECTOR_ELT(dimnames, 1, rnames);
	if(!isNull(dimnamesnames)) {
	    PROTECT(ndimnamesnames = allocVector(VECSXP, 2));
	    SET_VECTOR_ELT(ndimnamesnames, 1, STRING_ELT(dimnamesnames, 0));
	    SET_VECTOR_ELT(ndimnamesnames, 0,
			   (ldim == 2) ? STRING_ELT(dimnamesnames, 1):
			   R_BlankString);
	    setAttrib(dimnames, R_NamesSymbol, ndimnamesnames);
	    UNPROTECT(1);
	}
	setAttrib(r, R_DimNamesSymbol, dimnames);
	UNPROTECT(1);
    }
    copyMostAttrib(a, r);
    UNPROTECT(1);
    return r;

 not_matrix:
    error(_("argument is not a matrix"));
    return R_NilValue;/* never used; just for -Wall */
}

/*
 New version of aperm, using strides for speed.
 Jonathan Rougier <J.C.Rougier@durham.ac.uk>

 v1.0 30.01.01

 M.Maechler : expanded	all ../include/Rdefines.h macros
 */

/* this increments iip and sets j using strides */

#define CLICKJ						\
    for (itmp = 0; itmp < n; itmp++)			\
	if (iip[itmp] == isr[itmp]-1) iip[itmp] = 0;	\
	else {						\
	    iip[itmp]++;				\
	    break;					\
	}						\
    for (j = 0, itmp = 0; itmp < n; itmp++)	       	\
	j += iip[itmp] * stride[itmp];

/* aperm (a, perm, resize = TRUE) */
static SEXP do_aperm(SEXP call, SEXP op, SEXP args, SEXP rho)
{
    SEXP a, perm, r, dimsa, dimsr, dna;
    int i, j, n, len, itmp;

    checkArity(op, args);

    a = CAR(args);
    if (!isArray(a))
	error(_("invalid first argument, must be an array"));

    PROTECT(dimsa = getAttrib(a, R_DimSymbol));
    n = LENGTH(dimsa);
    int *isa = INTEGER(dimsa);

    /* check the permutation */

    int *pp = (int *) R_alloc((size_t) n, sizeof(int));
    perm = CADR(args);
    if (length(perm) == 0) {
	for (i = 0; i < n; i++) pp[i] = n-1-i;
    } else if (isString(perm)) {
	SEXP dna = getAttrib(a, R_DimNamesSymbol);
	if (isNull(dna))
	    error(_("'a' does not have named dimnames"));
	SEXP dnna = getAttrib(dna, R_NamesSymbol);
	if (isNull(dnna))
	    error(_("'a' does not have named dimnames"));
	for (i = 0; i < n; i++) {
	    const char *this = translateChar(STRING_ELT(perm, i));
	    for (j = 0; j < n; j++)
		if (streql(translateChar(STRING_ELT(dnna, j)),
			   this)) {pp[i] = j; break;}
	    if (j >= n)
		error(_("perm[%d] does not match a dimension name"), i+1);
	}
    } else {
	PROTECT(perm = coerceVector(perm, INTSXP));
	if (length(perm) == n) {
	    for (i = 0; i < n; i++) pp[i] = INTEGER(perm)[i] - 1;
	    UNPROTECT(1);
	} else error(_("'perm' is of wrong length"));
    }

    int *iip = (int *) R_alloc((size_t) n, sizeof(int));
    for (i = 0; i < n; iip[i++] = 0);
    for (i = 0; i < n; i++)
	if (pp[i] >= 0 && pp[i] < n) iip[pp[i]]++;
	else error(_("value out of range in 'perm'"));
    for (i = 0; i < n; i++)
	if (iip[i] == 0) error(_("invalid '%s' argument"), "perm");

    /* create the stride object and permute */

    int *stride = (int *) R_alloc((size_t) n, sizeof(int));
    for (iip[0] = 1, i = 1; i<n; i++) iip[i] = iip[i-1] * isa[i-1];
    for (i = 0; i < n; i++) stride[i] = iip[pp[i]];

    /* also need to have the dimensions of r */

    PROTECT(dimsr = allocVector(INTSXP, n));
    int *isr = INTEGER(dimsr);
    for (i = 0; i < n; i++) isr[i] = isa[pp[i]];

    /* and away we go! iip will hold the incrementer */

    len = length(a);
    PROTECT(r = allocVector(TYPEOF(a), len));

    for (i = 0; i < n; iip[i++] = 0);

    switch (TYPEOF(a)) {

    case INTSXP:
	for (j=0, i=0; i < len; i++) {
	    INTEGER(r)[i] = INTEGER(a)[j];
	    CLICKJ;
	}
	break;

    case LGLSXP:
	for (j=0, i=0; i < len; i++) {
	    LOGICAL(r)[i] = LOGICAL(a)[j];
	    CLICKJ;
	}
	break;

    case REALSXP:
	for (j=0, i=0; i < len; i++) {
	    REAL(r)[i] = REAL(a)[j];
	    CLICKJ;
	}
	break;

    case CPLXSXP:
	for (j=0, i=0; i < len; i++) {
	    COMPLEX(r)[i].r = COMPLEX(a)[j].r;
	    COMPLEX(r)[i].i = COMPLEX(a)[j].i;
	    CLICKJ;
	}
	break;

    case STRSXP:
	for (j=0, i=0; i < len; i++) {
	    SET_STRING_ELT(r, i, STRING_ELT(a, j));
	    CLICKJ;
	}
	break;

    case VECSXP:
	for (j=0, i=0; i < len; i++) {
	    SET_VECTOR_ELT(r, i, VECTOR_ELT(a, j));
	    CLICKJ;
	}
	break;

    case RAWSXP:
	for (j=0, i=0; i < len; i++) {
	    RAW(r)[i] = RAW(a)[j];
	    CLICKJ;
	}
	break;

    default:
	UNIMPLEMENTED_TYPE("aperm", a);
    }

    /* handle the resize */
    int resize = asLogical(CADDR(args));
    if (resize == NA_LOGICAL) error(_("'resize' must be TRUE or FALSE"));
    setAttrib(r, R_DimSymbol, resize ? dimsr : dimsa);

    /* and handle the dimnames, if any */
    if (resize) {
	PROTECT(dna = getAttrib(a, R_DimNamesSymbol));
	if (dna != R_NilValue) {
	    SEXP dnna, dnr, dnnr;

	    PROTECT(dnr  = allocVector(VECSXP, n));
	    PROTECT(dnna = getAttrib(dna, R_NamesSymbol));
	    if (dnna != R_NilValue) {
		PROTECT(dnnr = allocVector(STRSXP, n));
		for (i = 0; i < n; i++) {
		    SET_VECTOR_ELT(dnr, i, VECTOR_ELT(dna, pp[i]));
		    SET_STRING_ELT(dnnr, i, STRING_ELT(dnna, pp[i]));
		}
		setAttrib(dnr, R_NamesSymbol, dnnr);
		UNPROTECT(1);
	    } else {
		for (i = 0; i < n; i++)
		    SET_VECTOR_ELT(dnr, i, VECTOR_ELT(dna, pp[i]));
	    }
	    setAttrib(r, R_DimNamesSymbol, dnr);
	    UNPROTECT(2);
	}
	UNPROTECT(1);
    }

    UNPROTECT(3); /* dimsa, r, dimsr */
    return r;
}

/* colSums(x, n, p, na.rm) and also the same with "row" and/or "Means". */

void task_colSums_or_colMeans (helpers_op_t op, SEXP ans, SEXP x, SEXP ignored)
{
    int keepNA = op&1;        /* Don't skip NA/NaN elements? */
    int Means = op&2;         /* Find means rather than sums? */
    unsigned n = op>>3;       /* Number of rows in matrix */
    unsigned p = LENGTH(ans); /* Number of columns in matrix */
    double *a = REAL(ans);    /* Pointer to start of result vector */
    int np = n*p;             /* Number of elements we need in total */
    int avail = 0;            /* Number of input elements known to be computed*/

    int cnt;                  /* # elements not NA/NaN, if Means and !keepNA */
    int i, j;                 /* Row and column indexes */
    int k;                    /* Index going sequentially through whole matrix*/

    HELPERS_SETUP_OUT (n>500 ? 3 : n>50 ? 4 : 5);

    if (TYPEOF(x) == REALSXP) {
        double *rx = REAL(x);
        long double sum;
        k = 0;
        j = 0;
        if (keepNA) {
            while (j < p) {
                if (avail < k+n) HELPERS_WAIT_IN1 (avail, k+n-1, np);
                sum = (n & 1) ? rx[k++] : 0.0;
                for (i = n - (n & 1); i > 0; i -= 2) { 
                    sum += rx[k++];
                    sum += rx[k++];
                }
                a[j] = !Means ? sum : sum/n;
                HELPERS_NEXT_OUT (j);
            }
        }
        else { /* ! keepNA */
            if (!Means) {
                while (j < p) {
                    if (avail < k+n) HELPERS_WAIT_IN1 (avail, k+n-1, np);
                    for (sum = 0.0, i = n; i > 0; i--, k++)
                        if (!ISNAN(rx[k])) sum += rx[k];
                    a[j] = sum;
                    HELPERS_NEXT_OUT (j);
                }
            }
            else {
                while (j < p) {
                    if (avail < k+n) HELPERS_WAIT_IN1 (avail, k+n-1, np);
                    for (cnt = 0, sum = 0.0, i = n; i > 0; i--, k++)
                        if (!ISNAN(rx[k])) { cnt += 1; sum += rx[k]; }
                    a[j] = sum/cnt;
                    HELPERS_NEXT_OUT (j);
                }
            }
        }
    }

    else {

        int_fast64_t lsum; /* good to sum up to 2^32 integers or 2^63 logicals*/
        int *ix;

        switch (TYPEOF(x)) {
        case INTSXP:
            ix = INTEGER(x);
            k = 0;
            j = 0;
            while (j < p) {
                if (avail < k+n) HELPERS_WAIT_IN1 (avail, k+n-1, np);
                for (cnt = 0, lsum = 0, i = 0; i < n; i++, k++)
                    if (ix[k] != NA_INTEGER) {
                        cnt += 1; 
                        lsum += ix[k];
                    }
                    else if (keepNA) {
                        a[j] = NA_REAL;
                        k += n-i;
                        goto next_int;
                    }
                a[j] = !Means ? lsum : (double)lsum/cnt;
              next_int:
                HELPERS_NEXT_OUT (j);
            }
            break;
        case LGLSXP:
            ix = LOGICAL(x);
            k = 0;
            j = 0;
            while (j < p) {
                if (avail < k+n) HELPERS_WAIT_IN1 (avail, k+n-1, np);
                for (cnt = 0, lsum = 0, i = 0; i < n; i++, k++)
                    if (ix[k] != NA_LOGICAL) {
                        cnt += 1; 
                        lsum += ix[k];
                    }
                    else if (keepNA) {
                        a[j] = NA_REAL; 
                        k += n-i;
                        goto next_logical;
                    }
                a[j] = !Means ? lsum : (double)lsum/cnt;
              next_logical:
                HELPERS_NEXT_OUT (j);
            }
            break;
        }
    }
}

#define rowSums_together 16   /* Sum this number of rows (or fewer) together */

void task_rowSums_or_rowMeans (helpers_op_t op, SEXP ans, SEXP x, SEXP ignored)
{
    int keepNA = op&1;        /* Don't skip NA/NaN elements? */
    int Means = op&2;         /* Find means rather than sums? */
    unsigned p = op>>3;       /* Number of columns in matrix */
    unsigned n = LENGTH(ans); /* Number of rows in matrix */
    double *a = REAL(ans);    /* Pointer to result vector, initially the start*/

    int i, j;                 /* Row and column indexes */

    HELPERS_SETUP_OUT (p>20 ? 4 : 5);

    if (TYPEOF(x) == REALSXP) {

        i = 0;
        while (i < n) {

            long double sums[rowSums_together];
            int cnts[rowSums_together];
            double *rx, *rx2;
            long double *s;
            int k, u;
            int *c;

            rx = REAL(x) + i;
            u = n - i;
            if (u > rowSums_together) u = rowSums_together;

            if (keepNA) { /* uses unwrapped loop to sum two columns at once */
                if (p & 1) {
                    for (k = u, s = sums, rx2 = rx; k > 0; k--, s++, rx2++) 
                        *s = *rx2;
                    rx += n;
                }
                else
                    for (k = u, s = sums; k > 0; k--, s++) 
                        *s = 0.0;
                for (j = p - (p & 1); j > 0; j -= 2) {
                    for (k = u, s = sums, rx2 = rx; k > 0; k--, s++, rx2++) {
                        *s += *rx2;
                        *s += *(rx2+n);
                    }
                    rx += 2*n;
                }
                if (!Means)
                    for (k = u, s = sums; k > 0; k--, a++, s++) 
                        *a = *s;
                else
                    for (k = u, s = sums; k > 0; k--, a++, s++)
                        *a = (*s)/p;
            }

            else { /* ! keepNA */
                if (!Means) {
                    s = sums;
                    for (k = u; k > 0; k--, s++) 
                        *s = 0.0; 
                    for (j = p; j > 0; j--) {
                        for (k = u, s = sums, rx2 = rx; k > 0; k--, s++, rx2++)
                            if (!ISNAN(*rx2)) *s += *rx2;
                        rx += n;
                    }
                    for (k = u, s = sums; k > 0; k--, a++, s++) 
                        *a = *s;
                }
                else {
                    for (k = u, s = sums, c = cnts; k > 0; k--, s++, c++) { 
                        *s = 0.0; 
                        *c = 0; 
                    }
                    for (j = p; j > 0; j--) {
                        for (k = u, s = sums, rx2 = rx, c = cnts; 
                             k > 0; 
                             k--, s++, rx2++, c++)
                            if (!ISNAN(*rx2)) { *s += *rx2; *c += 1; }
                        rx += n;
                    }
                    for (k = u, s = sums, c = cnts; k > 0; k--, a++, s++, c++) 
                        *a = (*s)/(*c);
                }
            }

            HELPERS_BLOCK_OUT (i, u);
        }
    }

    else {

        int_fast64_t lsum; /* good to sum up to 2^32 integers or 2^63 logicals*/
        int cnt;
        int *ix;

        switch (TYPEOF(x)) {
        case INTSXP:
            i = 0;
            while (i < n) {
                ix = INTEGER(x) + i;
                for (cnt = 0, lsum = 0, j = 0; j < p; j++, ix += n)
                    if (*ix != NA_INTEGER) {
                        cnt += 1; 
                        lsum += *ix;
                    }
                    else if (keepNA) {
                        a[i] = NA_REAL; 
                        goto next_int;
                    }
                a[i] = !Means ? lsum : (double)lsum/cnt;
              next_int:
                HELPERS_NEXT_OUT (i);
            }
            break;
        case LGLSXP:
            i = 0;
            while (i < n) {
                ix = LOGICAL(x) + i;
                for (cnt = 0, lsum = 0, j = 0; j < p; j++, ix += n)
                    if (*ix != NA_LOGICAL) {
                        cnt += 1; 
                        lsum += *ix;
                    }
                    else if (keepNA) {
                        a[i] = NA_REAL; 
                        goto next_logical;
                    }
                a[i] = !Means ? lsum : (double)lsum/cnt;
              next_logical:
                HELPERS_NEXT_OUT (i);
            }
            break;
        }
    }
}

<<<<<<< HEAD
/* This implements (row/col)(Sums/Means). */

#define T_colSums THRESHOLD_ADJUST(20)
#define T_rowSums THRESHOLD_ADJUST(20)

static SEXP do_colsum (SEXP call, SEXP op, SEXP args, SEXP rho, int variant)
=======
#define T_colSums THRESHOLD_ADJUST(20)
#define T_rowSums THRESHOLD_ADJUST(20)

SEXP attribute_hidden do_colsum (SEXP call, SEXP op, SEXP args, SEXP rho, 
                                 int variant)
>>>>>>> 4808cc7a
{
    SEXP x, ans;
    int OP, n, p;
    Rboolean NaRm;

    checkArity(op, args);

    /* we let x be being computed */
    x = CAR(args); args = CDR(args);
    /* other arguments we wait for */
    wait_until_arguments_computed(args);
    n = asInteger(CAR(args));    args = CDR(args);
    p = asInteger(CAR(args));    args = CDR(args);
    NaRm = asLogical(CAR(args)); args = CDR(args);

    if (n == NA_INTEGER || n < 0)
	error(_("invalid '%s' argument"), "n");
    if (p == NA_INTEGER || p < 0)
	error(_("invalid '%s' argument"), "p");
    if (NaRm == NA_LOGICAL) error(_("invalid '%s' argument"), "na.rm");

    switch (TYPEOF(x)) {
    case LGLSXP: break;
    case INTSXP: break;
    case REALSXP: break;
    default:
	error(_("'x' must be numeric"));
    }

    if ((double)n*p > LENGTH(x))
	error(_("invalid '%s' argument"), "n*p");

    OP = PRIMVAL(op);

    if (OP < 2) { /* columns */
        ans = allocVector (REALSXP, p);
        DO_NOW_OR_LATER1 (variant, LENGTH(x) >= T_colSums,
          HELPERS_PIPE_IN1_OUT, task_colSums_or_colMeans, 
          ((helpers_op_t)n<<3) | (OP<<1) | !NaRm, ans, x);
    }

    else { /* rows */
        ans = allocVector (REALSXP, n);
        DO_NOW_OR_LATER1 (variant, LENGTH(x) >= T_rowSums,
          HELPERS_PIPE_OUT, task_rowSums_or_rowMeans, 
          ((helpers_op_t)p<<3) | (OP<<1) | !NaRm, ans, x);
    }

    return ans;
}

/* FUNTAB entries defined in this source file. See names.c for documentation. */

attribute_hidden FUNTAB R_FunTab_array[] =
{
/* printname	c-entry		offset	eval	arity	pp-kind	     precedence	rightassoc */

/* Primitive */

{"length",	do_length,	0,	11001,	1,	{PP_FUNCALL, PREC_FN,	0}},
{"%*%",		do_matprod,	0,	11001,	2,	{PP_BINARY,  PREC_PERCENT,0}},

/* Internal */

{"matrix",	do_matrix,	0,	11,	7,	{PP_FUNCALL, PREC_FN,	0}},
{"drop",	do_drop,	0,	11,	1,	{PP_FUNCALL, PREC_FN,	0}},
{"row",		do_rowscols,	1,	11011,	1,	{PP_FUNCALL, PREC_FN,	0}},
{"col",		do_rowscols,	2,	11011,	1,	{PP_FUNCALL, PREC_FN,	0}},
{"crossprod",	do_matprod,	1,	11011,	2,	{PP_FUNCALL, PREC_FN,	  0}},
{"tcrossprod",	do_matprod,	2,	11011,	2,	{PP_FUNCALL, PREC_FN,	  0}},
{"t.default",	do_transpose,	0,	11011,	1,	{PP_FUNCALL, PREC_FN,	0}},
{"aperm",	do_aperm,	0,	11,	3,	{PP_FUNCALL, PREC_FN,	0}},
{"colSums",	do_colsum,	0,	11011,	4,	{PP_FUNCALL, PREC_FN,	0}},
{"colMeans",	do_colsum,	1,	11011,	4,	{PP_FUNCALL, PREC_FN,	0}},
{"rowSums",	do_colsum,	2,	11011,	4,	{PP_FUNCALL, PREC_FN,	0}},
{"rowMeans",	do_colsum,	3,	11011,	4,	{PP_FUNCALL, PREC_FN,	0}},

{NULL,		NULL,		0,	0,	0,	{PP_INVALID, PREC_FN,	0}}
};

/* Fast built-in functions in this file. See names.c for documentation */

attribute_hidden FASTFUNTAB R_FastFunTab_array[] = {
/*slow func	fast func,     code or -1  uni/bi/both dsptch  variants */
{ do_length,	do_fast_length,	-1,		1,	1, 0,  0, 0 },	
{ 0,		0,		0,		0,	0, 0,  0, 0 }
};<|MERGE_RESOLUTION|>--- conflicted
+++ resolved
@@ -375,22 +375,13 @@
 
 /* Length of Primitive Objects */
 
-<<<<<<< HEAD
 static SEXP do_fast_length (SEXP call, SEXP op, SEXP arg, SEXP rho, int variant)
-=======
-static SEXP do_fast_length (SEXP call, SEXP op, SEXP arg, SEXP rho, 
-                            int variant)
->>>>>>> 4808cc7a
 {   
     R_len_t len = length(arg);
     return ScalarInteger (len <= INT_MAX ? len : NA_INTEGER);
 }
 
-<<<<<<< HEAD
 static SEXP do_length(SEXP call, SEXP op, SEXP args, SEXP rho, int variant)
-=======
-SEXP attribute_hidden do_length(SEXP call, SEXP op, SEXP args, SEXP rho)
->>>>>>> 4808cc7a
 {
     SEXP ans;
 
@@ -400,7 +391,6 @@
     if (DispatchOrEval (call, op, "length", args, rho, &ans, 0, 1))
         return(ans);
 
-<<<<<<< HEAD
     return do_fast_length (call, op, CAR(args), rho, variant);
 }
 
@@ -413,23 +403,6 @@
 
     HELPERS_SETUP_OUT(10); /* large, since computing one element is very fast */
 
-=======
-    if (PRIMFUN_FAST(op)==0)
-        SET_PRIMFUN_FAST_UNARY (op, do_fast_length, 1, 0);
-
-    return do_fast_length (call, op, CAR(args), rho, 0);
-}
-
-void task_row_or_col (helpers_op_t op, SEXP ans, SEXP dim, SEXP ignored)
-{
-    int nr = INTEGER(dim)[0], nc = INTEGER(dim)[1];
-    R_len_t k;
-    int i, j;
-    int *p;
-
-    HELPERS_SETUP_OUT(10); /* large, since computing one element is very fast */
-
->>>>>>> 4808cc7a
     p = INTEGER(ans);                   /* store sequentially (down columns)  */
     k = 0;                              /* with k, for good cache performance */
 
@@ -455,12 +428,7 @@
 
 #define T_rowscols THRESHOLD_ADJUST(100)
 
-<<<<<<< HEAD
 static SEXP do_rowscols (SEXP call, SEXP op, SEXP args, SEXP rho, int variant)
-=======
-SEXP attribute_hidden do_rowscols (SEXP call, SEXP op, SEXP args, SEXP rho, 
-                                   int variant)
->>>>>>> 4808cc7a
 {
     SEXP dim, ans;
     int nr, nc;
@@ -729,12 +697,7 @@
 #define T_matmult THRESHOLD_ADJUST(30)
 
 /* "%*%" (op = 0), crossprod (op = 1) or tcrossprod (op = 2) */
-<<<<<<< HEAD
 static SEXP do_matprod (SEXP call, SEXP op, SEXP args, SEXP rho, int variant)
-=======
-SEXP attribute_hidden do_matprod (SEXP call, SEXP op, SEXP args, SEXP rho, 
-                                  int variant)
->>>>>>> 4808cc7a
 {
     int ldx, ldy, nrx, ncx, nry, ncy, mode;
     SEXP x = CAR(args), y = CADR(args), xdims, ydims, ans;
@@ -872,7 +835,6 @@
     if (PRIMVAL(op) == 0) {			/* op == 0 : %*% */
 
 	ans = allocMatrix0 (mode, nrx, ncy);
-<<<<<<< HEAD
 
         if (LENGTH(ans) != 0) {
 
@@ -957,92 +919,6 @@
             DO_NOW_OR_LATER2(variant, inhlpr, flags, task_proc, ncx, ans, x, y);
         }
 
-=======
-
-        if (LENGTH(ans) != 0) {
-
-            int inhlpr = nrx*(ncx+1.0)*ncy > T_matmult;
-            int no_pipelining = !inhlpr || helpers_are_not_pipelining;
-            helpers_task_proc *task_proc;
-            int flags = 0;
-
-            if (mode == CPLXSXP) {
-                if (ncx==0) {
-                    task_proc = task_cmatprod_zero;
-                }
-                else {
-                    task_proc = task_cmatprod;
-#ifndef R_MAT_MULT_WITH_BLAS_IN_HELPERS_OK
-                    inhlpr = 0;
-#endif
-                }
-            }
-            else {
-                if (ncx==0) {
-                    task_proc = task_matprod_zero;
-                }
-                else if (nrx==1 && ncy==1) {
-                    if (R_mat_mult_with_BLAS[0]) {
-                        task_proc = task_matprod_vec_vec_BLAS;
-#ifndef R_MAT_MULT_WITH_BLAS_IN_HELPERS_OK
-                        inhlpr = 0;
-#endif
-                    }
-                    else if (no_pipelining)
-                        task_proc = task_matprod_vec_vec;
-                    else {
-                        task_proc = task_piped_matprod_vec_vec;
-                        flags = HELPERS_PIPE_IN2;
-                    }
-                }
-                else if (ncy==1) {
-                    if (R_mat_mult_with_BLAS[1]) {
-                        task_proc = task_matprod_mat_vec_BLAS;
-#ifndef R_MAT_MULT_WITH_BLAS_IN_HELPERS_OK
-                        inhlpr = 0;
-#endif
-                    }
-                    else if (no_pipelining)
-                        task_proc = task_matprod_mat_vec;
-                    else {
-                        task_proc = task_piped_matprod_mat_vec;
-                        flags = HELPERS_PIPE_IN2;
-                    }
-                }
-                else if (nrx==1) {
-                    if (R_mat_mult_with_BLAS[2]) {
-                        task_proc = task_matprod_vec_mat_BLAS;
-#ifndef R_MAT_MULT_WITH_BLAS_IN_HELPERS_OK
-                        inhlpr = 0;
-#endif
-                    }
-                    else if (no_pipelining)
-                        task_proc = task_matprod_vec_mat;
-                    else {
-                        task_proc = task_piped_matprod_vec_mat;
-                        flags = HELPERS_PIPE_IN2_OUT;
-                    }
-                }
-                else {
-                    if (R_mat_mult_with_BLAS[3]) {
-                        task_proc = task_matprod_BLAS;
-#ifndef R_MAT_MULT_WITH_BLAS_IN_HELPERS_OK
-                        inhlpr = 0;
-#endif
-                    }
-                    else if (no_pipelining)
-                        task_proc = task_matprod;
-                    else {
-                        task_proc = task_piped_matprod;
-                        flags = HELPERS_PIPE_IN2_OUT;
-                    }
-                }
-            }
-
-            DO_NOW_OR_LATER2(variant, inhlpr, flags, task_proc, ncx, ans, x, y);
-        }
-
->>>>>>> 4808cc7a
         PROTECT(ans = allocMatrix1 (ans, nrx, ncy));
 
 	PROTECT(xdims = getAttrib(x, R_DimNamesSymbol));
@@ -1217,7 +1093,6 @@
     R_len_t l_1 = len-1;
     R_len_t l_2 = len-2;
     unsigned i, j, k;
-<<<<<<< HEAD
 
     if (helpers_output_perhaps_pipelined()) {
 
@@ -1409,12 +1284,10 @@
 {
     SEXP a, r, dims, dimnames, dimnamesnames, ndimnamesnames, rnames, cnames;
     int ldim, len, ncol, nrow;
-=======
->>>>>>> 4808cc7a
-
-    HELPERS_SETUP_OUT (8);
-
-<<<<<<< HEAD
+
+    checkArity(op, args);
+    a = CAR(args);
+
     if (!isVector(a)) goto not_matrix;
 
     dims = getAttrib(a, R_DimSymbol);
@@ -1452,145 +1325,6 @@
             dimnamesnames = getAttrib(dimnames, R_NamesSymbol);
         }
         break;
-=======
-    switch (TYPEOF(a)) {
-
-    /* For LGL, INT, and REAL, access successive pairs from two rows, and 
-       store in successive positions in two columns (except perhaps for the 
-       first row & column).  This improves memory access performance.
-
-       Keep in mind:  nrow & ncol are the number of rows and columns in the
-                      input - this is swapped for the output! */
-
-    case LGLSXP:
-    case INTSXP:
-        k = 0;
-        i = 0;
-        if (nrow & 1) {
-            for (j = 0; i < ncol; j += nrow, i++) 
-                INTEGER(r)[i] = INTEGER(a)[j];
-            HELPERS_BLOCK_OUT(k,ncol);
-        }
-        j = nrow & 1;
-        while (i < len) {
-            INTEGER(r)[i] = INTEGER(a)[j]; 
-            INTEGER(r)[i+ncol] = INTEGER(a)[j+1];
-            i += 1; j += nrow;
-            if (j >= len) { 
-                i += ncol; 
-                j -= l_2; 
-                HELPERS_BLOCK_OUT(k,2*ncol);
-            }
-        }
-        break;
-
-    case REALSXP:
-        k = 0;
-        i = 0;
-        if (nrow & 1) {
-            for (j = 0; i < ncol; j += nrow, i++) 
-                REAL(r)[i] = REAL(a)[j];
-            HELPERS_BLOCK_OUT(k,ncol);
-        }
-        j = nrow & 1;
-        while (i < len) {
-            REAL(r)[i] = REAL(a)[j]; 
-            REAL(r)[i+ncol] = REAL(a)[j+1];
-            i += 1; j += nrow;
-            if (j >= len) { 
-                i += ncol; 
-                j -= l_2; 
-                HELPERS_BLOCK_OUT(k,2*ncol);
-            }
-        }
-        break;
-
-    /* For less-used types below, just access row-wise and store column-wise. */
-
-    case CPLXSXP:
-        for (i = 0, j = 0; i < len; j += nrow) {
-            if (j > l_1) j -= l_1;
-            COMPLEX(r)[i] = COMPLEX(a)[j];
-            HELPERS_NEXT_OUT(i);
-        }
-        break;
-
-    case RAWSXP:
-        for (i = 0, j = 0; i < len; j += nrow) {
-            if (j > l_1) j -= l_1;
-            RAW(r)[i] = RAW(a)[j];
-            HELPERS_NEXT_OUT(i);
-        }
-        break;
-
-    case STRSXP:
-        for (i = 0, j = 0; i < len; j += nrow) {
-            if (j > l_1) j -= l_1;
-            SET_STRING_ELT(r, i, STRING_ELT(a,j));
-            HELPERS_NEXT_OUT(i);
-        }
-        break;
-
-    case EXPRSXP:
-    case VECSXP:
-        for (i = 0, j = 0; i < len; j += nrow) {
-            if (j > l_1) j -= l_1;
-            SET_VECTOR_ELT(r, i, VECTOR_ELT(a,j));
-            HELPERS_NEXT_OUT(i);
-        }
-        break;
-    }
-}
-
-#define T_transpose THRESHOLD_ADJUST(10)
-
-SEXP attribute_hidden do_transpose (SEXP call, SEXP op, SEXP args, SEXP rho,
-                                    int variant)
-{
-    SEXP a, r, dims, dimnames, dimnamesnames, ndimnamesnames, rnames, cnames;
-    int ldim, len, ncol, nrow;
-
-    checkArity(op, args);
-    a = CAR(args);
-
-    if (!isVector(a)) goto not_matrix;
-
-    dims = getAttrib(a, R_DimSymbol);
-    ldim = length(dims); /* not LENGTH, since could be null */
-
-    if (ldim > 2) goto not_matrix;
-
-    len = LENGTH(a);
-    nrow = ldim == 2 ? nrows(a) : len;
-    ncol = ldim == 2 ? ncols(a) : 1;
-
-    PROTECT(r = allocVector(TYPEOF(a), len));
-
-    /* Start task.  Matrices with pointer elements must be done in master only.
-       Since we don't assume that writing a pointer to memory is atomic, the
-       garbage collector could read a garbage pointer if written in a helper. */
-
-    DO_NOW_OR_LATER1 (variant, LENGTH(a) >= T_transpose,
-        isVectorNonpointer(a) ? HELPERS_PIPE_OUT : HELPERS_MASTER_ONLY, 
-        task_transpose, COMBINE_LENGTHS(nrow,ncol), r, a);
-
-    rnames = R_NilValue;
-    cnames = R_NilValue;
-    dimnamesnames = R_NilValue;
-
-    switch(ldim) {
-    case 0:
-        rnames = getAttrib(a, R_NamesSymbol);
-        dimnames = rnames;/* for isNull() below*/
-        break;
-    case 1:
-        dimnames = getAttrib(a, R_DimNamesSymbol);
-        if (dimnames != R_NilValue) {
-            rnames = VECTOR_ELT(dimnames, 0);
-            dimnamesnames = getAttrib(dimnames, R_NamesSymbol);
-        }
-        break;
->>>>>>> 4808cc7a
     case 2:
         dimnames = getAttrib(a, R_DimNamesSymbol);
         if (dimnames != R_NilValue) {
@@ -2062,20 +1796,12 @@
     }
 }
 
-<<<<<<< HEAD
 /* This implements (row/col)(Sums/Means). */
 
 #define T_colSums THRESHOLD_ADJUST(20)
 #define T_rowSums THRESHOLD_ADJUST(20)
 
 static SEXP do_colsum (SEXP call, SEXP op, SEXP args, SEXP rho, int variant)
-=======
-#define T_colSums THRESHOLD_ADJUST(20)
-#define T_rowSums THRESHOLD_ADJUST(20)
-
-SEXP attribute_hidden do_colsum (SEXP call, SEXP op, SEXP args, SEXP rho, 
-                                 int variant)
->>>>>>> 4808cc7a
 {
     SEXP x, ans;
     int OP, n, p;
