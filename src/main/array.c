--- conflicted
+++ resolved
@@ -37,10 +37,7 @@
 #include <R_ext/Applic.h> /* for dgemm */
 
 #include <helpers/helpers-app.h>
-<<<<<<< HEAD
-=======
 #include <matprod/piped-matprod.h>
->>>>>>> d771db60
 
 /* "GetRowNames" and "GetColNames" are utility routines which
  * locate and return the row names and column names from the
@@ -397,7 +394,6 @@
 
     if (PRIMFUN_FAST(op)==0)
         SET_PRIMFUN_FAST_UNARY (op, do_fast_length, 1, 0);
-<<<<<<< HEAD
 
     return do_fast_length (call, op, CAR(args), rho, 0);
 }
@@ -436,46 +432,6 @@
 
 #define T_rowscols THRESHOLD_ADJUST(100)
 
-=======
-
-    return do_fast_length (call, op, CAR(args), rho, 0);
-}
-
-void task_row_or_col (helpers_op_t op, SEXP ans, SEXP dim, SEXP ignored)
-{
-    int nr = INTEGER(dim)[0], nc = INTEGER(dim)[1];
-    R_len_t k;
-    int i, j;
-    int *p;
-
-    HELPERS_SETUP_OUT(10); /* large, since computing one element is very fast */
-
-    p = INTEGER(ans);                   /* store sequentially (down columns)  */
-    k = 0;                              /* with k, for good cache performance */
-
-    switch (op) {
-    case 1: /* row */
-        for (j = 1; j <= nc; j++) {
-            for (i = 1; i <= nr; i++) {
-                p[k] = i;
-                HELPERS_NEXT_OUT (k);
-            }
-        }
-        break;
-    case 2: /* col */
-        for (j = 1; j <= nc; j++) {
-            for (i = 1; i <= nr; i++) {
-                p[k] = j;
-                HELPERS_NEXT_OUT (k);
-            }
-        }
-        break;
-    }
-}
-
-#define T_rowscols THRESHOLD_ADJUST(100)
-
->>>>>>> d771db60
 SEXP attribute_hidden do_rowscols (SEXP call, SEXP op, SEXP args, SEXP rho, 
                                    int variant)
 {
@@ -497,46 +453,6 @@
     return allocMatrix1 (ans, nr, nc);
 }
 
-<<<<<<< HEAD
-/* Real matrix product, using either one of the C routines in extra/matprod or
-   one of the BLAS routines, as determined by the mat_mult_with_BLAS option. */
-
-static void rmatprod(double *x, int nrx, int ncx,
-		    double *y, int nry, int ncy, double *z)
-{
-    char *transN1 = "N", *transN2 = "N", *transT1 = "T";
-    int i, int_1 = 1;
-    double one = 1.0, zero = 0.0;
-
-    /* Note: ncx will be equal to nry. */
-
-    if (nrx > 0 && ncx > 0 && nry > 0 && ncy > 0) {
-        if (nrx==1 && ncy==1) {
-            z[0] = R_mat_mult_with_BLAS[0]
-                     ? F77_CALL(ddot)(&ncx, x, &int_1, y, &int_1)
-                     : matprod_vec_vec (x, y, ncx);
-        }
-        else if (ncy==1)
-            if (R_mat_mult_with_BLAS[1])
-                F77_CALL(dgemv)(transN1, &nrx, &ncx, &one, x, &nrx, y, &int_1,
-                                &zero, z, &int_1);
-            else
-                matprod_mat_vec (x, y, z, nrx, ncx);
-        else if (nrx==1)
-            if (R_mat_mult_with_BLAS[2])
-                F77_CALL(dgemv)(transT1, &nry, &ncy, &one, y, &nry, x, &int_1,
-                                &zero, z, &int_1);
-            else
-                matprod_vec_mat (x, y, z, ncx, ncy);
-        else
-            if (R_mat_mult_with_BLAS[3])
-                F77_CALL(dgemm)(transN1, transN2, &nrx, &ncy, &ncx, &one,
-                                x, &nrx, y, &nry, &zero, z, &nrx);
-            else
-                matprod (x, y, z, nrx, ncx, ncy);
-    } else /* zero-extent operations should return zeroes */
-	for(i = 0; i < nrx*ncy; i++) z[i] = 0;
-=======
 void task_matprod_zero (helpers_op_t op, SEXP sz, SEXP sx, SEXP sy)
 {
   double *z = REAL(sz);
@@ -632,17 +548,11 @@
 
     F77_CALL(dgemm) (transN1, transN2, &nrx, &ncy, &ncx_nry, &one,
                       x, &nrx, y, &ncx_nry, &zero, z, &nrx);
->>>>>>> d771db60
 }
 
 /* Complex matrix product. */
 
-<<<<<<< HEAD
-static void cmatprod(Rcomplex *x, int nrx, int ncx,
-		     Rcomplex *y, int nry, int ncy, Rcomplex *z)
-=======
 void task_cmatprod_zero (helpers_op_t op, SEXP sz, SEXP sx, SEXP sy)
->>>>>>> d771db60
 {
   Rcomplex *z = COMPLEX(sz);
   R_len_t u = LENGTH(sz);
@@ -922,17 +832,6 @@
     }
     PROTECT(x);
 
-<<<<<<< HEAD
-    if (PRIMVAL(op) == 0) {			/* op == 0 : %*% */
-
-	PROTECT(ans = allocMatrix(mode, nrx, ncy));
-	if (mode == CPLXSXP)
-	    cmatprod(COMPLEX(CAR(args)), nrx, ncx,
-		     COMPLEX(CADR(args)), nry, ncy, COMPLEX(ans));
-	else
-	    rmatprod(REAL(CAR(args)), nrx, ncx,
-		     REAL(CADR(args)), nry, ncy, REAL(ans));
-=======
     if (TYPEOF(y)!=mode) {
         WAIT_UNTIL_COMPUTED(y);
         y = coerceVector(y, mode);
@@ -1020,7 +919,6 @@
         }
 
         PROTECT(ans = allocMatrix1 (ans, nrx, ncy));
->>>>>>> d771db60
 
 	PROTECT(xdims = getAttrib(x, R_DimNamesSymbol));
 	PROTECT(ydims = getAttrib(y, R_DimNamesSymbol));
