--- conflicted
+++ resolved
@@ -37,10 +37,7 @@
 #include <R_ext/Applic.h> /* for dgemm */
 
 #include <helpers/helpers-app.h>
-<<<<<<< HEAD
-=======
 #include <matprod/piped-matprod.h>
->>>>>>> d771db60
 
 /* "GetRowNames" and "GetColNames" are utility routines which
  * locate and return the row names and column names from the
@@ -394,7 +391,6 @@
 
     if (DispatchOrEval (call, op, "length", args, rho, &ans, 0, 1))
         return(ans);
-<<<<<<< HEAD
 
     if (PRIMFUN_FAST(op)==0)
         SET_PRIMFUN_FAST_UNARY (op, do_fast_length, 1, 0);
@@ -436,49 +432,6 @@
 
 #define T_rowscols THRESHOLD_ADJUST(100)
 
-=======
-
-    if (PRIMFUN_FAST(op)==0)
-        SET_PRIMFUN_FAST_UNARY (op, do_fast_length, 1, 0);
-
-    return do_fast_length (call, op, CAR(args), rho, 0);
-}
-
-void task_row_or_col (helpers_op_t op, SEXP ans, SEXP dim, SEXP ignored)
-{
-    int nr = INTEGER(dim)[0], nc = INTEGER(dim)[1];
-    R_len_t k;
-    int i, j;
-    int *p;
-
-    HELPERS_SETUP_OUT(10); /* large, since computing one element is very fast */
-
-    p = INTEGER(ans);                   /* store sequentially (down columns)  */
-    k = 0;                              /* with k, for good cache performance */
-
-    switch (op) {
-    case 1: /* row */
-        for (j = 1; j <= nc; j++) {
-            for (i = 1; i <= nr; i++) {
-                p[k] = i;
-                HELPERS_NEXT_OUT (k);
-            }
-        }
-        break;
-    case 2: /* col */
-        for (j = 1; j <= nc; j++) {
-            for (i = 1; i <= nr; i++) {
-                p[k] = j;
-                HELPERS_NEXT_OUT (k);
-            }
-        }
-        break;
-    }
-}
-
-#define T_rowscols THRESHOLD_ADJUST(100)
-
->>>>>>> d771db60
 SEXP attribute_hidden do_rowscols (SEXP call, SEXP op, SEXP args, SEXP rho, 
                                    int variant)
 {
@@ -500,46 +453,6 @@
     return allocMatrix1 (ans, nr, nc);
 }
 
-<<<<<<< HEAD
-/* Real matrix product, using either one of the C routines in extra/matprod or
-   one of the BLAS routines, as determined by the mat_mult_with_BLAS option. */
-
-static void rmatprod(double *x, int nrx, int ncx,
-		    double *y, int nry, int ncy, double *z)
-{
-    char *transN1 = "N", *transN2 = "N", *transT1 = "T";
-    int i, int_1 = 1;
-    double one = 1.0, zero = 0.0;
-
-    /* Note: ncx will be equal to nry. */
-
-    if (nrx > 0 && ncx > 0 && nry > 0 && ncy > 0) {
-        if (nrx==1 && ncy==1) {
-            z[0] = R_mat_mult_with_BLAS[0]
-                     ? F77_CALL(ddot)(&ncx, x, &int_1, y, &int_1)
-                     : matprod_vec_vec (x, y, ncx);
-        }
-        else if (ncy==1)
-            if (R_mat_mult_with_BLAS[1])
-                F77_CALL(dgemv)(transN1, &nrx, &ncx, &one, x, &nrx, y, &int_1,
-                                &zero, z, &int_1);
-            else
-                matprod_mat_vec (x, y, z, nrx, ncx);
-        else if (nrx==1)
-            if (R_mat_mult_with_BLAS[2])
-                F77_CALL(dgemv)(transT1, &nry, &ncy, &one, y, &nry, x, &int_1,
-                                &zero, z, &int_1);
-            else
-                matprod_vec_mat (x, y, z, ncx, ncy);
-        else
-            if (R_mat_mult_with_BLAS[3])
-                F77_CALL(dgemm)(transN1, transN2, &nrx, &ncy, &ncx, &one,
-                                x, &nrx, y, &nry, &zero, z, &nrx);
-            else
-                matprod (x, y, z, nrx, ncx, ncy);
-    } else /* zero-extent operations should return zeroes */
-	for(i = 0; i < nrx*ncy; i++) z[i] = 0;
-=======
 void task_matprod_zero (helpers_op_t op, SEXP sz, SEXP sx, SEXP sy)
 {
   double *z = REAL(sz);
@@ -635,17 +548,11 @@
 
     F77_CALL(dgemm) (transN1, transN2, &nrx, &ncy, &ncx_nry, &one,
                       x, &nrx, y, &ncx_nry, &zero, z, &nrx);
->>>>>>> d771db60
 }
 
 /* Complex matrix product. */
 
-<<<<<<< HEAD
-static void cmatprod(Rcomplex *x, int nrx, int ncx,
-		     Rcomplex *y, int nry, int ncy, Rcomplex *z)
-=======
 void task_cmatprod_zero (helpers_op_t op, SEXP sz, SEXP sx, SEXP sy)
->>>>>>> d771db60
 {
   Rcomplex *z = COMPLEX(sz);
   R_len_t u = LENGTH(sz);
@@ -925,17 +832,6 @@
     }
     PROTECT(x);
 
-<<<<<<< HEAD
-    if (PRIMVAL(op) == 0) {			/* op == 0 : %*% */
-
-	PROTECT(ans = allocMatrix(mode, nrx, ncy));
-	if (mode == CPLXSXP)
-	    cmatprod(COMPLEX(CAR(args)), nrx, ncx,
-		     COMPLEX(CADR(args)), nry, ncy, COMPLEX(ans));
-	else
-	    rmatprod(REAL(CAR(args)), nrx, ncx,
-		     REAL(CADR(args)), nry, ncy, REAL(ans));
-=======
     if (TYPEOF(y)!=mode) {
         WAIT_UNTIL_COMPUTED(y);
         y = coerceVector(y, mode);
@@ -1023,7 +919,6 @@
         }
 
         PROTECT(ans = allocMatrix1 (ans, nrx, ncy));
->>>>>>> d771db60
 
 	PROTECT(xdims = getAttrib(x, R_DimNamesSymbol));
 	PROTECT(ydims = getAttrib(y, R_DimNamesSymbol));
@@ -1519,7 +1414,6 @@
 
 /* colSums(x, n, p, na.rm) and also the same with "row" and/or "Means". */
 
-<<<<<<< HEAD
 void task_colSums_or_colMeans (helpers_op_t op, SEXP ans, SEXP x, SEXP ignored)
 {
     int keepNA = op&1;        /* Don't skip NA/NaN elements? */
@@ -1769,223 +1663,6 @@
                                  int variant)
 {
     SEXP x, ans;
-=======
-static SEXP colSums (SEXP x, int OP, int n, int p, int keepNA)
-{
-    SEXP ans;
-    long double sum;
-    int cnt;
-    int i, j;
-
-    PROTECT(ans = allocVector(REALSXP, p));
-
-    if (TYPEOF(x) == REALSXP) {
-        double *a;
-        double *rx;
-        a = REAL(ans);
-        rx  = REAL(x);
-        if (keepNA) {
-            for (j = p; j > 0; j--) {
-                sum = (n & 1) ? *rx++ : 0.0;
-                for (i = n - (n & 1); i > 0; i -= 2) { 
-                    sum += *rx++;
-                    sum += *rx++;
-                }
-                *a++ = OP==0 ? sum : sum/n;
-            }
-        }
-        else { /* ! keepNA */
-            if (OP==0) {
-                for (j = p; j > 0; j--) {
-                    for (sum = 0.0, i = n; i > 0; i--, rx++)
-                        if (!ISNAN(*rx)) sum += *rx;
-                    *a++ = sum;
-                }
-            }
-            else {
-                for (j = p; j > 0; j--) {
-                    for (cnt = 0, sum = 0.0, i = n; i > 0; i--, rx++)
-                        if (!ISNAN(*rx)) { cnt += 1; sum += *rx; }
-                    *a++ = sum/cnt;
-                }
-            }
-        }
-    }
-
-    else {
-
-        long lsum; /* big enough to sum up to 2^32 integers, or 2^63 logicals */
-        int *ix;
-
-        switch (TYPEOF(x)) {
-        case INTSXP:
-            for (j = 0; j < p; j++) {
-                ix = INTEGER(x) + n*j;
-                for (cnt = 0, lsum = 0, i = 0; i < n; i++, ix++)
-                    if (*ix != NA_INTEGER) {
-                        cnt += 1; 
-                        lsum += *ix;
-                    }
-                    else if (keepNA) {
-                        REAL(ans)[j] = NA_REAL; 
-                        goto next_int;
-                    }
-                REAL(ans)[j] = OP==0 ? lsum : (double)lsum/cnt;
-              next_int: ;
-            }
-            break;
-        case LGLSXP:
-            for (j = 0; j < p; j++) {
-                ix = LOGICAL(x) + n*j;
-                for (cnt = 0, lsum = 0, i = 0; i < n; i++, ix++)
-                    if (*ix != NA_LOGICAL) {
-                        cnt += 1; 
-                        lsum += *ix;
-                    }
-                    else if (keepNA) {
-                        REAL(ans)[j] = NA_REAL; 
-                        goto next_logical;
-                    }
-                REAL(ans)[j] = OP==0 ? lsum : (double)lsum/cnt;
-              next_logical: ;
-            }
-            break;
-        }
-    }
-
-    UNPROTECT(1);
-    return ans;
-}
-
-#define rowSums_together 100  /* Sum this number of rows (or fewer) together */
-
-static SEXP rowSums (SEXP x, int OP, int n, int p, int keepNA)
-{
-    long double sums[rowSums_together];
-    int cnts[rowSums_together];
-
-    SEXP ans;
-    int i, j, k, u;
-
-    PROTECT(ans = allocVector(REALSXP, n));
-
-    if (TYPEOF(x) == REALSXP) {
-   
-        for (i = 0; i < n; i += rowSums_together) {
-
-            double *rx, *rx2, *a;
-            long double *s;
-            int *c;
-
-            a = REAL(ans) + i;
-            rx = REAL(x) + i;
-            u = n - i;
-            if (u > rowSums_together) u = rowSums_together;
-
-            if (keepNA) { /* uses unwrapped loop to sum two columns at once */
-                if (p & 1) {
-                    for (k = u, s = sums, rx2 = rx; k > 0; k--, s++, rx2++) 
-                        *s = *rx2;
-                    rx += n;
-                }
-                else
-                    for (k = u, s = sums; k > 0; k--, s++) 
-                        *s = 0.0;
-                for (j = p - (p & 1); j > 0; j -= 2) {
-                    for (k = u, s = sums, rx2 = rx; k > 0; k--, s++, rx2++) 
-                        *s = +(*s + *rx2) + *(rx2+n);
-                    rx += 2*n;
-                }
-                if (OP==2)
-                    for (k = u, s = sums; k > 0; k--, a++, s++) 
-                        *a = *s;
-                else
-                    for (k = u, s = sums; k > 0; k--, a++, s++)
-                        *a = (*s)/p;
-            }
-
-            else { /* ! keepNA */
-                if (OP==2) {
-                    s = sums;
-                    for (k = u; k > 0; k--, s++) 
-                        *s = 0.0; 
-                    for (j = p; j > 0; j--) {
-                        for (k = u, s = sums, rx2 = rx; k > 0; k--, s++, rx2++)
-                            if (!ISNAN(*rx2)) *s += *rx2;
-                        rx += n;
-                    }
-                    for (k = u, s = sums; k > 0; k--, a++, s++) 
-                        *a = *s;
-                }
-                else {
-                    for (k = u, s = sums, c = cnts; k > 0; k--, s++, c++) { 
-                        *s = 0.0; 
-                        *c = 0; 
-                    }
-                    for (j = p; j > 0; j--) {
-                        for (k = u, s = sums, rx2 = rx, c = cnts; 
-                             k > 0; 
-                             k--, s++, rx2++, c++)
-                            if (!ISNAN(*rx2)) { *s += *rx2; *c += 1; }
-                        rx += n;
-                    }
-                    for (k = u, s = sums, c = cnts; k > 0; k--, a++, s++, c++) 
-                        *a = (*s)/(*c);
-                }
-            }
-        }
-    }
-
-    else {
-
-        long lsum; /* big enough to sum up to 2^32 integers, or 2^63 logicals */
-        int cnt;
-        int *ix;
-
-        switch (TYPEOF(x)) {
-        case INTSXP:
-            for (i = 0; i < n; i++) {
-                ix = INTEGER(x) + i;
-                for (cnt = 0, lsum = 0, j = 0; j < p; j++, ix += n)
-                    if (*ix != NA_INTEGER) {
-                        cnt += 1; 
-                        lsum += *ix;
-                    }
-                    else if (keepNA) {
-                        REAL(ans)[i] = NA_REAL; 
-                        goto next_int;
-                    }
-                REAL(ans)[i] = OP==2 ? lsum : (double)lsum/cnt;
-              next_int: ;
-            }
-            break;
-        case LGLSXP:
-            for (i = 0; i < n; i++) {
-                ix = LOGICAL(x) + i;
-                for (cnt = 0, lsum = 0, j = 0; j < p; j++, ix += n)
-                    if (*ix != NA_LOGICAL) {
-                        cnt += 1; 
-                        lsum += *ix;
-                    }
-                    else if (keepNA) {
-                        REAL(ans)[i] = NA_REAL; 
-                        goto next_logical;
-                    }
-                REAL(ans)[i] = OP==2 ? lsum : (double)lsum/cnt;
-              next_logical: ;
-            }
-            break;
-        }
-    }
-
-    UNPROTECT(1);
-    return ans;
-}
-
-SEXP attribute_hidden do_colsum(SEXP call, SEXP op, SEXP args, SEXP rho)
-{
-    SEXP x;
->>>>>>> d771db60
     int OP, n, p;
     Rboolean NaRm;
 
@@ -2005,10 +1682,6 @@
 	error(_("invalid '%s' argument"), "p");
     if (NaRm == NA_LOGICAL) error(_("invalid '%s' argument"), "na.rm");
 
-<<<<<<< HEAD
-=======
-    OP = PRIMVAL(op);
->>>>>>> d771db60
     switch (TYPEOF(x)) {
     case LGLSXP: break;
     case INTSXP: break;
@@ -2017,7 +1690,6 @@
 	error(_("'x' must be numeric"));
     }
 
-<<<<<<< HEAD
     if ((double)n*p > LENGTH(x))
 	error(_("invalid '%s' argument"), "n*p");
 
@@ -2038,10 +1710,4 @@
     }
 
     return ans;
-=======
-    if (OP == 0 || OP == 1) 
-        return colSums (x, OP, n, p, !NaRm); /* colSums (0) and colMeans (1)*/
-    else
-        return rowSums (x, OP, n, p, !NaRm); /* rowSums (2) and rowMeans (3)*/
->>>>>>> d771db60
 }