/*
 *  pqR : A pretty quick version of R
 *  Copyright (C) 2013 by Radford M. Neal
 *
 *  Based on R : A Computer Language for Statistical Data Analysis
 *  Copyright (C) 1995, 1996  Robert Gentleman and Ross Ihaka
 *  Copyright (C) 1998-2010   The R Development Core Team
 *  Copyright (C) 2002--2008  The R Foundation
 *
 *  The changes in pqR from R-2.15.0 distributed by the R Core Team are
 *  documented in the NEWS and MODS files in the top-level source directory.
 *
 *  This program is free software; you can redistribute it and/or modify
 *  it under the terms of the GNU General Public License as published by
 *  the Free Software Foundation; either version 2 of the License, or
 *  (at your option) any later version.
 *
 *  This program is distributed in the hope that it will be useful,
 *  but WITHOUT ANY WARRANTY; without even the implied warranty of
 *  MERCHANTABILITY or FITNESS FOR A PARTICULAR PURPOSE.  See the
 *  GNU General Public License for more details.
 *
 *  You should have received a copy of the GNU General Public License
 *  along with this program; if not, a copy is available at
 *  http://www.r-project.org/Licenses/
 */

#ifdef HAVE_CONFIG_H
#include <config.h>
#endif

#define USE_FAST_PROTECT_MACROS
#include <Defn.h>
#include <Rmath.h>
#include <matprod/matprod.h>
#include <R_ext/RS.h>     /* for Calloc/Free */
#include <R_ext/Applic.h> /* for dgemm */

#include <helpers/helpers-app.h>
#include <matprod/piped-matprod.h>

/* "GetRowNames" and "GetColNames" are utility routines which
 * locate and return the row names and column names from the
 * dimnames attribute of a matrix.  They are useful because
 * old versions of R used pair-based lists for dimnames
 * whereas recent versions use vector based lists.

 * These are now very old, plus
 * ``When the "dimnames" attribute is
 *   grabbed off an array it is always adjusted to be a vector.''

 They are used in bind.c and subset.c, and advertised in Rinternals.h
*/
SEXP GetRowNames(SEXP dimnames)
{
    if (TYPEOF(dimnames) == VECSXP)
	return VECTOR_ELT(dimnames, 0);
    else
	return R_NilValue;
}

SEXP GetColNames(SEXP dimnames)
{
    if (TYPEOF(dimnames) == VECSXP)
	return VECTOR_ELT(dimnames, 1);
    else
	return R_NilValue;
}

/* Allocate matrix, checking for errors, and putting in dims.  Split into
   two parts to allow the second part to sometimes be done in parallel with 
   computation of matrix elements (after just the first part done). */

static SEXP R_INLINE allocMatrix0 (SEXPTYPE mode, int nrow, int ncol)
{
    if (nrow < 0 || ncol < 0)
	error(_("negative extents to matrix"));

    if ((double)nrow * (double)ncol > INT_MAX)
	error(_("allocMatrix: too many elements specified"));

    return allocVector (mode, nrow*ncol);
}

static SEXP R_INLINE allocMatrix1 (SEXP s, int nrow, int ncol)
{
    SEXP t;

    PROTECT(s);
    PROTECT(t = allocVector(INTSXP, 2));
    INTEGER(t)[0] = nrow;
    INTEGER(t)[1] = ncol;
    setAttrib(s, R_DimSymbol, t);
    UNPROTECT(2);
    return s;
}

SEXP allocMatrix(SEXPTYPE mode, int nrow, int ncol)
{
    return allocMatrix1 (allocMatrix0 (mode, nrow, ncol), nrow, ncol);
}

/* Package matrix uses this .Internal with 5 args: should have 7 */
static SEXP do_matrix(SEXP call, SEXP op, SEXP args, SEXP rho)
{
    SEXP vals, ans, snr, snc, dimnames;
    int nr = 1, nc = 1, byrow, lendat, miss_nr, miss_nc;

    checkArity(op, args);
    vals = CAR(args); args = CDR(args);
    /* Supposedly as.vector() gave a vector type, but we check */
    switch(TYPEOF(vals)) {
	case LGLSXP:
	case INTSXP:
	case REALSXP:
	case CPLXSXP:
	case STRSXP:
	case RAWSXP:
	case EXPRSXP:
	case VECSXP:
	    break;
	default:
	    error(_("'data' must be of a vector type"));
    }
    lendat = length(vals);
    snr = CAR(args); args = CDR(args);
    snc = CAR(args); args = CDR(args);
    byrow = asLogical(CAR(args)); args = CDR(args);
    if (byrow == NA_INTEGER)
	error(_("invalid '%s' argument"), "byrow");
    dimnames = CAR(args);
    args = CDR(args);
    miss_nr = asLogical(CAR(args)); args = CDR(args);
    miss_nc = asLogical(CAR(args));

    if (!miss_nr) {
	if (!isNumeric(snr)) error(_("non-numeric matrix extent"));
	nr = asInteger(snr);
	if (nr == NA_INTEGER)
	    error(_("invalid 'nrow' value (too large or NA)"));
	if (nr < 0)
	    error(_("invalid 'nrow' value (< 0)"));
    }
    if (!miss_nc) {
	if (!isNumeric(snc)) error(_("non-numeric matrix extent"));
	nc = asInteger(snc);
	if (nc == NA_INTEGER)
	    error(_("invalid 'ncol' value (too large or NA)"));
	if (nc < 0)
	    error(_("invalid 'ncol' value (< 0)"));
    }
    if (miss_nr && miss_nc) nr = lendat;
    else if (miss_nr) nr = ceil(lendat/(double) nc);
    else if (miss_nc) nc = ceil(lendat/(double) nr);

    if(lendat > 0 ) {
	if (lendat > 1 && (nr * nc) % lendat != 0) {
	    if (((lendat > nr) && (lendat / nr) * nr != lendat) ||
		((lendat < nr) && (nr / lendat) * lendat != nr))
		warning(_("data length [%d] is not a sub-multiple or multiple of the number of rows [%d]"), lendat, nr);
	    else if (((lendat > nc) && (lendat / nc) * nc != lendat) ||
		     ((lendat < nc) && (nc / lendat) * lendat != nc))
		warning(_("data length [%d] is not a sub-multiple or multiple of the number of columns [%d]"), lendat, nc);
	}
	else if ((lendat > 1) && (nr * nc == 0)){
	    warning(_("data length exceeds size of matrix"));
	}
    }

    if ((double)nr * (double)nc > INT_MAX)
	error(_("too many elements specified"));

    PROTECT(ans = allocMatrix(TYPEOF(vals), nr, nc));

    if(lendat) {
	if (isVector(vals))
	    copyMatrix(ans, vals, byrow);
	else
	    copyListMatrix(ans, vals, byrow);
    } else if (isVectorAtomic(vals)) /* VECSXP/EXPRSXP already are R_NilValue */
        set_elements_to_NA_or_NULL (ans, 0, nr*nc);

    if(!isNull(dimnames)&& length(dimnames) > 0)
	ans = dimnamesgets(ans, dimnames);
    UNPROTECT(1);
    return ans;
}

/**
 * Allocate a 3-dimensional array
 *
 * @param mode The R mode (e.g. INTSXP)
 * @param nrow number of rows
 * @param ncol number of columns
 * @param nface number of faces
 *
 * @return A 3-dimensional array of the indicated dimensions and mode
 */
SEXP alloc3DArray(SEXPTYPE mode, int nrow, int ncol, int nface)
{
    SEXP s, t;
    int n;

    if (nrow < 0 || ncol < 0 || nface < 0)
	error(_("negative extents to 3D array"));
    if ((double)nrow * (double)ncol * (double)nface > INT_MAX)
	error(_("alloc3Darray: too many elements specified"));
    n = nrow * ncol * nface;
    PROTECT(s = allocVector(mode, n));
    PROTECT(t = allocVector(INTSXP, 3));
    INTEGER(t)[0] = nrow;
    INTEGER(t)[1] = ncol;
    INTEGER(t)[2] = nface;
    setAttrib(s, R_DimSymbol, t);
    UNPROTECT(2);
    return s;
}


SEXP allocArray(SEXPTYPE mode, SEXP dims)
{
    SEXP array;
    int i, n;
    double dn;

    dn = n = 1;
    for (i = 0; i < LENGTH(dims); i++) {
	dn *= INTEGER(dims)[i];
	if(dn > INT_MAX)
	    error(_("allocArray: too many elements specified by 'dims'"));
	n *= INTEGER(dims)[i];
    }

    PROTECT(dims = duplicate(dims));
    PROTECT(array = allocVector(mode, n));
    setAttrib(array, R_DimSymbol, dims);
    UNPROTECT(2);
    return array;
}

/* DropDims strips away redundant dimensioning information. */
/* If there is an appropriate dimnames attribute the correct */
/* element is extracted and attached to the vector as a names */
/* attribute.  Note that this function mutates x. */
/* Duplication should occur before this is called. */

SEXP DropDims(SEXP x)
{
    SEXP dims, dimnames, newnames = R_NilValue;
    int i, n, ndims;

    PROTECT(x);
    dims = getAttrib(x, R_DimSymbol);
    dimnames = getAttrib(x, R_DimNamesSymbol);

    /* Check that dropping will actually do something. */
    /* (1) Check that there is a "dim" attribute. */

    if (dims == R_NilValue) {
	UNPROTECT(1);
	return x;
    }
    ndims = LENGTH(dims);

    /* (2) Check whether there are redundant extents */
    n = 0;
    for (i = 0; i < ndims; i++)
	if (INTEGER(dims)[i] != 1) n++;
    if (n == ndims) {
	UNPROTECT(1);
	return x;
    }

    if (n <= 1) {
	/* We have reduced to a vector result.
	   If that has length one, it is ambiguous which dimnames to use,
	   so use it if there is only one (as from R 2.7.0).
	 */
	if (dimnames != R_NilValue) {
	    if(LENGTH(x) != 1) {
		for (i = 0; i < LENGTH(dims); i++) {
		    if (INTEGER(dims)[i] != 1) {
			newnames = VECTOR_ELT(dimnames, i);
			break;
		    }
		}
	    } else { /* drop all dims: keep names if unambiguous */
		int cnt;
		for(i = 0, cnt = 0; i < LENGTH(dims); i++)
		    if(VECTOR_ELT(dimnames, i) != R_NilValue) cnt++;
		if(cnt == 1)
		    for (i = 0; i < LENGTH(dims); i++) {
			newnames = VECTOR_ELT(dimnames, i);
			if(newnames != R_NilValue) break;
		    }
	    }
	}
	PROTECT(newnames);
	setAttrib(x, R_DimNamesSymbol, R_NilValue);
	setAttrib(x, R_DimSymbol, R_NilValue);
	setAttrib(x, R_NamesSymbol, newnames);
	/* FIXME: the following is desirable, but pointless as long as
	   subset.c & others have a contrary version that leaves the
	   S4 class in, incorrectly, in the case of vectors.  JMC
	   3/3/09 */
/* 	if(IS_S4_OBJECT(x)) {/\* no longer valid subclass of array or
 	matrix *\/ */
/* 	    setAttrib(x, R_ClassSymbol, R_NilValue); */
/* 	    UNSET_S4_OBJECT(x); */
/* 	} */
	UNPROTECT(1);
    } else {
	/* We have a lower dimensional array. */
	SEXP newdims, dnn, newnamesnames = R_NilValue;
	dnn = getAttrib(dimnames, R_NamesSymbol);
	PROTECT(newdims = allocVector(INTSXP, n));
	for (i = 0, n = 0; i < ndims; i++)
	    if (INTEGER(dims)[i] != 1)
		INTEGER(newdims)[n++] = INTEGER(dims)[i];
	if (!isNull(dimnames)) {
	    int havenames = 0;
	    for (i = 0; i < ndims; i++)
		if (INTEGER(dims)[i] != 1 &&
		    VECTOR_ELT(dimnames, i) != R_NilValue)
		    havenames = 1;
	    if (havenames) {
		PROTECT(newnames = allocVector(VECSXP, n));
		PROTECT(newnamesnames = allocVector(STRSXP, n));
		for (i = 0, n = 0; i < ndims; i++) {
		    if (INTEGER(dims)[i] != 1) {
			if(!isNull(dnn))
			    SET_STRING_ELT(newnamesnames, n,
					   STRING_ELT(dnn, i));
			SET_VECTOR_ELT(newnames, n++, VECTOR_ELT(dimnames, i));
		    }
		}
	    }
	    else dimnames = R_NilValue;
	}
	PROTECT(dimnames);
	setAttrib(x, R_DimNamesSymbol, R_NilValue);
	setAttrib(x, R_DimSymbol, newdims);
	if (dimnames != R_NilValue)
	{
	    if(!isNull(dnn))
		setAttrib(newnames, R_NamesSymbol, newnamesnames);
	    setAttrib(x, R_DimNamesSymbol, newnames);
	    UNPROTECT(2);
	}
	UNPROTECT(2);
    }
    UNPROTECT(1);
    return x;
}

static SEXP do_drop(SEXP call, SEXP op, SEXP args, SEXP rho)
{
    SEXP x, xdims;
    int i, n, shorten;

    checkArity(op, args);
    x = CAR(args);
    if ((xdims = getAttrib(x, R_DimSymbol)) != R_NilValue) {
	n = LENGTH(xdims);
	shorten = 0;
	for (i = 0; i < n; i++)
	    if (INTEGER(xdims)[i] == 1) shorten = 1;
	if (shorten) {
	    if (NAMEDCNT_GT_0(x)) x = duplicate(x);
	    x = DropDims(x);
	}
    }
    return x;
}

/* Length of Primitive Objects */

static SEXP do_fast_length (SEXP call, SEXP op, SEXP arg, SEXP rho, int variant)
{   
    R_len_t len = length(arg);
    return ScalarInteger (len <= INT_MAX ? len : NA_INTEGER);
}

static SEXP do_length(SEXP call, SEXP op, SEXP args, SEXP rho, int variant)
{
    SEXP ans;

    checkArity (op, args);
    check1arg_x (args, call);

    if (DispatchOrEval (call, op, "length", args, rho, &ans, 0, 1))
        return(ans);

    return do_fast_length (call, op, CAR(args), rho, variant);
}

void task_row_or_col (helpers_op_t op, SEXP ans, SEXP dim, SEXP ignored)
{
    int nr = INTEGER(dim)[0], nc = INTEGER(dim)[1];
    R_len_t k;
    int i, j;
    int *p;

    HELPERS_SETUP_OUT(10); /* large, since computing one element is very fast */

    p = INTEGER(ans);                   /* store sequentially (down columns)  */
    k = 0;                              /* with k, for good cache performance */

    switch (op) {
    case 1: /* row */
        for (j = 1; j <= nc; j++) {
            for (i = 1; i <= nr; i++) {
                p[k] = i;
                HELPERS_NEXT_OUT (k);
            }
        }
        break;
    case 2: /* col */
        for (j = 1; j <= nc; j++) {
            for (i = 1; i <= nr; i++) {
                p[k] = j;
                HELPERS_NEXT_OUT (k);
            }
        }
        break;
    }
}

#define T_rowscols THRESHOLD_ADJUST(100)

static SEXP do_rowscols (SEXP call, SEXP op, SEXP args, SEXP rho, int variant)
{
    SEXP dim, ans;
    int nr, nc;

    checkArity(op, args);
    dim = CAR(args);
    if (!isInteger(dim) || LENGTH(dim) != 2)
	error(_("a matrix-like object is required as argument to 'row/col'"));
    nr = INTEGER(dim)[0];
    nc = INTEGER(dim)[1];

    ans = allocMatrix0 (INTSXP, nr, nc);

    DO_NOW_OR_LATER1 (variant, LENGTH(ans) >= T_rowscols,
      HELPERS_PIPE_OUT, task_row_or_col, PRIMVAL(op), ans, dim);

    return allocMatrix1 (ans, nr, nc);
}

/* Fill the lower triangle of an n-by-n matrix from the upper triangle.  Fills
   two rows at once to improve cache performance. */

static void fill_lower (double *z, int n)
{
   int i, ii, jj, e;

    /* This loop fills two rows of the lower triangle each iteration. 
       Since there's nothing to fill for the first row, we can either 
       start with it or with the next row, so that the number of rows 
       we fill will be a multiple of two. */

    for (i = (n&1); i < n; i += 2) {

        ii = i;    /* first position to fill in the first row of the pair */
        jj = i*n;  /* first position to fetch from */

        /* This loop fills in the pair of rows, also filling the diagonal
           element of the first (which is unnecessary but innocuous). */

        e = jj+i;

        for (;;) {
            z[ii] = z[jj];
            z[ii+1] = z[jj+n];
            if (jj == e) break;
            ii += n;
            jj += 1;
        }
    }
}

/* Fill vector/matrix with zeros. */

void task_fill_zeros (helpers_op_t op, SEXP sz, SEXP sx, SEXP sy)
{
  double *z = REAL(sz);
  R_len_t u = LENGTH(sz);
  R_len_t i;

  for (i = 0; i < u; i++) z[i] = 0;
}

void task_cfill_zeros (helpers_op_t op, SEXP sz, SEXP sx, SEXP sy)
{
  Rcomplex *z = COMPLEX(sz);
  R_len_t u = LENGTH(sz);
  R_len_t i;

  for (i = 0; i < u; i++) z[i].r = z[i].i = 0;
}

/* Real matrix product, using the routines in extra/matprod. */

void task_matprod_vec_vec (helpers_op_t op, SEXP sz, SEXP sx, SEXP sy)
{ 
    double *z = REAL(sz), *x = REAL(sx), *y = REAL(sy);
    int n = LENGTH(sx);

    z[0] = matprod_vec_vec (x, y, n);
}

void task_matprod_mat_vec (helpers_op_t op, SEXP sz, SEXP sx, SEXP sy)
{ 
    double *z = REAL(sz), *x = REAL(sx), *y = REAL(sy);
    int nrx = LENGTH(sz);
    int ncx = LENGTH(sy);

    matprod_mat_vec (x, y, z, nrx, ncx);
}

void task_matprod_vec_mat (helpers_op_t op, SEXP sz, SEXP sx, SEXP sy)
{ 
    double *z = REAL(sz), *x = REAL(sx), *y = REAL(sy);
    int nry = LENGTH(sx);
    int ncy = LENGTH(sz);

    matprod_vec_mat (x, y, z, nry, ncy);
}

void task_matprod (helpers_op_t op, SEXP sz, SEXP sx, SEXP sy)
{ 
    double *z = REAL(sz), *x = REAL(sx), *y = REAL(sy);
    int ncx_nry = op;
    int nrx = LENGTH(sx) / ncx_nry;
    int ncy = LENGTH(sy) / ncx_nry;

    matprod (x, y, z, nrx, ncx_nry, ncy);
}

void task_matprod_trans1 (helpers_op_t op, SEXP sz, SEXP sx, SEXP sy)
{ 
    double *z = REAL(sz), *x = REAL(sx), *y = REAL(sy);
    int k = op;
    int nr = LENGTH(sx) / k;
    int nc = LENGTH(sy) / k;

    matprod_trans1 (x, y, z, nr, k, nc);
}

void task_matprod_trans2 (helpers_op_t op, SEXP sz, SEXP sx, SEXP sy)
{ 
    double *z = REAL(sz), *x = REAL(sx), *y = REAL(sy);
    int k = op;
    int nr = LENGTH(sx) / k;
    int nc = LENGTH(sy) / k;

    matprod_trans2 (x, y, z, nr, k, nc);
}

/* Real matrix product, using the BLAS routines. */

void task_matprod_vec_vec_BLAS (helpers_op_t op, SEXP sz, SEXP sx, SEXP sy)
{ 
    double *z = REAL(sz), *x = REAL(sx), *y = REAL(sy);
    int n = LENGTH(sx);
    int int_1 = 1;

    z[0] = F77_CALL(ddot) (&n, x, &int_1, y, &int_1);
}

void task_matprod_mat_vec_BLAS (helpers_op_t op, SEXP sz, SEXP sx, SEXP sy)
{ 
    double *z = REAL(sz), *x = REAL(sx), *y = REAL(sy);
    int nrx = LENGTH(sz);
    int ncx = LENGTH(sy);
    double one = 1.0, zero = 0.0;
    int i1 = 1;

    F77_CALL(dgemv) ("N", &nrx, &ncx, &one, x, &nrx, y, &i1, &zero, z, &i1);
}

void task_matprod_vec_mat_BLAS (helpers_op_t op, SEXP sz, SEXP sx, SEXP sy)
{ 
    double *z = REAL(sz), *x = REAL(sx), *y = REAL(sy);
    int nry = LENGTH(sx);
    int ncy = LENGTH(sz);
    double one = 1.0, zero = 0.0;
    int i1 = 1;

    F77_CALL(dgemv) ("T", &nry, &ncy, &one, y, &nry, x, &i1, &zero, z, &i1);
}

void task_matprod_BLAS (helpers_op_t op, SEXP sz, SEXP sx, SEXP sy)
{ 
    double *z = REAL(sz), *x = REAL(sx), *y = REAL(sy);
    int ncx_nry = op;
    int nrx = LENGTH(sx) / ncx_nry;
    int ncy = LENGTH(sy) / ncx_nry;
    double one = 1.0, zero = 0.0;

    F77_CALL(dgemm) ("N", "N", &nrx, &ncy, &ncx_nry, &one,
                      x, &nrx, y, &ncx_nry, &zero, z, &nrx);
}

void task_matprod_trans1_BLAS (helpers_op_t op, SEXP sz, SEXP sx, SEXP sy)
{ 
    double *z = REAL(sz), *x = REAL(sx), *y = REAL(sy);
    int nr = op;
    int ncx = LENGTH(sx) / nr;
    int ncy = LENGTH(sy) / nr;
    double one = 1.0, zero = 0.0;

    if (x == y && nr > 10) { /* using dsyrk may be slower if nr is small */
        F77_CALL(dsyrk)("U", "T", &ncx, &nr, &one, x, &nr, &zero, z, &ncx);
        fill_lower(z,ncx);
    }
    else {
        F77_CALL(dgemm)("T", "N", &ncx, &ncy, &nr, &one, 
                        x, &nr, y, &nr, &zero, z, &ncx);
    }
}

void task_matprod_trans2_BLAS (helpers_op_t op, SEXP sz, SEXP sx, SEXP sy)
{ 
    double *z = REAL(sz), *x = REAL(sx), *y = REAL(sy);
    int nc = op;
    int nrx = LENGTH(sx) / nc;
    int nry = LENGTH(sy) / nc;
    double one = 1.0, zero = 0.0;

    if (x == y && nc > 10) { /* using dsyrk may be slower if nc is small */
        F77_CALL(dsyrk)("U", "N", &nrx, &nc, &one, x, &nrx, &zero, z, &nrx);
        fill_lower(z,nrx);
    }
    else {
        char *transa = "N", *transb = "T";
        F77_CALL(dgemm)("N", "T", &nrx, &nry, &nc, &one,
                        x, &nrx, y, &nry, &zero, z, &nrx);
    }
}

/* Complex matrix product. */

void task_cmatprod (helpers_op_t op, SEXP sz, SEXP sx, SEXP sy)
{ 
    Rcomplex *z = COMPLEX(sz), *x = COMPLEX(sx), *y = COMPLEX(sy);
    int ncx_nry = op;
    int nrx = LENGTH(sx) / ncx_nry;
    int ncy = LENGTH(sy) / ncx_nry;

#ifdef HAVE_FORTRAN_DOUBLE_COMPLEX
    Rcomplex one, zero;
    int i;
    one.r = 1.0; one.i = zero.r = zero.i = 0.0;
    if (nrx > 0 && ncx_nry > 0 && ncy > 0) {
	F77_CALL(zgemm)("N", "N", &nrx, &ncy, &ncx_nry, &one,
			x, &nrx, y, &ncx_nry, &zero, z, &nrx);
    } else { /* zero-extent operations should return zeroes */
	for(i = 0; i < nrx*ncy; i++) z[i].r = z[i].i = 0;
    }
#else
    int i, j, k;
    double xij_r, xij_i, yjk_r, yjk_i;
    long double sum_i, sum_r;

    for (i = 0; i < nrx; i++)
	for (k = 0; k < ncy; k++) {
	    z[i + k * nrx].r = NA_REAL;
	    z[i + k * nrx].i = NA_REAL;
	    sum_r = 0.0;
	    sum_i = 0.0;
	    for (j = 0; j < ncx_nry; j++) {
		xij_r = x[i + j * nrx].r;
		xij_i = x[i + j * nrx].i;
		yjk_r = y[j + k * ncx_nry].r;
		yjk_i = y[j + k * ncx_nry].i;
		if (ISNAN(xij_r) || ISNAN(xij_i)
		    || ISNAN(yjk_r) || ISNAN(yjk_i))
		    goto next_ik;
		sum_r += (xij_r * yjk_r - xij_i * yjk_i);
		sum_i += (xij_r * yjk_i + xij_i * yjk_r);
	    }
	    z[i + k * nrx].r = sum_r;
	    z[i + k * nrx].i = sum_i;
	next_ik:
	    ;
	}
#endif
}

void task_cmatprod_trans1 (helpers_op_t op, SEXP sz, SEXP sx, SEXP sy)
{ 
    Rcomplex *z = COMPLEX(sz), *x = COMPLEX(sx), *y = COMPLEX(sy);
    int nr = op;
    int ncx = LENGTH(sx) / nr;
    int ncy = LENGTH(sy) / nr;
    char *transa = "T", *transb = "N";
    Rcomplex one, zero;
    one.r = 1.0; one.i = zero.r = zero.i = 0.0;

    F77_CALL(zgemm) (transa, transb, &ncx, &ncy, &nr, &one,
                     x, &nr, y, &nr, &zero, z, &ncx);
}

void task_cmatprod_trans2 (helpers_op_t op, SEXP sz, SEXP sx, SEXP sy)
{ 
    Rcomplex *z = COMPLEX(sz), *x = COMPLEX(sx), *y = COMPLEX(sy);
    int nc = op;
    int nrx = LENGTH(sx) / nc;
    int nry = LENGTH(sy) / nc;

    char *transa = "N", *transb = "T";
    Rcomplex one, zero;
    one.r = 1.0; one.i = zero.r = zero.i = 0.0;
    F77_CALL(zgemm) (transa, transb, &nrx, &nry, &nc, &one,
                     x, &nrx, y, &nry, &zero, z, &nrx);
}

#define T_matmult THRESHOLD_ADJUST(30)

/* "%*%" (op = 0), crossprod (op = 1) or tcrossprod (op = 2).  For op = 0,
   it is set up as a SPECIAL so that it can evaluate its arguments requesting
    a VARIANT_TRANS result (produced by "t"), though it doesn't want both
    arguments to be transposed.   */

static SEXP do_matprod (SEXP call, SEXP op, SEXP args, SEXP rho, int variant)
{
    LOCAL_COPY(R_NilValue);
<<<<<<< HEAD
    int ldx, ldy, nrx, ncx, nry, ncy, mode;
    SEXP x = CAR(args), y = CADR(args), xdims, ydims, ans;
    Rboolean sym;

    if(PRIMVAL(op) == 0 && /* %*% is primitive, the others are .Internal() */
       (IS_S4_OBJECT(x) || IS_S4_OBJECT(y))
       && R_has_methods(op)) {
	SEXP s, value;
        wait_until_arguments_computed(args);
	/* Remove argument names to ensure positional matching */
	for(s = args; s != R_NilValue; s = CDR(s)) SET_TAG(s, R_NilValue);
	value = R_possible_dispatch(call, op, args, rho, FALSE);
	if(value) return value;
    }

    sym = y == R_NilValue;
    if (sym && (PRIMVAL(op) > 0)) y = x;
    if ( !(isNumeric(x) || isComplex(x)) || !(isNumeric(y) || isComplex(y)) )
	errorcall(call, _("requires numeric/complex matrix/vector arguments"));

    xdims = getAttrib(x, R_DimSymbol);
    ldx = length(xdims);
    ydims = sym ? xdims : getAttrib(y, R_DimSymbol);
    ldy = sym ? ldx : length(ydims);
=======
    SEXP x = CAR(args), y = CADR(args), rest = CDDR(args);

    PROTECT_INDEX ix, iy;
    int mode;
    SEXP ans;

    int primop = PRIMVAL(op); /* will be changed for t(A)%*%B and A%*%t(B)*/
    int nprotect = 0;

    /* %*% is a SPECIAL primitive, so we need to evaluate the arguments,
       with VARIANT_TRANS if possible and desirable.  The others (crossprod
       and tcrossprod) are .Internal and not special, so have arguments
       already evaluated. */

    if (primop == 0) { 

        if (x != R_NilValue && x != R_DotsSymbol 
         && y != R_NilValue && y != R_DotsSymbol && rest == R_NilValue) {

            /* Simple usage like A %*% B or t(A) %*% B. */

            /* Evaluate arguments with VARIANT_TRANS, except we don't want both
               to be transposed, and we don't want a transposed argument if
               the other is an S4 object, since that's not good for dispatch. */

            PROTECT_WITH_INDEX(
              x = evalv (x, rho, VARIANT_TRANS | VARIANT_PENDING_OK), &ix);
            PROTECT_WITH_INDEX(
              y = evalv (y, rho, ATTRIB(x)==R_VariantResult || IS_S4_OBJECT(x)
               ? VARIANT_PENDING_OK : VARIANT_TRANS | VARIANT_PENDING_OK), &iy);
            nprotect += 2;
            if (IS_S4_OBJECT(y) && ATTRIB(x) == R_VariantResult)
                REPROTECT(x = eval (CAR(args), rho), ix);

            /* See if we dispatch to S4 method. */

            if ((IS_S4_OBJECT(x) || IS_S4_OBJECT(y)) && R_has_methods(op)) {
                SEXP value;
                PROTECT(args = CONS(x,CONS(y,R_NilValue)));
                nprotect += 1;
                helpers_wait_until_not_being_computed2(x,y);
                if (value = R_possible_dispatch(call, op, args, rho, FALSE)) {
                    UNPROTECT(nprotect);
                    return value;
                }
            }

            /* See if we can switch to crossprod or tcrossprod to handle a
               transposed argument. */

            if (ATTRIB(x) == R_VariantResult) {
                REPROTECT(x = CAR(x), ix);
                primop = 1;
            } 
            else if (ATTRIB(y) == R_VariantResult) {
                REPROTECT(y = CAR(y), iy);
                primop = 2;
            }
        }
        else {

            /* Not a simple use like A %*% B, but something like `%*%`(...).
               Don't try to evaluate arguments with VARIANT_TRANS. */

            PROTECT(args = evalListPendingOK (args, rho, call));
            nprotect += 1;
            x = CAR(args);
            y = CADR(args);

            if ((IS_S4_OBJECT(x) || IS_S4_OBJECT(y)) && R_has_methods(op)) {
                SEXP value, s;
                /* Remove argument names to ensure positional matching */
                for (s = args; s != R_NilValue; s = CDR(s)) 
                    SET_TAG(s, R_NilValue);
                wait_until_arguments_computed(args);
                if (value = R_possible_dispatch(call, op, args, rho, FALSE)) {
                    UNPROTECT(nprotect);
                    return value;
                }
            }
        }
    }

    /* Handle the one-argument case of crossprod and tcrossprod. */

    if (y == R_NilValue && primop != 0) 
        y = x;

    /* Check for bad arguments. */

    if ( !(isNumeric(x) || isComplex(x)) || !(isNumeric(y) || isComplex(y)) )
	errorcall(call, _("requires numeric/complex matrix/vector arguments"));

    /* See if both arguments are the same (as with one-argument crossprod,
       but also they just happen to be the same. */
>>>>>>> afa469cf

    int same = x==y;

    /* Get dimension attributes of the arguments, and use them to determine 
       the dimensions of the result (nrows and ncols) and the number of
       elements in the sums of products (k). */

    SEXP xdims = getAttrib(x, R_DimSymbol);
    SEXP ydims = same ? xdims : getAttrib(y, R_DimSymbol);

    int ldx = length(xdims);
    int ldy = same ? ldx : length(ydims);

    int nrx, ncx, nry, ncy;

    if (ldx == 2) {
	nrx = INTEGER(xdims)[0];
	ncx = INTEGER(xdims)[1];
    }
    if (ldy == 2) {
	nry = INTEGER(ydims)[0];
	ncy = INTEGER(ydims)[1];
    }

    if (ldx != 2 && ldy != 2) {	/* x and y non-matrices */
        if (primop == 0) {
            nrx = 1;
            ncx = LENGTH(x);
        }
        else {
            nrx = LENGTH(x);
            ncx = 1;
        }
        nry = LENGTH(y);
        ncy = 1;
    }
    else if (ldx != 2) {	/* x not a matrix */
        if (primop == 0) {
            if (LENGTH(x) == nry) {	/* x as row vector */
        	nrx = 1;
        	ncx = nry; /* == LENGTH(x) */
            }
            else {			/* try x as a col vector (may fail) */
        	nrx = LENGTH(x);
        	ncx = 1;
            }
        }
        else if (primop == 1) {		/* try x as a col vector (may fail) */
            nrx = LENGTH(x);
            ncx = 1;
        }
        else {
            if (LENGTH(x) == ncy) {	/* x as row vector */
        	nrx = 1;
        	ncx = ncy; /* == LENGTH(x) */
            }
            else {			/* try x as a col vector (may fail) */
        	nrx = LENGTH(x);
        	ncx = 1;
            }
        }
    }
    else if (ldy != 2) {	/* y not a matrix */
        if (primop == 0) {
            if (LENGTH(y) == ncx) {	/* y as col vector */
        	nry = ncx; /* == LENGTH(y) */
        	ncy = 1;
            }
            else {			/* try y as a row vector (may fail) */
        	nry = 1;
        	ncy = LENGTH(y);
            }
        }
        else if (primop == 1) {
            if (LENGTH(y) == nrx) {	/* y as a col vector */
        	nry = nrx; /* == LENGTH(y) */
        	ncy = 1;
            }
            else {			/* try y as a row vector (mail fail) */
                nry = 1;
                ncy = LENGTH(y);
            }
        }
        else {				/* try y as a col vector (may fail) */
            nry = LENGTH(y);
            ncy = 1;
        }
    }

    if (primop == 0 && ncx != nry)  /* primitive, so we use call */
        errorcall (call, _("non-conformable arguments"));
    else if (primop == 1 && nrx != nry || primop == 2 && ncx != ncy)
        error(_("non-conformable arguments"));

    int nrows = primop==1 ? ncx : nrx;
    int ncols = primop==2 ? nry : ncy;
    int k = primop==1 ? nrx : ncx;

    /* Coerce aguments if necessary. */

    mode = isComplex(x) || isComplex(y) ? CPLXSXP : REALSXP;
   
    if (TYPEOF(x)!=mode) {
        WAIT_UNTIL_COMPUTED(x);
        x = coerceVector(x, mode);
    }
    PROTECT(x);

    if (TYPEOF(y)!=mode) {
        WAIT_UNTIL_COMPUTED(y);
        y = coerceVector(y, mode);
    }
    PROTECT(y);

    /* Compute the result matrix. */

    int inhlpr = nrows*(k+1.0)*ncols > T_matmult;
    int no_pipelining = !inhlpr || helpers_not_pipelining_now;
    SEXP op1 = x, op2 = y;
    int flags = 0;

    helpers_task_proc *task_proc;

    ans = allocMatrix0 (mode, nrows, ncols);

    if (LENGTH(ans) != 0) {

        if (k == 0) { /* result is a matrix of all zeros, real or complex */
            task_proc = mode==CPLXSXP ? task_cfill_zeros : task_fill_zeros;
        }

        else if (mode == CPLXSXP) { /* result is a complex matrix, not zeros */
            switch (primop) {
            case 0: task_proc = task_cmatprod; break;
            case 1: task_proc = task_cmatprod_trans1; break;
            case 2: task_proc = task_cmatprod_trans2; break;
            }
#           ifndef R_MAT_MULT_WITH_BLAS_IN_HELPERS_OK
                inhlpr = 0;
#           endif
        }

        else if (nrows==1 && ncols==1) { /* dot product, real */
            if (R_mat_mult_with_BLAS[0]) {
                task_proc = task_matprod_vec_vec_BLAS;
#               ifndef R_MAT_MULT_WITH_BLAS_IN_HELPERS_OK
                    inhlpr = 0;
#               endif
            }
            else if (no_pipelining)
                task_proc = task_matprod_vec_vec;
            else {
                task_proc = task_piped_matprod_vec_vec;
                flags = HELPERS_PIPE_IN2;
            }
        }

<<<<<<< HEAD
            if (mode == CPLXSXP) {
                if (ncx==0) {
                    task_proc = task_cfill_zeros;
=======
        else if (primop == 0) { /* %*%, real, not dot product, not null or 0s */
            if (ncols==1) {
                if (R_mat_mult_with_BLAS[1]) {
                    task_proc = task_matprod_mat_vec_BLAS;
#                   ifndef R_MAT_MULT_WITH_BLAS_IN_HELPERS_OK
                        inhlpr = 0;
#                   endif
>>>>>>> afa469cf
                }
                else if (no_pipelining)
                    task_proc = task_matprod_mat_vec;
                else {
                    task_proc = task_piped_matprod_mat_vec;
                    flags = HELPERS_PIPE_IN2;
                }
            }
<<<<<<< HEAD
            else {
                if (ncx==0) {
                    task_proc = task_fill_zeros;
=======
            else if (nrows==1) {
                if (R_mat_mult_with_BLAS[2]) {
                    task_proc = task_matprod_vec_mat_BLAS;
#                   ifndef R_MAT_MULT_WITH_BLAS_IN_HELPERS_OK
                        inhlpr = 0;
#                   endif
                }
                else if (no_pipelining)
                    task_proc = task_matprod_vec_mat;
                else {
                    task_proc = task_piped_matprod_vec_mat;
                    flags = HELPERS_PIPE_IN2_OUT;
>>>>>>> afa469cf
                }
            }
            else {
                if (R_mat_mult_with_BLAS[3]) {
                    task_proc = task_matprod_BLAS;
#                   ifndef R_MAT_MULT_WITH_BLAS_IN_HELPERS_OK
                        inhlpr = 0;
#                   endif
                }
                else if (no_pipelining)
                    task_proc = task_matprod;
                else {
                    task_proc = task_piped_matprod;
                    flags = HELPERS_PIPE_IN2_OUT;
                }
            }
        }

        else {  /* crossprod or tcrossprod, real, not dot product, not or 0s */
            if (nrows==1 || ncols==1) {
                if (primop==1) {
                    if (ncols==1) { op1 = y; op2 = x; }
                    if (R_mat_mult_with_BLAS[2]) {
                        task_proc = task_matprod_vec_mat_BLAS;
#                       ifndef R_MAT_MULT_WITH_BLAS_IN_HELPERS_OK
                            inhlpr = 0;
#                        endif
                    }
                    else if (no_pipelining)
                        task_proc = task_matprod_vec_mat;
                    else {
                        task_proc = task_piped_matprod_vec_mat;
                        flags = HELPERS_PIPE_IN2_OUT;
                    }
                }
                else {
                    if (nrows==1) { op1 = y; op2 = x; }
                    if (R_mat_mult_with_BLAS[1]) {
                        task_proc = task_matprod_mat_vec_BLAS;
#                       ifndef R_MAT_MULT_WITH_BLAS_IN_HELPERS_OK
                            inhlpr = 0;
#                       endif
                    }
                    else if (no_pipelining)
                        task_proc = task_matprod_mat_vec;
                    else {
                        task_proc = task_piped_matprod_mat_vec;
                        flags = HELPERS_PIPE_IN2;
                    }
                }
            }
            else {
                if (R_mat_mult_with_BLAS[3]) {
                    task_proc = primop==1 ? task_matprod_trans1_BLAS 
                                          : task_matprod_trans2_BLAS;
#                   ifndef R_MAT_MULT_WITH_BLAS_IN_HELPERS_OK
                        inhlpr = 0;
#                   endif
                }
                else if (no_pipelining)
                    task_proc = primop==1 ? task_matprod_trans1 
                                          : task_matprod_trans2;
                else {
                    if (primop==1) {
                        task_proc = task_piped_matprod_trans1;
                        flags = HELPERS_PIPE_IN2_OUT;
                    }
                    else {
                        task_proc = task_piped_matprod_trans2;
                        flags = HELPERS_PIPE_OUT;
                    }
                }
            }
        }
<<<<<<< HEAD

        PROTECT(ans = allocMatrix1 (ans, nrx, ncy));

	PROTECT(xdims = getAttrib(x, R_DimNamesSymbol));
	PROTECT(ydims = getAttrib(y, R_DimNamesSymbol));

	if (xdims != R_NilValue || ydims != R_NilValue) {
	    SEXP dimnames, dimnamesnames, dnx=R_NilValue, dny=R_NilValue;

	    /* allocate dimnames and dimnamesnames */

	    PROTECT(dimnames = allocVector(VECSXP, 2));
	    PROTECT(dimnamesnames = allocVector(STRSXP, 2));
	    if (xdims != R_NilValue) {
		if (ldx == 2 || ncx == 1) {
		    SET_VECTOR_ELT(dimnames, 0, VECTOR_ELT(xdims, 0));
		    dnx = getAttrib(xdims, R_NamesSymbol);
		    if(dnx != R_NilValue)
			SET_STRING_ELT(dimnamesnames, 0, STRING_ELT(dnx, 0));
		}
	    }

#define YDIMS_ET_CETERA	do {						\
	    if (ydims != R_NilValue) {					\
		if (ldy == 2) {						\
		    SET_VECTOR_ELT(dimnames, 1, VECTOR_ELT(ydims, 1));	\
		    dny = getAttrib(ydims, R_NamesSymbol);		\
		    if(dny != R_NilValue)				\
			SET_STRING_ELT(dimnamesnames, 1, STRING_ELT(dny, 1)); \
		} else if (nry == 1) {					\
		    SET_VECTOR_ELT(dimnames, 1, VECTOR_ELT(ydims, 0));	\
		    dny = getAttrib(ydims, R_NamesSymbol);		\
		    if(dny != R_NilValue)				\
			SET_STRING_ELT(dimnamesnames, 1, STRING_ELT(dny, 0)); \
		}							\
	    }								\
									\
	    /* We sometimes attach a dimnames attribute			\
	     * whose elements are all NULL ...				\
	     * This is ugly but causes no real damage.			\
	     * Now (2.1.0 ff), we don't anymore: */			\
	    if (VECTOR_ELT(dimnames,0) != R_NilValue ||			\
		VECTOR_ELT(dimnames,1) != R_NilValue) {			\
		if (dnx != R_NilValue || dny != R_NilValue)		\
		    setAttrib(dimnames, R_NamesSymbol, dimnamesnames);	\
		setAttrib(ans, R_DimNamesSymbol, dimnames);		\
	    } } while (0)

	    YDIMS_ET_CETERA;
	    UNPROTECT(2);
	}
    }

    else {  /* crossprod or tcrossprod */

        int cross = PRIMVAL(op)==1;
        int nrows = cross ? ncx : nrx;
        int ncols = cross ? ncy : nry;
        int k = cross ? nrx : ncx;

	ans = allocMatrix0(mode,nrows,ncols);

        if (LENGTH(ans) != 0) {

            int inhlpr = nrows*(k+1.0)*ncols > T_matmult;
            int no_pipelining = !inhlpr || helpers_not_pipelining;
            helpers_task_proc *task_proc;
            SEXP op1 = x, op2 = y;
            int flags = 0;

            if (mode == CPLXSXP) {
                if (k==0) {
                    task_proc = task_cfill_zeros;
                }
                else {
                    task_proc = cross ? task_cmatprod_trans1
                                      : task_cmatprod_trans2;
#ifndef R_MAT_MULT_WITH_BLAS_IN_HELPERS_OK
                    inhlpr = 0;
#endif
                }
            }
            else {
                if (k==0) {
                    task_proc = task_fill_zeros;
                }
                else if (nrows==1 && ncols==1) {
                    if (R_mat_mult_with_BLAS[0]) {
                        task_proc = task_matprod_vec_vec_BLAS;
#ifndef R_MAT_MULT_WITH_BLAS_IN_HELPERS_OK
                        inhlpr = 0;
#endif
                    }
                    else if (no_pipelining)
                        task_proc = task_matprod_vec_vec;
                    else {
                        task_proc = task_piped_matprod_vec_vec;
                        flags = HELPERS_PIPE_IN2;
                    }
                }
                else if (nrows==1 || ncols==1) {
                    if (cross) {
                        if (ncols==1) { op1 = y; op2 = x; }
                        if (R_mat_mult_with_BLAS[2]) {
                            task_proc = task_matprod_vec_mat_BLAS;
#ifndef R_MAT_MULT_WITH_BLAS_IN_HELPERS_OK
                            inhlpr = 0;
#endif
                        }
                        else if (no_pipelining)
                            task_proc = task_matprod_vec_mat;
                        else {
                            task_proc = task_piped_matprod_vec_mat;
                            flags = HELPERS_PIPE_IN2_OUT;
                        }
                    }
                    else {
                        if (nrows==1) { op1 = y; op2 = x; }
                        if (R_mat_mult_with_BLAS[1]) {
                            task_proc = task_matprod_mat_vec_BLAS;
#ifndef R_MAT_MULT_WITH_BLAS_IN_HELPERS_OK
                            inhlpr = 0;
#endif
                        }
                        else if (no_pipelining)
                            task_proc = task_matprod_mat_vec;
                        else {
                            task_proc = task_piped_matprod_mat_vec;
                            flags = HELPERS_PIPE_IN2;
                        }
                    }
                }
                else {
                    if (R_mat_mult_with_BLAS[3]) {
                        task_proc = cross ? task_matprod_trans1_BLAS 
                                          : task_matprod_trans2_BLAS;
#ifndef R_MAT_MULT_WITH_BLAS_IN_HELPERS_OK
                        inhlpr = 0;
#endif
                    }
                    else if (no_pipelining)
                        task_proc = cross ? task_matprod_trans1 
                                          : task_matprod_trans2;
                    else {
                        if (cross) {
                            task_proc = task_piped_matprod_trans1;
                            flags = HELPERS_PIPE_IN2_OUT;
                        }
                        else {
                            task_proc = task_piped_matprod_trans2;
                            flags = HELPERS_PIPE_OUT;
                        }
                    }
                }
            }

            DO_NOW_OR_LATER2(variant, inhlpr, flags, task_proc, k, 
                             ans, op1, op2);
        }

        PROTECT(ans = allocMatrix1 (ans, nrows, ncols));

	PROTECT(xdims = getAttrib(x, R_DimNamesSymbol));
	PROTECT(ydims = sym ? xdims : getAttrib(y, R_DimNamesSymbol));
=======
    
        DO_NOW_OR_LATER2 (variant, inhlpr, flags, task_proc, k, ans, op1, op2);
    }

    PROTECT(ans = allocMatrix1 (ans, nrows, ncols));

    /* Add names to the result as appropriate. */

    SEXP xdmn, ydmn;

    PROTECT(xdmn = getAttrib(x, R_DimNamesSymbol));
    PROTECT(ydmn = getAttrib(y, R_DimNamesSymbol));

    if (xdmn != R_NilValue || ydmn != R_NilValue) {

        SEXP dimnames, dimnamesnames, dnx=R_NilValue, dny=R_NilValue;

        /* allocate dimnames and dimnamesnames */
>>>>>>> afa469cf

        PROTECT(dimnames = allocVector(VECSXP, 2));
        PROTECT(dimnamesnames = allocVector(STRSXP, 2));

        if (xdmn != R_NilValue) {
            if (LENGTH(xdmn) == 2) {
                SET_VECTOR_ELT (dimnames, 0, VECTOR_ELT(xdmn,primop==1));
                dnx = getAttrib (xdmn, R_NamesSymbol);
                if (dnx != R_NilValue)
                    SET_STRING_ELT(dimnamesnames, 0, STRING_ELT(dnx,primop==1));
            }
            else if (LENGTH(xdmn) == 1 && LENGTH(VECTOR_ELT(xdmn,0)) == nrows
                       && PRIMVAL(op)==0 /* only! strange but documented */) {
                SET_VECTOR_ELT (dimnames, 0, VECTOR_ELT(xdmn,0));
                dnx = getAttrib (xdmn, R_NamesSymbol);
                if (dnx != R_NilValue)
                    SET_STRING_ELT(dimnamesnames, 0, STRING_ELT(dnx,0));
            }
        }

        if (ydmn != R_NilValue) {
            if (LENGTH(ydmn) == 2) {
                SET_VECTOR_ELT(dimnames, 1, VECTOR_ELT(ydmn,primop!=2));
                dny = getAttrib(ydmn, R_NamesSymbol);
                if(dny != R_NilValue)
                    SET_STRING_ELT(dimnamesnames, 1, STRING_ELT(dny,primop!=2));
            } 
            else if (LENGTH(ydmn) == 1 && LENGTH(VECTOR_ELT(ydmn,0)) == ncols
                       && PRIMVAL(op)==0 /* only! strange but documented */) {
                SET_VECTOR_ELT(dimnames, 1, VECTOR_ELT(ydmn, 0));
                dny = getAttrib(ydmn, R_NamesSymbol);
                if(dny != R_NilValue)
                    SET_STRING_ELT(dimnamesnames, 1, STRING_ELT(dny, 0));
            }
        }

<<<<<<< HEAD
	    if (xdims != R_NilValue) {
		if (ldx == 2) {/* not nrx==1 : .. fixed, ihaka 2003-09-30 */
		    SET_VECTOR_ELT(dimnames, 0, VECTOR_ELT(xdims,cross));
		    dnx = getAttrib(xdims, R_NamesSymbol);
		    if(dnx != R_NilValue)
			SET_STRING_ELT(dimnamesnames, 0, STRING_ELT(dnx,cross));
		}
	    }

            if (cross) {
                YDIMS_ET_CETERA;
            }
            else {
                if (ydims != R_NilValue) {
                    if (ldy == 2) {
                        SET_VECTOR_ELT(dimnames, 1, VECTOR_ELT(ydims, 0));
                        dny = getAttrib(ydims, R_NamesSymbol);
                        if(dny != R_NilValue)
                            SET_STRING_ELT(dimnamesnames, 1, STRING_ELT(dny, 0));
                    }
                }
                if (VECTOR_ELT(dimnames,0) != R_NilValue ||
                    VECTOR_ELT(dimnames,1) != R_NilValue) {
                    if (dnx != R_NilValue || dny != R_NilValue)
                        setAttrib(dimnames, R_NamesSymbol, dimnamesnames);
                    setAttrib(ans, R_DimNamesSymbol, dimnames);
                }
            }

            UNPROTECT(2);
        }
=======
        if (VECTOR_ELT(dimnames,0) != R_NilValue 
         || VECTOR_ELT(dimnames,1) != R_NilValue) {
            if (dnx != R_NilValue || dny != R_NilValue)
                setAttrib(dimnames, R_NamesSymbol, dimnamesnames);
            setAttrib(ans, R_DimNamesSymbol, dimnames);
        }

        UNPROTECT(2);
>>>>>>> afa469cf
    }

    UNPROTECT(5+nprotect);
    return ans;
}


void task_transpose (helpers_op_t op, SEXP r, SEXP a, SEXP ignored)
{
    int nrow = EXTRACT_LENGTH1(op);
    int ncol = EXTRACT_LENGTH2(op);
    R_len_t len = LENGTH(a);
    R_len_t l_1 = len-1;
    R_len_t l_2 = len-2;
    unsigned i, j, k;

    if (helpers_output_perhaps_pipelined()) {

        HELPERS_SETUP_OUT (9);

        switch (TYPEOF(a)) {

        /* For LGL, INT, and REAL, access successive pairs from two rows, and 
           store in successive positions in two columns (except perhaps for
           the first row & column).  This improves memory access performance.

           Keep in mind:  nrow & ncol are the number of rows and columns in
                          the input - this is swapped for the output! */

        case LGLSXP:
        case INTSXP:
            k = 0;
            i = 0;
            if (nrow & 1) {
                for (j = 0; i < ncol; j += nrow, i++) 
                    INTEGER(r)[i] = INTEGER(a)[j];
                HELPERS_BLOCK_OUT(k,ncol);
            }
            j = nrow & 1;
            while (i < len) {
                INTEGER(r)[i] = INTEGER(a)[j]; 
                INTEGER(r)[i+ncol] = INTEGER(a)[j+1];
                i += 1; j += nrow;
                if (j >= len) { 
                    i += ncol; 
                    j -= l_2; 
                    HELPERS_BLOCK_OUT(k,2*ncol);
                }
            }
            break;

        case REALSXP:
            k = 0;
            i = 0;
            if (nrow & 1) {
                for (j = 0; i < ncol; j += nrow, i++) 
                    REAL(r)[i] = REAL(a)[j];
                HELPERS_BLOCK_OUT(k,ncol);
            }
            j = nrow & 1;
            while (i < len) {
                REAL(r)[i] = REAL(a)[j]; 
                REAL(r)[i+ncol] = REAL(a)[j+1];
                i += 1; j += nrow;
                if (j >= len) { 
                    i += ncol; 
                    j -= l_2; 
                    HELPERS_BLOCK_OUT(k,2*ncol);
                }
            }
            break;

        /* For less-used types below, just access by row, store by column. */

        case CPLXSXP:
            for (i = 0, j = 0; i < len; j += nrow) {
                if (j > l_1) j -= l_1;
                COMPLEX(r)[i] = COMPLEX(a)[j];
                HELPERS_NEXT_OUT(i);
            }
            break;

        case RAWSXP:
            for (i = 0, j = 0; i < len; j += nrow) {
                if (j > l_1) j -= l_1;
                RAW(r)[i] = RAW(a)[j];
                HELPERS_NEXT_OUT(i);
            }
            break;

        /* These shouldn't happen here, but just in case... */

        case STRSXP:
            for (i = 0, j = 0; i < len; j += nrow) {
                if (j > l_1) j -= l_1;
                SET_STRING_ELT(r, i, STRING_ELT(a,j));
                i += 1;
            }
            break;

        case EXPRSXP:
        case VECSXP:
            for (i = 0, j = 0; i < len; j += nrow) {
                if (j > l_1) j -= l_1;
                SET_VECTOR_ELT(r, i, VECTOR_ELT(a,j));
                i += 1;
            }
            break;
        }
    }

    else { /* not pipelined */

        switch (TYPEOF(a)) {

        /* For LGL, INT, and REAL, access successive pairs from two rows, and 
           store in successive positions in two columns (except perhaps for
           the first row & column).  This improves memory access performance.

           Keep in mind:  nrow & ncol are the number of rows and columns in
                          the input - this is swapped for the output! */

        case LGLSXP:
        case INTSXP:
            i = 0;
            if (nrow & 1) {
                for (j = 0; i < ncol; j += nrow, i++) 
                    INTEGER(r)[i] = INTEGER(a)[j];
            }
            j = nrow & 1;
            while (i < len) {
                INTEGER(r)[i] = INTEGER(a)[j]; 
                INTEGER(r)[i+ncol] = INTEGER(a)[j+1];
                i += 1; j += nrow;
                if (j >= len) { 
                    i += ncol; 
                    j -= l_2; 
                }
            }
            break;

        case REALSXP:
            i = 0;
            if (nrow & 1) {
                for (j = 0; i < ncol; j += nrow, i++) 
                    REAL(r)[i] = REAL(a)[j];
            }
            j = nrow & 1;
            while (i < len) {
                REAL(r)[i] = REAL(a)[j]; 
                REAL(r)[i+ncol] = REAL(a)[j+1];
                i += 1; j += nrow;
                if (j >= len) { 
                    i += ncol; 
                    j -= l_2; 
                }
            }
            break;

        /* For less-used types below, just access by row, store by column. */

        case CPLXSXP:
            for (i = 0, j = 0; i < len; j += nrow) {
                if (j > l_1) j -= l_1;
                COMPLEX(r)[i] = COMPLEX(a)[j];
                i += 1;
            }
            break;

        case RAWSXP:
            for (i = 0, j = 0; i < len; j += nrow) {
                if (j > l_1) j -= l_1;
                RAW(r)[i] = RAW(a)[j];
                i += 1;
            }
            break;

        case STRSXP:
            for (i = 0, j = 0; i < len; j += nrow) {
                if (j > l_1) j -= l_1;
                SET_STRING_ELT(r, i, STRING_ELT(a,j));
                i += 1;
            }
            break;

        case EXPRSXP:
        case VECSXP:
            for (i = 0, j = 0; i < len; j += nrow) {
                if (j > l_1) j -= l_1;
                SET_VECTOR_ELT(r, i, VECTOR_ELT(a,j));
                i += 1;
            }
            break;
        }
    }
}


/* This implements t.default, which is internal. */

#define T_transpose THRESHOLD_ADJUST(10)

static SEXP do_transpose (SEXP call, SEXP op, SEXP args, SEXP rho, int variant)
{
    SEXP a, r, dims, dimnames, dimnamesnames, ndimnamesnames, rnames, cnames;
    int ldim, len, ncol, nrow;

    checkArity(op, args);
    a = CAR(args);

    if (!isVector(a)) goto not_matrix;

    dims = getAttrib(a, R_DimSymbol);
    ldim = length(dims); /* not LENGTH, since could be null */

    if (ldim > 2) goto not_matrix;

    if (VARIANT_KIND(variant) == VARIANT_TRANS) {
        SEXP vres;
        vres = CONS(a,R_NilValue);
        SET_ATTRIB (vres, R_VariantResult);
        return vres;
    }

    len = LENGTH(a);
    nrow = ldim == 2 ? nrows(a) : len;
    ncol = ldim == 2 ? ncols(a) : 1;

    PROTECT(r = allocVector(TYPEOF(a), len));

    /* Start task.  Matrices with pointer elements must be done in master only.
       Since we don't assume that writing a pointer to memory is atomic, the
       garbage collector could read a garbage pointer if written in a helper. */

    DO_NOW_OR_LATER1 (variant, LENGTH(a) >= T_transpose,
        isVectorNonpointer(a) ? HELPERS_PIPE_OUT : HELPERS_MASTER_ONLY, 
        task_transpose, COMBINE_LENGTHS(nrow,ncol), r, a);

    rnames = R_NilValue;
    cnames = R_NilValue;
    dimnamesnames = R_NilValue;

    switch(ldim) {
    case 0:
        rnames = getAttrib(a, R_NamesSymbol);
        dimnames = rnames;/* for isNull() below*/
        break;
    case 1:
        dimnames = getAttrib(a, R_DimNamesSymbol);
        if (dimnames != R_NilValue) {
            rnames = VECTOR_ELT(dimnames, 0);
            dimnamesnames = getAttrib(dimnames, R_NamesSymbol);
        }
        break;
    case 2:
        dimnames = getAttrib(a, R_DimNamesSymbol);
        if (dimnames != R_NilValue) {
            rnames = VECTOR_ELT(dimnames, 0);
            cnames = VECTOR_ELT(dimnames, 1);
            dimnamesnames = getAttrib(dimnames, R_NamesSymbol);
        }
        break;
    }

    PROTECT(dims = allocVector(INTSXP, 2));
    INTEGER(dims)[0] = ncol;
    INTEGER(dims)[1] = nrow;
    setAttrib(r, R_DimSymbol, dims);
    UNPROTECT(1);

    /* R <= 2.2.0: dropped list(NULL,NULL) dimnames :
     * if(rnames != R_NilValue || cnames != R_NilValue) */
    if(!isNull(dimnames)) {
        PROTECT(dimnames = allocVector(VECSXP, 2));
        SET_VECTOR_ELT(dimnames, 0, cnames);
        SET_VECTOR_ELT(dimnames, 1, rnames);
        if(!isNull(dimnamesnames)) {
            PROTECT(ndimnamesnames = allocVector(VECSXP, 2));
            SET_VECTOR_ELT(ndimnamesnames, 1, STRING_ELT(dimnamesnames, 0));
            SET_VECTOR_ELT(ndimnamesnames, 0,
                           (ldim == 2) ? STRING_ELT(dimnamesnames, 1):
                           R_BlankString);
            setAttrib(dimnames, R_NamesSymbol, ndimnamesnames);
            UNPROTECT(1);
        }
        setAttrib(r, R_DimNamesSymbol, dimnames);
        UNPROTECT(1);
    }
    copyMostAttrib(a, r);
    UNPROTECT(1);
    return r;

 not_matrix:
    error(_("argument is not a matrix"));
    return R_NilValue;/* never used; just for -Wall */
}

/*
 New version of aperm, using strides for speed.
 Jonathan Rougier <J.C.Rougier@durham.ac.uk>

 v1.0 30.01.01

 M.Maechler : expanded	all ../include/Rdefines.h macros
 */

/* this increments iip and sets j using strides */

#define CLICKJ						\
    for (itmp = 0; itmp < n; itmp++)			\
	if (iip[itmp] == isr[itmp]-1) iip[itmp] = 0;	\
	else {						\
	    iip[itmp]++;				\
	    break;					\
	}						\
    for (j = 0, itmp = 0; itmp < n; itmp++)	       	\
	j += iip[itmp] * stride[itmp];

/* aperm (a, perm, resize = TRUE) */
static SEXP do_aperm(SEXP call, SEXP op, SEXP args, SEXP rho)
{
    SEXP a, perm, r, dimsa, dimsr, dna;
    int i, j, n, len, itmp;

    checkArity(op, args);

    a = CAR(args);
    if (!isArray(a))
	error(_("invalid first argument, must be an array"));

    PROTECT(dimsa = getAttrib(a, R_DimSymbol));
    n = LENGTH(dimsa);
    int *isa = INTEGER(dimsa);

    /* check the permutation */

    int *pp = (int *) R_alloc((size_t) n, sizeof(int));
    perm = CADR(args);
    if (length(perm) == 0) {
	for (i = 0; i < n; i++) pp[i] = n-1-i;
    } else if (isString(perm)) {
	SEXP dna = getAttrib(a, R_DimNamesSymbol);
	if (isNull(dna))
	    error(_("'a' does not have named dimnames"));
	SEXP dnna = getAttrib(dna, R_NamesSymbol);
	if (isNull(dnna))
	    error(_("'a' does not have named dimnames"));
	for (i = 0; i < n; i++) {
	    const char *this = translateChar(STRING_ELT(perm, i));
	    for (j = 0; j < n; j++)
		if (streql(translateChar(STRING_ELT(dnna, j)),
			   this)) {pp[i] = j; break;}
	    if (j >= n)
		error(_("perm[%d] does not match a dimension name"), i+1);
	}
    } else {
	PROTECT(perm = coerceVector(perm, INTSXP));
	if (length(perm) == n) {
	    for (i = 0; i < n; i++) pp[i] = INTEGER(perm)[i] - 1;
	    UNPROTECT(1);
	} else error(_("'perm' is of wrong length"));
    }

    int *iip = (int *) R_alloc((size_t) n, sizeof(int));
    for (i = 0; i < n; iip[i++] = 0);
    for (i = 0; i < n; i++)
	if (pp[i] >= 0 && pp[i] < n) iip[pp[i]]++;
	else error(_("value out of range in 'perm'"));
    for (i = 0; i < n; i++)
	if (iip[i] == 0) error(_("invalid '%s' argument"), "perm");

    /* create the stride object and permute */

    int *stride = (int *) R_alloc((size_t) n, sizeof(int));
    for (iip[0] = 1, i = 1; i<n; i++) iip[i] = iip[i-1] * isa[i-1];
    for (i = 0; i < n; i++) stride[i] = iip[pp[i]];

    /* also need to have the dimensions of r */

    PROTECT(dimsr = allocVector(INTSXP, n));
    int *isr = INTEGER(dimsr);
    for (i = 0; i < n; i++) isr[i] = isa[pp[i]];

    /* and away we go! iip will hold the incrementer */

    len = LENGTH(a);
    len = length(a);
    PROTECT(r = allocVector(TYPEOF(a), len));

    for (i = 0; i < n; iip[i++] = 0);

    switch (TYPEOF(a)) {

    case INTSXP:
	for (j=0, i=0; i < len; i++) {
	    INTEGER(r)[i] = INTEGER(a)[j];
	    CLICKJ;
	}
	break;

    case LGLSXP:
	for (j=0, i=0; i < len; i++) {
	    LOGICAL(r)[i] = LOGICAL(a)[j];
	    CLICKJ;
	}
	break;

    case REALSXP:
	for (j=0, i=0; i < len; i++) {
	    REAL(r)[i] = REAL(a)[j];
	    CLICKJ;
	}
	break;

    case CPLXSXP:
	for (j=0, i=0; i < len; i++) {
	    COMPLEX(r)[i].r = COMPLEX(a)[j].r;
	    COMPLEX(r)[i].i = COMPLEX(a)[j].i;
	    CLICKJ;
	}
	break;

    case STRSXP:
	for (j=0, i=0; i < len; i++) {
	    SET_STRING_ELT(r, i, STRING_ELT(a, j));
	    CLICKJ;
	}
	break;

    case VECSXP:
	for (j=0, i=0; i < len; i++) {
	    SET_VECTOR_ELT(r, i, VECTOR_ELT(a, j));
	    CLICKJ;
	}
	break;

    case RAWSXP:
	for (j=0, i=0; i < len; i++) {
	    RAW(r)[i] = RAW(a)[j];
	    CLICKJ;
	}
	break;

    default:
	UNIMPLEMENTED_TYPE("aperm", a);
    }

    /* handle the resize */
    int resize = asLogical(CADDR(args));
    if (resize == NA_LOGICAL) error(_("'resize' must be TRUE or FALSE"));
    setAttrib(r, R_DimSymbol, resize ? dimsr : dimsa);

    /* and handle the dimnames, if any */
    if (resize) {
	PROTECT(dna = getAttrib(a, R_DimNamesSymbol));
	if (dna != R_NilValue) {
	    SEXP dnna, dnr, dnnr;

	    PROTECT(dnr  = allocVector(VECSXP, n));
	    PROTECT(dnna = getAttrib(dna, R_NamesSymbol));
	    if (dnna != R_NilValue) {
		PROTECT(dnnr = allocVector(STRSXP, n));
		for (i = 0; i < n; i++) {
		    SET_VECTOR_ELT(dnr, i, VECTOR_ELT(dna, pp[i]));
		    SET_STRING_ELT(dnnr, i, STRING_ELT(dnna, pp[i]));
		}
		setAttrib(dnr, R_NamesSymbol, dnnr);
		UNPROTECT(1);
	    } else {
		for (i = 0; i < n; i++)
		    SET_VECTOR_ELT(dnr, i, VECTOR_ELT(dna, pp[i]));
	    }
	    setAttrib(r, R_DimNamesSymbol, dnr);
	    UNPROTECT(2);
	}
	UNPROTECT(1);
    }

    UNPROTECT(3); /* dimsa, r, dimsr */
    return r;
}

/* colSums(x, n, p, na.rm) and also the same with "row" and/or "Means". */

void task_colSums_or_colMeans (helpers_op_t op, SEXP ans, SEXP x, SEXP ignored)
{
    int keepNA = op&1;        /* Don't skip NA/NaN elements? */
    int Means = op&2;         /* Find means rather than sums? */
    unsigned n = op>>3;       /* Number of rows in matrix */
    unsigned p = LENGTH(ans); /* Number of columns in matrix */
    double *a = REAL(ans);    /* Pointer to start of result vector */
    int np = n*p;             /* Number of elements we need in total */
    int avail = 0;            /* Number of input elements known to be computed*/

    int cnt;                  /* # elements not NA/NaN, if Means and !keepNA */
    int i, j;                 /* Row and column indexes */
    int k;                    /* Index going sequentially through whole matrix*/

    HELPERS_SETUP_OUT (n>500 ? 4 : n>50 ? 5 : 6);

    if (TYPEOF(x) == REALSXP) {
        double *rx = REAL(x);
        long double sum;
        k = 0;
        j = 0;
        if (keepNA) {
            while (j < p) {
                if (avail < k+n) HELPERS_WAIT_IN1 (avail, k+n-1, np);
                sum = (n & 1) ? rx[k++] : 0.0;
                for (i = n - (n & 1); i > 0; i -= 2) { 
                    sum += rx[k++];
                    sum += rx[k++];
                }
                a[j] = !Means ? sum : sum/n;
                HELPERS_NEXT_OUT (j);
            }
        }
        else { /* ! keepNA */
            if (!Means) {
                while (j < p) {
                    if (avail < k+n) HELPERS_WAIT_IN1 (avail, k+n-1, np);
                    for (sum = 0.0, i = n; i > 0; i--, k++)
                        if (!ISNAN(rx[k])) sum += rx[k];
                    a[j] = sum;
                    HELPERS_NEXT_OUT (j);
                }
            }
            else {
                while (j < p) {
                    if (avail < k+n) HELPERS_WAIT_IN1 (avail, k+n-1, np);
                    for (cnt = 0, sum = 0.0, i = n; i > 0; i--, k++)
                        if (!ISNAN(rx[k])) { cnt += 1; sum += rx[k]; }
                    a[j] = sum/cnt;
                    HELPERS_NEXT_OUT (j);
                }
            }
        }
    }

    else {

        int_fast64_t lsum; /* good to sum up to 2^32 integers or 2^63 logicals*/
        int *ix;

        switch (TYPEOF(x)) {
        case INTSXP:
            ix = INTEGER(x);
            k = 0;
            j = 0;
            while (j < p) {
                if (avail < k+n) HELPERS_WAIT_IN1 (avail, k+n-1, np);
                for (cnt = 0, lsum = 0, i = 0; i < n; i++, k++)
                    if (ix[k] != NA_INTEGER) {
                        cnt += 1; 
                        lsum += ix[k];
                    }
                    else if (keepNA) {
                        a[j] = NA_REAL;
                        k += n-i;
                        goto next_int;
                    }
                a[j] = !Means ? lsum : (double)lsum/cnt;
              next_int:
                HELPERS_NEXT_OUT (j);
            }
            break;
        case LGLSXP:
            ix = LOGICAL(x);
            k = 0;
            j = 0;
            while (j < p) {
                if (avail < k+n) HELPERS_WAIT_IN1 (avail, k+n-1, np);
                for (cnt = 0, lsum = 0, i = 0; i < n; i++, k++)
                    if (ix[k] != NA_LOGICAL) {
                        cnt += 1; 
                        lsum += ix[k];
                    }
                    else if (keepNA) {
                        a[j] = NA_REAL; 
                        k += n-i;
                        goto next_logical;
                    }
                a[j] = !Means ? lsum : (double)lsum/cnt;
              next_logical:
                HELPERS_NEXT_OUT (j);
            }
            break;
        }
    }
}

#define rowSums_together 16   /* Sum this number of rows (or fewer) together */

void task_rowSums_or_rowMeans (helpers_op_t op, SEXP ans, SEXP x, SEXP ignored)
{
    int keepNA = op&1;        /* Don't skip NA/NaN elements? */
    int Means = op&2;         /* Find means rather than sums? */
    unsigned p = op>>3;       /* Number of columns in matrix */
    unsigned n = LENGTH(ans); /* Number of rows in matrix */
    double *a = REAL(ans);    /* Pointer to result vector, initially the start*/

    int i, j;                 /* Row and column indexes */

    HELPERS_SETUP_OUT (p>20 ? 5 : 6);

    if (TYPEOF(x) == REALSXP) {

        i = 0;
        while (i < n) {

            long double sums[rowSums_together];
            int cnts[rowSums_together];
            double *rx, *rx2;
            long double *s;
            int k, u;
            int *c;

            rx = REAL(x) + i;
            u = n - i;
            if (u > rowSums_together) u = rowSums_together;

            if (keepNA) { /* uses unwrapped loop to sum two columns at once */
                if (p & 1) {
                    for (k = u, s = sums, rx2 = rx; k > 0; k--, s++, rx2++) 
                        *s = *rx2;
                    rx += n;
                }
                else
                    for (k = u, s = sums; k > 0; k--, s++) 
                        *s = 0.0;
                for (j = p - (p & 1); j > 0; j -= 2) {
                    for (k = u, s = sums, rx2 = rx; k > 0; k--, s++, rx2++) {
                        *s += *rx2;
                        *s += *(rx2+n);
                    }
                    rx += 2*n;
                }
                if (!Means)
                    for (k = u, s = sums; k > 0; k--, a++, s++) 
                        *a = *s;
                else
                    for (k = u, s = sums; k > 0; k--, a++, s++)
                        *a = (*s)/p;
            }

            else { /* ! keepNA */
                if (!Means) {
                    s = sums;
                    for (k = u; k > 0; k--, s++) 
                        *s = 0.0; 
                    for (j = p; j > 0; j--) {
                        for (k = u, s = sums, rx2 = rx; k > 0; k--, s++, rx2++)
                            if (!ISNAN(*rx2)) *s += *rx2;
                        rx += n;
                    }
                    for (k = u, s = sums; k > 0; k--, a++, s++) 
                        *a = *s;
                }
                else {
                    for (k = u, s = sums, c = cnts; k > 0; k--, s++, c++) { 
                        *s = 0.0; 
                        *c = 0; 
                    }
                    for (j = p; j > 0; j--) {
                        for (k = u, s = sums, rx2 = rx, c = cnts; 
                             k > 0; 
                             k--, s++, rx2++, c++)
                            if (!ISNAN(*rx2)) { *s += *rx2; *c += 1; }
                        rx += n;
                    }
                    for (k = u, s = sums, c = cnts; k > 0; k--, a++, s++, c++) 
                        *a = (*s)/(*c);
                }
            }

            HELPERS_BLOCK_OUT (i, u);
        }
    }

    else {

        int_fast64_t lsum; /* good to sum up to 2^32 integers or 2^63 logicals*/
        int cnt;
        int *ix;

        switch (TYPEOF(x)) {
        case INTSXP:
            i = 0;
            while (i < n) {
                ix = INTEGER(x) + i;
                for (cnt = 0, lsum = 0, j = 0; j < p; j++, ix += n)
                    if (*ix != NA_INTEGER) {
                        cnt += 1; 
                        lsum += *ix;
                    }
                    else if (keepNA) {
                        a[i] = NA_REAL; 
                        goto next_int;
                    }
                a[i] = !Means ? lsum : (double)lsum/cnt;
              next_int:
                HELPERS_NEXT_OUT (i);
            }
            break;
        case LGLSXP:
            i = 0;
            while (i < n) {
                ix = LOGICAL(x) + i;
                for (cnt = 0, lsum = 0, j = 0; j < p; j++, ix += n)
                    if (*ix != NA_LOGICAL) {
                        cnt += 1; 
                        lsum += *ix;
                    }
                    else if (keepNA) {
                        a[i] = NA_REAL; 
                        goto next_logical;
                    }
                a[i] = !Means ? lsum : (double)lsum/cnt;
              next_logical:
                HELPERS_NEXT_OUT (i);
            }
            break;
        }
    }
}

/* This implements (row/col)(Sums/Means). */

#define T_colSums THRESHOLD_ADJUST(20)
#define T_rowSums THRESHOLD_ADJUST(20)

static SEXP do_colsum (SEXP call, SEXP op, SEXP args, SEXP rho, int variant)
{
    SEXP x, ans;
    int OP, n, p;
    Rboolean NaRm;

    checkArity(op, args);

    /* we let x be being computed */
    x = CAR(args); args = CDR(args);
    /* other arguments we wait for */
    wait_until_arguments_computed(args);
    n = asInteger(CAR(args));    args = CDR(args);
    p = asInteger(CAR(args));    args = CDR(args);
    NaRm = asLogical(CAR(args)); args = CDR(args);

    if (n == NA_INTEGER || n < 0)
	error(_("invalid '%s' argument"), "n");
    if (p == NA_INTEGER || p < 0)
	error(_("invalid '%s' argument"), "p");
    if (NaRm == NA_LOGICAL) error(_("invalid '%s' argument"), "na.rm");

    switch (TYPEOF(x)) {
    case LGLSXP: break;
    case INTSXP: break;
    case REALSXP: break;
    default:
	error(_("'x' must be numeric"));
    }

    if ((double)n*p > LENGTH(x))
	error(_("invalid '%s' argument"), "n*p");

    OP = PRIMVAL(op);

    if (OP < 2) { /* columns */
        ans = allocVector (REALSXP, p);
        DO_NOW_OR_LATER1 (variant, LENGTH(x) >= T_colSums,
          HELPERS_PIPE_IN1_OUT, task_colSums_or_colMeans, 
          ((helpers_op_t)n<<3) | (OP<<1) | !NaRm, ans, x);
    }

    else { /* rows */
        ans = allocVector (REALSXP, n);
        DO_NOW_OR_LATER1 (variant, LENGTH(x) >= T_rowSums,
          HELPERS_PIPE_OUT, task_rowSums_or_rowMeans, 
          ((helpers_op_t)p<<3) | (OP<<1) | !NaRm, ans, x);
    }

    return ans;
}

/* FUNTAB entries defined in this source file. See names.c for documentation. */

attribute_hidden FUNTAB R_FunTab_array[] =
{
/* printname	c-entry		offset	eval	arity	pp-kind	     precedence	rightassoc */

/* Primitive */

{"length",	do_length,	0,	11001,	1,	{PP_FUNCALL, PREC_FN,	0}},
{"%*%",		do_matprod,	0,	11000,	2,	{PP_BINARY,  PREC_PERCENT,0}},

/* Internal */

{"matrix",	do_matrix,	0,	11,	7,	{PP_FUNCALL, PREC_FN,	0}},
{"drop",	do_drop,	0,	11,	1,	{PP_FUNCALL, PREC_FN,	0}},
{"row",		do_rowscols,	1,	11011,	1,	{PP_FUNCALL, PREC_FN,	0}},
{"col",		do_rowscols,	2,	11011,	1,	{PP_FUNCALL, PREC_FN,	0}},
{"crossprod",	do_matprod,	1,	11011,	2,	{PP_FUNCALL, PREC_FN,	  0}},
{"tcrossprod",	do_matprod,	2,	11011,	2,	{PP_FUNCALL, PREC_FN,	  0}},
{"t.default",	do_transpose,	0,	11011,	1,	{PP_FUNCALL, PREC_FN,	0}},
{"aperm",	do_aperm,	0,	11,	3,	{PP_FUNCALL, PREC_FN,	0}},
{"colSums",	do_colsum,	0,	11011,	4,	{PP_FUNCALL, PREC_FN,	0}},
{"colMeans",	do_colsum,	1,	11011,	4,	{PP_FUNCALL, PREC_FN,	0}},
{"rowSums",	do_colsum,	2,	11011,	4,	{PP_FUNCALL, PREC_FN,	0}},
{"rowMeans",	do_colsum,	3,	11011,	4,	{PP_FUNCALL, PREC_FN,	0}},

{NULL,		NULL,		0,	0,	0,	{PP_INVALID, PREC_FN,	0}}
};

/* Fast built-in functions in this file. See names.c for documentation */

attribute_hidden FASTFUNTAB R_FastFunTab_array[] = {
/*slow func	fast func,     code or -1  uni/bi/both dsptch  variants */
{ do_length,	do_fast_length,	-1,		1,	1, 0,  0, 0 },	
{ 0,		0,		0,		0,	0, 0,  0, 0 }
};<|MERGE_RESOLUTION|>--- conflicted
+++ resolved
@@ -727,32 +727,6 @@
 static SEXP do_matprod (SEXP call, SEXP op, SEXP args, SEXP rho, int variant)
 {
     LOCAL_COPY(R_NilValue);
-<<<<<<< HEAD
-    int ldx, ldy, nrx, ncx, nry, ncy, mode;
-    SEXP x = CAR(args), y = CADR(args), xdims, ydims, ans;
-    Rboolean sym;
-
-    if(PRIMVAL(op) == 0 && /* %*% is primitive, the others are .Internal() */
-       (IS_S4_OBJECT(x) || IS_S4_OBJECT(y))
-       && R_has_methods(op)) {
-	SEXP s, value;
-        wait_until_arguments_computed(args);
-	/* Remove argument names to ensure positional matching */
-	for(s = args; s != R_NilValue; s = CDR(s)) SET_TAG(s, R_NilValue);
-	value = R_possible_dispatch(call, op, args, rho, FALSE);
-	if(value) return value;
-    }
-
-    sym = y == R_NilValue;
-    if (sym && (PRIMVAL(op) > 0)) y = x;
-    if ( !(isNumeric(x) || isComplex(x)) || !(isNumeric(y) || isComplex(y)) )
-	errorcall(call, _("requires numeric/complex matrix/vector arguments"));
-
-    xdims = getAttrib(x, R_DimSymbol);
-    ldx = length(xdims);
-    ydims = sym ? xdims : getAttrib(y, R_DimSymbol);
-    ldy = sym ? ldx : length(ydims);
-=======
     SEXP x = CAR(args), y = CADR(args), rest = CDDR(args);
 
     PROTECT_INDEX ix, iy;
@@ -848,7 +822,6 @@
 
     /* See if both arguments are the same (as with one-argument crossprod,
        but also they just happen to be the same. */
->>>>>>> afa469cf
 
     int same = x==y;
 
@@ -1006,11 +979,6 @@
             }
         }
 
-<<<<<<< HEAD
-            if (mode == CPLXSXP) {
-                if (ncx==0) {
-                    task_proc = task_cfill_zeros;
-=======
         else if (primop == 0) { /* %*%, real, not dot product, not null or 0s */
             if (ncols==1) {
                 if (R_mat_mult_with_BLAS[1]) {
@@ -1018,7 +986,6 @@
 #                   ifndef R_MAT_MULT_WITH_BLAS_IN_HELPERS_OK
                         inhlpr = 0;
 #                   endif
->>>>>>> afa469cf
                 }
                 else if (no_pipelining)
                     task_proc = task_matprod_mat_vec;
@@ -1027,11 +994,6 @@
                     flags = HELPERS_PIPE_IN2;
                 }
             }
-<<<<<<< HEAD
-            else {
-                if (ncx==0) {
-                    task_proc = task_fill_zeros;
-=======
             else if (nrows==1) {
                 if (R_mat_mult_with_BLAS[2]) {
                     task_proc = task_matprod_vec_mat_BLAS;
@@ -1044,7 +1006,6 @@
                 else {
                     task_proc = task_piped_matprod_vec_mat;
                     flags = HELPERS_PIPE_IN2_OUT;
->>>>>>> afa469cf
                 }
             }
             else {
@@ -1119,172 +1080,6 @@
                 }
             }
         }
-<<<<<<< HEAD
-
-        PROTECT(ans = allocMatrix1 (ans, nrx, ncy));
-
-	PROTECT(xdims = getAttrib(x, R_DimNamesSymbol));
-	PROTECT(ydims = getAttrib(y, R_DimNamesSymbol));
-
-	if (xdims != R_NilValue || ydims != R_NilValue) {
-	    SEXP dimnames, dimnamesnames, dnx=R_NilValue, dny=R_NilValue;
-
-	    /* allocate dimnames and dimnamesnames */
-
-	    PROTECT(dimnames = allocVector(VECSXP, 2));
-	    PROTECT(dimnamesnames = allocVector(STRSXP, 2));
-	    if (xdims != R_NilValue) {
-		if (ldx == 2 || ncx == 1) {
-		    SET_VECTOR_ELT(dimnames, 0, VECTOR_ELT(xdims, 0));
-		    dnx = getAttrib(xdims, R_NamesSymbol);
-		    if(dnx != R_NilValue)
-			SET_STRING_ELT(dimnamesnames, 0, STRING_ELT(dnx, 0));
-		}
-	    }
-
-#define YDIMS_ET_CETERA	do {						\
-	    if (ydims != R_NilValue) {					\
-		if (ldy == 2) {						\
-		    SET_VECTOR_ELT(dimnames, 1, VECTOR_ELT(ydims, 1));	\
-		    dny = getAttrib(ydims, R_NamesSymbol);		\
-		    if(dny != R_NilValue)				\
-			SET_STRING_ELT(dimnamesnames, 1, STRING_ELT(dny, 1)); \
-		} else if (nry == 1) {					\
-		    SET_VECTOR_ELT(dimnames, 1, VECTOR_ELT(ydims, 0));	\
-		    dny = getAttrib(ydims, R_NamesSymbol);		\
-		    if(dny != R_NilValue)				\
-			SET_STRING_ELT(dimnamesnames, 1, STRING_ELT(dny, 0)); \
-		}							\
-	    }								\
-									\
-	    /* We sometimes attach a dimnames attribute			\
-	     * whose elements are all NULL ...				\
-	     * This is ugly but causes no real damage.			\
-	     * Now (2.1.0 ff), we don't anymore: */			\
-	    if (VECTOR_ELT(dimnames,0) != R_NilValue ||			\
-		VECTOR_ELT(dimnames,1) != R_NilValue) {			\
-		if (dnx != R_NilValue || dny != R_NilValue)		\
-		    setAttrib(dimnames, R_NamesSymbol, dimnamesnames);	\
-		setAttrib(ans, R_DimNamesSymbol, dimnames);		\
-	    } } while (0)
-
-	    YDIMS_ET_CETERA;
-	    UNPROTECT(2);
-	}
-    }
-
-    else {  /* crossprod or tcrossprod */
-
-        int cross = PRIMVAL(op)==1;
-        int nrows = cross ? ncx : nrx;
-        int ncols = cross ? ncy : nry;
-        int k = cross ? nrx : ncx;
-
-	ans = allocMatrix0(mode,nrows,ncols);
-
-        if (LENGTH(ans) != 0) {
-
-            int inhlpr = nrows*(k+1.0)*ncols > T_matmult;
-            int no_pipelining = !inhlpr || helpers_not_pipelining;
-            helpers_task_proc *task_proc;
-            SEXP op1 = x, op2 = y;
-            int flags = 0;
-
-            if (mode == CPLXSXP) {
-                if (k==0) {
-                    task_proc = task_cfill_zeros;
-                }
-                else {
-                    task_proc = cross ? task_cmatprod_trans1
-                                      : task_cmatprod_trans2;
-#ifndef R_MAT_MULT_WITH_BLAS_IN_HELPERS_OK
-                    inhlpr = 0;
-#endif
-                }
-            }
-            else {
-                if (k==0) {
-                    task_proc = task_fill_zeros;
-                }
-                else if (nrows==1 && ncols==1) {
-                    if (R_mat_mult_with_BLAS[0]) {
-                        task_proc = task_matprod_vec_vec_BLAS;
-#ifndef R_MAT_MULT_WITH_BLAS_IN_HELPERS_OK
-                        inhlpr = 0;
-#endif
-                    }
-                    else if (no_pipelining)
-                        task_proc = task_matprod_vec_vec;
-                    else {
-                        task_proc = task_piped_matprod_vec_vec;
-                        flags = HELPERS_PIPE_IN2;
-                    }
-                }
-                else if (nrows==1 || ncols==1) {
-                    if (cross) {
-                        if (ncols==1) { op1 = y; op2 = x; }
-                        if (R_mat_mult_with_BLAS[2]) {
-                            task_proc = task_matprod_vec_mat_BLAS;
-#ifndef R_MAT_MULT_WITH_BLAS_IN_HELPERS_OK
-                            inhlpr = 0;
-#endif
-                        }
-                        else if (no_pipelining)
-                            task_proc = task_matprod_vec_mat;
-                        else {
-                            task_proc = task_piped_matprod_vec_mat;
-                            flags = HELPERS_PIPE_IN2_OUT;
-                        }
-                    }
-                    else {
-                        if (nrows==1) { op1 = y; op2 = x; }
-                        if (R_mat_mult_with_BLAS[1]) {
-                            task_proc = task_matprod_mat_vec_BLAS;
-#ifndef R_MAT_MULT_WITH_BLAS_IN_HELPERS_OK
-                            inhlpr = 0;
-#endif
-                        }
-                        else if (no_pipelining)
-                            task_proc = task_matprod_mat_vec;
-                        else {
-                            task_proc = task_piped_matprod_mat_vec;
-                            flags = HELPERS_PIPE_IN2;
-                        }
-                    }
-                }
-                else {
-                    if (R_mat_mult_with_BLAS[3]) {
-                        task_proc = cross ? task_matprod_trans1_BLAS 
-                                          : task_matprod_trans2_BLAS;
-#ifndef R_MAT_MULT_WITH_BLAS_IN_HELPERS_OK
-                        inhlpr = 0;
-#endif
-                    }
-                    else if (no_pipelining)
-                        task_proc = cross ? task_matprod_trans1 
-                                          : task_matprod_trans2;
-                    else {
-                        if (cross) {
-                            task_proc = task_piped_matprod_trans1;
-                            flags = HELPERS_PIPE_IN2_OUT;
-                        }
-                        else {
-                            task_proc = task_piped_matprod_trans2;
-                            flags = HELPERS_PIPE_OUT;
-                        }
-                    }
-                }
-            }
-
-            DO_NOW_OR_LATER2(variant, inhlpr, flags, task_proc, k, 
-                             ans, op1, op2);
-        }
-
-        PROTECT(ans = allocMatrix1 (ans, nrows, ncols));
-
-	PROTECT(xdims = getAttrib(x, R_DimNamesSymbol));
-	PROTECT(ydims = sym ? xdims : getAttrib(y, R_DimNamesSymbol));
-=======
     
         DO_NOW_OR_LATER2 (variant, inhlpr, flags, task_proc, k, ans, op1, op2);
     }
@@ -1303,7 +1098,6 @@
         SEXP dimnames, dimnamesnames, dnx=R_NilValue, dny=R_NilValue;
 
         /* allocate dimnames and dimnamesnames */
->>>>>>> afa469cf
 
         PROTECT(dimnames = allocVector(VECSXP, 2));
         PROTECT(dimnamesnames = allocVector(STRSXP, 2));
@@ -1340,39 +1134,6 @@
             }
         }
 
-<<<<<<< HEAD
-	    if (xdims != R_NilValue) {
-		if (ldx == 2) {/* not nrx==1 : .. fixed, ihaka 2003-09-30 */
-		    SET_VECTOR_ELT(dimnames, 0, VECTOR_ELT(xdims,cross));
-		    dnx = getAttrib(xdims, R_NamesSymbol);
-		    if(dnx != R_NilValue)
-			SET_STRING_ELT(dimnamesnames, 0, STRING_ELT(dnx,cross));
-		}
-	    }
-
-            if (cross) {
-                YDIMS_ET_CETERA;
-            }
-            else {
-                if (ydims != R_NilValue) {
-                    if (ldy == 2) {
-                        SET_VECTOR_ELT(dimnames, 1, VECTOR_ELT(ydims, 0));
-                        dny = getAttrib(ydims, R_NamesSymbol);
-                        if(dny != R_NilValue)
-                            SET_STRING_ELT(dimnamesnames, 1, STRING_ELT(dny, 0));
-                    }
-                }
-                if (VECTOR_ELT(dimnames,0) != R_NilValue ||
-                    VECTOR_ELT(dimnames,1) != R_NilValue) {
-                    if (dnx != R_NilValue || dny != R_NilValue)
-                        setAttrib(dimnames, R_NamesSymbol, dimnamesnames);
-                    setAttrib(ans, R_DimNamesSymbol, dimnames);
-                }
-            }
-
-            UNPROTECT(2);
-        }
-=======
         if (VECTOR_ELT(dimnames,0) != R_NilValue 
          || VECTOR_ELT(dimnames,1) != R_NilValue) {
             if (dnx != R_NilValue || dny != R_NilValue)
@@ -1381,7 +1142,6 @@
         }
 
         UNPROTECT(2);
->>>>>>> afa469cf
     }
 
     UNPROTECT(5+nprotect);
