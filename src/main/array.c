/*
 *  pqR : A pretty quick version of R
 *  Copyright (C) 2013 by Radford M. Neal
 *
 *  Based on R : A Computer Language for Statistical Data Analysis
 *  Copyright (C) 1995, 1996  Robert Gentleman and Ross Ihaka
 *  Copyright (C) 1998-2010   The R Development Core Team
 *  Copyright (C) 2002--2008  The R Foundation
 *
 *  The changes in pqR from R-2.15.0 distributed by the R Core Team are
 *  documented in the NEWS and MODS files in the top-level source directory.
 *
 *  This program is free software; you can redistribute it and/or modify
 *  it under the terms of the GNU General Public License as published by
 *  the Free Software Foundation; either version 2 of the License, or
 *  (at your option) any later version.
 *
 *  This program is distributed in the hope that it will be useful,
 *  but WITHOUT ANY WARRANTY; without even the implied warranty of
 *  MERCHANTABILITY or FITNESS FOR A PARTICULAR PURPOSE.  See the
 *  GNU General Public License for more details.
 *
 *  You should have received a copy of the GNU General Public License
 *  along with this program; if not, a copy is available at
 *  http://www.r-project.org/Licenses/
 */

#ifdef HAVE_CONFIG_H
#include <config.h>
#endif

#define USE_FAST_PROTECT_MACROS
#include <Defn.h>
#include <Rmath.h>
#include <matprod/matprod.h>
#include <R_ext/RS.h>     /* for Calloc/Free */
#include <R_ext/Applic.h> /* for dgemm */

#include <helpers/helpers-app.h>
#include <matprod/piped-matprod.h>

/* "GetRowNames" and "GetColNames" are utility routines which
 * locate and return the row names and column names from the
 * dimnames attribute of a matrix.  They are useful because
 * old versions of R used pair-based lists for dimnames
 * whereas recent versions use vector based lists.

 * These are now very old, plus
 * ``When the "dimnames" attribute is
 *   grabbed off an array it is always adjusted to be a vector.''

 They are used in bind.c and subset.c, and advertised in Rinternals.h
*/
SEXP GetRowNames(SEXP dimnames)
{
    if (TYPEOF(dimnames) == VECSXP)
	return VECTOR_ELT(dimnames, 0);
    else
	return R_NilValue;
}

SEXP GetColNames(SEXP dimnames)
{
    if (TYPEOF(dimnames) == VECSXP)
	return VECTOR_ELT(dimnames, 1);
    else
	return R_NilValue;
}

/* Allocate matrix, checking for errors, and putting in dims.  Split into
   two parts to allow the second part to sometimes be done in parallel with 
   computation of matrix elements (after just the first part done). */

static SEXP R_INLINE allocMatrix0 (SEXPTYPE mode, int nrow, int ncol)
{
    if (nrow < 0 || ncol < 0)
	error(_("negative extents to matrix"));

    if ((double)nrow * (double)ncol > INT_MAX)
	error(_("allocMatrix: too many elements specified"));

    return allocVector (mode, nrow*ncol);
}

static SEXP R_INLINE allocMatrix1 (SEXP s, int nrow, int ncol)
{
    SEXP t;

    PROTECT(s);
    PROTECT(t = allocVector(INTSXP, 2));
    INTEGER(t)[0] = nrow;
    INTEGER(t)[1] = ncol;
    setAttrib(s, R_DimSymbol, t);
    UNPROTECT(2);
    return s;
}

SEXP allocMatrix(SEXPTYPE mode, int nrow, int ncol)
{
    return allocMatrix1 (allocMatrix0 (mode, nrow, ncol), nrow, ncol);
}

/* Package matrix uses this .Internal with 5 args: should have 7 */
static SEXP do_matrix(SEXP call, SEXP op, SEXP args, SEXP rho)
{
    SEXP vals, ans, snr, snc, dimnames;
    int nr = 1, nc = 1, byrow, lendat, miss_nr, miss_nc;

    checkArity(op, args);
    vals = CAR(args); args = CDR(args);
    /* Supposedly as.vector() gave a vector type, but we check */
    switch(TYPEOF(vals)) {
	case LGLSXP:
	case INTSXP:
	case REALSXP:
	case CPLXSXP:
	case STRSXP:
	case RAWSXP:
	case EXPRSXP:
	case VECSXP:
	    break;
	default:
	    error(_("'data' must be of a vector type"));
    }
    lendat = length(vals);
    snr = CAR(args); args = CDR(args);
    snc = CAR(args); args = CDR(args);
    byrow = asLogical(CAR(args)); args = CDR(args);
    if (byrow == NA_INTEGER)
	error(_("invalid '%s' argument"), "byrow");
    dimnames = CAR(args);
    args = CDR(args);
    miss_nr = asLogical(CAR(args)); args = CDR(args);
    miss_nc = asLogical(CAR(args));

    if (!miss_nr) {
	if (!isNumeric(snr)) error(_("non-numeric matrix extent"));
	nr = asInteger(snr);
	if (nr == NA_INTEGER)
	    error(_("invalid 'nrow' value (too large or NA)"));
	if (nr < 0)
	    error(_("invalid 'nrow' value (< 0)"));
    }
    if (!miss_nc) {
	if (!isNumeric(snc)) error(_("non-numeric matrix extent"));
	nc = asInteger(snc);
	if (nc == NA_INTEGER)
	    error(_("invalid 'ncol' value (too large or NA)"));
	if (nc < 0)
	    error(_("invalid 'ncol' value (< 0)"));
    }
    if (miss_nr && miss_nc) nr = lendat;
    else if (miss_nr) nr = ceil(lendat/(double) nc);
    else if (miss_nc) nc = ceil(lendat/(double) nr);

    if(lendat > 0 ) {
	if (lendat > 1 && (nr * nc) % lendat != 0) {
	    if (((lendat > nr) && (lendat / nr) * nr != lendat) ||
		((lendat < nr) && (nr / lendat) * lendat != nr))
		warning(_("data length [%d] is not a sub-multiple or multiple of the number of rows [%d]"), lendat, nr);
	    else if (((lendat > nc) && (lendat / nc) * nc != lendat) ||
		     ((lendat < nc) && (nc / lendat) * lendat != nc))
		warning(_("data length [%d] is not a sub-multiple or multiple of the number of columns [%d]"), lendat, nc);
	}
	else if ((lendat > 1) && (nr * nc == 0)){
	    warning(_("data length exceeds size of matrix"));
	}
    }

    if ((double)nr * (double)nc > INT_MAX)
	error(_("too many elements specified"));

    PROTECT(ans = allocMatrix(TYPEOF(vals), nr, nc));

    if(lendat) {
	if (isVector(vals))
	    copyMatrix(ans, vals, byrow);
	else
	    copyListMatrix(ans, vals, byrow);
    } else if (isVectorAtomic(vals)) /* VECSXP/EXPRSXP already are R_NilValue */
        set_elements_to_NA_or_NULL (ans, 0, nr*nc);

    if(!isNull(dimnames)&& length(dimnames) > 0)
	ans = dimnamesgets(ans, dimnames);
    UNPROTECT(1);
    return ans;
}

/**
 * Allocate a 3-dimensional array
 *
 * @param mode The R mode (e.g. INTSXP)
 * @param nrow number of rows
 * @param ncol number of columns
 * @param nface number of faces
 *
 * @return A 3-dimensional array of the indicated dimensions and mode
 */
SEXP alloc3DArray(SEXPTYPE mode, int nrow, int ncol, int nface)
{
    SEXP s, t;
    int n;

    if (nrow < 0 || ncol < 0 || nface < 0)
	error(_("negative extents to 3D array"));
    if ((double)nrow * (double)ncol * (double)nface > INT_MAX)
	error(_("alloc3Darray: too many elements specified"));
    n = nrow * ncol * nface;
    PROTECT(s = allocVector(mode, n));
    PROTECT(t = allocVector(INTSXP, 3));
    INTEGER(t)[0] = nrow;
    INTEGER(t)[1] = ncol;
    INTEGER(t)[2] = nface;
    setAttrib(s, R_DimSymbol, t);
    UNPROTECT(2);
    return s;
}


SEXP allocArray(SEXPTYPE mode, SEXP dims)
{
    SEXP array;
    int i, n;
    double dn;

    dn = n = 1;
    for (i = 0; i < LENGTH(dims); i++) {
	dn *= INTEGER(dims)[i];
	if(dn > INT_MAX)
	    error(_("allocArray: too many elements specified by 'dims'"));
	n *= INTEGER(dims)[i];
    }

    PROTECT(dims = duplicate(dims));
    PROTECT(array = allocVector(mode, n));
    setAttrib(array, R_DimSymbol, dims);
    UNPROTECT(2);
    return array;
}

/* DropDims strips away redundant dimensioning information. */
/* If there is an appropriate dimnames attribute the correct */
/* element is extracted and attached to the vector as a names */
/* attribute.  Note that this function mutates x. */
/* Duplication should occur before this is called. */

SEXP DropDims(SEXP x)
{
    SEXP dims, dimnames, newnames = R_NilValue;
    int i, n, ndims;

    PROTECT(x);
    dims = getAttrib(x, R_DimSymbol);
    dimnames = getAttrib(x, R_DimNamesSymbol);

    /* Check that dropping will actually do something. */
    /* (1) Check that there is a "dim" attribute. */

    if (dims == R_NilValue) {
	UNPROTECT(1);
	return x;
    }
    ndims = LENGTH(dims);

    /* (2) Check whether there are redundant extents */
    n = 0;
    for (i = 0; i < ndims; i++)
	if (INTEGER(dims)[i] != 1) n++;
    if (n == ndims) {
	UNPROTECT(1);
	return x;
    }

    if (n <= 1) {
	/* We have reduced to a vector result.
	   If that has length one, it is ambiguous which dimnames to use,
	   so use it if there is only one (as from R 2.7.0).
	 */
	if (dimnames != R_NilValue) {
	    if(LENGTH(x) != 1) {
		for (i = 0; i < LENGTH(dims); i++) {
		    if (INTEGER(dims)[i] != 1) {
			newnames = VECTOR_ELT(dimnames, i);
			break;
		    }
		}
	    } else { /* drop all dims: keep names if unambiguous */
		int cnt;
		for(i = 0, cnt = 0; i < LENGTH(dims); i++)
		    if(VECTOR_ELT(dimnames, i) != R_NilValue) cnt++;
		if(cnt == 1)
		    for (i = 0; i < LENGTH(dims); i++) {
			newnames = VECTOR_ELT(dimnames, i);
			if(newnames != R_NilValue) break;
		    }
	    }
	}
	PROTECT(newnames);
	setAttrib(x, R_DimNamesSymbol, R_NilValue);
	setAttrib(x, R_DimSymbol, R_NilValue);
	setAttrib(x, R_NamesSymbol, newnames);
	/* FIXME: the following is desirable, but pointless as long as
	   subset.c & others have a contrary version that leaves the
	   S4 class in, incorrectly, in the case of vectors.  JMC
	   3/3/09 */
/* 	if(IS_S4_OBJECT(x)) {/\* no longer valid subclass of array or
 	matrix *\/ */
/* 	    setAttrib(x, R_ClassSymbol, R_NilValue); */
/* 	    UNSET_S4_OBJECT(x); */
/* 	} */
	UNPROTECT(1);
    } else {
	/* We have a lower dimensional array. */
	SEXP newdims, dnn, newnamesnames = R_NilValue;
	dnn = getAttrib(dimnames, R_NamesSymbol);
	PROTECT(newdims = allocVector(INTSXP, n));
	for (i = 0, n = 0; i < ndims; i++)
	    if (INTEGER(dims)[i] != 1)
		INTEGER(newdims)[n++] = INTEGER(dims)[i];
	if (!isNull(dimnames)) {
	    int havenames = 0;
	    for (i = 0; i < ndims; i++)
		if (INTEGER(dims)[i] != 1 &&
		    VECTOR_ELT(dimnames, i) != R_NilValue)
		    havenames = 1;
	    if (havenames) {
		PROTECT(newnames = allocVector(VECSXP, n));
		PROTECT(newnamesnames = allocVector(STRSXP, n));
		for (i = 0, n = 0; i < ndims; i++) {
		    if (INTEGER(dims)[i] != 1) {
			if(!isNull(dnn))
			    SET_STRING_ELT(newnamesnames, n,
					   STRING_ELT(dnn, i));
			SET_VECTOR_ELT(newnames, n++, VECTOR_ELT(dimnames, i));
		    }
		}
	    }
	    else dimnames = R_NilValue;
	}
	PROTECT(dimnames);
	setAttrib(x, R_DimNamesSymbol, R_NilValue);
	setAttrib(x, R_DimSymbol, newdims);
	if (dimnames != R_NilValue)
	{
	    if(!isNull(dnn))
		setAttrib(newnames, R_NamesSymbol, newnamesnames);
	    setAttrib(x, R_DimNamesSymbol, newnames);
	    UNPROTECT(2);
	}
	UNPROTECT(2);
    }
    UNPROTECT(1);
    return x;
}

static SEXP do_drop(SEXP call, SEXP op, SEXP args, SEXP rho)
{
    SEXP x, xdims;
    int i, n, shorten;

    checkArity(op, args);
    x = CAR(args);
    if ((xdims = getAttrib(x, R_DimSymbol)) != R_NilValue) {
	n = LENGTH(xdims);
	shorten = 0;
	for (i = 0; i < n; i++)
	    if (INTEGER(xdims)[i] == 1) shorten = 1;
	if (shorten) {
	    if (NAMEDCNT_GT_0(x)) x = duplicate(x);
	    x = DropDims(x);
	}
    }
    return x;
}

/* Length of Primitive Objects */

<<<<<<< HEAD
static SEXP do_fast_length (SEXP call, SEXP op, SEXP arg, SEXP rho, int variant)
=======
static SEXP do_fast_length (SEXP call, SEXP op, SEXP arg, SEXP rho, 
                            int variant)
>>>>>>> 4808cc7a
{   
    R_len_t len = length(arg);
    return ScalarInteger (len <= INT_MAX ? len : NA_INTEGER);
}

<<<<<<< HEAD
static SEXP do_length(SEXP call, SEXP op, SEXP args, SEXP rho, int variant)
=======
SEXP attribute_hidden do_length(SEXP call, SEXP op, SEXP args, SEXP rho)
>>>>>>> 4808cc7a
{
    SEXP ans;

    checkArity (op, args);
    check1arg_x (args, call);
<<<<<<< HEAD

    if (DispatchOrEval (call, op, "length", args, rho, &ans, 0, 1))
        return(ans);

    return do_fast_length (call, op, CAR(args), rho, variant);
}

void task_row_or_col (helpers_op_t op, SEXP ans, SEXP dim, SEXP ignored)
{
    int nr = INTEGER(dim)[0], nc = INTEGER(dim)[1];
    R_len_t k;
    int i, j;
    int *p;

    HELPERS_SETUP_OUT(10); /* large, since computing one element is very fast */

    p = INTEGER(ans);                   /* store sequentially (down columns)  */
    k = 0;                              /* with k, for good cache performance */

    switch (op) {
    case 1: /* row */
        for (j = 1; j <= nc; j++) {
            for (i = 1; i <= nr; i++) {
                p[k] = i;
                HELPERS_NEXT_OUT (k);
            }
        }
        break;
    case 2: /* col */
        for (j = 1; j <= nc; j++) {
            for (i = 1; i <= nr; i++) {
                p[k] = j;
                HELPERS_NEXT_OUT (k);
            }
        }
        break;
    }
}

#define T_rowscols THRESHOLD_ADJUST(100)

static SEXP do_rowscols (SEXP call, SEXP op, SEXP args, SEXP rho, int variant)
=======

    if (DispatchOrEval (call, op, "length", args, rho, &ans, 0, 1))
        return(ans);

    if (PRIMFUN_FAST(op)==0)
        SET_PRIMFUN_FAST_UNARY (op, do_fast_length, 1, 0);

    return do_fast_length (call, op, CAR(args), rho, 0);
}

void task_row_or_col (helpers_op_t op, SEXP ans, SEXP dim, SEXP ignored)
{
    int nr = INTEGER(dim)[0], nc = INTEGER(dim)[1];
    R_len_t k;
    int i, j;
    int *p;

    HELPERS_SETUP_OUT(10); /* large, since computing one element is very fast */

    p = INTEGER(ans);                   /* store sequentially (down columns)  */
    k = 0;                              /* with k, for good cache performance */

    switch (op) {
    case 1: /* row */
        for (j = 1; j <= nc; j++) {
            for (i = 1; i <= nr; i++) {
                p[k] = i;
                HELPERS_NEXT_OUT (k);
            }
        }
        break;
    case 2: /* col */
        for (j = 1; j <= nc; j++) {
            for (i = 1; i <= nr; i++) {
                p[k] = j;
                HELPERS_NEXT_OUT (k);
            }
        }
        break;
    }
}

#define T_rowscols THRESHOLD_ADJUST(100)

SEXP attribute_hidden do_rowscols (SEXP call, SEXP op, SEXP args, SEXP rho, 
                                   int variant)
>>>>>>> 4808cc7a
{
    SEXP dim, ans;
    int nr, nc;

    checkArity(op, args);
    dim = CAR(args);
    if (!isInteger(dim) || LENGTH(dim) != 2)
	error(_("a matrix-like object is required as argument to 'row/col'"));
    nr = INTEGER(dim)[0];
    nc = INTEGER(dim)[1];

    ans = allocMatrix0 (INTSXP, nr, nc);

    DO_NOW_OR_LATER1 (variant, LENGTH(ans) >= T_rowscols,
      HELPERS_PIPE_OUT, task_row_or_col, PRIMVAL(op), ans, dim);

    return allocMatrix1 (ans, nr, nc);
}

void task_matprod_zero (helpers_op_t op, SEXP sz, SEXP sx, SEXP sy)
{
  double *z = REAL(sz);
  R_len_t u = LENGTH(sz);
  R_len_t i;

  for (i = 0; i < u; i++) z[i] = 0;
}

/* Real matrix product, using the routines in extra/matprod. */

void task_matprod_vec_vec (helpers_op_t op, SEXP sz, SEXP sx, SEXP sy)
{ 
    double *z = REAL(sz), *x = REAL(sx), *y = REAL(sy);
    int n = LENGTH(sx);

    z[0] = matprod_vec_vec (x, y, n);
}

void task_matprod_mat_vec (helpers_op_t op, SEXP sz, SEXP sx, SEXP sy)
{ 
    double *z = REAL(sz), *x = REAL(sx), *y = REAL(sy);
    int nrx = LENGTH(sz);
    int ncx = LENGTH(sy);

    matprod_mat_vec (x, y, z, nrx, ncx);
}

void task_matprod_vec_mat (helpers_op_t op, SEXP sz, SEXP sx, SEXP sy)
{ 
    double *z = REAL(sz), *x = REAL(sx), *y = REAL(sy);
    int nry = LENGTH(sx);
    int ncy = LENGTH(sz);

    matprod_vec_mat (x, y, z, nry, ncy);
}

void task_matprod (helpers_op_t op, SEXP sz, SEXP sx, SEXP sy)
{ 
    double *z = REAL(sz), *x = REAL(sx), *y = REAL(sy);
    int ncx_nry = op;
    int nrx = LENGTH(sx) / ncx_nry;
    int ncy = LENGTH(sy) / ncx_nry;

    matprod (x, y, z, nrx, ncx_nry, ncy);
}

/* Real matrix product, using the BLAS routines. */

void task_matprod_vec_vec_BLAS (helpers_op_t op, SEXP sz, SEXP sx, SEXP sy)
{ 
    double *z = REAL(sz), *x = REAL(sx), *y = REAL(sy);
    int n = LENGTH(sx);
    int int_1 = 1;

    z[0] = F77_CALL(ddot) (&n, x, &int_1, y, &int_1);
}

void task_matprod_mat_vec_BLAS (helpers_op_t op, SEXP sz, SEXP sx, SEXP sy)
{ 
    double *z = REAL(sz), *x = REAL(sx), *y = REAL(sy);
    int nrx = LENGTH(sz);
    int ncx = LENGTH(sy);
    double one = 1.0, zero = 0.0;
    char *transN1 = "N";
    int int_1 = 1;

    F77_CALL(dgemv) (transN1, &nrx, &ncx, &one, 
                     x, &nrx, y, &int_1, &zero, z, &int_1);
<<<<<<< HEAD
}

void task_matprod_vec_mat_BLAS (helpers_op_t op, SEXP sz, SEXP sx, SEXP sy)
{ 
    double *z = REAL(sz), *x = REAL(sx), *y = REAL(sy);
    int nry = LENGTH(sx);
    int ncy = LENGTH(sz);
    double one = 1.0, zero = 0.0;
    char *transT1 = "T";
    int int_1 = 1;

    F77_CALL(dgemv) (transT1, &nry, &ncy, &one, 
                     y, &nry, x, &int_1, &zero, z, &int_1);
}

=======
}

void task_matprod_vec_mat_BLAS (helpers_op_t op, SEXP sz, SEXP sx, SEXP sy)
{ 
    double *z = REAL(sz), *x = REAL(sx), *y = REAL(sy);
    int nry = LENGTH(sx);
    int ncy = LENGTH(sz);
    double one = 1.0, zero = 0.0;
    char *transT1 = "T";
    int int_1 = 1;

    F77_CALL(dgemv) (transT1, &nry, &ncy, &one, 
                     y, &nry, x, &int_1, &zero, z, &int_1);
}

>>>>>>> 4808cc7a
void task_matprod_BLAS (helpers_op_t op, SEXP sz, SEXP sx, SEXP sy)
{ 
    double *z = REAL(sz), *x = REAL(sx), *y = REAL(sy);
    int ncx_nry = op;
    int nrx = LENGTH(sx) / ncx_nry;
    int ncy = LENGTH(sy) / ncx_nry;
    char *transN1 = "N", *transN2 = "N";
    double one = 1.0, zero = 0.0;

    F77_CALL(dgemm) (transN1, transN2, &nrx, &ncy, &ncx_nry, &one,
                      x, &nrx, y, &ncx_nry, &zero, z, &nrx);
}

/* Complex matrix product. */

void task_cmatprod_zero (helpers_op_t op, SEXP sz, SEXP sx, SEXP sy)
{
  Rcomplex *z = COMPLEX(sz);
  R_len_t u = LENGTH(sz);
  R_len_t i;

  for (i = 0; i < u; i++) z[i].r = z[i].i = 0;
}

void task_cmatprod (helpers_op_t op, SEXP sz, SEXP sx, SEXP sy)
{ 
    Rcomplex *z = COMPLEX(sz), *x = COMPLEX(sx), *y = COMPLEX(sy);
    int ncx_nry = op;
    int nrx = LENGTH(sx) / ncx_nry;
    int ncy = LENGTH(sy) / ncx_nry;

#ifdef HAVE_FORTRAN_DOUBLE_COMPLEX
    char *transa = "N", *transb = "N";
    Rcomplex one, zero;
    int i;
    one.r = 1.0; one.i = zero.r = zero.i = 0.0;
    if (nrx > 0 && ncx_nry > 0 && ncy > 0) {
	F77_CALL(zgemm)(transa, transb, &nrx, &ncy, &ncx_nry, &one,
			x, &nrx, y, &ncx_nry, &zero, z, &nrx);
    } else { /* zero-extent operations should return zeroes */
	for(i = 0; i < nrx*ncy; i++) z[i].r = z[i].i = 0;
    }
#else
    int i, j, k;
    double xij_r, xij_i, yjk_r, yjk_i;
    long double sum_i, sum_r;

    for (i = 0; i < nrx; i++)
	for (k = 0; k < ncy; k++) {
	    z[i + k * nrx].r = NA_REAL;
	    z[i + k * nrx].i = NA_REAL;
	    sum_r = 0.0;
	    sum_i = 0.0;
	    for (j = 0; j < ncx_nry; j++) {
		xij_r = x[i + j * nrx].r;
		xij_i = x[i + j * nrx].i;
		yjk_r = y[j + k * ncx_nry].r;
		yjk_i = y[j + k * ncx_nry].i;
		if (ISNAN(xij_r) || ISNAN(xij_i)
		    || ISNAN(yjk_r) || ISNAN(yjk_i))
		    goto next_ik;
		sum_r += (xij_r * yjk_r - xij_i * yjk_i);
		sum_i += (xij_r * yjk_i + xij_i * yjk_r);
	    }
	    z[i + k * nrx].r = sum_r;
	    z[i + k * nrx].i = sum_i;
	next_ik:
	    ;
	}
#endif
}

static void symcrossprod(double *x, int nr, int nc, double *z)
{
    char *trans = "T", *uplo = "U";
    double one = 1.0, zero = 0.0;
    int i, j;
    if (nr > 0 && nc > 0) {
	F77_CALL(dsyrk)(uplo, trans, &nc, &nr, &one, x, &nr, &zero, z, &nc);
	for (i = 1; i < nc; i++)
	    for (j = 0; j < i; j++) z[i + nc *j] = z[j + nc * i];
    } else { /* zero-extent operations should return zeroes */
	for(i = 0; i < nc*nc; i++) z[i] = 0;
    }

}

static void crossprod(double *x, int nrx, int ncx,
		      double *y, int nry, int ncy, double *z)
{
    char *transa = "T", *transb = "N";
    double one = 1.0, zero = 0.0;
    if (nrx > 0 && ncx > 0 && nry > 0 && ncy > 0) {
	F77_CALL(dgemm)(transa, transb, &ncx, &ncy, &nrx, &one,
			x, &nrx, y, &nry, &zero, z, &ncx);
    } else { /* zero-extent operations should return zeroes */
	int i;
	for(i = 0; i < ncx*ncy; i++) z[i] = 0;
    }
}

static void ccrossprod(Rcomplex *x, int nrx, int ncx,
		       Rcomplex *y, int nry, int ncy, Rcomplex *z)
{
    char *transa = "T", *transb = "N";
    Rcomplex one, zero;

    one.r = 1.0; one.i = zero.r = zero.i = 0.0;
    if (nrx > 0 && ncx > 0 && nry > 0 && ncy > 0) {
	F77_CALL(zgemm)(transa, transb, &ncx, &ncy, &nrx, &one,
			x, &nrx, y, &nry, &zero, z, &ncx);
    } else { /* zero-extent operations should return zeroes */
	int i;
	for(i = 0; i < ncx*ncy; i++) z[i].r = z[i].i = 0;
    }
}

static void symtcrossprod(double *x, int nr, int nc, double *z)
{
    char *trans = "N", *uplo = "U";
    double one = 1.0, zero = 0.0;
    int i, j;
    if (nr > 0 && nc > 0) {
	F77_CALL(dsyrk)(uplo, trans, &nr, &nc, &one, x, &nr, &zero, z, &nr);
	for (i = 1; i < nr; i++)
	    for (j = 0; j < i; j++) z[i + nr *j] = z[j + nr * i];
    } else { /* zero-extent operations should return zeroes */
	for(i = 0; i < nr*nr; i++) z[i] = 0;
    }

}

static void tcrossprod(double *x, int nrx, int ncx,
		      double *y, int nry, int ncy, double *z)
{
    char *transa = "N", *transb = "T";
    double one = 1.0, zero = 0.0;
    if (nrx > 0 && ncx > 0 && nry > 0 && ncy > 0) {
	F77_CALL(dgemm)(transa, transb, &nrx, &nry, &ncx, &one,
			x, &nrx, y, &nry, &zero, z, &nrx);
    } else { /* zero-extent operations should return zeroes */
	int i;
	for(i = 0; i < nrx*nry; i++) z[i] = 0;
    }
}

static void tccrossprod(Rcomplex *x, int nrx, int ncx,
			Rcomplex *y, int nry, int ncy, Rcomplex *z)
{
    char *transa = "N", *transb = "T";
    Rcomplex one, zero;

    one.r = 1.0; one.i = zero.r = zero.i = 0.0;
    if (nrx > 0 && ncx > 0 && nry > 0 && ncy > 0) {
	F77_CALL(zgemm)(transa, transb, &nrx, &nry, &ncx, &one,
			x, &nrx, y, &nry, &zero, z, &nrx);
    } else { /* zero-extent operations should return zeroes */
	int i;
	for(i = 0; i < nrx*nry; i++) z[i].r = z[i].i = 0;
    }
}

#define T_matmult THRESHOLD_ADJUST(30)

/* "%*%" (op = 0), crossprod (op = 1) or tcrossprod (op = 2) */
<<<<<<< HEAD
static SEXP do_matprod (SEXP call, SEXP op, SEXP args, SEXP rho, int variant)
=======
SEXP attribute_hidden do_matprod (SEXP call, SEXP op, SEXP args, SEXP rho, 
                                  int variant)
>>>>>>> 4808cc7a
{
    int ldx, ldy, nrx, ncx, nry, ncy, mode;
    SEXP x = CAR(args), y = CADR(args), xdims, ydims, ans;
    Rboolean sym;

    if(PRIMVAL(op) == 0 && /* %*% is primitive, the others are .Internal() */
       (IS_S4_OBJECT(x) || IS_S4_OBJECT(y))
       && R_has_methods(op)) {
	SEXP s, value;
        wait_until_arguments_computed(args);
	/* Remove argument names to ensure positional matching */
	for(s = args; s != R_NilValue; s = CDR(s)) SET_TAG(s, R_NilValue);
	value = R_possible_dispatch(call, op, args, rho, FALSE);
	if(value) return value;
    }

    sym = isNull(y);
    if (sym && (PRIMVAL(op) > 0)) y = x;
    if ( !(isNumeric(x) || isComplex(x)) || !(isNumeric(y) || isComplex(y)) )
	errorcall(call, _("requires numeric/complex matrix/vector arguments"));

    xdims = getAttrib(x, R_DimSymbol);
    ydims = getAttrib(y, R_DimSymbol);
    ldx = length(xdims);
    ldy = length(ydims);

    if (ldx != 2 && ldy != 2) {		/* x and y non-matrices */
	if (PRIMVAL(op) == 0) {
	    nrx = 1;
	    ncx = LENGTH(x);
	}
	else {
	    nrx = LENGTH(x);
	    ncx = 1;
	}
	nry = LENGTH(y);
	ncy = 1;
    }
    else if (ldx != 2) {		/* x not a matrix */
	nry = INTEGER(ydims)[0];
	ncy = INTEGER(ydims)[1];
	nrx = 0;
	ncx = 0;
	if (PRIMVAL(op) == 0) {
	    if (LENGTH(x) == nry) {	/* x as row vector */
		nrx = 1;
		ncx = nry; /* == LENGTH(x) */
	    }
	    else if (nry == 1) {	/* x as col vector */
		nrx = LENGTH(x);
		ncx = 1;
	    }
	}
	else if (PRIMVAL(op) == 1) { /* crossprod() */
	    if (LENGTH(x) == nry) {	/* x is a col vector */
		nrx = nry; /* == LENGTH(x) */
		ncx = 1;
	    }
	    /* else if (nry == 1) ... not being too tolerant
	       to treat x as row vector, as t(x) *is* row vector */
	}
	else { /* tcrossprod */
	    if (LENGTH(x) == ncy) {	/* x as row vector */
		nrx = 1;
		ncx = ncy; /* == LENGTH(x) */
	    }
	    else if (ncy == 1) {	/* x as col vector */
		nrx = LENGTH(x);
		ncx = 1;
	    }
	}
    }
    else if (ldy != 2) {		/* y not a matrix */
	nrx = INTEGER(xdims)[0];
	ncx = INTEGER(xdims)[1];
	nry = 0;
	ncy = 0;
	if (PRIMVAL(op) == 0) {
	    if (LENGTH(y) == ncx) {	/* y as col vector */
		nry = ncx;
		ncy = 1;
	    }
	    else if (ncx == 1) {	/* y as row vector */
		nry = 1;
		ncy = LENGTH(y);
	    }
	}
	else if (PRIMVAL(op) == 1) { /* crossprod() */
	    if (LENGTH(y) == nrx) {	/* y is a col vector */
		nry = nrx;
		ncy = 1;
	    }
	}
	else { /* tcrossprod --		y is a col vector */
	    nry = LENGTH(y);
	    ncy = 1;
	}
    }
    else {				/* x and y matrices */
	nrx = INTEGER(xdims)[0];
	ncx = INTEGER(xdims)[1];
	nry = INTEGER(ydims)[0];
	ncy = INTEGER(ydims)[1];
    }
    /* nr[ow](.) and nc[ol](.) are now defined for x and y */

    if (PRIMVAL(op) == 0) {
	/* primitive, so use call */
	if (ncx != nry)
	    errorcall(call, _("non-conformable arguments"));
    }
    else if (PRIMVAL(op) == 1) {
	if (nrx != nry)
	    error(_("non-conformable arguments"));
    }
    else {
	if (ncx != ncy)
	    error(_("non-conformable arguments"));
    }

    mode = isComplex(x) || isComplex(y) ? CPLXSXP : REALSXP;
   
    if (TYPEOF(x)!=mode) {
        WAIT_UNTIL_COMPUTED(x);
        x = coerceVector(x, mode);
    }
    PROTECT(x);

    if (TYPEOF(y)!=mode) {
        WAIT_UNTIL_COMPUTED(y);
        y = coerceVector(y, mode);
    }
    PROTECT(y);

    if (PRIMVAL(op) == 0) {			/* op == 0 : %*% */

	ans = allocMatrix0 (mode, nrx, ncy);
<<<<<<< HEAD

        if (LENGTH(ans) != 0) {

            int inhlpr = nrx*(ncx+1.0)*ncy > T_matmult;
            int no_pipelining = !inhlpr || helpers_not_pipelining;
            helpers_task_proc *task_proc;
            int flags = 0;

            if (mode == CPLXSXP) {
                if (ncx==0) {
                    task_proc = task_cmatprod_zero;
                }
                else {
                    task_proc = task_cmatprod;
#ifndef R_MAT_MULT_WITH_BLAS_IN_HELPERS_OK
                    inhlpr = 0;
#endif
                }
            }
            else {
                if (ncx==0) {
                    task_proc = task_matprod_zero;
                }
                else if (nrx==1 && ncy==1) {
                    if (R_mat_mult_with_BLAS[0]) {
                        task_proc = task_matprod_vec_vec_BLAS;
#ifndef R_MAT_MULT_WITH_BLAS_IN_HELPERS_OK
                        inhlpr = 0;
#endif
                    }
                    else if (no_pipelining)
                        task_proc = task_matprod_vec_vec;
                    else {
                        task_proc = task_piped_matprod_vec_vec;
                        flags = HELPERS_PIPE_IN2;
                    }
                }
                else if (ncy==1) {
                    if (R_mat_mult_with_BLAS[1]) {
                        task_proc = task_matprod_mat_vec_BLAS;
#ifndef R_MAT_MULT_WITH_BLAS_IN_HELPERS_OK
                        inhlpr = 0;
#endif
                    }
                    else if (no_pipelining)
                        task_proc = task_matprod_mat_vec;
                    else {
                        task_proc = task_piped_matprod_mat_vec;
                        flags = HELPERS_PIPE_IN2;
                    }
                }
                else if (nrx==1) {
                    if (R_mat_mult_with_BLAS[2]) {
                        task_proc = task_matprod_vec_mat_BLAS;
#ifndef R_MAT_MULT_WITH_BLAS_IN_HELPERS_OK
                        inhlpr = 0;
#endif
                    }
                    else if (no_pipelining)
                        task_proc = task_matprod_vec_mat;
                    else {
                        task_proc = task_piped_matprod_vec_mat;
                        flags = HELPERS_PIPE_IN2_OUT;
                    }
                }
                else {
                    if (R_mat_mult_with_BLAS[3]) {
                        task_proc = task_matprod_BLAS;
#ifndef R_MAT_MULT_WITH_BLAS_IN_HELPERS_OK
                        inhlpr = 0;
#endif
                    }
                    else if (no_pipelining)
                        task_proc = task_matprod;
                    else {
                        task_proc = task_piped_matprod;
                        flags = HELPERS_PIPE_IN2_OUT;
                    }
                }
            }

            DO_NOW_OR_LATER2(variant, inhlpr, flags, task_proc, ncx, ans, x, y);
        }

=======

        if (LENGTH(ans) != 0) {

            int inhlpr = nrx*(ncx+1.0)*ncy > T_matmult;
            int no_pipelining = !inhlpr || helpers_are_not_pipelining;
            helpers_task_proc *task_proc;
            int flags = 0;

            if (mode == CPLXSXP) {
                if (ncx==0) {
                    task_proc = task_cmatprod_zero;
                }
                else {
                    task_proc = task_cmatprod;
#ifndef R_MAT_MULT_WITH_BLAS_IN_HELPERS_OK
                    inhlpr = 0;
#endif
                }
            }
            else {
                if (ncx==0) {
                    task_proc = task_matprod_zero;
                }
                else if (nrx==1 && ncy==1) {
                    if (R_mat_mult_with_BLAS[0]) {
                        task_proc = task_matprod_vec_vec_BLAS;
#ifndef R_MAT_MULT_WITH_BLAS_IN_HELPERS_OK
                        inhlpr = 0;
#endif
                    }
                    else if (no_pipelining)
                        task_proc = task_matprod_vec_vec;
                    else {
                        task_proc = task_piped_matprod_vec_vec;
                        flags = HELPERS_PIPE_IN2;
                    }
                }
                else if (ncy==1) {
                    if (R_mat_mult_with_BLAS[1]) {
                        task_proc = task_matprod_mat_vec_BLAS;
#ifndef R_MAT_MULT_WITH_BLAS_IN_HELPERS_OK
                        inhlpr = 0;
#endif
                    }
                    else if (no_pipelining)
                        task_proc = task_matprod_mat_vec;
                    else {
                        task_proc = task_piped_matprod_mat_vec;
                        flags = HELPERS_PIPE_IN2;
                    }
                }
                else if (nrx==1) {
                    if (R_mat_mult_with_BLAS[2]) {
                        task_proc = task_matprod_vec_mat_BLAS;
#ifndef R_MAT_MULT_WITH_BLAS_IN_HELPERS_OK
                        inhlpr = 0;
#endif
                    }
                    else if (no_pipelining)
                        task_proc = task_matprod_vec_mat;
                    else {
                        task_proc = task_piped_matprod_vec_mat;
                        flags = HELPERS_PIPE_IN2_OUT;
                    }
                }
                else {
                    if (R_mat_mult_with_BLAS[3]) {
                        task_proc = task_matprod_BLAS;
#ifndef R_MAT_MULT_WITH_BLAS_IN_HELPERS_OK
                        inhlpr = 0;
#endif
                    }
                    else if (no_pipelining)
                        task_proc = task_matprod;
                    else {
                        task_proc = task_piped_matprod;
                        flags = HELPERS_PIPE_IN2_OUT;
                    }
                }
            }

            DO_NOW_OR_LATER2(variant, inhlpr, flags, task_proc, ncx, ans, x, y);
        }

>>>>>>> 4808cc7a
        PROTECT(ans = allocMatrix1 (ans, nrx, ncy));

	PROTECT(xdims = getAttrib(x, R_DimNamesSymbol));
	PROTECT(ydims = getAttrib(y, R_DimNamesSymbol));

	if (xdims != R_NilValue || ydims != R_NilValue) {
	    SEXP dimnames, dimnamesnames, dnx=R_NilValue, dny=R_NilValue;

	    /* allocate dimnames and dimnamesnames */

	    PROTECT(dimnames = allocVector(VECSXP, 2));
	    PROTECT(dimnamesnames = allocVector(STRSXP, 2));
	    if (xdims != R_NilValue) {
		if (ldx == 2 || ncx == 1) {
		    SET_VECTOR_ELT(dimnames, 0, VECTOR_ELT(xdims, 0));
		    dnx = getAttrib(xdims, R_NamesSymbol);
		    if(!isNull(dnx))
			SET_STRING_ELT(dimnamesnames, 0, STRING_ELT(dnx, 0));
		}
	    }

#define YDIMS_ET_CETERA							\
	    if (ydims != R_NilValue) {					\
		if (ldy == 2) {						\
		    SET_VECTOR_ELT(dimnames, 1, VECTOR_ELT(ydims, 1));	\
		    dny = getAttrib(ydims, R_NamesSymbol);		\
		    if(!isNull(dny))					\
			SET_STRING_ELT(dimnamesnames, 1, STRING_ELT(dny, 1)); \
		} else if (nry == 1) {					\
		    SET_VECTOR_ELT(dimnames, 1, VECTOR_ELT(ydims, 0));	\
		    dny = getAttrib(ydims, R_NamesSymbol);		\
		    if(!isNull(dny))					\
			SET_STRING_ELT(dimnamesnames, 1, STRING_ELT(dny, 0)); \
		}							\
	    }								\
									\
	    /* We sometimes attach a dimnames attribute			\
	     * whose elements are all NULL ...				\
	     * This is ugly but causes no real damage.			\
	     * Now (2.1.0 ff), we don't anymore: */			\
	    if (VECTOR_ELT(dimnames,0) != R_NilValue ||			\
		VECTOR_ELT(dimnames,1) != R_NilValue) {			\
		if (dnx != R_NilValue || dny != R_NilValue)		\
		    setAttrib(dimnames, R_NamesSymbol, dimnamesnames);	\
		setAttrib(ans, R_DimNamesSymbol, dimnames);		\
	    }								\
	    UNPROTECT(2)

	    YDIMS_ET_CETERA;
	}
    }

    else if (PRIMVAL(op) == 1) {	/* op == 1: crossprod() */

	PROTECT(ans = allocMatrix(mode, ncx, ncy));

        WAIT_UNTIL_COMPUTED_2(x,y);

	if (mode == CPLXSXP)
	    if(sym)
		ccrossprod(COMPLEX(x), nrx, ncx,
			   COMPLEX(x), nry, ncy, COMPLEX(ans));
	    else
		ccrossprod(COMPLEX(x), nrx, ncx,
			   COMPLEX(y), nry, ncy, COMPLEX(ans));
	else {
	    if(sym)
		symcrossprod(REAL(x), nrx, ncx, REAL(ans));
	    else
		crossprod(REAL(x), nrx, ncx,
			  REAL(y), nry, ncy, REAL(ans));
	}

	PROTECT(xdims = getAttrib(x, R_DimNamesSymbol));
	if (sym)
	    PROTECT(ydims = xdims);
	else
	    PROTECT(ydims = getAttrib(y, R_DimNamesSymbol));

	if (xdims != R_NilValue || ydims != R_NilValue) {
	    SEXP dimnames, dimnamesnames, dnx=R_NilValue, dny=R_NilValue;

	    /* allocate dimnames and dimnamesnames */

	    PROTECT(dimnames = allocVector(VECSXP, 2));
	    PROTECT(dimnamesnames = allocVector(STRSXP, 2));

	    if (xdims != R_NilValue) {
		if (ldx == 2) {/* not nrx==1 : .. fixed, ihaka 2003-09-30 */
		    SET_VECTOR_ELT(dimnames, 0, VECTOR_ELT(xdims, 1));
		    dnx = getAttrib(xdims, R_NamesSymbol);
		    if(!isNull(dnx))
			SET_STRING_ELT(dimnamesnames, 0, STRING_ELT(dnx, 1));
		}
	    }

	    YDIMS_ET_CETERA;
	}

    }
    else {					/* op == 2: tcrossprod() */

	PROTECT(ans = allocMatrix(mode, nrx, nry));

        WAIT_UNTIL_COMPUTED_2(x,y);

	if (mode == CPLXSXP)
	    if(sym)
		tccrossprod(COMPLEX(x), nrx, ncx,
			    COMPLEX(x), nry, ncy, COMPLEX(ans));
	    else
		tccrossprod(COMPLEX(x), nrx, ncx,
			    COMPLEX(y), nry, ncy, COMPLEX(ans));
	else {
	    if(sym)
		symtcrossprod(REAL(x), nrx, ncx, REAL(ans));
	    else
		tcrossprod(REAL(x), nrx, ncx,
			   REAL(y), nry, ncy, REAL(ans));
	}

	PROTECT(xdims = getAttrib(x, R_DimNamesSymbol));
	if (sym)
	    PROTECT(ydims = xdims);
	else
	    PROTECT(ydims = getAttrib(y, R_DimNamesSymbol));

	if (xdims != R_NilValue || ydims != R_NilValue) {
	    SEXP dimnames, dimnamesnames, dnx=R_NilValue, dny=R_NilValue;

	    /* allocate dimnames and dimnamesnames */

	    PROTECT(dimnames = allocVector(VECSXP, 2));
	    PROTECT(dimnamesnames = allocVector(STRSXP, 2));

	    if (xdims != R_NilValue) {
		if (ldx == 2) {
		    SET_VECTOR_ELT(dimnames, 0, VECTOR_ELT(xdims, 0));
		    dnx = getAttrib(xdims, R_NamesSymbol);
		    if(!isNull(dnx))
			SET_STRING_ELT(dimnamesnames, 0, STRING_ELT(dnx, 0));
		}
	    }
	    if (ydims != R_NilValue) {
		if (ldy == 2) {
		    SET_VECTOR_ELT(dimnames, 1, VECTOR_ELT(ydims, 0));
		    dny = getAttrib(ydims, R_NamesSymbol);
		    if(!isNull(dny))
			SET_STRING_ELT(dimnamesnames, 1, STRING_ELT(dny, 0));
		}
	    }
	    if (VECTOR_ELT(dimnames,0) != R_NilValue ||
		VECTOR_ELT(dimnames,1) != R_NilValue) {
		if (dnx != R_NilValue || dny != R_NilValue)
		    setAttrib(dimnames, R_NamesSymbol, dimnamesnames);
		setAttrib(ans, R_DimNamesSymbol, dimnames);
	    }

	    UNPROTECT(2);
	}
    }
    UNPROTECT(5);
    return ans;
}
#undef YDIMS_ET_CETERA

void task_transpose (helpers_op_t op, SEXP r, SEXP a, SEXP ignored)
{
    int nrow = EXTRACT_LENGTH1(op);
    int ncol = EXTRACT_LENGTH2(op);
    R_len_t len = LENGTH(a);
    R_len_t l_1 = len-1;
    R_len_t l_2 = len-2;
    unsigned i, j, k;

    HELPERS_SETUP_OUT (8);

    switch (TYPEOF(a)) {

    /* For LGL, INT, and REAL, access successive pairs from two rows, and 
       store in successive positions in two columns (except perhaps for the 
       first row & column).  This improves memory access performance.

       Keep in mind:  nrow & ncol are the number of rows and columns in the
                      input - this is swapped for the output! */

    case LGLSXP:
    case INTSXP:
        k = 0;
        i = 0;
        if (nrow & 1) {
            for (j = 0; i < ncol; j += nrow, i++) 
                INTEGER(r)[i] = INTEGER(a)[j];
            HELPERS_BLOCK_OUT(k,ncol);
        }
        j = nrow & 1;
        while (i < len) {
            INTEGER(r)[i] = INTEGER(a)[j]; 
            INTEGER(r)[i+ncol] = INTEGER(a)[j+1];
            i += 1; j += nrow;
            if (j >= len) { 
                i += ncol; 
                j -= l_2; 
                HELPERS_BLOCK_OUT(k,2*ncol);
            }
        }
        break;

    case REALSXP:
        k = 0;
        i = 0;
        if (nrow & 1) {
            for (j = 0; i < ncol; j += nrow, i++) 
                REAL(r)[i] = REAL(a)[j];
            HELPERS_BLOCK_OUT(k,ncol);
        }
        j = nrow & 1;
        while (i < len) {
            REAL(r)[i] = REAL(a)[j]; 
            REAL(r)[i+ncol] = REAL(a)[j+1];
            i += 1; j += nrow;
            if (j >= len) { 
                i += ncol; 
                j -= l_2; 
                HELPERS_BLOCK_OUT(k,2*ncol);
            }
        }
        break;

    /* For less-used types below, just access row-wise and store column-wise. */

    case CPLXSXP:
        for (i = 0, j = 0; i < len; j += nrow) {
            if (j > l_1) j -= l_1;
            COMPLEX(r)[i] = COMPLEX(a)[j];
            HELPERS_NEXT_OUT(i);
        }
        break;

    case RAWSXP:
        for (i = 0, j = 0; i < len; j += nrow) {
            if (j > l_1) j -= l_1;
            RAW(r)[i] = RAW(a)[j];
            HELPERS_NEXT_OUT(i);
        }
        break;

    case STRSXP:
        for (i = 0, j = 0; i < len; j += nrow) {
            if (j > l_1) j -= l_1;
            SET_STRING_ELT(r, i, STRING_ELT(a,j));
            HELPERS_NEXT_OUT(i);
        }
        break;

    case EXPRSXP:
    case VECSXP:
        for (i = 0, j = 0; i < len; j += nrow) {
            if (j > l_1) j -= l_1;
            SET_VECTOR_ELT(r, i, VECTOR_ELT(a,j));
            HELPERS_NEXT_OUT(i);
        }
        break;
    }
}

<<<<<<< HEAD

/* This implements t.default, which is internal. */

#define T_transpose THRESHOLD_ADJUST(10)

static SEXP do_transpose (SEXP call, SEXP op, SEXP args, SEXP rho, int variant)
=======
#define T_transpose THRESHOLD_ADJUST(10)

SEXP attribute_hidden do_transpose (SEXP call, SEXP op, SEXP args, SEXP rho,
                                    int variant)
>>>>>>> 4808cc7a
{
    SEXP a, r, dims, dimnames, dimnamesnames, ndimnamesnames, rnames, cnames;
    int ldim, len, ncol, nrow;

    checkArity(op, args);
    a = CAR(args);

    if (!isVector(a)) goto not_matrix;

    dims = getAttrib(a, R_DimSymbol);
    ldim = length(dims); /* not LENGTH, since could be null */

    if (ldim > 2) goto not_matrix;

    len = LENGTH(a);
    nrow = ldim == 2 ? nrows(a) : len;
    ncol = ldim == 2 ? ncols(a) : 1;

    PROTECT(r = allocVector(TYPEOF(a), len));

    /* Start task.  Matrices with pointer elements must be done in master only.
       Since we don't assume that writing a pointer to memory is atomic, the
       garbage collector could read a garbage pointer if written in a helper. */

    DO_NOW_OR_LATER1 (variant, LENGTH(a) >= T_transpose,
        isVectorNonpointer(a) ? HELPERS_PIPE_OUT : HELPERS_MASTER_ONLY, 
        task_transpose, COMBINE_LENGTHS(nrow,ncol), r, a);

    rnames = R_NilValue;
    cnames = R_NilValue;
    dimnamesnames = R_NilValue;

    switch(ldim) {
    case 0:
        rnames = getAttrib(a, R_NamesSymbol);
        dimnames = rnames;/* for isNull() below*/
        break;
    case 1:
        dimnames = getAttrib(a, R_DimNamesSymbol);
        if (dimnames != R_NilValue) {
            rnames = VECTOR_ELT(dimnames, 0);
            dimnamesnames = getAttrib(dimnames, R_NamesSymbol);
        }
        break;
    case 2:
        dimnames = getAttrib(a, R_DimNamesSymbol);
        if (dimnames != R_NilValue) {
            rnames = VECTOR_ELT(dimnames, 0);
            cnames = VECTOR_ELT(dimnames, 1);
            dimnamesnames = getAttrib(dimnames, R_NamesSymbol);
        }
        break;
    }

    PROTECT(dims = allocVector(INTSXP, 2));
    INTEGER(dims)[0] = ncol;
    INTEGER(dims)[1] = nrow;
    setAttrib(r, R_DimSymbol, dims);
    UNPROTECT(1);

    /* R <= 2.2.0: dropped list(NULL,NULL) dimnames :
     * if(rnames != R_NilValue || cnames != R_NilValue) */
    if(!isNull(dimnames)) {
	PROTECT(dimnames = allocVector(VECSXP, 2));
	SET_VECTOR_ELT(dimnames, 0, cnames);
	SET_VECTOR_ELT(dimnames, 1, rnames);
	if(!isNull(dimnamesnames)) {
	    PROTECT(ndimnamesnames = allocVector(VECSXP, 2));
	    SET_VECTOR_ELT(ndimnamesnames, 1, STRING_ELT(dimnamesnames, 0));
	    SET_VECTOR_ELT(ndimnamesnames, 0,
			   (ldim == 2) ? STRING_ELT(dimnamesnames, 1):
			   R_BlankString);
	    setAttrib(dimnames, R_NamesSymbol, ndimnamesnames);
	    UNPROTECT(1);
	}
	setAttrib(r, R_DimNamesSymbol, dimnames);
	UNPROTECT(1);
    }
    copyMostAttrib(a, r);
    UNPROTECT(1);
    return r;

 not_matrix:
    error(_("argument is not a matrix"));
    return R_NilValue;/* never used; just for -Wall */
}

/*
 New version of aperm, using strides for speed.
 Jonathan Rougier <J.C.Rougier@durham.ac.uk>

 v1.0 30.01.01

 M.Maechler : expanded	all ../include/Rdefines.h macros
 */

/* this increments iip and sets j using strides */

#define CLICKJ						\
    for (itmp = 0; itmp < n; itmp++)			\
	if (iip[itmp] == isr[itmp]-1) iip[itmp] = 0;	\
	else {						\
	    iip[itmp]++;				\
	    break;					\
	}						\
    for (j = 0, itmp = 0; itmp < n; itmp++)	       	\
	j += iip[itmp] * stride[itmp];

/* aperm (a, perm, resize = TRUE) */
static SEXP do_aperm(SEXP call, SEXP op, SEXP args, SEXP rho)
{
    SEXP a, perm, r, dimsa, dimsr, dna;
    int i, j, n, len, itmp;

    checkArity(op, args);

    a = CAR(args);
    if (!isArray(a))
	error(_("invalid first argument, must be an array"));

    PROTECT(dimsa = getAttrib(a, R_DimSymbol));
    n = LENGTH(dimsa);
    int *isa = INTEGER(dimsa);

    /* check the permutation */

    int *pp = (int *) R_alloc((size_t) n, sizeof(int));
    perm = CADR(args);
    if (length(perm) == 0) {
	for (i = 0; i < n; i++) pp[i] = n-1-i;
    } else if (isString(perm)) {
	SEXP dna = getAttrib(a, R_DimNamesSymbol);
	if (isNull(dna))
	    error(_("'a' does not have named dimnames"));
	SEXP dnna = getAttrib(dna, R_NamesSymbol);
	if (isNull(dnna))
	    error(_("'a' does not have named dimnames"));
	for (i = 0; i < n; i++) {
	    const char *this = translateChar(STRING_ELT(perm, i));
	    for (j = 0; j < n; j++)
		if (streql(translateChar(STRING_ELT(dnna, j)),
			   this)) {pp[i] = j; break;}
	    if (j >= n)
		error(_("perm[%d] does not match a dimension name"), i+1);
	}
    } else {
	PROTECT(perm = coerceVector(perm, INTSXP));
	if (length(perm) == n) {
	    for (i = 0; i < n; i++) pp[i] = INTEGER(perm)[i] - 1;
	    UNPROTECT(1);
	} else error(_("'perm' is of wrong length"));
    }

    int *iip = (int *) R_alloc((size_t) n, sizeof(int));
    for (i = 0; i < n; iip[i++] = 0);
    for (i = 0; i < n; i++)
	if (pp[i] >= 0 && pp[i] < n) iip[pp[i]]++;
	else error(_("value out of range in 'perm'"));
    for (i = 0; i < n; i++)
	if (iip[i] == 0) error(_("invalid '%s' argument"), "perm");

    /* create the stride object and permute */

    int *stride = (int *) R_alloc((size_t) n, sizeof(int));
    for (iip[0] = 1, i = 1; i<n; i++) iip[i] = iip[i-1] * isa[i-1];
    for (i = 0; i < n; i++) stride[i] = iip[pp[i]];

    /* also need to have the dimensions of r */

    PROTECT(dimsr = allocVector(INTSXP, n));
    int *isr = INTEGER(dimsr);
    for (i = 0; i < n; i++) isr[i] = isa[pp[i]];

    /* and away we go! iip will hold the incrementer */

    len = length(a);
    PROTECT(r = allocVector(TYPEOF(a), len));

    for (i = 0; i < n; iip[i++] = 0);

    switch (TYPEOF(a)) {

    case INTSXP:
	for (j=0, i=0; i < len; i++) {
	    INTEGER(r)[i] = INTEGER(a)[j];
	    CLICKJ;
	}
	break;

    case LGLSXP:
	for (j=0, i=0; i < len; i++) {
	    LOGICAL(r)[i] = LOGICAL(a)[j];
	    CLICKJ;
	}
	break;

    case REALSXP:
	for (j=0, i=0; i < len; i++) {
	    REAL(r)[i] = REAL(a)[j];
	    CLICKJ;
	}
	break;

    case CPLXSXP:
	for (j=0, i=0; i < len; i++) {
	    COMPLEX(r)[i].r = COMPLEX(a)[j].r;
	    COMPLEX(r)[i].i = COMPLEX(a)[j].i;
	    CLICKJ;
	}
	break;

    case STRSXP:
	for (j=0, i=0; i < len; i++) {
	    SET_STRING_ELT(r, i, STRING_ELT(a, j));
	    CLICKJ;
	}
	break;

    case VECSXP:
	for (j=0, i=0; i < len; i++) {
	    SET_VECTOR_ELT(r, i, VECTOR_ELT(a, j));
	    CLICKJ;
	}
	break;

    case RAWSXP:
	for (j=0, i=0; i < len; i++) {
	    RAW(r)[i] = RAW(a)[j];
	    CLICKJ;
	}
	break;

    default:
	UNIMPLEMENTED_TYPE("aperm", a);
    }

    /* handle the resize */
    int resize = asLogical(CADDR(args));
    if (resize == NA_LOGICAL) error(_("'resize' must be TRUE or FALSE"));
    setAttrib(r, R_DimSymbol, resize ? dimsr : dimsa);

    /* and handle the dimnames, if any */
    if (resize) {
	PROTECT(dna = getAttrib(a, R_DimNamesSymbol));
	if (dna != R_NilValue) {
	    SEXP dnna, dnr, dnnr;

	    PROTECT(dnr  = allocVector(VECSXP, n));
	    PROTECT(dnna = getAttrib(dna, R_NamesSymbol));
	    if (dnna != R_NilValue) {
		PROTECT(dnnr = allocVector(STRSXP, n));
		for (i = 0; i < n; i++) {
		    SET_VECTOR_ELT(dnr, i, VECTOR_ELT(dna, pp[i]));
		    SET_STRING_ELT(dnnr, i, STRING_ELT(dnna, pp[i]));
		}
		setAttrib(dnr, R_NamesSymbol, dnnr);
		UNPROTECT(1);
	    } else {
		for (i = 0; i < n; i++)
		    SET_VECTOR_ELT(dnr, i, VECTOR_ELT(dna, pp[i]));
	    }
	    setAttrib(r, R_DimNamesSymbol, dnr);
	    UNPROTECT(2);
	}
	UNPROTECT(1);
    }

    UNPROTECT(3); /* dimsa, r, dimsr */
    return r;
}

/* colSums(x, n, p, na.rm) and also the same with "row" and/or "Means". */

void task_colSums_or_colMeans (helpers_op_t op, SEXP ans, SEXP x, SEXP ignored)
{
    int keepNA = op&1;        /* Don't skip NA/NaN elements? */
    int Means = op&2;         /* Find means rather than sums? */
    unsigned n = op>>3;       /* Number of rows in matrix */
    unsigned p = LENGTH(ans); /* Number of columns in matrix */
    double *a = REAL(ans);    /* Pointer to start of result vector */
    int np = n*p;             /* Number of elements we need in total */
    int avail = 0;            /* Number of input elements known to be computed*/

    int cnt;                  /* # elements not NA/NaN, if Means and !keepNA */
    int i, j;                 /* Row and column indexes */
    int k;                    /* Index going sequentially through whole matrix*/

    HELPERS_SETUP_OUT (n>500 ? 3 : n>50 ? 4 : 5);

    if (TYPEOF(x) == REALSXP) {
        double *rx = REAL(x);
        long double sum;
        k = 0;
        j = 0;
        if (keepNA) {
            while (j < p) {
                if (avail < k+n) HELPERS_WAIT_IN1 (avail, k+n-1, np);
                sum = (n & 1) ? rx[k++] : 0.0;
                for (i = n - (n & 1); i > 0; i -= 2) { 
                    sum += rx[k++];
                    sum += rx[k++];
                }
                a[j] = !Means ? sum : sum/n;
                HELPERS_NEXT_OUT (j);
            }
        }
        else { /* ! keepNA */
            if (!Means) {
                while (j < p) {
                    if (avail < k+n) HELPERS_WAIT_IN1 (avail, k+n-1, np);
                    for (sum = 0.0, i = n; i > 0; i--, k++)
                        if (!ISNAN(rx[k])) sum += rx[k];
                    a[j] = sum;
                    HELPERS_NEXT_OUT (j);
                }
            }
            else {
                while (j < p) {
                    if (avail < k+n) HELPERS_WAIT_IN1 (avail, k+n-1, np);
                    for (cnt = 0, sum = 0.0, i = n; i > 0; i--, k++)
                        if (!ISNAN(rx[k])) { cnt += 1; sum += rx[k]; }
                    a[j] = sum/cnt;
                    HELPERS_NEXT_OUT (j);
                }
            }
        }
    }

    else {

        int_fast64_t lsum; /* good to sum up to 2^32 integers or 2^63 logicals*/
        int *ix;

        switch (TYPEOF(x)) {
        case INTSXP:
            ix = INTEGER(x);
            k = 0;
            j = 0;
            while (j < p) {
                if (avail < k+n) HELPERS_WAIT_IN1 (avail, k+n-1, np);
                for (cnt = 0, lsum = 0, i = 0; i < n; i++, k++)
                    if (ix[k] != NA_INTEGER) {
                        cnt += 1; 
                        lsum += ix[k];
                    }
                    else if (keepNA) {
                        a[j] = NA_REAL;
                        k += n-i;
                        goto next_int;
                    }
                a[j] = !Means ? lsum : (double)lsum/cnt;
              next_int:
                HELPERS_NEXT_OUT (j);
            }
            break;
        case LGLSXP:
            ix = LOGICAL(x);
            k = 0;
            j = 0;
            while (j < p) {
                if (avail < k+n) HELPERS_WAIT_IN1 (avail, k+n-1, np);
                for (cnt = 0, lsum = 0, i = 0; i < n; i++, k++)
                    if (ix[k] != NA_LOGICAL) {
                        cnt += 1; 
                        lsum += ix[k];
                    }
                    else if (keepNA) {
                        a[j] = NA_REAL; 
                        k += n-i;
                        goto next_logical;
                    }
                a[j] = !Means ? lsum : (double)lsum/cnt;
              next_logical:
                HELPERS_NEXT_OUT (j);
            }
            break;
        }
    }
}

#define rowSums_together 16   /* Sum this number of rows (or fewer) together */

void task_rowSums_or_rowMeans (helpers_op_t op, SEXP ans, SEXP x, SEXP ignored)
{
    int keepNA = op&1;        /* Don't skip NA/NaN elements? */
    int Means = op&2;         /* Find means rather than sums? */
    unsigned p = op>>3;       /* Number of columns in matrix */
    unsigned n = LENGTH(ans); /* Number of rows in matrix */
    double *a = REAL(ans);    /* Pointer to result vector, initially the start*/

    int i, j;                 /* Row and column indexes */

    HELPERS_SETUP_OUT (p>20 ? 4 : 5);

    if (TYPEOF(x) == REALSXP) {

        i = 0;
        while (i < n) {

            long double sums[rowSums_together];
            int cnts[rowSums_together];
            double *rx, *rx2;
            long double *s;
            int k, u;
            int *c;

            rx = REAL(x) + i;
            u = n - i;
            if (u > rowSums_together) u = rowSums_together;

            if (keepNA) { /* uses unwrapped loop to sum two columns at once */
                if (p & 1) {
                    for (k = u, s = sums, rx2 = rx; k > 0; k--, s++, rx2++) 
                        *s = *rx2;
                    rx += n;
                }
                else
                    for (k = u, s = sums; k > 0; k--, s++) 
                        *s = 0.0;
                for (j = p - (p & 1); j > 0; j -= 2) {
                    for (k = u, s = sums, rx2 = rx; k > 0; k--, s++, rx2++) {
                        *s += *rx2;
                        *s += *(rx2+n);
                    }
                    rx += 2*n;
                }
                if (!Means)
                    for (k = u, s = sums; k > 0; k--, a++, s++) 
                        *a = *s;
                else
                    for (k = u, s = sums; k > 0; k--, a++, s++)
                        *a = (*s)/p;
            }

            else { /* ! keepNA */
                if (!Means) {
                    s = sums;
                    for (k = u; k > 0; k--, s++) 
                        *s = 0.0; 
                    for (j = p; j > 0; j--) {
                        for (k = u, s = sums, rx2 = rx; k > 0; k--, s++, rx2++)
                            if (!ISNAN(*rx2)) *s += *rx2;
                        rx += n;
                    }
                    for (k = u, s = sums; k > 0; k--, a++, s++) 
                        *a = *s;
                }
                else {
                    for (k = u, s = sums, c = cnts; k > 0; k--, s++, c++) { 
                        *s = 0.0; 
                        *c = 0; 
                    }
                    for (j = p; j > 0; j--) {
                        for (k = u, s = sums, rx2 = rx, c = cnts; 
                             k > 0; 
                             k--, s++, rx2++, c++)
                            if (!ISNAN(*rx2)) { *s += *rx2; *c += 1; }
                        rx += n;
                    }
                    for (k = u, s = sums, c = cnts; k > 0; k--, a++, s++, c++) 
                        *a = (*s)/(*c);
                }
            }

            HELPERS_BLOCK_OUT (i, u);
        }
    }

    else {

        int_fast64_t lsum; /* good to sum up to 2^32 integers or 2^63 logicals*/
        int cnt;
        int *ix;

        switch (TYPEOF(x)) {
        case INTSXP:
            i = 0;
            while (i < n) {
                ix = INTEGER(x) + i;
                for (cnt = 0, lsum = 0, j = 0; j < p; j++, ix += n)
                    if (*ix != NA_INTEGER) {
                        cnt += 1; 
                        lsum += *ix;
                    }
                    else if (keepNA) {
                        a[i] = NA_REAL; 
                        goto next_int;
                    }
                a[i] = !Means ? lsum : (double)lsum/cnt;
              next_int:
                HELPERS_NEXT_OUT (i);
            }
            break;
        case LGLSXP:
            i = 0;
            while (i < n) {
                ix = LOGICAL(x) + i;
                for (cnt = 0, lsum = 0, j = 0; j < p; j++, ix += n)
                    if (*ix != NA_LOGICAL) {
                        cnt += 1; 
                        lsum += *ix;
                    }
                    else if (keepNA) {
                        a[i] = NA_REAL; 
                        goto next_logical;
                    }
                a[i] = !Means ? lsum : (double)lsum/cnt;
              next_logical:
                HELPERS_NEXT_OUT (i);
            }
            break;
        }
    }
}

<<<<<<< HEAD
/* This implements (row/col)(Sums/Means). */

#define T_colSums THRESHOLD_ADJUST(20)
#define T_rowSums THRESHOLD_ADJUST(20)

static SEXP do_colsum (SEXP call, SEXP op, SEXP args, SEXP rho, int variant)
=======
#define T_colSums THRESHOLD_ADJUST(20)
#define T_rowSums THRESHOLD_ADJUST(20)

SEXP attribute_hidden do_colsum (SEXP call, SEXP op, SEXP args, SEXP rho, 
                                 int variant)
>>>>>>> 4808cc7a
{
    SEXP x, ans;
    int OP, n, p;
    Rboolean NaRm;

    checkArity(op, args);

    /* we let x be being computed */
    x = CAR(args); args = CDR(args);
    /* other arguments we wait for */
    wait_until_arguments_computed(args);
    n = asInteger(CAR(args));    args = CDR(args);
    p = asInteger(CAR(args));    args = CDR(args);
    NaRm = asLogical(CAR(args)); args = CDR(args);

    if (n == NA_INTEGER || n < 0)
	error(_("invalid '%s' argument"), "n");
    if (p == NA_INTEGER || p < 0)
	error(_("invalid '%s' argument"), "p");
    if (NaRm == NA_LOGICAL) error(_("invalid '%s' argument"), "na.rm");

    switch (TYPEOF(x)) {
    case LGLSXP: break;
    case INTSXP: break;
    case REALSXP: break;
    default:
	error(_("'x' must be numeric"));
    }

    if ((double)n*p > LENGTH(x))
	error(_("invalid '%s' argument"), "n*p");

    OP = PRIMVAL(op);

    if (OP < 2) { /* columns */
        ans = allocVector (REALSXP, p);
        DO_NOW_OR_LATER1 (variant, LENGTH(x) >= T_colSums,
          HELPERS_PIPE_IN1_OUT, task_colSums_or_colMeans, 
          ((helpers_op_t)n<<3) | (OP<<1) | !NaRm, ans, x);
    }

    else { /* rows */
        ans = allocVector (REALSXP, n);
        DO_NOW_OR_LATER1 (variant, LENGTH(x) >= T_rowSums,
          HELPERS_PIPE_OUT, task_rowSums_or_rowMeans, 
          ((helpers_op_t)p<<3) | (OP<<1) | !NaRm, ans, x);
    }

    return ans;
}

/* FUNTAB entries defined in this source file. See names.c for documentation. */

attribute_hidden FUNTAB R_FunTab_array[] =
{
/* printname	c-entry		offset	eval	arity	pp-kind	     precedence	rightassoc */

/* Primitive */

{"length",	do_length,	0,	11001,	1,	{PP_FUNCALL, PREC_FN,	0}},
{"%*%",		do_matprod,	0,	11001,	2,	{PP_BINARY,  PREC_PERCENT,0}},

/* Internal */

{"matrix",	do_matrix,	0,	11,	7,	{PP_FUNCALL, PREC_FN,	0}},
{"drop",	do_drop,	0,	11,	1,	{PP_FUNCALL, PREC_FN,	0}},
{"row",		do_rowscols,	1,	11011,	1,	{PP_FUNCALL, PREC_FN,	0}},
{"col",		do_rowscols,	2,	11011,	1,	{PP_FUNCALL, PREC_FN,	0}},
{"crossprod",	do_matprod,	1,	11011,	2,	{PP_FUNCALL, PREC_FN,	  0}},
{"tcrossprod",	do_matprod,	2,	11011,	2,	{PP_FUNCALL, PREC_FN,	  0}},
{"t.default",	do_transpose,	0,	11011,	1,	{PP_FUNCALL, PREC_FN,	0}},
{"aperm",	do_aperm,	0,	11,	3,	{PP_FUNCALL, PREC_FN,	0}},
{"colSums",	do_colsum,	0,	11011,	4,	{PP_FUNCALL, PREC_FN,	0}},
{"colMeans",	do_colsum,	1,	11011,	4,	{PP_FUNCALL, PREC_FN,	0}},
{"rowSums",	do_colsum,	2,	11011,	4,	{PP_FUNCALL, PREC_FN,	0}},
{"rowMeans",	do_colsum,	3,	11011,	4,	{PP_FUNCALL, PREC_FN,	0}},

{NULL,		NULL,		0,	0,	0,	{PP_INVALID, PREC_FN,	0}}
};

/* Fast built-in functions in this file. See names.c for documentation */

attribute_hidden FASTFUNTAB R_FastFunTab_array[] = {
/*slow func	fast func,     code or -1  uni/bi/both dsptch  variants */
{ do_length,	do_fast_length,	-1,		1,	1, 0,  0, 0 },	
{ 0,		0,		0,		0,	0, 0,  0, 0 }
};<|MERGE_RESOLUTION|>--- conflicted
+++ resolved
@@ -375,28 +375,18 @@
 
 /* Length of Primitive Objects */
 
-<<<<<<< HEAD
 static SEXP do_fast_length (SEXP call, SEXP op, SEXP arg, SEXP rho, int variant)
-=======
-static SEXP do_fast_length (SEXP call, SEXP op, SEXP arg, SEXP rho, 
-                            int variant)
->>>>>>> 4808cc7a
 {   
     R_len_t len = length(arg);
     return ScalarInteger (len <= INT_MAX ? len : NA_INTEGER);
 }
 
-<<<<<<< HEAD
 static SEXP do_length(SEXP call, SEXP op, SEXP args, SEXP rho, int variant)
-=======
-SEXP attribute_hidden do_length(SEXP call, SEXP op, SEXP args, SEXP rho)
->>>>>>> 4808cc7a
 {
     SEXP ans;
 
     checkArity (op, args);
     check1arg_x (args, call);
-<<<<<<< HEAD
 
     if (DispatchOrEval (call, op, "length", args, rho, &ans, 0, 1))
         return(ans);
@@ -439,54 +429,6 @@
 #define T_rowscols THRESHOLD_ADJUST(100)
 
 static SEXP do_rowscols (SEXP call, SEXP op, SEXP args, SEXP rho, int variant)
-=======
-
-    if (DispatchOrEval (call, op, "length", args, rho, &ans, 0, 1))
-        return(ans);
-
-    if (PRIMFUN_FAST(op)==0)
-        SET_PRIMFUN_FAST_UNARY (op, do_fast_length, 1, 0);
-
-    return do_fast_length (call, op, CAR(args), rho, 0);
-}
-
-void task_row_or_col (helpers_op_t op, SEXP ans, SEXP dim, SEXP ignored)
-{
-    int nr = INTEGER(dim)[0], nc = INTEGER(dim)[1];
-    R_len_t k;
-    int i, j;
-    int *p;
-
-    HELPERS_SETUP_OUT(10); /* large, since computing one element is very fast */
-
-    p = INTEGER(ans);                   /* store sequentially (down columns)  */
-    k = 0;                              /* with k, for good cache performance */
-
-    switch (op) {
-    case 1: /* row */
-        for (j = 1; j <= nc; j++) {
-            for (i = 1; i <= nr; i++) {
-                p[k] = i;
-                HELPERS_NEXT_OUT (k);
-            }
-        }
-        break;
-    case 2: /* col */
-        for (j = 1; j <= nc; j++) {
-            for (i = 1; i <= nr; i++) {
-                p[k] = j;
-                HELPERS_NEXT_OUT (k);
-            }
-        }
-        break;
-    }
-}
-
-#define T_rowscols THRESHOLD_ADJUST(100)
-
-SEXP attribute_hidden do_rowscols (SEXP call, SEXP op, SEXP args, SEXP rho, 
-                                   int variant)
->>>>>>> 4808cc7a
 {
     SEXP dim, ans;
     int nr, nc;
@@ -575,7 +517,6 @@
 
     F77_CALL(dgemv) (transN1, &nrx, &ncx, &one, 
                      x, &nrx, y, &int_1, &zero, z, &int_1);
-<<<<<<< HEAD
 }
 
 void task_matprod_vec_mat_BLAS (helpers_op_t op, SEXP sz, SEXP sx, SEXP sy)
@@ -591,23 +532,6 @@
                      y, &nry, x, &int_1, &zero, z, &int_1);
 }
 
-=======
-}
-
-void task_matprod_vec_mat_BLAS (helpers_op_t op, SEXP sz, SEXP sx, SEXP sy)
-{ 
-    double *z = REAL(sz), *x = REAL(sx), *y = REAL(sy);
-    int nry = LENGTH(sx);
-    int ncy = LENGTH(sz);
-    double one = 1.0, zero = 0.0;
-    char *transT1 = "T";
-    int int_1 = 1;
-
-    F77_CALL(dgemv) (transT1, &nry, &ncy, &one, 
-                     y, &nry, x, &int_1, &zero, z, &int_1);
-}
-
->>>>>>> 4808cc7a
 void task_matprod_BLAS (helpers_op_t op, SEXP sz, SEXP sx, SEXP sy)
 { 
     double *z = REAL(sz), *x = REAL(sx), *y = REAL(sy);
@@ -773,12 +697,7 @@
 #define T_matmult THRESHOLD_ADJUST(30)
 
 /* "%*%" (op = 0), crossprod (op = 1) or tcrossprod (op = 2) */
-<<<<<<< HEAD
 static SEXP do_matprod (SEXP call, SEXP op, SEXP args, SEXP rho, int variant)
-=======
-SEXP attribute_hidden do_matprod (SEXP call, SEXP op, SEXP args, SEXP rho, 
-                                  int variant)
->>>>>>> 4808cc7a
 {
     int ldx, ldy, nrx, ncx, nry, ncy, mode;
     SEXP x = CAR(args), y = CADR(args), xdims, ydims, ans;
@@ -916,7 +835,6 @@
     if (PRIMVAL(op) == 0) {			/* op == 0 : %*% */
 
 	ans = allocMatrix0 (mode, nrx, ncy);
-<<<<<<< HEAD
 
         if (LENGTH(ans) != 0) {
 
@@ -1001,92 +919,6 @@
             DO_NOW_OR_LATER2(variant, inhlpr, flags, task_proc, ncx, ans, x, y);
         }
 
-=======
-
-        if (LENGTH(ans) != 0) {
-
-            int inhlpr = nrx*(ncx+1.0)*ncy > T_matmult;
-            int no_pipelining = !inhlpr || helpers_are_not_pipelining;
-            helpers_task_proc *task_proc;
-            int flags = 0;
-
-            if (mode == CPLXSXP) {
-                if (ncx==0) {
-                    task_proc = task_cmatprod_zero;
-                }
-                else {
-                    task_proc = task_cmatprod;
-#ifndef R_MAT_MULT_WITH_BLAS_IN_HELPERS_OK
-                    inhlpr = 0;
-#endif
-                }
-            }
-            else {
-                if (ncx==0) {
-                    task_proc = task_matprod_zero;
-                }
-                else if (nrx==1 && ncy==1) {
-                    if (R_mat_mult_with_BLAS[0]) {
-                        task_proc = task_matprod_vec_vec_BLAS;
-#ifndef R_MAT_MULT_WITH_BLAS_IN_HELPERS_OK
-                        inhlpr = 0;
-#endif
-                    }
-                    else if (no_pipelining)
-                        task_proc = task_matprod_vec_vec;
-                    else {
-                        task_proc = task_piped_matprod_vec_vec;
-                        flags = HELPERS_PIPE_IN2;
-                    }
-                }
-                else if (ncy==1) {
-                    if (R_mat_mult_with_BLAS[1]) {
-                        task_proc = task_matprod_mat_vec_BLAS;
-#ifndef R_MAT_MULT_WITH_BLAS_IN_HELPERS_OK
-                        inhlpr = 0;
-#endif
-                    }
-                    else if (no_pipelining)
-                        task_proc = task_matprod_mat_vec;
-                    else {
-                        task_proc = task_piped_matprod_mat_vec;
-                        flags = HELPERS_PIPE_IN2;
-                    }
-                }
-                else if (nrx==1) {
-                    if (R_mat_mult_with_BLAS[2]) {
-                        task_proc = task_matprod_vec_mat_BLAS;
-#ifndef R_MAT_MULT_WITH_BLAS_IN_HELPERS_OK
-                        inhlpr = 0;
-#endif
-                    }
-                    else if (no_pipelining)
-                        task_proc = task_matprod_vec_mat;
-                    else {
-                        task_proc = task_piped_matprod_vec_mat;
-                        flags = HELPERS_PIPE_IN2_OUT;
-                    }
-                }
-                else {
-                    if (R_mat_mult_with_BLAS[3]) {
-                        task_proc = task_matprod_BLAS;
-#ifndef R_MAT_MULT_WITH_BLAS_IN_HELPERS_OK
-                        inhlpr = 0;
-#endif
-                    }
-                    else if (no_pipelining)
-                        task_proc = task_matprod;
-                    else {
-                        task_proc = task_piped_matprod;
-                        flags = HELPERS_PIPE_IN2_OUT;
-                    }
-                }
-            }
-
-            DO_NOW_OR_LATER2(variant, inhlpr, flags, task_proc, ncx, ans, x, y);
-        }
-
->>>>>>> 4808cc7a
         PROTECT(ans = allocMatrix1 (ans, nrx, ncy));
 
 	PROTECT(xdims = getAttrib(x, R_DimNamesSymbol));
@@ -1353,19 +1185,12 @@
     }
 }
 
-<<<<<<< HEAD
 
 /* This implements t.default, which is internal. */
 
 #define T_transpose THRESHOLD_ADJUST(10)
 
 static SEXP do_transpose (SEXP call, SEXP op, SEXP args, SEXP rho, int variant)
-=======
-#define T_transpose THRESHOLD_ADJUST(10)
-
-SEXP attribute_hidden do_transpose (SEXP call, SEXP op, SEXP args, SEXP rho,
-                                    int variant)
->>>>>>> 4808cc7a
 {
     SEXP a, r, dims, dimnames, dimnamesnames, ndimnamesnames, rnames, cnames;
     int ldim, len, ncol, nrow;
@@ -1881,20 +1706,12 @@
     }
 }
 
-<<<<<<< HEAD
 /* This implements (row/col)(Sums/Means). */
 
 #define T_colSums THRESHOLD_ADJUST(20)
 #define T_rowSums THRESHOLD_ADJUST(20)
 
 static SEXP do_colsum (SEXP call, SEXP op, SEXP args, SEXP rho, int variant)
-=======
-#define T_colSums THRESHOLD_ADJUST(20)
-#define T_rowSums THRESHOLD_ADJUST(20)
-
-SEXP attribute_hidden do_colsum (SEXP call, SEXP op, SEXP args, SEXP rho, 
-                                 int variant)
->>>>>>> 4808cc7a
 {
     SEXP x, ans;
     int OP, n, p;
