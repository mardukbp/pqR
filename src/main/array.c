--- conflicted
+++ resolved
@@ -1119,11 +1119,7 @@
 		if (ldx == 2) {/* not nrx==1 : .. fixed, ihaka 2003-09-30 */
 		    SET_VECTOR_ELT(dimnames, 0, VECTOR_ELT(xdims,cross));
 		    dnx = getAttrib(xdims, R_NamesSymbol);
-<<<<<<< HEAD
-		    if(!isNull(dnx))
-=======
 		    if(dnx != R_NilValue)
->>>>>>> 8a8ae42b
 			SET_STRING_ELT(dimnamesnames, 0, STRING_ELT(dnx,cross));
 		}
 	    }
@@ -1136,11 +1132,7 @@
                     if (ldy == 2) {
                         SET_VECTOR_ELT(dimnames, 1, VECTOR_ELT(ydims, 0));
                         dny = getAttrib(ydims, R_NamesSymbol);
-<<<<<<< HEAD
-                        if(!isNull(dny))
-=======
                         if(dny != R_NilValue)
->>>>>>> 8a8ae42b
                             SET_STRING_ELT(dimnamesnames, 1, STRING_ELT(dny, 0));
                     }
                 }
