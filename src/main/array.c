--- conflicted
+++ resolved
@@ -2152,10 +2152,7 @@
 /* Internal */
 
 {"matrix",	do_matrix,	0,    1000011,	7,	{PP_FUNCALL, PREC_FN,	0}},
-<<<<<<< HEAD
 {"array",	do_array,	0,    1000011,	3,	{PP_FUNCALL, PREC_FN,	0}},
-=======
->>>>>>> 791b602a
 {"drop",	do_drop,	0,    1000011,	1,	{PP_FUNCALL, PREC_FN,	0}},
 {"row",		do_rowscols,	1,    1011011,	1,	{PP_FUNCALL, PREC_FN,	0}},
 {"col",		do_rowscols,	2,    1011011,	1,	{PP_FUNCALL, PREC_FN,	0}},
