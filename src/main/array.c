--- conflicted
+++ resolved
@@ -380,11 +380,7 @@
 static SEXP do_fast_length (SEXP call, SEXP op, SEXP arg, SEXP rho, int variant)
 {   
     R_len_t len = length(arg);
-<<<<<<< HEAD
-    return ScalarIntegerShared (len <= INT_MAX ? len : NA_INTEGER);
-=======
     return ScalarIntegerMaybeConst (len <= INT_MAX ? len : NA_INTEGER);
->>>>>>> c187a452
 }
 
 static SEXP do_length(SEXP call, SEXP op, SEXP args, SEXP rho, int variant)
