/*
 *  pqR : A pretty quick version of R
 *  Copyright (C) 2013 by Radford M. Neal
 *
 *  Based on R : A Computer Language for Statistical Data Analysis
 *  Copyright (C) 1995, 1996  Robert Gentleman and Ross Ihaka
 *  Copyright (C) 1998-2010   The R Development Core Team
 *  Copyright (C) 2002--2008  The R Foundation
 *
 *  The changes in pqR from R-2.15.0 distributed by the R Core Team are
 *  documented in the NEWS and MODS files in the top-level source directory.
 *
 *  This program is free software; you can redistribute it and/or modify
 *  it under the terms of the GNU General Public License as published by
 *  the Free Software Foundation; either version 2 of the License, or
 *  (at your option) any later version.
 *
 *  This program is distributed in the hope that it will be useful,
 *  but WITHOUT ANY WARRANTY; without even the implied warranty of
 *  MERCHANTABILITY or FITNESS FOR A PARTICULAR PURPOSE.  See the
 *  GNU General Public License for more details.
 *
 *  You should have received a copy of the GNU General Public License
 *  along with this program; if not, a copy is available at
 *  http://www.r-project.org/Licenses/
 */

#ifdef HAVE_CONFIG_H
#include <config.h>
#endif

#define USE_FAST_PROTECT_MACROS
#include <Defn.h>
#include <Rmath.h>
#include <matprod/matprod.h>
#include <R_ext/RS.h>     /* for Calloc/Free */
#include <R_ext/Applic.h> /* for dgemm */

#include <helpers/helpers-app.h>
#include <matprod/piped-matprod.h>

/* "GetRowNames" and "GetColNames" are utility routines which
 * locate and return the row names and column names from the
 * dimnames attribute of a matrix.  They are useful because
 * old versions of R used pair-based lists for dimnames
 * whereas recent versions use vector based lists.

 * These are now very old, plus
 * ``When the "dimnames" attribute is
 *   grabbed off an array it is always adjusted to be a vector.''

 They are used in bind.c and subset.c, and advertised in Rinternals.h
*/
SEXP GetRowNames(SEXP dimnames)
{
    if (TYPEOF(dimnames) == VECSXP)
	return VECTOR_ELT(dimnames, 0);
    else
	return R_NilValue;
}

SEXP GetColNames(SEXP dimnames)
{
    if (TYPEOF(dimnames) == VECSXP)
	return VECTOR_ELT(dimnames, 1);
    else
	return R_NilValue;
}

/* Allocate matrix, checking for errors, and putting in dims.  Split into
   two parts to allow the second part to sometimes be done in parallel with 
   computation of matrix elements (after just the first part done). */

static SEXP R_INLINE allocMatrix0 (SEXPTYPE mode, int nrow, int ncol)
{
    if (nrow < 0 || ncol < 0)
	error(_("negative extents to matrix"));

    if ((double)nrow * (double)ncol > INT_MAX)
	error(_("allocMatrix: too many elements specified"));

    return allocVector (mode, nrow*ncol);
}

static SEXP R_INLINE allocMatrix1 (SEXP s, int nrow, int ncol)
{
    SEXP t;

    PROTECT(s);
    PROTECT(t = allocVector(INTSXP, 2));
    INTEGER(t)[0] = nrow;
    INTEGER(t)[1] = ncol;
    setAttrib(s, R_DimSymbol, t);
    UNPROTECT(2);
    return s;
}

SEXP allocMatrix(SEXPTYPE mode, int nrow, int ncol)
{
    return allocMatrix1 (allocMatrix0 (mode, nrow, ncol), nrow, ncol);
}

/* Package matrix uses this .Internal with 5 args: should have 7 */
SEXP attribute_hidden do_matrix(SEXP call, SEXP op, SEXP args, SEXP rho)
{
    SEXP vals, ans, snr, snc, dimnames;
    int nr = 1, nc = 1, byrow, lendat, miss_nr, miss_nc;

    checkArity(op, args);
    vals = CAR(args); args = CDR(args);
    /* Supposedly as.vector() gave a vector type, but we check */
    switch(TYPEOF(vals)) {
	case LGLSXP:
	case INTSXP:
	case REALSXP:
	case CPLXSXP:
	case STRSXP:
	case RAWSXP:
	case EXPRSXP:
	case VECSXP:
	    break;
	default:
	    error(_("'data' must be of a vector type"));
    }
    lendat = length(vals);
    snr = CAR(args); args = CDR(args);
    snc = CAR(args); args = CDR(args);
    byrow = asLogical(CAR(args)); args = CDR(args);
    if (byrow == NA_INTEGER)
	error(_("invalid '%s' argument"), "byrow");
    dimnames = CAR(args);
    args = CDR(args);
    miss_nr = asLogical(CAR(args)); args = CDR(args);
    miss_nc = asLogical(CAR(args));

    if (!miss_nr) {
	if (!isNumeric(snr)) error(_("non-numeric matrix extent"));
	nr = asInteger(snr);
	if (nr == NA_INTEGER)
	    error(_("invalid 'nrow' value (too large or NA)"));
	if (nr < 0)
	    error(_("invalid 'nrow' value (< 0)"));
    }
    if (!miss_nc) {
	if (!isNumeric(snc)) error(_("non-numeric matrix extent"));
	nc = asInteger(snc);
	if (nc == NA_INTEGER)
	    error(_("invalid 'ncol' value (too large or NA)"));
	if (nc < 0)
	    error(_("invalid 'ncol' value (< 0)"));
    }
    if (miss_nr && miss_nc) nr = lendat;
    else if (miss_nr) nr = ceil(lendat/(double) nc);
    else if (miss_nc) nc = ceil(lendat/(double) nr);

    if(lendat > 0 ) {
	if (lendat > 1 && (nr * nc) % lendat != 0) {
	    if (((lendat > nr) && (lendat / nr) * nr != lendat) ||
		((lendat < nr) && (nr / lendat) * lendat != nr))
		warning(_("data length [%d] is not a sub-multiple or multiple of the number of rows [%d]"), lendat, nr);
	    else if (((lendat > nc) && (lendat / nc) * nc != lendat) ||
		     ((lendat < nc) && (nc / lendat) * lendat != nc))
		warning(_("data length [%d] is not a sub-multiple or multiple of the number of columns [%d]"), lendat, nc);
	}
	else if ((lendat > 1) && (nr * nc == 0)){
	    warning(_("data length exceeds size of matrix"));
	}
    }

    if ((double)nr * (double)nc > INT_MAX)
	error(_("too many elements specified"));

    PROTECT(ans = allocMatrix(TYPEOF(vals), nr, nc));

    if(lendat) {
	if (isVector(vals))
	    copyMatrix(ans, vals, byrow);
	else
	    copyListMatrix(ans, vals, byrow);
    } else if (isVectorAtomic(vals)) /* VECSXP/EXPRSXP already are R_NilValue */
        set_elements_to_NA_or_NULL (ans, 0, nr*nc);

    if(!isNull(dimnames)&& length(dimnames) > 0)
	ans = dimnamesgets(ans, dimnames);
    UNPROTECT(1);
    return ans;
}

/**
 * Allocate a 3-dimensional array
 *
 * @param mode The R mode (e.g. INTSXP)
 * @param nrow number of rows
 * @param ncol number of columns
 * @param nface number of faces
 *
 * @return A 3-dimensional array of the indicated dimensions and mode
 */
SEXP alloc3DArray(SEXPTYPE mode, int nrow, int ncol, int nface)
{
    SEXP s, t;
    int n;

    if (nrow < 0 || ncol < 0 || nface < 0)
	error(_("negative extents to 3D array"));
    if ((double)nrow * (double)ncol * (double)nface > INT_MAX)
	error(_("alloc3Darray: too many elements specified"));
    n = nrow * ncol * nface;
    PROTECT(s = allocVector(mode, n));
    PROTECT(t = allocVector(INTSXP, 3));
    INTEGER(t)[0] = nrow;
    INTEGER(t)[1] = ncol;
    INTEGER(t)[2] = nface;
    setAttrib(s, R_DimSymbol, t);
    UNPROTECT(2);
    return s;
}


SEXP allocArray(SEXPTYPE mode, SEXP dims)
{
    SEXP array;
    int i, n;
    double dn;

    dn = n = 1;
    for (i = 0; i < LENGTH(dims); i++) {
	dn *= INTEGER(dims)[i];
	if(dn > INT_MAX)
	    error(_("allocArray: too many elements specified by 'dims'"));
	n *= INTEGER(dims)[i];
    }

    PROTECT(dims = duplicate(dims));
    PROTECT(array = allocVector(mode, n));
    setAttrib(array, R_DimSymbol, dims);
    UNPROTECT(2);
    return array;
}

/* DropDims strips away redundant dimensioning information. */
/* If there is an appropriate dimnames attribute the correct */
/* element is extracted and attached to the vector as a names */
/* attribute.  Note that this function mutates x. */
/* Duplication should occur before this is called. */

SEXP DropDims(SEXP x)
{
    SEXP dims, dimnames, newnames = R_NilValue;
    int i, n, ndims;

    PROTECT(x);
    dims = getAttrib(x, R_DimSymbol);
    dimnames = getAttrib(x, R_DimNamesSymbol);

    /* Check that dropping will actually do something. */
    /* (1) Check that there is a "dim" attribute. */

    if (dims == R_NilValue) {
	UNPROTECT(1);
	return x;
    }
    ndims = LENGTH(dims);

    /* (2) Check whether there are redundant extents */
    n = 0;
    for (i = 0; i < ndims; i++)
	if (INTEGER(dims)[i] != 1) n++;
    if (n == ndims) {
	UNPROTECT(1);
	return x;
    }

    if (n <= 1) {
	/* We have reduced to a vector result.
	   If that has length one, it is ambiguous which dimnames to use,
	   so use it if there is only one (as from R 2.7.0).
	 */
	if (dimnames != R_NilValue) {
	    if(LENGTH(x) != 1) {
		for (i = 0; i < LENGTH(dims); i++) {
		    if (INTEGER(dims)[i] != 1) {
			newnames = VECTOR_ELT(dimnames, i);
			break;
		    }
		}
	    } else { /* drop all dims: keep names if unambiguous */
		int cnt;
		for(i = 0, cnt = 0; i < LENGTH(dims); i++)
		    if(VECTOR_ELT(dimnames, i) != R_NilValue) cnt++;
		if(cnt == 1)
		    for (i = 0; i < LENGTH(dims); i++) {
			newnames = VECTOR_ELT(dimnames, i);
			if(newnames != R_NilValue) break;
		    }
	    }
	}
	PROTECT(newnames);
	setAttrib(x, R_DimNamesSymbol, R_NilValue);
	setAttrib(x, R_DimSymbol, R_NilValue);
	setAttrib(x, R_NamesSymbol, newnames);
	/* FIXME: the following is desirable, but pointless as long as
	   subset.c & others have a contrary version that leaves the
	   S4 class in, incorrectly, in the case of vectors.  JMC
	   3/3/09 */
/* 	if(IS_S4_OBJECT(x)) {/\* no longer valid subclass of array or
 	matrix *\/ */
/* 	    setAttrib(x, R_ClassSymbol, R_NilValue); */
/* 	    UNSET_S4_OBJECT(x); */
/* 	} */
	UNPROTECT(1);
    } else {
	/* We have a lower dimensional array. */
	SEXP newdims, dnn, newnamesnames = R_NilValue;
	dnn = getAttrib(dimnames, R_NamesSymbol);
	PROTECT(newdims = allocVector(INTSXP, n));
	for (i = 0, n = 0; i < ndims; i++)
	    if (INTEGER(dims)[i] != 1)
		INTEGER(newdims)[n++] = INTEGER(dims)[i];
	if (!isNull(dimnames)) {
	    int havenames = 0;
	    for (i = 0; i < ndims; i++)
		if (INTEGER(dims)[i] != 1 &&
		    VECTOR_ELT(dimnames, i) != R_NilValue)
		    havenames = 1;
	    if (havenames) {
		PROTECT(newnames = allocVector(VECSXP, n));
		PROTECT(newnamesnames = allocVector(STRSXP, n));
		for (i = 0, n = 0; i < ndims; i++) {
		    if (INTEGER(dims)[i] != 1) {
			if(!isNull(dnn))
			    SET_STRING_ELT(newnamesnames, n,
					   STRING_ELT(dnn, i));
			SET_VECTOR_ELT(newnames, n++, VECTOR_ELT(dimnames, i));
		    }
		}
	    }
	    else dimnames = R_NilValue;
	}
	PROTECT(dimnames);
	setAttrib(x, R_DimNamesSymbol, R_NilValue);
	setAttrib(x, R_DimSymbol, newdims);
	if (dimnames != R_NilValue)
	{
	    if(!isNull(dnn))
		setAttrib(newnames, R_NamesSymbol, newnamesnames);
	    setAttrib(x, R_DimNamesSymbol, newnames);
	    UNPROTECT(2);
	}
	UNPROTECT(2);
    }
    UNPROTECT(1);
    return x;
}

SEXP attribute_hidden do_drop(SEXP call, SEXP op, SEXP args, SEXP rho)
{
    SEXP x, xdims;
    int i, n, shorten;

    checkArity(op, args);
    x = CAR(args);
    if ((xdims = getAttrib(x, R_DimSymbol)) != R_NilValue) {
	n = LENGTH(xdims);
	shorten = 0;
	for (i = 0; i < n; i++)
	    if (INTEGER(xdims)[i] == 1) shorten = 1;
	if (shorten) {
	    if (NAMEDCNT_GT_0(x)) x = duplicate(x);
	    x = DropDims(x);
	}
    }
    return x;
}

/* Length of Primitive Objects */

static SEXP do_fast_length (SEXP call, SEXP op, SEXP arg, SEXP rho, 
                            int variant)
{   
    R_len_t len = length(arg);
    return ScalarInteger (len <= INT_MAX ? len : NA_INTEGER);
}

SEXP attribute_hidden do_length(SEXP call, SEXP op, SEXP args, SEXP rho)
{
    SEXP ans;

    checkArity (op, args);
    check1arg_x (args, call);

    if (DispatchOrEval (call, op, "length", args, rho, &ans, 0, 1))
        return(ans);

    if (PRIMFUN_FAST(op)==0)
        SET_PRIMFUN_FAST_UNARY (op, do_fast_length, 1, 0);

    return do_fast_length (call, op, CAR(args), rho, 0);
}

void task_row_or_col (helpers_op_t op, SEXP ans, SEXP dim, SEXP ignored)
{
    int nr = INTEGER(dim)[0], nc = INTEGER(dim)[1];
    R_len_t k;
    int i, j;
    int *p;

    HELPERS_SETUP_OUT(10); /* large, since computing one element is very fast */

    p = INTEGER(ans);                   /* store sequentially (down columns)  */
    k = 0;                              /* with k, for good cache performance */

    switch (op) {
    case 1: /* row */
        for (j = 1; j <= nc; j++) {
            for (i = 1; i <= nr; i++) {
                p[k] = i;
                HELPERS_NEXT_OUT (k);
            }
        }
        break;
    case 2: /* col */
        for (j = 1; j <= nc; j++) {
            for (i = 1; i <= nr; i++) {
                p[k] = j;
                HELPERS_NEXT_OUT (k);
            }
        }
        break;
    }
}

#define T_rowscols THRESHOLD_ADJUST(100)

SEXP attribute_hidden do_rowscols (SEXP call, SEXP op, SEXP args, SEXP rho, 
                                   int variant)
{
    SEXP dim, ans;
    int nr, nc;

    checkArity(op, args);
    dim = CAR(args);
    if (!isInteger(dim) || LENGTH(dim) != 2)
	error(_("a matrix-like object is required as argument to 'row/col'"));
    nr = INTEGER(dim)[0];
    nc = INTEGER(dim)[1];

    ans = allocMatrix0 (INTSXP, nr, nc);

    DO_NOW_OR_LATER1 (variant, LENGTH(ans) >= T_rowscols,
      HELPERS_PIPE_OUT, task_row_or_col, PRIMVAL(op), ans, dim);

    return allocMatrix1 (ans, nr, nc);
}

/* Fill the lower triangle of an n-by-n matrix from the upper triangle.  Fills
   two rows at once to improve cache performance. */

static void fill_lower (double *z, int n)
{
   int i, ii, jj, e;

    /* This loop fills two rows of the lower triangle each iteration. 
       Since there's nothing to fill for the first row, we can either 
       start with it or with the next row, so that the number of rows 
       we fill will be a multiple of two. */

    for (i = (n&1); i < n; i += 2) {

        ii = i;    /* first position to fill in the first row of the pair */
        jj = i*n;  /* first position to fetch from */

        /* This loop fills in the pair of rows, also filling the diagonal
           element of the first (which is unnecessary but innocuous). */

        e = jj+i;

        for (;;) {
            z[ii] = z[jj];
            z[ii+1] = z[jj+n];
            if (jj == e) break;
            ii += n;
            jj += 1;
        }
    }
}

/* Fill vector/matrix with zeros. */

void task_fill_zeros (helpers_op_t op, SEXP sz, SEXP sx, SEXP sy)
{
  double *z = REAL(sz);
  R_len_t u = LENGTH(sz);
  R_len_t i;

  for (i = 0; i < u; i++) z[i] = 0;
}

void task_cfill_zeros (helpers_op_t op, SEXP sz, SEXP sx, SEXP sy)
{
  Rcomplex *z = COMPLEX(sz);
  R_len_t u = LENGTH(sz);
  R_len_t i;

  for (i = 0; i < u; i++) z[i].r = z[i].i = 0;
}

/* Real matrix product, using the routines in extra/matprod. */

void task_matprod_vec_vec (helpers_op_t op, SEXP sz, SEXP sx, SEXP sy)
{ 
    double *z = REAL(sz), *x = REAL(sx), *y = REAL(sy);
    int n = LENGTH(sx);

    z[0] = matprod_vec_vec (x, y, n);
}

void task_matprod_mat_vec (helpers_op_t op, SEXP sz, SEXP sx, SEXP sy)
{ 
    double *z = REAL(sz), *x = REAL(sx), *y = REAL(sy);
    int nrx = LENGTH(sz);
    int ncx = LENGTH(sy);

    matprod_mat_vec (x, y, z, nrx, ncx);
}

void task_matprod_vec_mat (helpers_op_t op, SEXP sz, SEXP sx, SEXP sy)
{ 
    double *z = REAL(sz), *x = REAL(sx), *y = REAL(sy);
    int nry = LENGTH(sx);
    int ncy = LENGTH(sz);

    matprod_vec_mat (x, y, z, nry, ncy);
}

void task_matprod (helpers_op_t op, SEXP sz, SEXP sx, SEXP sy)
{ 
    double *z = REAL(sz), *x = REAL(sx), *y = REAL(sy);
    int ncx_nry = op;
    int nrx = LENGTH(sx) / ncx_nry;
    int ncy = LENGTH(sy) / ncx_nry;

    matprod (x, y, z, nrx, ncx_nry, ncy);
}

void task_matprod_trans1 (helpers_op_t op, SEXP sz, SEXP sx, SEXP sy)
{ 
    double *z = REAL(sz), *x = REAL(sx), *y = REAL(sy);
    int k = op;
    int nr = LENGTH(sx) / k;
    int nc = LENGTH(sy) / k;

    matprod_trans1 (x, y, z, nr, k, nc);
}

void task_matprod_trans2 (helpers_op_t op, SEXP sz, SEXP sx, SEXP sy)
{ 
    double *z = REAL(sz), *x = REAL(sx), *y = REAL(sy);
    int k = op;
    int nr = LENGTH(sx) / k;
    int nc = LENGTH(sy) / k;

    matprod_trans2 (x, y, z, nr, k, nc);
}

/* Real matrix product, using the BLAS routines. */

void task_matprod_vec_vec_BLAS (helpers_op_t op, SEXP sz, SEXP sx, SEXP sy)
{ 
    double *z = REAL(sz), *x = REAL(sx), *y = REAL(sy);
    int n = LENGTH(sx);
    int int_1 = 1;

    z[0] = F77_CALL(ddot) (&n, x, &int_1, y, &int_1);
}

void task_matprod_mat_vec_BLAS (helpers_op_t op, SEXP sz, SEXP sx, SEXP sy)
{ 
    double *z = REAL(sz), *x = REAL(sx), *y = REAL(sy);
    int nrx = LENGTH(sz);
    int ncx = LENGTH(sy);
    double one = 1.0, zero = 0.0;
    char *transN1 = "N";
    int int_1 = 1;

    F77_CALL(dgemv) (transN1, &nrx, &ncx, &one, 
                     x, &nrx, y, &int_1, &zero, z, &int_1);
}

void task_matprod_vec_mat_BLAS (helpers_op_t op, SEXP sz, SEXP sx, SEXP sy)
{ 
    double *z = REAL(sz), *x = REAL(sx), *y = REAL(sy);
    int nry = LENGTH(sx);
    int ncy = LENGTH(sz);
    double one = 1.0, zero = 0.0;
    char *transT1 = "T";
    int int_1 = 1;

    F77_CALL(dgemv) (transT1, &nry, &ncy, &one, 
                     y, &nry, x, &int_1, &zero, z, &int_1);
}

void task_matprod_BLAS (helpers_op_t op, SEXP sz, SEXP sx, SEXP sy)
{ 
    double *z = REAL(sz), *x = REAL(sx), *y = REAL(sy);
    int ncx_nry = op;
    int nrx = LENGTH(sx) / ncx_nry;
    int ncy = LENGTH(sy) / ncx_nry;
    char *transN1 = "N", *transN2 = "N";
    double one = 1.0, zero = 0.0;

    F77_CALL(dgemm) (transN1, transN2, &nrx, &ncy, &ncx_nry, &one,
                      x, &nrx, y, &ncx_nry, &zero, z, &nrx);
}

void task_matprod_trans1_BLAS (helpers_op_t op, SEXP sz, SEXP sx, SEXP sy)
{ 
    double *z = REAL(sz), *x = REAL(sx), *y = REAL(sy);
    int nr = op;
    int ncx = LENGTH(sx) / nr;
    int ncy = LENGTH(sy) / nr;
    double one = 1.0, zero = 0.0;

    if (x == y && nr > 10) { /* using dsyrk may be slower if nr is small */
        char *trans = "T", *uplo = "U";
	F77_CALL(dsyrk)(uplo, trans, &ncx, &nr, &one, x, &nr, &zero, z, &ncx);
        fill_lower(z,ncx);
    }
    else {
        char *transa = "T", *transb = "N";
	F77_CALL(dgemm)(transa, transb, &ncx, &ncy, &nr, &one,
			x, &nr, y, &nr, &zero, z, &ncx);
    }
}

void task_matprod_trans2_BLAS (helpers_op_t op, SEXP sz, SEXP sx, SEXP sy)
{ 
    double *z = REAL(sz), *x = REAL(sx), *y = REAL(sy);
    int nc = op;
    int nrx = LENGTH(sx) / nc;
    int nry = LENGTH(sy) / nc;
    double one = 1.0, zero = 0.0;

    if (x == y && nc > 10) { /* using dsyrk may be slower if nc is small */
        char *trans = "N", *uplo = "U";
	F77_CALL(dsyrk)(uplo, trans, &nrx, &nc, &one, x, &nrx, &zero, z, &nrx);
        fill_lower(z,nrx);
    }
    else {
        char *transa = "N", *transb = "T";
	F77_CALL(dgemm)(transa, transb, &nrx, &nry, &nc, &one,
			x, &nrx, y, &nry, &zero, z, &nrx);
    }
}

/* Complex matrix product. */

void task_cmatprod (helpers_op_t op, SEXP sz, SEXP sx, SEXP sy)
{ 
    Rcomplex *z = COMPLEX(sz), *x = COMPLEX(sx), *y = COMPLEX(sy);
    int ncx_nry = op;
    int nrx = LENGTH(sx) / ncx_nry;
    int ncy = LENGTH(sy) / ncx_nry;

#ifdef HAVE_FORTRAN_DOUBLE_COMPLEX
    char *transa = "N", *transb = "N";
    Rcomplex one, zero;
    int i;
    one.r = 1.0; one.i = zero.r = zero.i = 0.0;
    if (nrx > 0 && ncx_nry > 0 && ncy > 0) {
	F77_CALL(zgemm)(transa, transb, &nrx, &ncy, &ncx_nry, &one,
			x, &nrx, y, &ncx_nry, &zero, z, &nrx);
    } else { /* zero-extent operations should return zeroes */
	for(i = 0; i < nrx*ncy; i++) z[i].r = z[i].i = 0;
    }
#else
    int i, j, k;
    double xij_r, xij_i, yjk_r, yjk_i;
    long double sum_i, sum_r;

    for (i = 0; i < nrx; i++)
	for (k = 0; k < ncy; k++) {
	    z[i + k * nrx].r = NA_REAL;
	    z[i + k * nrx].i = NA_REAL;
	    sum_r = 0.0;
	    sum_i = 0.0;
	    for (j = 0; j < ncx_nry; j++) {
		xij_r = x[i + j * nrx].r;
		xij_i = x[i + j * nrx].i;
		yjk_r = y[j + k * ncx_nry].r;
		yjk_i = y[j + k * ncx_nry].i;
		if (ISNAN(xij_r) || ISNAN(xij_i)
		    || ISNAN(yjk_r) || ISNAN(yjk_i))
		    goto next_ik;
		sum_r += (xij_r * yjk_r - xij_i * yjk_i);
		sum_i += (xij_r * yjk_i + xij_i * yjk_r);
	    }
	    z[i + k * nrx].r = sum_r;
	    z[i + k * nrx].i = sum_i;
	next_ik:
	    ;
	}
#endif
}

<<<<<<< HEAD
/* Fill the lower triangle of an n-by-n matrix from the upper triangle.  Fills
   two rows at once to improve cache performance. */

static void fill_lower (double *z, int n)
{
   int i, ii, jj, e;

    /* This loop fills two rows of the lower triangle each iteration. 
       Since there's nothing to fill for the first row, we can either 
       start with it or with the next row, so that the number of rows 
       we fill will be a multiple of two. */

    for (i = (n&1); i < n; i += 2) {

        ii = i;    /* first position to fill in the first row of the pair */
        jj = i*n;  /* first position to fetch from */

        /* This loop fills in the pair of rows, also filling the diagonal
           element of the first (which is unnecessary but innocuous). */

        e = jj+i;

        for (;;) {
            z[ii] = z[jj];
            z[ii+1] = z[jj+n];
            if (jj == e) break;
            ii += n;
            jj += 1;
        }
    }
}

void task_matprod_trans1_BLAS (helpers_op_t op, SEXP sz, SEXP sx, SEXP sy)
{ 
    double *z = REAL(sz), *x = REAL(sx), *y = REAL(sy);
    int nr = op;
    int ncx = LENGTH(sx) / nr;
    int ncy = LENGTH(sy) / nr;
    double one = 1.0, zero = 0.0;

    if (x == y && nr > 10) { /* using dsyrk may be slower if nr is small */
        char *trans = "T", *uplo = "U";
	F77_CALL(dsyrk)(uplo, trans, &ncx, &nr, &one, x, &nr, &zero, z, &ncx);
        fill_lower(z,ncx);
    }
    else {
        char *transa = "T", *transb = "N";
	F77_CALL(dgemm)(transa, transb, &ncx, &ncy, &nr, &one,
			x, &nr, y, &nr, &zero, z, &ncx);
    }
}

=======
>>>>>>> 58b8e04e
void task_cmatprod_trans1 (helpers_op_t op, SEXP sz, SEXP sx, SEXP sy)
{ 
    Rcomplex *z = COMPLEX(sz), *x = COMPLEX(sx), *y = COMPLEX(sy);
    int nr = op;
    int ncx = LENGTH(sx) / nr;
    int ncy = LENGTH(sy) / nr;
    char *transa = "T", *transb = "N";
    Rcomplex one, zero;
    one.r = 1.0; one.i = zero.r = zero.i = 0.0;

    F77_CALL(zgemm) (transa, transb, &ncx, &ncy, &nr, &one,
                     x, &nr, y, &nr, &zero, z, &ncx);
}

<<<<<<< HEAD
void task_matprod_trans2_BLAS (helpers_op_t op, SEXP sz, SEXP sx, SEXP sy)
{ 
    double *z = REAL(sz), *x = REAL(sx), *y = REAL(sy);
    int nc = op;
    int nrx = LENGTH(sx) / nc;
    int nry = LENGTH(sy) / nc;
    double one = 1.0, zero = 0.0;

    if (x == y && nc > 10) { /* using dsyrk may be slower if nc is small */
        char *trans = "N", *uplo = "U";
	F77_CALL(dsyrk)(uplo, trans, &nrx, &nc, &one, x, &nrx, &zero, z, &nrx);
        fill_lower(z,nrx);
    }
    else {
        char *transa = "N", *transb = "T";
	F77_CALL(dgemm)(transa, transb, &nrx, &nry, &nc, &one,
			x, &nrx, y, &nry, &zero, z, &nrx);
    }
}

void task_cmatprod_trans2 (helpers_op_t op, SEXP sz, SEXP sx, SEXP sy)
{ 
    Rcomplex *z = COMPLEX(sz), *x = COMPLEX(sx), *y = COMPLEX(sy);
    int nc = op;
    int nrx = LENGTH(sx) / nc;
    int nry = LENGTH(sy) / nc;

=======
void task_cmatprod_trans2 (helpers_op_t op, SEXP sz, SEXP sx, SEXP sy)
{ 
    Rcomplex *z = COMPLEX(sz), *x = COMPLEX(sx), *y = COMPLEX(sy);
    int nc = op;
    int nrx = LENGTH(sx) / nc;
    int nry = LENGTH(sy) / nc;

>>>>>>> 58b8e04e
    char *transa = "N", *transb = "T";
    Rcomplex one, zero;
    one.r = 1.0; one.i = zero.r = zero.i = 0.0;
    F77_CALL(zgemm) (transa, transb, &nrx, &nry, &nc, &one,
                     x, &nrx, y, &nry, &zero, z, &nrx);
}

#define T_matmult THRESHOLD_ADJUST(30)

/* "%*%" (op = 0), crossprod (op = 1) or tcrossprod (op = 2) */
SEXP attribute_hidden do_matprod (SEXP call, SEXP op, SEXP args, SEXP rho, 
                                  int variant)
{
    int ldx, ldy, nrx, ncx, nry, ncy, mode;
    SEXP x = CAR(args), y = CADR(args), xdims, ydims, ans;
    Rboolean sym;

    if(PRIMVAL(op) == 0 && /* %*% is primitive, the others are .Internal() */
       (IS_S4_OBJECT(x) || IS_S4_OBJECT(y))
       && R_has_methods(op)) {
	SEXP s, value;
        wait_until_arguments_computed(args);
	/* Remove argument names to ensure positional matching */
	for(s = args; s != R_NilValue; s = CDR(s)) SET_TAG(s, R_NilValue);
	value = R_possible_dispatch(call, op, args, rho, FALSE);
	if(value) return value;
    }

    sym = isNull(y);
    if (sym && (PRIMVAL(op) > 0)) y = x;
    if ( !(isNumeric(x) || isComplex(x)) || !(isNumeric(y) || isComplex(y)) )
	errorcall(call, _("requires numeric/complex matrix/vector arguments"));

    xdims = getAttrib(x, R_DimSymbol);
    ldx = length(xdims);
    ydims = sym ? xdims : getAttrib(y, R_DimSymbol);
    ldy = sym ? ldx : length(ydims);

    if (ldx != 2 && ldy != 2) {		/* x and y non-matrices */
	if (PRIMVAL(op) == 0) {
	    nrx = 1;
	    ncx = LENGTH(x);
	}
	else {
	    nrx = LENGTH(x);
	    ncx = 1;
	}
	nry = LENGTH(y);
	ncy = 1;
    }
    else if (ldx != 2) {		/* x not a matrix */
	nry = INTEGER(ydims)[0];
	ncy = INTEGER(ydims)[1];
	nrx = 0;
	ncx = 0;
	if (PRIMVAL(op) == 0) {
	    if (LENGTH(x) == nry) {	/* x as row vector */
		nrx = 1;
		ncx = nry; /* == LENGTH(x) */
	    }
	    else if (nry == 1) {	/* x as col vector */
		nrx = LENGTH(x);
		ncx = 1;
	    }
	}
	else if (PRIMVAL(op) == 1) { /* crossprod() */
	    if (LENGTH(x) == nry) {	/* x is a col vector */
		nrx = nry; /* == LENGTH(x) */
		ncx = 1;
	    }
	    /* else if (nry == 1) ... not being too tolerant
	       to treat x as row vector, as t(x) *is* row vector */
	}
	else { /* tcrossprod */
	    if (LENGTH(x) == ncy) {	/* x as row vector */
		nrx = 1;
		ncx = ncy; /* == LENGTH(x) */
	    }
	    else if (ncy == 1) {	/* x as col vector */
		nrx = LENGTH(x);
		ncx = 1;
	    }
	}
    }
    else if (ldy != 2) {		/* y not a matrix */
	nrx = INTEGER(xdims)[0];
	ncx = INTEGER(xdims)[1];
	nry = 0;
	ncy = 0;
	if (PRIMVAL(op) == 0) {
	    if (LENGTH(y) == ncx) {	/* y as col vector */
		nry = ncx;
		ncy = 1;
	    }
	    else if (ncx == 1) {	/* y as row vector */
		nry = 1;
		ncy = LENGTH(y);
	    }
	}
	else if (PRIMVAL(op) == 1) { /* crossprod() */
	    if (LENGTH(y) == nrx) {	/* y is a col vector */
		nry = nrx;
		ncy = 1;
	    }
	}
	else { /* tcrossprod --		y is a col vector */
	    nry = LENGTH(y);
	    ncy = 1;
	}
    }
    else {				/* x and y matrices */
	nrx = INTEGER(xdims)[0];
	ncx = INTEGER(xdims)[1];
	nry = INTEGER(ydims)[0];
	ncy = INTEGER(ydims)[1];
    }
    /* nr[ow](.) and nc[ol](.) are now defined for x and y */

    if (PRIMVAL(op) == 0) {
	/* primitive, so use call */
	if (ncx != nry)
	    errorcall(call, _("non-conformable arguments"));
    }
    else if (PRIMVAL(op) == 1) {
	if (nrx != nry)
	    error(_("non-conformable arguments"));
    }
    else {
	if (ncx != ncy)
	    error(_("non-conformable arguments"));
    }

    mode = isComplex(x) || isComplex(y) ? CPLXSXP : REALSXP;
   
    if (TYPEOF(x)!=mode) {
        WAIT_UNTIL_COMPUTED(x);
        x = coerceVector(x, mode);
    }
    PROTECT(x);

    if (TYPEOF(y)!=mode) {
        WAIT_UNTIL_COMPUTED(y);
        y = coerceVector(y, mode);
    }
    PROTECT(y);

    if (PRIMVAL(op) == 0) {			/* op == 0 : %*% */

	ans = allocMatrix0 (mode, nrx, ncy);

        if (LENGTH(ans) != 0) {

            int inhlpr = nrx*(ncx+1.0)*ncy > T_matmult;
            int no_pipelining = !inhlpr || helpers_not_pipelining;
            helpers_task_proc *task_proc;
            int flags = 0;

            if (mode == CPLXSXP) {
                if (ncx==0) {
<<<<<<< HEAD
                    task_proc = task_cmatprod_zero;
=======
                    task_proc = task_cfill_zeros;
>>>>>>> 58b8e04e
                }
                else {
                    task_proc = task_cmatprod;
#ifndef R_MAT_MULT_WITH_BLAS_IN_HELPERS_OK
                    inhlpr = 0;
#endif
                }
            }
            else {
                if (ncx==0) {
                    task_proc = task_fill_zeros;
                }
                else if (nrx==1 && ncy==1) {
                    if (R_mat_mult_with_BLAS[0]) {
                        task_proc = task_matprod_vec_vec_BLAS;
#ifndef R_MAT_MULT_WITH_BLAS_IN_HELPERS_OK
                        inhlpr = 0;
#endif
                    }
                    else if (no_pipelining)
                        task_proc = task_matprod_vec_vec;
                    else {
                        task_proc = task_piped_matprod_vec_vec;
                        flags = HELPERS_PIPE_IN2;
                    }
                }
                else if (ncy==1) {
                    if (R_mat_mult_with_BLAS[1]) {
                        task_proc = task_matprod_mat_vec_BLAS;
#ifndef R_MAT_MULT_WITH_BLAS_IN_HELPERS_OK
                        inhlpr = 0;
#endif
                    }
                    else if (no_pipelining)
                        task_proc = task_matprod_mat_vec;
                    else {
                        task_proc = task_piped_matprod_mat_vec;
                        flags = HELPERS_PIPE_IN2;
                    }
                }
                else if (nrx==1) {
                    if (R_mat_mult_with_BLAS[2]) {
                        task_proc = task_matprod_vec_mat_BLAS;
#ifndef R_MAT_MULT_WITH_BLAS_IN_HELPERS_OK
                        inhlpr = 0;
#endif
                    }
                    else if (no_pipelining)
                        task_proc = task_matprod_vec_mat;
                    else {
                        task_proc = task_piped_matprod_vec_mat;
                        flags = HELPERS_PIPE_IN2_OUT;
                    }
                }
                else {
                    if (R_mat_mult_with_BLAS[3]) {
                        task_proc = task_matprod_BLAS;
#ifndef R_MAT_MULT_WITH_BLAS_IN_HELPERS_OK
                        inhlpr = 0;
#endif
                    }
                    else if (no_pipelining)
                        task_proc = task_matprod;
                    else {
                        task_proc = task_piped_matprod;
                        flags = HELPERS_PIPE_IN2_OUT;
                    }
                }
            }

            DO_NOW_OR_LATER2(variant, inhlpr, flags, task_proc, ncx, ans, x, y);
        }

        PROTECT(ans = allocMatrix1 (ans, nrx, ncy));

	PROTECT(xdims = getAttrib(x, R_DimNamesSymbol));
	PROTECT(ydims = getAttrib(y, R_DimNamesSymbol));

	if (xdims != R_NilValue || ydims != R_NilValue) {
	    SEXP dimnames, dimnamesnames, dnx=R_NilValue, dny=R_NilValue;

	    /* allocate dimnames and dimnamesnames */

	    PROTECT(dimnames = allocVector(VECSXP, 2));
	    PROTECT(dimnamesnames = allocVector(STRSXP, 2));
	    if (xdims != R_NilValue) {
		if (ldx == 2 || ncx == 1) {
		    SET_VECTOR_ELT(dimnames, 0, VECTOR_ELT(xdims, 0));
		    dnx = getAttrib(xdims, R_NamesSymbol);
		    if(!isNull(dnx))
			SET_STRING_ELT(dimnamesnames, 0, STRING_ELT(dnx, 0));
		}
	    }

#define YDIMS_ET_CETERA	do {						\
	    if (ydims != R_NilValue) {					\
		if (ldy == 2) {						\
		    SET_VECTOR_ELT(dimnames, 1, VECTOR_ELT(ydims, 1));	\
		    dny = getAttrib(ydims, R_NamesSymbol);		\
		    if(!isNull(dny))					\
			SET_STRING_ELT(dimnamesnames, 1, STRING_ELT(dny, 1)); \
		} else if (nry == 1) {					\
		    SET_VECTOR_ELT(dimnames, 1, VECTOR_ELT(ydims, 0));	\
		    dny = getAttrib(ydims, R_NamesSymbol);		\
		    if(!isNull(dny))					\
			SET_STRING_ELT(dimnamesnames, 1, STRING_ELT(dny, 0)); \
		}							\
	    }								\
									\
	    /* We sometimes attach a dimnames attribute			\
	     * whose elements are all NULL ...				\
	     * This is ugly but causes no real damage.			\
	     * Now (2.1.0 ff), we don't anymore: */			\
	    if (VECTOR_ELT(dimnames,0) != R_NilValue ||			\
		VECTOR_ELT(dimnames,1) != R_NilValue) {			\
		if (dnx != R_NilValue || dny != R_NilValue)		\
		    setAttrib(dimnames, R_NamesSymbol, dimnamesnames);	\
		setAttrib(ans, R_DimNamesSymbol, dimnames);		\
	    } } while (0)

	    YDIMS_ET_CETERA;
	    UNPROTECT(2);
	}
    }

    else {  /* crossprod or tcrossprod */
<<<<<<< HEAD

        int cross = PRIMVAL(op)==1;
        int nrows = cross ? ncx : nrx;
        int ncols = cross ? ncy : nry;
        int k = cross ? nrx : ncx;

	ans = allocMatrix0(mode,nrows,ncols);

        if (LENGTH(ans) != 0) {

            int inhlpr = nrows*(k+1.0)*ncols > T_matmult;
            helpers_task_proc *task_proc;

            if (mode == CPLXSXP) {
                if (k==0) {
                    task_proc = task_cmatprod_zero;
=======

        int cross = PRIMVAL(op)==1;
        int nrows = cross ? ncx : nrx;
        int ncols = cross ? ncy : nry;
        int k = cross ? nrx : ncx;

	ans = allocMatrix0(mode,nrows,ncols);

        if (LENGTH(ans) != 0) {

            int inhlpr = nrows*(k+1.0)*ncols > T_matmult;
            int no_pipelining = !inhlpr || helpers_not_pipelining;
            helpers_task_proc *task_proc;
            int flags = 0;

            if (mode == CPLXSXP) {
                if (k==0) {
                    task_proc = task_cfill_zeros;
>>>>>>> 58b8e04e
                }
                else {
                    task_proc = cross ? task_cmatprod_trans1
                                      : task_cmatprod_trans2;
#ifndef R_MAT_MULT_WITH_BLAS_IN_HELPERS_OK
                    inhlpr = 0;
#endif
                }
            }
            else {
                if (k==0) {
<<<<<<< HEAD
                    task_proc = task_matprod_zero;
                }
                else {
                    task_proc = cross ? task_matprod_trans1_BLAS 
                                      : task_matprod_trans2_BLAS;
#ifndef R_MAT_MULT_WITH_BLAS_IN_HELPERS_OK
                    inhlpr = 0;
#endif
                }
            }

            DO_NOW_OR_LATER2(variant, inhlpr, 0, task_proc, k, ans, x, y);
=======
                    task_proc = task_fill_zeros;
                }
                else {
                    if (R_mat_mult_with_BLAS[3]) {
                        task_proc = cross ? task_matprod_trans1_BLAS 
                                          : task_matprod_trans2_BLAS;
#ifndef R_MAT_MULT_WITH_BLAS_IN_HELPERS_OK
                        inhlpr = 0;
#endif
                    }
                    else if (no_pipelining)
                        task_proc = cross ? task_matprod_trans1 
                                          : task_matprod_trans2;
                    else {
                        if (cross) {
                            task_proc = task_piped_matprod_trans1;
                            flags = HELPERS_PIPE_IN2_OUT;
                        }
                        else {
                            task_proc = task_piped_matprod_trans2;
                            flags = HELPERS_PIPE_OUT;
                        }
                    }
                }
            }

            DO_NOW_OR_LATER2(variant, inhlpr, flags, task_proc, k, ans, x, y);
>>>>>>> 58b8e04e
        }

        PROTECT(ans = allocMatrix1 (ans, nrows, ncols));

	PROTECT(xdims = getAttrib(x, R_DimNamesSymbol));
	PROTECT(ydims = sym ? xdims : getAttrib(y, R_DimNamesSymbol));

	if (xdims != R_NilValue || ydims != R_NilValue) {
	    SEXP dimnames, dimnamesnames, dnx=R_NilValue, dny=R_NilValue;

	    /* allocate dimnames and dimnamesnames */

	    PROTECT(dimnames = allocVector(VECSXP, 2));
	    PROTECT(dimnamesnames = allocVector(STRSXP, 2));

	    if (xdims != R_NilValue) {
		if (ldx == 2) {/* not nrx==1 : .. fixed, ihaka 2003-09-30 */
		    SET_VECTOR_ELT(dimnames, 0, VECTOR_ELT(xdims,cross));
		    dnx = getAttrib(xdims, R_NamesSymbol);
		    if(!isNull(dnx))
			SET_STRING_ELT(dimnamesnames, 0, STRING_ELT(dnx,cross));
		}
	    }

            if (cross) {
                YDIMS_ET_CETERA;
            }
            else {
                if (ydims != R_NilValue) {
                    if (ldy == 2) {
                        SET_VECTOR_ELT(dimnames, 1, VECTOR_ELT(ydims, 0));
                        dny = getAttrib(ydims, R_NamesSymbol);
                        if(!isNull(dny))
                            SET_STRING_ELT(dimnamesnames, 1, STRING_ELT(dny, 0));
                    }
                }
                if (VECTOR_ELT(dimnames,0) != R_NilValue ||
                    VECTOR_ELT(dimnames,1) != R_NilValue) {
                    if (dnx != R_NilValue || dny != R_NilValue)
                        setAttrib(dimnames, R_NamesSymbol, dimnamesnames);
                    setAttrib(ans, R_DimNamesSymbol, dimnames);
                }
            }

            UNPROTECT(2);
        }
    }
    UNPROTECT(5);
    return ans;
}
#undef YDIMS_ET_CETERA

void task_transpose (helpers_op_t op, SEXP r, SEXP a, SEXP ignored)
{
    int nrow = EXTRACT_LENGTH1(op);
    int ncol = EXTRACT_LENGTH2(op);
    R_len_t len = LENGTH(a);
    R_len_t l_1 = len-1;
    R_len_t l_2 = len-2;
    unsigned i, j, k;

    if (helpers_output_perhaps_pipelined()) {

        HELPERS_SETUP_OUT (8);

        switch (TYPEOF(a)) {

        /* For LGL, INT, and REAL, access successive pairs from two rows, and 
           store in successive positions in two columns (except perhaps for
           the first row & column).  This improves memory access performance.

           Keep in mind:  nrow & ncol are the number of rows and columns in
                          the input - this is swapped for the output! */

        case LGLSXP:
        case INTSXP:
            k = 0;
            i = 0;
            if (nrow & 1) {
                for (j = 0; i < ncol; j += nrow, i++) 
                    INTEGER(r)[i] = INTEGER(a)[j];
                HELPERS_BLOCK_OUT(k,ncol);
            }
            j = nrow & 1;
            while (i < len) {
                INTEGER(r)[i] = INTEGER(a)[j]; 
                INTEGER(r)[i+ncol] = INTEGER(a)[j+1];
                i += 1; j += nrow;
                if (j >= len) { 
                    i += ncol; 
                    j -= l_2; 
                    HELPERS_BLOCK_OUT(k,2*ncol);
                }
            }
            break;

        case REALSXP:
            k = 0;
            i = 0;
            if (nrow & 1) {
                for (j = 0; i < ncol; j += nrow, i++) 
                    REAL(r)[i] = REAL(a)[j];
                HELPERS_BLOCK_OUT(k,ncol);
            }
            j = nrow & 1;
            while (i < len) {
                REAL(r)[i] = REAL(a)[j]; 
                REAL(r)[i+ncol] = REAL(a)[j+1];
                i += 1; j += nrow;
                if (j >= len) { 
                    i += ncol; 
                    j -= l_2; 
                    HELPERS_BLOCK_OUT(k,2*ncol);
                }
            }
            break;

        /* For less-used types below, just access by row, store by column. */

        case CPLXSXP:
            for (i = 0, j = 0; i < len; j += nrow) {
                if (j > l_1) j -= l_1;
                COMPLEX(r)[i] = COMPLEX(a)[j];
                HELPERS_NEXT_OUT(i);
            }
            break;

        case RAWSXP:
            for (i = 0, j = 0; i < len; j += nrow) {
                if (j > l_1) j -= l_1;
                RAW(r)[i] = RAW(a)[j];
                HELPERS_NEXT_OUT(i);
            }
            break;

        /* These shouldn't happen here, but just in case... */

        case STRSXP:
            for (i = 0, j = 0; i < len; j += nrow) {
                if (j > l_1) j -= l_1;
                SET_STRING_ELT(r, i, STRING_ELT(a,j));
                i += 1;
            }
            break;

        case EXPRSXP:
        case VECSXP:
            for (i = 0, j = 0; i < len; j += nrow) {
                if (j > l_1) j -= l_1;
                SET_VECTOR_ELT(r, i, VECTOR_ELT(a,j));
                i += 1;
            }
            break;
        }
    }

    else { /* not pipelined */

        switch (TYPEOF(a)) {

        /* For LGL, INT, and REAL, access successive pairs from two rows, and 
           store in successive positions in two columns (except perhaps for
           the first row & column).  This improves memory access performance.

           Keep in mind:  nrow & ncol are the number of rows and columns in
                          the input - this is swapped for the output! */

        case LGLSXP:
        case INTSXP:
            i = 0;
            if (nrow & 1) {
                for (j = 0; i < ncol; j += nrow, i++) 
                    INTEGER(r)[i] = INTEGER(a)[j];
            }
            j = nrow & 1;
            while (i < len) {
                INTEGER(r)[i] = INTEGER(a)[j]; 
                INTEGER(r)[i+ncol] = INTEGER(a)[j+1];
                i += 1; j += nrow;
                if (j >= len) { 
                    i += ncol; 
                    j -= l_2; 
                }
            }
            break;

        case REALSXP:
            i = 0;
            if (nrow & 1) {
                for (j = 0; i < ncol; j += nrow, i++) 
                    REAL(r)[i] = REAL(a)[j];
            }
            j = nrow & 1;
            while (i < len) {
                REAL(r)[i] = REAL(a)[j]; 
                REAL(r)[i+ncol] = REAL(a)[j+1];
                i += 1; j += nrow;
                if (j >= len) { 
                    i += ncol; 
                    j -= l_2; 
                }
            }
            break;

        /* For less-used types below, just access by row, store by column. */

        case CPLXSXP:
            for (i = 0, j = 0; i < len; j += nrow) {
                if (j > l_1) j -= l_1;
                COMPLEX(r)[i] = COMPLEX(a)[j];
                i += 1;
            }
            break;

        case RAWSXP:
            for (i = 0, j = 0; i < len; j += nrow) {
                if (j > l_1) j -= l_1;
                RAW(r)[i] = RAW(a)[j];
                i += 1;
            }
            break;

        case STRSXP:
            for (i = 0, j = 0; i < len; j += nrow) {
                if (j > l_1) j -= l_1;
                SET_STRING_ELT(r, i, STRING_ELT(a,j));
                i += 1;
            }
            break;

        case EXPRSXP:
        case VECSXP:
            for (i = 0, j = 0; i < len; j += nrow) {
                if (j > l_1) j -= l_1;
                SET_VECTOR_ELT(r, i, VECTOR_ELT(a,j));
                i += 1;
            }
            break;
        }
    }
}

#define T_transpose THRESHOLD_ADJUST(10)

SEXP attribute_hidden do_transpose (SEXP call, SEXP op, SEXP args, SEXP rho,
                                    int variant)
{
    SEXP a, r, dims, dimnames, dimnamesnames, ndimnamesnames, rnames, cnames;
    int ldim, len, ncol, nrow;

    checkArity(op, args);
    a = CAR(args);

    if (!isVector(a)) goto not_matrix;

    dims = getAttrib(a, R_DimSymbol);
    ldim = length(dims); /* not LENGTH, since could be null */

    if (ldim > 2) goto not_matrix;

    len = LENGTH(a);
    nrow = ldim == 2 ? nrows(a) : len;
    ncol = ldim == 2 ? ncols(a) : 1;

    PROTECT(r = allocVector(TYPEOF(a), len));

    /* Start task.  Matrices with pointer elements must be done in master only.
       Since we don't assume that writing a pointer to memory is atomic, the
       garbage collector could read a garbage pointer if written in a helper. */

    DO_NOW_OR_LATER1 (variant, LENGTH(a) >= T_transpose,
        isVectorNonpointer(a) ? HELPERS_PIPE_OUT : HELPERS_MASTER_ONLY, 
        task_transpose, COMBINE_LENGTHS(nrow,ncol), r, a);

    rnames = R_NilValue;
    cnames = R_NilValue;
    dimnamesnames = R_NilValue;

    switch(ldim) {
    case 0:
        rnames = getAttrib(a, R_NamesSymbol);
        dimnames = rnames;/* for isNull() below*/
        break;
    case 1:
        dimnames = getAttrib(a, R_DimNamesSymbol);
        if (dimnames != R_NilValue) {
            rnames = VECTOR_ELT(dimnames, 0);
            dimnamesnames = getAttrib(dimnames, R_NamesSymbol);
        }
        break;
    case 2:
        dimnames = getAttrib(a, R_DimNamesSymbol);
        if (dimnames != R_NilValue) {
            rnames = VECTOR_ELT(dimnames, 0);
            cnames = VECTOR_ELT(dimnames, 1);
            dimnamesnames = getAttrib(dimnames, R_NamesSymbol);
        }
        break;
    }

    PROTECT(dims = allocVector(INTSXP, 2));
    INTEGER(dims)[0] = ncol;
    INTEGER(dims)[1] = nrow;
    setAttrib(r, R_DimSymbol, dims);
    UNPROTECT(1);

    /* R <= 2.2.0: dropped list(NULL,NULL) dimnames :
     * if(rnames != R_NilValue || cnames != R_NilValue) */
    if(!isNull(dimnames)) {
	PROTECT(dimnames = allocVector(VECSXP, 2));
	SET_VECTOR_ELT(dimnames, 0, cnames);
	SET_VECTOR_ELT(dimnames, 1, rnames);
	if(!isNull(dimnamesnames)) {
	    PROTECT(ndimnamesnames = allocVector(VECSXP, 2));
	    SET_VECTOR_ELT(ndimnamesnames, 1, STRING_ELT(dimnamesnames, 0));
	    SET_VECTOR_ELT(ndimnamesnames, 0,
			   (ldim == 2) ? STRING_ELT(dimnamesnames, 1):
			   R_BlankString);
	    setAttrib(dimnames, R_NamesSymbol, ndimnamesnames);
	    UNPROTECT(1);
	}
	setAttrib(r, R_DimNamesSymbol, dimnames);
	UNPROTECT(1);
    }
    copyMostAttrib(a, r);
    UNPROTECT(1);
    return r;

 not_matrix:
    error(_("argument is not a matrix"));
    return R_NilValue;/* never used; just for -Wall */
}

/*
 New version of aperm, using strides for speed.
 Jonathan Rougier <J.C.Rougier@durham.ac.uk>

 v1.0 30.01.01

 M.Maechler : expanded	all ../include/Rdefines.h macros
 */

/* this increments iip and sets j using strides */

#define CLICKJ						\
    for (itmp = 0; itmp < n; itmp++)			\
	if (iip[itmp] == isr[itmp]-1) iip[itmp] = 0;	\
	else {						\
	    iip[itmp]++;				\
	    break;					\
	}						\
    for (j = 0, itmp = 0; itmp < n; itmp++)	       	\
	j += iip[itmp] * stride[itmp];

/* aperm (a, perm, resize = TRUE) */
SEXP attribute_hidden do_aperm(SEXP call, SEXP op, SEXP args, SEXP rho)
{
    SEXP a, perm, r, dimsa, dimsr, dna;
    int i, j, n, len, itmp;

    checkArity(op, args);

    a = CAR(args);
    if (!isArray(a))
	error(_("invalid first argument, must be an array"));

    PROTECT(dimsa = getAttrib(a, R_DimSymbol));
    n = LENGTH(dimsa);
    int *isa = INTEGER(dimsa);

    /* check the permutation */

    int *pp = (int *) R_alloc((size_t) n, sizeof(int));
    perm = CADR(args);
    if (length(perm) == 0) {
	for (i = 0; i < n; i++) pp[i] = n-1-i;
    } else if (isString(perm)) {
	SEXP dna = getAttrib(a, R_DimNamesSymbol);
	if (isNull(dna))
	    error(_("'a' does not have named dimnames"));
	SEXP dnna = getAttrib(dna, R_NamesSymbol);
	if (isNull(dnna))
	    error(_("'a' does not have named dimnames"));
	for (i = 0; i < n; i++) {
	    const char *this = translateChar(STRING_ELT(perm, i));
	    for (j = 0; j < n; j++)
		if (streql(translateChar(STRING_ELT(dnna, j)),
			   this)) {pp[i] = j; break;}
	    if (j >= n)
		error(_("perm[%d] does not match a dimension name"), i+1);
	}
    } else {
	PROTECT(perm = coerceVector(perm, INTSXP));
	if (length(perm) == n) {
	    for (i = 0; i < n; i++) pp[i] = INTEGER(perm)[i] - 1;
	    UNPROTECT(1);
	} else error(_("'perm' is of wrong length"));
    }

    int *iip = (int *) R_alloc((size_t) n, sizeof(int));
    for (i = 0; i < n; iip[i++] = 0);
    for (i = 0; i < n; i++)
	if (pp[i] >= 0 && pp[i] < n) iip[pp[i]]++;
	else error(_("value out of range in 'perm'"));
    for (i = 0; i < n; i++)
	if (iip[i] == 0) error(_("invalid '%s' argument"), "perm");

    /* create the stride object and permute */

    int *stride = (int *) R_alloc((size_t) n, sizeof(int));
    for (iip[0] = 1, i = 1; i<n; i++) iip[i] = iip[i-1] * isa[i-1];
    for (i = 0; i < n; i++) stride[i] = iip[pp[i]];

    /* also need to have the dimensions of r */

    PROTECT(dimsr = allocVector(INTSXP, n));
    int *isr = INTEGER(dimsr);
    for (i = 0; i < n; i++) isr[i] = isa[pp[i]];

    /* and away we go! iip will hold the incrementer */

    len = LENGTH(a);
    len = length(a);
    PROTECT(r = allocVector(TYPEOF(a), len));

    for (i = 0; i < n; iip[i++] = 0);

    switch (TYPEOF(a)) {

    case INTSXP:
	for (j=0, i=0; i < len; i++) {
	    INTEGER(r)[i] = INTEGER(a)[j];
	    CLICKJ;
	}
	break;

    case LGLSXP:
	for (j=0, i=0; i < len; i++) {
	    LOGICAL(r)[i] = LOGICAL(a)[j];
	    CLICKJ;
	}
	break;

    case REALSXP:
	for (j=0, i=0; i < len; i++) {
	    REAL(r)[i] = REAL(a)[j];
	    CLICKJ;
	}
	break;

    case CPLXSXP:
	for (j=0, i=0; i < len; i++) {
	    COMPLEX(r)[i].r = COMPLEX(a)[j].r;
	    COMPLEX(r)[i].i = COMPLEX(a)[j].i;
	    CLICKJ;
	}
	break;

    case STRSXP:
	for (j=0, i=0; i < len; i++) {
	    SET_STRING_ELT(r, i, STRING_ELT(a, j));
	    CLICKJ;
	}
	break;

    case VECSXP:
	for (j=0, i=0; i < len; i++) {
	    SET_VECTOR_ELT(r, i, VECTOR_ELT(a, j));
	    CLICKJ;
	}
	break;

    case RAWSXP:
	for (j=0, i=0; i < len; i++) {
	    RAW(r)[i] = RAW(a)[j];
	    CLICKJ;
	}
	break;

    default:
	UNIMPLEMENTED_TYPE("aperm", a);
    }

    /* handle the resize */
    int resize = asLogical(CADDR(args));
    if (resize == NA_LOGICAL) error(_("'resize' must be TRUE or FALSE"));
    setAttrib(r, R_DimSymbol, resize ? dimsr : dimsa);

    /* and handle the dimnames, if any */
    if (resize) {
	PROTECT(dna = getAttrib(a, R_DimNamesSymbol));
	if (dna != R_NilValue) {
	    SEXP dnna, dnr, dnnr;

	    PROTECT(dnr  = allocVector(VECSXP, n));
	    PROTECT(dnna = getAttrib(dna, R_NamesSymbol));
	    if (dnna != R_NilValue) {
		PROTECT(dnnr = allocVector(STRSXP, n));
		for (i = 0; i < n; i++) {
		    SET_VECTOR_ELT(dnr, i, VECTOR_ELT(dna, pp[i]));
		    SET_STRING_ELT(dnnr, i, STRING_ELT(dnna, pp[i]));
		}
		setAttrib(dnr, R_NamesSymbol, dnnr);
		UNPROTECT(1);
	    } else {
		for (i = 0; i < n; i++)
		    SET_VECTOR_ELT(dnr, i, VECTOR_ELT(dna, pp[i]));
	    }
	    setAttrib(r, R_DimNamesSymbol, dnr);
	    UNPROTECT(2);
	}
	UNPROTECT(1);
    }

    UNPROTECT(3); /* dimsa, r, dimsr */
    return r;
}

/* colSums(x, n, p, na.rm) and also the same with "row" and/or "Means". */

void task_colSums_or_colMeans (helpers_op_t op, SEXP ans, SEXP x, SEXP ignored)
{
    int keepNA = op&1;        /* Don't skip NA/NaN elements? */
    int Means = op&2;         /* Find means rather than sums? */
    unsigned n = op>>3;       /* Number of rows in matrix */
    unsigned p = LENGTH(ans); /* Number of columns in matrix */
    double *a = REAL(ans);    /* Pointer to start of result vector */
    int np = n*p;             /* Number of elements we need in total */
    int avail = 0;            /* Number of input elements known to be computed*/

    int cnt;                  /* # elements not NA/NaN, if Means and !keepNA */
    int i, j;                 /* Row and column indexes */
    int k;                    /* Index going sequentially through whole matrix*/

    HELPERS_SETUP_OUT (n>500 ? 3 : n>50 ? 4 : 5);

    if (TYPEOF(x) == REALSXP) {
        double *rx = REAL(x);
        long double sum;
        k = 0;
        j = 0;
        if (keepNA) {
            while (j < p) {
                if (avail < k+n) HELPERS_WAIT_IN1 (avail, k+n-1, np);
                sum = (n & 1) ? rx[k++] : 0.0;
                for (i = n - (n & 1); i > 0; i -= 2) { 
                    sum += rx[k++];
                    sum += rx[k++];
                }
                a[j] = !Means ? sum : sum/n;
                HELPERS_NEXT_OUT (j);
            }
        }
        else { /* ! keepNA */
            if (!Means) {
                while (j < p) {
                    if (avail < k+n) HELPERS_WAIT_IN1 (avail, k+n-1, np);
                    for (sum = 0.0, i = n; i > 0; i--, k++)
                        if (!ISNAN(rx[k])) sum += rx[k];
                    a[j] = sum;
                    HELPERS_NEXT_OUT (j);
                }
            }
            else {
                while (j < p) {
                    if (avail < k+n) HELPERS_WAIT_IN1 (avail, k+n-1, np);
                    for (cnt = 0, sum = 0.0, i = n; i > 0; i--, k++)
                        if (!ISNAN(rx[k])) { cnt += 1; sum += rx[k]; }
                    a[j] = sum/cnt;
                    HELPERS_NEXT_OUT (j);
                }
            }
        }
    }

    else {

        int_fast64_t lsum; /* good to sum up to 2^32 integers or 2^63 logicals*/
        int *ix;

        switch (TYPEOF(x)) {
        case INTSXP:
            ix = INTEGER(x);
            k = 0;
            j = 0;
            while (j < p) {
                if (avail < k+n) HELPERS_WAIT_IN1 (avail, k+n-1, np);
                for (cnt = 0, lsum = 0, i = 0; i < n; i++, k++)
                    if (ix[k] != NA_INTEGER) {
                        cnt += 1; 
                        lsum += ix[k];
                    }
                    else if (keepNA) {
                        a[j] = NA_REAL;
                        k += n-i;
                        goto next_int;
                    }
                a[j] = !Means ? lsum : (double)lsum/cnt;
              next_int:
                HELPERS_NEXT_OUT (j);
            }
            break;
        case LGLSXP:
            ix = LOGICAL(x);
            k = 0;
            j = 0;
            while (j < p) {
                if (avail < k+n) HELPERS_WAIT_IN1 (avail, k+n-1, np);
                for (cnt = 0, lsum = 0, i = 0; i < n; i++, k++)
                    if (ix[k] != NA_LOGICAL) {
                        cnt += 1; 
                        lsum += ix[k];
                    }
                    else if (keepNA) {
                        a[j] = NA_REAL; 
                        k += n-i;
                        goto next_logical;
                    }
                a[j] = !Means ? lsum : (double)lsum/cnt;
              next_logical:
                HELPERS_NEXT_OUT (j);
            }
            break;
        }
    }
}

#define rowSums_together 16   /* Sum this number of rows (or fewer) together */

void task_rowSums_or_rowMeans (helpers_op_t op, SEXP ans, SEXP x, SEXP ignored)
{
    int keepNA = op&1;        /* Don't skip NA/NaN elements? */
    int Means = op&2;         /* Find means rather than sums? */
    unsigned p = op>>3;       /* Number of columns in matrix */
    unsigned n = LENGTH(ans); /* Number of rows in matrix */
    double *a = REAL(ans);    /* Pointer to result vector, initially the start*/

    int i, j;                 /* Row and column indexes */

    HELPERS_SETUP_OUT (p>20 ? 4 : 5);

    if (TYPEOF(x) == REALSXP) {

        i = 0;
        while (i < n) {

            long double sums[rowSums_together];
            int cnts[rowSums_together];
            double *rx, *rx2;
            long double *s;
            int k, u;
            int *c;

            rx = REAL(x) + i;
            u = n - i;
            if (u > rowSums_together) u = rowSums_together;

            if (keepNA) { /* uses unwrapped loop to sum two columns at once */
                if (p & 1) {
                    for (k = u, s = sums, rx2 = rx; k > 0; k--, s++, rx2++) 
                        *s = *rx2;
                    rx += n;
                }
                else
                    for (k = u, s = sums; k > 0; k--, s++) 
                        *s = 0.0;
                for (j = p - (p & 1); j > 0; j -= 2) {
                    for (k = u, s = sums, rx2 = rx; k > 0; k--, s++, rx2++) {
                        *s += *rx2;
                        *s += *(rx2+n);
                    }
                    rx += 2*n;
                }
                if (!Means)
                    for (k = u, s = sums; k > 0; k--, a++, s++) 
                        *a = *s;
                else
                    for (k = u, s = sums; k > 0; k--, a++, s++)
                        *a = (*s)/p;
            }

            else { /* ! keepNA */
                if (!Means) {
                    s = sums;
                    for (k = u; k > 0; k--, s++) 
                        *s = 0.0; 
                    for (j = p; j > 0; j--) {
                        for (k = u, s = sums, rx2 = rx; k > 0; k--, s++, rx2++)
                            if (!ISNAN(*rx2)) *s += *rx2;
                        rx += n;
                    }
                    for (k = u, s = sums; k > 0; k--, a++, s++) 
                        *a = *s;
                }
                else {
                    for (k = u, s = sums, c = cnts; k > 0; k--, s++, c++) { 
                        *s = 0.0; 
                        *c = 0; 
                    }
                    for (j = p; j > 0; j--) {
                        for (k = u, s = sums, rx2 = rx, c = cnts; 
                             k > 0; 
                             k--, s++, rx2++, c++)
                            if (!ISNAN(*rx2)) { *s += *rx2; *c += 1; }
                        rx += n;
                    }
                    for (k = u, s = sums, c = cnts; k > 0; k--, a++, s++, c++) 
                        *a = (*s)/(*c);
                }
            }

            HELPERS_BLOCK_OUT (i, u);
        }
    }

    else {

        int_fast64_t lsum; /* good to sum up to 2^32 integers or 2^63 logicals*/
        int cnt;
        int *ix;

        switch (TYPEOF(x)) {
        case INTSXP:
            i = 0;
            while (i < n) {
                ix = INTEGER(x) + i;
                for (cnt = 0, lsum = 0, j = 0; j < p; j++, ix += n)
                    if (*ix != NA_INTEGER) {
                        cnt += 1; 
                        lsum += *ix;
                    }
                    else if (keepNA) {
                        a[i] = NA_REAL; 
                        goto next_int;
                    }
                a[i] = !Means ? lsum : (double)lsum/cnt;
              next_int:
                HELPERS_NEXT_OUT (i);
            }
            break;
        case LGLSXP:
            i = 0;
            while (i < n) {
                ix = LOGICAL(x) + i;
                for (cnt = 0, lsum = 0, j = 0; j < p; j++, ix += n)
                    if (*ix != NA_LOGICAL) {
                        cnt += 1; 
                        lsum += *ix;
                    }
                    else if (keepNA) {
                        a[i] = NA_REAL; 
                        goto next_logical;
                    }
                a[i] = !Means ? lsum : (double)lsum/cnt;
              next_logical:
                HELPERS_NEXT_OUT (i);
            }
            break;
        }
    }
}

#define T_colSums THRESHOLD_ADJUST(20)
#define T_rowSums THRESHOLD_ADJUST(20)

SEXP attribute_hidden do_colsum (SEXP call, SEXP op, SEXP args, SEXP rho, 
                                 int variant)
{
    SEXP x, ans;
    int OP, n, p;
    Rboolean NaRm;

    checkArity(op, args);

    /* we let x be being computed */
    x = CAR(args); args = CDR(args);
    /* other arguments we wait for */
    wait_until_arguments_computed(args);
    n = asInteger(CAR(args));    args = CDR(args);
    p = asInteger(CAR(args));    args = CDR(args);
    NaRm = asLogical(CAR(args)); args = CDR(args);

    if (n == NA_INTEGER || n < 0)
	error(_("invalid '%s' argument"), "n");
    if (p == NA_INTEGER || p < 0)
	error(_("invalid '%s' argument"), "p");
    if (NaRm == NA_LOGICAL) error(_("invalid '%s' argument"), "na.rm");

    switch (TYPEOF(x)) {
    case LGLSXP: break;
    case INTSXP: break;
    case REALSXP: break;
    default:
	error(_("'x' must be numeric"));
    }

    if ((double)n*p > LENGTH(x))
	error(_("invalid '%s' argument"), "n*p");

    OP = PRIMVAL(op);

    if (OP < 2) { /* columns */
        ans = allocVector (REALSXP, p);
        DO_NOW_OR_LATER1 (variant, LENGTH(x) >= T_colSums,
          HELPERS_PIPE_IN1_OUT, task_colSums_or_colMeans, 
          ((helpers_op_t)n<<3) | (OP<<1) | !NaRm, ans, x);
    }

    else { /* rows */
        ans = allocVector (REALSXP, n);
        DO_NOW_OR_LATER1 (variant, LENGTH(x) >= T_rowSums,
          HELPERS_PIPE_OUT, task_rowSums_or_rowMeans, 
          ((helpers_op_t)p<<3) | (OP<<1) | !NaRm, ans, x);
    }

    return ans;
}<|MERGE_RESOLUTION|>--- conflicted
+++ resolved
@@ -703,61 +703,6 @@
 #endif
 }
 
-<<<<<<< HEAD
-/* Fill the lower triangle of an n-by-n matrix from the upper triangle.  Fills
-   two rows at once to improve cache performance. */
-
-static void fill_lower (double *z, int n)
-{
-   int i, ii, jj, e;
-
-    /* This loop fills two rows of the lower triangle each iteration. 
-       Since there's nothing to fill for the first row, we can either 
-       start with it or with the next row, so that the number of rows 
-       we fill will be a multiple of two. */
-
-    for (i = (n&1); i < n; i += 2) {
-
-        ii = i;    /* first position to fill in the first row of the pair */
-        jj = i*n;  /* first position to fetch from */
-
-        /* This loop fills in the pair of rows, also filling the diagonal
-           element of the first (which is unnecessary but innocuous). */
-
-        e = jj+i;
-
-        for (;;) {
-            z[ii] = z[jj];
-            z[ii+1] = z[jj+n];
-            if (jj == e) break;
-            ii += n;
-            jj += 1;
-        }
-    }
-}
-
-void task_matprod_trans1_BLAS (helpers_op_t op, SEXP sz, SEXP sx, SEXP sy)
-{ 
-    double *z = REAL(sz), *x = REAL(sx), *y = REAL(sy);
-    int nr = op;
-    int ncx = LENGTH(sx) / nr;
-    int ncy = LENGTH(sy) / nr;
-    double one = 1.0, zero = 0.0;
-
-    if (x == y && nr > 10) { /* using dsyrk may be slower if nr is small */
-        char *trans = "T", *uplo = "U";
-	F77_CALL(dsyrk)(uplo, trans, &ncx, &nr, &one, x, &nr, &zero, z, &ncx);
-        fill_lower(z,ncx);
-    }
-    else {
-        char *transa = "T", *transb = "N";
-	F77_CALL(dgemm)(transa, transb, &ncx, &ncy, &nr, &one,
-			x, &nr, y, &nr, &zero, z, &ncx);
-    }
-}
-
-=======
->>>>>>> 58b8e04e
 void task_cmatprod_trans1 (helpers_op_t op, SEXP sz, SEXP sx, SEXP sy)
 { 
     Rcomplex *z = COMPLEX(sz), *x = COMPLEX(sx), *y = COMPLEX(sy);
@@ -772,27 +717,6 @@
                      x, &nr, y, &nr, &zero, z, &ncx);
 }
 
-<<<<<<< HEAD
-void task_matprod_trans2_BLAS (helpers_op_t op, SEXP sz, SEXP sx, SEXP sy)
-{ 
-    double *z = REAL(sz), *x = REAL(sx), *y = REAL(sy);
-    int nc = op;
-    int nrx = LENGTH(sx) / nc;
-    int nry = LENGTH(sy) / nc;
-    double one = 1.0, zero = 0.0;
-
-    if (x == y && nc > 10) { /* using dsyrk may be slower if nc is small */
-        char *trans = "N", *uplo = "U";
-	F77_CALL(dsyrk)(uplo, trans, &nrx, &nc, &one, x, &nrx, &zero, z, &nrx);
-        fill_lower(z,nrx);
-    }
-    else {
-        char *transa = "N", *transb = "T";
-	F77_CALL(dgemm)(transa, transb, &nrx, &nry, &nc, &one,
-			x, &nrx, y, &nry, &zero, z, &nrx);
-    }
-}
-
 void task_cmatprod_trans2 (helpers_op_t op, SEXP sz, SEXP sx, SEXP sy)
 { 
     Rcomplex *z = COMPLEX(sz), *x = COMPLEX(sx), *y = COMPLEX(sy);
@@ -800,15 +724,6 @@
     int nrx = LENGTH(sx) / nc;
     int nry = LENGTH(sy) / nc;
 
-=======
-void task_cmatprod_trans2 (helpers_op_t op, SEXP sz, SEXP sx, SEXP sy)
-{ 
-    Rcomplex *z = COMPLEX(sz), *x = COMPLEX(sx), *y = COMPLEX(sy);
-    int nc = op;
-    int nrx = LENGTH(sx) / nc;
-    int nry = LENGTH(sy) / nc;
-
->>>>>>> 58b8e04e
     char *transa = "N", *transb = "T";
     Rcomplex one, zero;
     one.r = 1.0; one.i = zero.r = zero.i = 0.0;
@@ -968,11 +883,7 @@
 
             if (mode == CPLXSXP) {
                 if (ncx==0) {
-<<<<<<< HEAD
-                    task_proc = task_cmatprod_zero;
-=======
                     task_proc = task_cfill_zeros;
->>>>>>> 58b8e04e
                 }
                 else {
                     task_proc = task_cmatprod;
@@ -1099,7 +1010,6 @@
     }
 
     else {  /* crossprod or tcrossprod */
-<<<<<<< HEAD
 
         int cross = PRIMVAL(op)==1;
         int nrows = cross ? ncx : nrx;
@@ -1111,23 +1021,6 @@
         if (LENGTH(ans) != 0) {
 
             int inhlpr = nrows*(k+1.0)*ncols > T_matmult;
-            helpers_task_proc *task_proc;
-
-            if (mode == CPLXSXP) {
-                if (k==0) {
-                    task_proc = task_cmatprod_zero;
-=======
-
-        int cross = PRIMVAL(op)==1;
-        int nrows = cross ? ncx : nrx;
-        int ncols = cross ? ncy : nry;
-        int k = cross ? nrx : ncx;
-
-	ans = allocMatrix0(mode,nrows,ncols);
-
-        if (LENGTH(ans) != 0) {
-
-            int inhlpr = nrows*(k+1.0)*ncols > T_matmult;
             int no_pipelining = !inhlpr || helpers_not_pipelining;
             helpers_task_proc *task_proc;
             int flags = 0;
@@ -1135,7 +1028,6 @@
             if (mode == CPLXSXP) {
                 if (k==0) {
                     task_proc = task_cfill_zeros;
->>>>>>> 58b8e04e
                 }
                 else {
                     task_proc = cross ? task_cmatprod_trans1
@@ -1147,20 +1039,6 @@
             }
             else {
                 if (k==0) {
-<<<<<<< HEAD
-                    task_proc = task_matprod_zero;
-                }
-                else {
-                    task_proc = cross ? task_matprod_trans1_BLAS 
-                                      : task_matprod_trans2_BLAS;
-#ifndef R_MAT_MULT_WITH_BLAS_IN_HELPERS_OK
-                    inhlpr = 0;
-#endif
-                }
-            }
-
-            DO_NOW_OR_LATER2(variant, inhlpr, 0, task_proc, k, ans, x, y);
-=======
                     task_proc = task_fill_zeros;
                 }
                 else {
@@ -1188,7 +1066,6 @@
             }
 
             DO_NOW_OR_LATER2(variant, inhlpr, flags, task_proc, k, ans, x, y);
->>>>>>> 58b8e04e
         }
 
         PROTECT(ans = allocMatrix1 (ans, nrows, ncols));
