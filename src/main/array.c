/*
 *  pqR : A pretty quick version of R
 *  Copyright (C) 2013 by Radford M. Neal
 *
 *  Based on R : A Computer Language for Statistical Data Analysis
 *  Copyright (C) 1995, 1996  Robert Gentleman and Ross Ihaka
 *  Copyright (C) 1998-2010   The R Development Core Team
 *  Copyright (C) 2002--2008  The R Foundation
 *
 *  The changes in pqR from R-2.15.0 distributed by the R Core Team are
 *  documented in the NEWS and MODS files in the top-level source directory.
 *
 *  This program is free software; you can redistribute it and/or modify
 *  it under the terms of the GNU General Public License as published by
 *  the Free Software Foundation; either version 2 of the License, or
 *  (at your option) any later version.
 *
 *  This program is distributed in the hope that it will be useful,
 *  but WITHOUT ANY WARRANTY; without even the implied warranty of
 *  MERCHANTABILITY or FITNESS FOR A PARTICULAR PURPOSE.  See the
 *  GNU General Public License for more details.
 *
 *  You should have received a copy of the GNU General Public License
 *  along with this program; if not, a copy is available at
 *  http://www.r-project.org/Licenses/
 */

#ifdef HAVE_CONFIG_H
#include <config.h>
#endif

#define USE_FAST_PROTECT_MACROS
#include <Defn.h>
#include <Rmath.h>
#include <matprod/matprod.h>
#include <R_ext/RS.h>     /* for Calloc/Free */
#include <R_ext/Applic.h> /* for dgemm */

#include <helpers/helpers-app.h>
#include <matprod/piped-matprod.h>

/* "GetRowNames" and "GetColNames" are utility routines which
 * locate and return the row names and column names from the
 * dimnames attribute of a matrix.  They are useful because
 * old versions of R used pair-based lists for dimnames
 * whereas recent versions use vector based lists.

 * These are now very old, plus
 * ``When the "dimnames" attribute is
 *   grabbed off an array it is always adjusted to be a vector.''

 They are used in bind.c and subset.c, and advertised in Rinternals.h
*/
SEXP GetRowNames(SEXP dimnames)
{
    if (TYPEOF(dimnames) == VECSXP)
	return VECTOR_ELT(dimnames, 0);
    else
	return R_NilValue;
}

SEXP GetColNames(SEXP dimnames)
{
    if (TYPEOF(dimnames) == VECSXP)
	return VECTOR_ELT(dimnames, 1);
    else
	return R_NilValue;
}

/* Allocate matrix, checking for errors, and putting in dims.  Split into
   two parts to allow the second part to sometimes be done in parallel with 
   computation of matrix elements (after just the first part done). */

static SEXP R_INLINE allocMatrix0 (SEXPTYPE mode, int nrow, int ncol)
{
    if (nrow < 0 || ncol < 0)
	error(_("negative extents to matrix"));

    if ((double)nrow * (double)ncol > INT_MAX)
	error(_("allocMatrix: too many elements specified"));

    return allocVector (mode, nrow*ncol);
}

static SEXP R_INLINE allocMatrix1 (SEXP s, int nrow, int ncol)
{
    SEXP t;

    PROTECT(s);
    PROTECT(t = allocVector(INTSXP, 2));
    INTEGER(t)[0] = nrow;
    INTEGER(t)[1] = ncol;
    setAttrib(s, R_DimSymbol, t);
    UNPROTECT(2);
    return s;
}

SEXP allocMatrix(SEXPTYPE mode, int nrow, int ncol)
{
    return allocMatrix1 (allocMatrix0 (mode, nrow, ncol), nrow, ncol);
}

/* Package matrix uses this .Internal with 5 args: should have 7 */
SEXP attribute_hidden do_matrix(SEXP call, SEXP op, SEXP args, SEXP rho)
{
    SEXP vals, ans, snr, snc, dimnames;
    int nr = 1, nc = 1, byrow, lendat, miss_nr, miss_nc;

    checkArity(op, args);
    vals = CAR(args); args = CDR(args);
    /* Supposedly as.vector() gave a vector type, but we check */
    switch(TYPEOF(vals)) {
	case LGLSXP:
	case INTSXP:
	case REALSXP:
	case CPLXSXP:
	case STRSXP:
	case RAWSXP:
	case EXPRSXP:
	case VECSXP:
	    break;
	default:
	    error(_("'data' must be of a vector type"));
    }
    lendat = length(vals);
    snr = CAR(args); args = CDR(args);
    snc = CAR(args); args = CDR(args);
    byrow = asLogical(CAR(args)); args = CDR(args);
    if (byrow == NA_INTEGER)
	error(_("invalid '%s' argument"), "byrow");
    dimnames = CAR(args);
    args = CDR(args);
    miss_nr = asLogical(CAR(args)); args = CDR(args);
    miss_nc = asLogical(CAR(args));

    if (!miss_nr) {
	if (!isNumeric(snr)) error(_("non-numeric matrix extent"));
	nr = asInteger(snr);
	if (nr == NA_INTEGER)
	    error(_("invalid 'nrow' value (too large or NA)"));
	if (nr < 0)
	    error(_("invalid 'nrow' value (< 0)"));
    }
    if (!miss_nc) {
	if (!isNumeric(snc)) error(_("non-numeric matrix extent"));
	nc = asInteger(snc);
	if (nc == NA_INTEGER)
	    error(_("invalid 'ncol' value (too large or NA)"));
	if (nc < 0)
	    error(_("invalid 'ncol' value (< 0)"));
    }
    if (miss_nr && miss_nc) nr = lendat;
    else if (miss_nr) nr = ceil(lendat/(double) nc);
    else if (miss_nc) nc = ceil(lendat/(double) nr);

    if(lendat > 0 ) {
	if (lendat > 1 && (nr * nc) % lendat != 0) {
	    if (((lendat > nr) && (lendat / nr) * nr != lendat) ||
		((lendat < nr) && (nr / lendat) * lendat != nr))
		warning(_("data length [%d] is not a sub-multiple or multiple of the number of rows [%d]"), lendat, nr);
	    else if (((lendat > nc) && (lendat / nc) * nc != lendat) ||
		     ((lendat < nc) && (nc / lendat) * lendat != nc))
		warning(_("data length [%d] is not a sub-multiple or multiple of the number of columns [%d]"), lendat, nc);
	}
	else if ((lendat > 1) && (nr * nc == 0)){
	    warning(_("data length exceeds size of matrix"));
	}
    }

    if ((double)nr * (double)nc > INT_MAX)
	error(_("too many elements specified"));

    PROTECT(ans = allocMatrix(TYPEOF(vals), nr, nc));

    if(lendat) {
	if (isVector(vals))
	    copyMatrix(ans, vals, byrow);
	else
	    copyListMatrix(ans, vals, byrow);
    } else if (isVectorAtomic(vals)) /* VECSXP/EXPRSXP already are R_NilValue */
        set_elements_to_NA_or_NULL (ans, 0, nr*nc);

    if(!isNull(dimnames)&& length(dimnames) > 0)
	ans = dimnamesgets(ans, dimnames);
    UNPROTECT(1);
    return ans;
}

/**
 * Allocate a 3-dimensional array
 *
 * @param mode The R mode (e.g. INTSXP)
 * @param nrow number of rows
 * @param ncol number of columns
 * @param nface number of faces
 *
 * @return A 3-dimensional array of the indicated dimensions and mode
 */
SEXP alloc3DArray(SEXPTYPE mode, int nrow, int ncol, int nface)
{
    SEXP s, t;
    int n;

    if (nrow < 0 || ncol < 0 || nface < 0)
	error(_("negative extents to 3D array"));
    if ((double)nrow * (double)ncol * (double)nface > INT_MAX)
	error(_("alloc3Darray: too many elements specified"));
    n = nrow * ncol * nface;
    PROTECT(s = allocVector(mode, n));
    PROTECT(t = allocVector(INTSXP, 3));
    INTEGER(t)[0] = nrow;
    INTEGER(t)[1] = ncol;
    INTEGER(t)[2] = nface;
    setAttrib(s, R_DimSymbol, t);
    UNPROTECT(2);
    return s;
}


SEXP allocArray(SEXPTYPE mode, SEXP dims)
{
    SEXP array;
    int i, n;
    double dn;

    dn = n = 1;
    for (i = 0; i < LENGTH(dims); i++) {
	dn *= INTEGER(dims)[i];
	if(dn > INT_MAX)
	    error(_("allocArray: too many elements specified by 'dims'"));
	n *= INTEGER(dims)[i];
    }

    PROTECT(dims = duplicate(dims));
    PROTECT(array = allocVector(mode, n));
    setAttrib(array, R_DimSymbol, dims);
    UNPROTECT(2);
    return array;
}

/* DropDims strips away redundant dimensioning information. */
/* If there is an appropriate dimnames attribute the correct */
/* element is extracted and attached to the vector as a names */
/* attribute.  Note that this function mutates x. */
/* Duplication should occur before this is called. */

SEXP DropDims(SEXP x)
{
    SEXP dims, dimnames, newnames = R_NilValue;
    int i, n, ndims;

    PROTECT(x);
    dims = getAttrib(x, R_DimSymbol);
    dimnames = getAttrib(x, R_DimNamesSymbol);

    /* Check that dropping will actually do something. */
    /* (1) Check that there is a "dim" attribute. */

    if (dims == R_NilValue) {
	UNPROTECT(1);
	return x;
    }
    ndims = LENGTH(dims);

    /* (2) Check whether there are redundant extents */
    n = 0;
    for (i = 0; i < ndims; i++)
	if (INTEGER(dims)[i] != 1) n++;
    if (n == ndims) {
	UNPROTECT(1);
	return x;
    }

    if (n <= 1) {
	/* We have reduced to a vector result.
	   If that has length one, it is ambiguous which dimnames to use,
	   so use it if there is only one (as from R 2.7.0).
	 */
	if (dimnames != R_NilValue) {
	    if(LENGTH(x) != 1) {
		for (i = 0; i < LENGTH(dims); i++) {
		    if (INTEGER(dims)[i] != 1) {
			newnames = VECTOR_ELT(dimnames, i);
			break;
		    }
		}
	    } else { /* drop all dims: keep names if unambiguous */
		int cnt;
		for(i = 0, cnt = 0; i < LENGTH(dims); i++)
		    if(VECTOR_ELT(dimnames, i) != R_NilValue) cnt++;
		if(cnt == 1)
		    for (i = 0; i < LENGTH(dims); i++) {
			newnames = VECTOR_ELT(dimnames, i);
			if(newnames != R_NilValue) break;
		    }
	    }
	}
	PROTECT(newnames);
	setAttrib(x, R_DimNamesSymbol, R_NilValue);
	setAttrib(x, R_DimSymbol, R_NilValue);
	setAttrib(x, R_NamesSymbol, newnames);
	/* FIXME: the following is desirable, but pointless as long as
	   subset.c & others have a contrary version that leaves the
	   S4 class in, incorrectly, in the case of vectors.  JMC
	   3/3/09 */
/* 	if(IS_S4_OBJECT(x)) {/\* no longer valid subclass of array or
 	matrix *\/ */
/* 	    setAttrib(x, R_ClassSymbol, R_NilValue); */
/* 	    UNSET_S4_OBJECT(x); */
/* 	} */
	UNPROTECT(1);
    } else {
	/* We have a lower dimensional array. */
	SEXP newdims, dnn, newnamesnames = R_NilValue;
	dnn = getAttrib(dimnames, R_NamesSymbol);
	PROTECT(newdims = allocVector(INTSXP, n));
	for (i = 0, n = 0; i < ndims; i++)
	    if (INTEGER(dims)[i] != 1)
		INTEGER(newdims)[n++] = INTEGER(dims)[i];
	if (!isNull(dimnames)) {
	    int havenames = 0;
	    for (i = 0; i < ndims; i++)
		if (INTEGER(dims)[i] != 1 &&
		    VECTOR_ELT(dimnames, i) != R_NilValue)
		    havenames = 1;
	    if (havenames) {
		PROTECT(newnames = allocVector(VECSXP, n));
		PROTECT(newnamesnames = allocVector(STRSXP, n));
		for (i = 0, n = 0; i < ndims; i++) {
		    if (INTEGER(dims)[i] != 1) {
			if(!isNull(dnn))
			    SET_STRING_ELT(newnamesnames, n,
					   STRING_ELT(dnn, i));
			SET_VECTOR_ELT(newnames, n++, VECTOR_ELT(dimnames, i));
		    }
		}
	    }
	    else dimnames = R_NilValue;
	}
	PROTECT(dimnames);
	setAttrib(x, R_DimNamesSymbol, R_NilValue);
	setAttrib(x, R_DimSymbol, newdims);
	if (dimnames != R_NilValue)
	{
	    if(!isNull(dnn))
		setAttrib(newnames, R_NamesSymbol, newnamesnames);
	    setAttrib(x, R_DimNamesSymbol, newnames);
	    UNPROTECT(2);
	}
	UNPROTECT(2);
    }
    UNPROTECT(1);
    return x;
}

SEXP attribute_hidden do_drop(SEXP call, SEXP op, SEXP args, SEXP rho)
{
    SEXP x, xdims;
    int i, n, shorten;

    checkArity(op, args);
    x = CAR(args);
    if ((xdims = getAttrib(x, R_DimSymbol)) != R_NilValue) {
	n = LENGTH(xdims);
	shorten = 0;
	for (i = 0; i < n; i++)
	    if (INTEGER(xdims)[i] == 1) shorten = 1;
	if (shorten) {
	    if (NAMEDCNT_GT_0(x)) x = duplicate(x);
	    x = DropDims(x);
	}
    }
    return x;
}

/* Length of Primitive Objects */

static SEXP do_fast_length (SEXP call, SEXP op, SEXP arg, SEXP rho, 
                            int variant)
{   
    R_len_t len = length(arg);
    return ScalarInteger (len <= INT_MAX ? len : NA_INTEGER);
}

SEXP attribute_hidden do_length(SEXP call, SEXP op, SEXP args, SEXP rho)
{
    SEXP ans;

    checkArity (op, args);
    check1arg_x (args, call);

    if (DispatchOrEval (call, op, "length", args, rho, &ans, 0, 1))
        return(ans);

    if (PRIMFUN_FAST(op)==0)
        SET_PRIMFUN_FAST_UNARY (op, do_fast_length, 1, 0);

    return do_fast_length (call, op, CAR(args), rho, 0);
}

void task_row_or_col (helpers_op_t op, SEXP ans, SEXP dim, SEXP ignored)
{
    int nr = INTEGER(dim)[0], nc = INTEGER(dim)[1];
    R_len_t k;
    int i, j;
    int *p;

    HELPERS_SETUP_OUT(10); /* large, since computing one element is very fast */

    p = INTEGER(ans);                   /* store sequentially (down columns)  */
    k = 0;                              /* with k, for good cache performance */

    switch (op) {
    case 1: /* row */
        for (j = 1; j <= nc; j++) {
            for (i = 1; i <= nr; i++) {
                p[k] = i;
                HELPERS_NEXT_OUT (k);
            }
        }
        break;
    case 2: /* col */
        for (j = 1; j <= nc; j++) {
            for (i = 1; i <= nr; i++) {
                p[k] = j;
                HELPERS_NEXT_OUT (k);
            }
        }
        break;
    }
}

#define T_rowscols THRESHOLD_ADJUST(100)

SEXP attribute_hidden do_rowscols (SEXP call, SEXP op, SEXP args, SEXP rho, 
                                   int variant)
{
    SEXP dim, ans;
    int nr, nc;

    checkArity(op, args);
    dim = CAR(args);
    if (!isInteger(dim) || LENGTH(dim) != 2)
	error(_("a matrix-like object is required as argument to 'row/col'"));
    nr = INTEGER(dim)[0];
    nc = INTEGER(dim)[1];

    ans = allocMatrix0 (INTSXP, nr, nc);

    DO_NOW_OR_LATER1 (variant, LENGTH(ans) >= T_rowscols,
      HELPERS_PIPE_OUT, task_row_or_col, PRIMVAL(op), ans, dim);

    return allocMatrix1 (ans, nr, nc);
}

void task_matprod_zero (helpers_op_t op, SEXP sz, SEXP sx, SEXP sy)
{
  double *z = REAL(sz);
  R_len_t u = LENGTH(sz);
  R_len_t i;

  for (i = 0; i < u; i++) z[i] = 0;
}

/* Real matrix product, using the routines in extra/matprod. */

void task_matprod_vec_vec (helpers_op_t op, SEXP sz, SEXP sx, SEXP sy)
{ 
    double *z = REAL(sz), *x = REAL(sx), *y = REAL(sy);
    int n = LENGTH(sx);

    z[0] = matprod_vec_vec (x, y, n);
}

void task_matprod_mat_vec (helpers_op_t op, SEXP sz, SEXP sx, SEXP sy)
{ 
    double *z = REAL(sz), *x = REAL(sx), *y = REAL(sy);
    int nrx = LENGTH(sz);
    int ncx = LENGTH(sy);

    matprod_mat_vec (x, y, z, nrx, ncx);
}

void task_matprod_vec_mat (helpers_op_t op, SEXP sz, SEXP sx, SEXP sy)
{ 
    double *z = REAL(sz), *x = REAL(sx), *y = REAL(sy);
    int nry = LENGTH(sx);
    int ncy = LENGTH(sz);

    matprod_vec_mat (x, y, z, nry, ncy);
}

void task_matprod (helpers_op_t op, SEXP sz, SEXP sx, SEXP sy)
{ 
    double *z = REAL(sz), *x = REAL(sx), *y = REAL(sy);
    int ncx_nry = op;
    int nrx = LENGTH(sx) / ncx_nry;
    int ncy = LENGTH(sy) / ncx_nry;

    matprod (x, y, z, nrx, ncx_nry, ncy);
}

/* Real matrix product, using the BLAS routines. */

void task_matprod_vec_vec_BLAS (helpers_op_t op, SEXP sz, SEXP sx, SEXP sy)
{ 
    double *z = REAL(sz), *x = REAL(sx), *y = REAL(sy);
    int n = LENGTH(sx);
    int int_1 = 1;

    z[0] = F77_CALL(ddot) (&n, x, &int_1, y, &int_1);
}

void task_matprod_mat_vec_BLAS (helpers_op_t op, SEXP sz, SEXP sx, SEXP sy)
{ 
    double *z = REAL(sz), *x = REAL(sx), *y = REAL(sy);
    int nrx = LENGTH(sz);
    int ncx = LENGTH(sy);
    double one = 1.0, zero = 0.0;
    char *transN1 = "N";
    int int_1 = 1;

    F77_CALL(dgemv) (transN1, &nrx, &ncx, &one, 
                     x, &nrx, y, &int_1, &zero, z, &int_1);
}

void task_matprod_vec_mat_BLAS (helpers_op_t op, SEXP sz, SEXP sx, SEXP sy)
{ 
    double *z = REAL(sz), *x = REAL(sx), *y = REAL(sy);
    int nry = LENGTH(sx);
    int ncy = LENGTH(sz);
    double one = 1.0, zero = 0.0;
    char *transT1 = "T";
    int int_1 = 1;

    F77_CALL(dgemv) (transT1, &nry, &ncy, &one, 
                     y, &nry, x, &int_1, &zero, z, &int_1);
}

void task_matprod_BLAS (helpers_op_t op, SEXP sz, SEXP sx, SEXP sy)
{ 
    double *z = REAL(sz), *x = REAL(sx), *y = REAL(sy);
    int ncx_nry = op;
    int nrx = LENGTH(sx) / ncx_nry;
    int ncy = LENGTH(sy) / ncx_nry;
    char *transN1 = "N", *transN2 = "N";
    double one = 1.0, zero = 0.0;

    F77_CALL(dgemm) (transN1, transN2, &nrx, &ncy, &ncx_nry, &one,
                      x, &nrx, y, &ncx_nry, &zero, z, &nrx);
}

/* Complex matrix product. */

void task_cmatprod_zero (helpers_op_t op, SEXP sz, SEXP sx, SEXP sy)
{
  Rcomplex *z = COMPLEX(sz);
  R_len_t u = LENGTH(sz);
  R_len_t i;

  for (i = 0; i < u; i++) z[i].r = z[i].i = 0;
}

void task_cmatprod (helpers_op_t op, SEXP sz, SEXP sx, SEXP sy)
{ 
    Rcomplex *z = COMPLEX(sz), *x = COMPLEX(sx), *y = COMPLEX(sy);
    int ncx_nry = op;
    int nrx = LENGTH(sx) / ncx_nry;
    int ncy = LENGTH(sy) / ncx_nry;

#ifdef HAVE_FORTRAN_DOUBLE_COMPLEX
    char *transa = "N", *transb = "N";
    Rcomplex one, zero;
    int i;
    one.r = 1.0; one.i = zero.r = zero.i = 0.0;
    if (nrx > 0 && ncx_nry > 0 && ncy > 0) {
	F77_CALL(zgemm)(transa, transb, &nrx, &ncy, &ncx_nry, &one,
			x, &nrx, y, &ncx_nry, &zero, z, &nrx);
    } else { /* zero-extent operations should return zeroes */
	for(i = 0; i < nrx*ncy; i++) z[i].r = z[i].i = 0;
    }
#else
    int i, j, k;
    double xij_r, xij_i, yjk_r, yjk_i;
    long double sum_i, sum_r;

    for (i = 0; i < nrx; i++)
	for (k = 0; k < ncy; k++) {
	    z[i + k * nrx].r = NA_REAL;
	    z[i + k * nrx].i = NA_REAL;
	    sum_r = 0.0;
	    sum_i = 0.0;
	    for (j = 0; j < ncx_nry; j++) {
		xij_r = x[i + j * nrx].r;
		xij_i = x[i + j * nrx].i;
		yjk_r = y[j + k * ncx_nry].r;
		yjk_i = y[j + k * ncx_nry].i;
		if (ISNAN(xij_r) || ISNAN(xij_i)
		    || ISNAN(yjk_r) || ISNAN(yjk_i))
		    goto next_ik;
		sum_r += (xij_r * yjk_r - xij_i * yjk_i);
		sum_i += (xij_r * yjk_i + xij_i * yjk_r);
	    }
	    z[i + k * nrx].r = sum_r;
	    z[i + k * nrx].i = sum_i;
	next_ik:
	    ;
	}
#endif
}

static void symcrossprod(double *x, int nr, int nc, double *z)
{
    char *trans = "T", *uplo = "U";
    double one = 1.0, zero = 0.0;
    int i, j;
    if (nr > 0 && nc > 0) {
	F77_CALL(dsyrk)(uplo, trans, &nc, &nr, &one, x, &nr, &zero, z, &nc);
	for (i = 1; i < nc; i++)
	    for (j = 0; j < i; j++) z[i + nc *j] = z[j + nc * i];
    } else { /* zero-extent operations should return zeroes */
	for(i = 0; i < nc*nc; i++) z[i] = 0;
    }

}

static void crossprod(double *x, int nrx, int ncx,
		      double *y, int nry, int ncy, double *z)
{
    char *transa = "T", *transb = "N";
    double one = 1.0, zero = 0.0;
    if (nrx > 0 && ncx > 0 && nry > 0 && ncy > 0) {
	F77_CALL(dgemm)(transa, transb, &ncx, &ncy, &nrx, &one,
			x, &nrx, y, &nry, &zero, z, &ncx);
    } else { /* zero-extent operations should return zeroes */
	int i;
	for(i = 0; i < ncx*ncy; i++) z[i] = 0;
    }
}

static void ccrossprod(Rcomplex *x, int nrx, int ncx,
		       Rcomplex *y, int nry, int ncy, Rcomplex *z)
{
    char *transa = "T", *transb = "N";
    Rcomplex one, zero;

    one.r = 1.0; one.i = zero.r = zero.i = 0.0;
    if (nrx > 0 && ncx > 0 && nry > 0 && ncy > 0) {
	F77_CALL(zgemm)(transa, transb, &ncx, &ncy, &nrx, &one,
			x, &nrx, y, &nry, &zero, z, &ncx);
    } else { /* zero-extent operations should return zeroes */
	int i;
	for(i = 0; i < ncx*ncy; i++) z[i].r = z[i].i = 0;
    }
}

static void symtcrossprod(double *x, int nr, int nc, double *z)
{
    char *trans = "N", *uplo = "U";
    double one = 1.0, zero = 0.0;
    int i, j;
    if (nr > 0 && nc > 0) {
	F77_CALL(dsyrk)(uplo, trans, &nr, &nc, &one, x, &nr, &zero, z, &nr);
	for (i = 1; i < nr; i++)
	    for (j = 0; j < i; j++) z[i + nr *j] = z[j + nr * i];
    } else { /* zero-extent operations should return zeroes */
	for(i = 0; i < nr*nr; i++) z[i] = 0;
    }

}

static void tcrossprod(double *x, int nrx, int ncx,
		      double *y, int nry, int ncy, double *z)
{
    char *transa = "N", *transb = "T";
    double one = 1.0, zero = 0.0;
    if (nrx > 0 && ncx > 0 && nry > 0 && ncy > 0) {
	F77_CALL(dgemm)(transa, transb, &nrx, &nry, &ncx, &one,
			x, &nrx, y, &nry, &zero, z, &nrx);
    } else { /* zero-extent operations should return zeroes */
	int i;
	for(i = 0; i < nrx*nry; i++) z[i] = 0;
    }
}

static void tccrossprod(Rcomplex *x, int nrx, int ncx,
			Rcomplex *y, int nry, int ncy, Rcomplex *z)
{
    char *transa = "N", *transb = "T";
    Rcomplex one, zero;

    one.r = 1.0; one.i = zero.r = zero.i = 0.0;
    if (nrx > 0 && ncx > 0 && nry > 0 && ncy > 0) {
	F77_CALL(zgemm)(transa, transb, &nrx, &nry, &ncx, &one,
			x, &nrx, y, &nry, &zero, z, &nrx);
    } else { /* zero-extent operations should return zeroes */
	int i;
	for(i = 0; i < nrx*nry; i++) z[i].r = z[i].i = 0;
    }
}

#define T_matmult THRESHOLD_ADJUST(20)

/* "%*%" (op = 0), crossprod (op = 1) or tcrossprod (op = 2) */
SEXP attribute_hidden do_matprod (SEXP call, SEXP op, SEXP args, SEXP rho, 
                                  int variant)
{
    int ldx, ldy, nrx, ncx, nry, ncy, mode;
    SEXP x = CAR(args), y = CADR(args), xdims, ydims, ans;
    Rboolean sym;

    if(PRIMVAL(op) == 0 && /* %*% is primitive, the others are .Internal() */
       (IS_S4_OBJECT(x) || IS_S4_OBJECT(y))
       && R_has_methods(op)) {
	SEXP s, value;
        wait_until_arguments_computed(args);
	/* Remove argument names to ensure positional matching */
	for(s = args; s != R_NilValue; s = CDR(s)) SET_TAG(s, R_NilValue);
	value = R_possible_dispatch(call, op, args, rho, FALSE);
	if(value) return value;
    }

    sym = isNull(y);
    if (sym && (PRIMVAL(op) > 0)) y = x;
    if ( !(isNumeric(x) || isComplex(x)) || !(isNumeric(y) || isComplex(y)) )
	errorcall(call, _("requires numeric/complex matrix/vector arguments"));

    xdims = getAttrib(x, R_DimSymbol);
    ydims = getAttrib(y, R_DimSymbol);
    ldx = length(xdims);
    ldy = length(ydims);

    if (ldx != 2 && ldy != 2) {		/* x and y non-matrices */
	if (PRIMVAL(op) == 0) {
	    nrx = 1;
	    ncx = LENGTH(x);
	}
	else {
	    nrx = LENGTH(x);
	    ncx = 1;
	}
	nry = LENGTH(y);
	ncy = 1;
    }
    else if (ldx != 2) {		/* x not a matrix */
	nry = INTEGER(ydims)[0];
	ncy = INTEGER(ydims)[1];
	nrx = 0;
	ncx = 0;
	if (PRIMVAL(op) == 0) {
	    if (LENGTH(x) == nry) {	/* x as row vector */
		nrx = 1;
		ncx = nry; /* == LENGTH(x) */
	    }
	    else if (nry == 1) {	/* x as col vector */
		nrx = LENGTH(x);
		ncx = 1;
	    }
	}
	else if (PRIMVAL(op) == 1) { /* crossprod() */
	    if (LENGTH(x) == nry) {	/* x is a col vector */
		nrx = nry; /* == LENGTH(x) */
		ncx = 1;
	    }
	    /* else if (nry == 1) ... not being too tolerant
	       to treat x as row vector, as t(x) *is* row vector */
	}
	else { /* tcrossprod */
	    if (LENGTH(x) == ncy) {	/* x as row vector */
		nrx = 1;
		ncx = ncy; /* == LENGTH(x) */
	    }
	    else if (ncy == 1) {	/* x as col vector */
		nrx = LENGTH(x);
		ncx = 1;
	    }
	}
    }
    else if (ldy != 2) {		/* y not a matrix */
	nrx = INTEGER(xdims)[0];
	ncx = INTEGER(xdims)[1];
	nry = 0;
	ncy = 0;
	if (PRIMVAL(op) == 0) {
	    if (LENGTH(y) == ncx) {	/* y as col vector */
		nry = ncx;
		ncy = 1;
	    }
	    else if (ncx == 1) {	/* y as row vector */
		nry = 1;
		ncy = LENGTH(y);
	    }
	}
	else if (PRIMVAL(op) == 1) { /* crossprod() */
	    if (LENGTH(y) == nrx) {	/* y is a col vector */
		nry = nrx;
		ncy = 1;
	    }
	}
	else { /* tcrossprod --		y is a col vector */
	    nry = LENGTH(y);
	    ncy = 1;
	}
    }
    else {				/* x and y matrices */
	nrx = INTEGER(xdims)[0];
	ncx = INTEGER(xdims)[1];
	nry = INTEGER(ydims)[0];
	ncy = INTEGER(ydims)[1];
    }
    /* nr[ow](.) and nc[ol](.) are now defined for x and y */

    if (PRIMVAL(op) == 0) {
	/* primitive, so use call */
	if (ncx != nry)
	    errorcall(call, _("non-conformable arguments"));
    }
    else if (PRIMVAL(op) == 1) {
	if (nrx != nry)
	    error(_("non-conformable arguments"));
    }
    else {
	if (ncx != ncy)
	    error(_("non-conformable arguments"));
    }

    mode = isComplex(x) || isComplex(y) ? CPLXSXP : REALSXP;
   
    if (TYPEOF(x)!=mode) {
        WAIT_UNTIL_COMPUTED(x);
        x = coerceVector(x, mode);
    }
    PROTECT(x);

    if (TYPEOF(y)!=mode) {
        WAIT_UNTIL_COMPUTED(y);
        y = coerceVector(y, mode);
    }
    PROTECT(y);

    if (PRIMVAL(op) == 0) {			/* op == 0 : %*% */

	ans = allocMatrix0 (mode, nrx, ncy);

        if (LENGTH(ans) != 0) {

            int inhlpr = nrx*(ncx+1)*ncy > T_matmult || 1; /* ALWAYS, FOR NOW */
            int no_pipelining = !inhlpr || helpers_are_not_pipelining;
            helpers_task_proc *task_proc;
            int flags = 0;

            if (mode == CPLXSXP) {
                if (ncx==0) task_proc = task_cmatprod_zero;
                else        task_proc = task_cmatprod;
            }
            else {
                if (ncx==0) {
                    task_proc = task_matprod_zero;
                }
                else if (nrx==1 && ncy==1) {
                    if (R_mat_mult_with_BLAS[0]) {
                        task_proc = task_matprod_vec_vec_BLAS;
#ifndef R_MAT_MULT_WITH_BLAS_IN_HELPERS_OK
                        inhlpr = 0;
#endif
                    }
                    else if (no_pipelining)
                        task_proc = task_matprod_vec_vec;
                    else {
                        task_proc = task_piped_matprod_vec_vec;
                        flags = HELPERS_PIPE_IN2;
                    }
                }
                else if (ncy==1) {
                    if (R_mat_mult_with_BLAS[1]) {
                        task_proc = task_matprod_mat_vec_BLAS;
#ifndef R_MAT_MULT_WITH_BLAS_IN_HELPERS_OK
                        inhlpr = 0;
#endif
                    }
                    else if (no_pipelining)
                        task_proc = task_matprod_mat_vec;
                    else {
                        task_proc = task_piped_matprod_mat_vec;
                        flags = HELPERS_PIPE_IN2;
                    }
                }
                else if (nrx==1) {
                    if (R_mat_mult_with_BLAS[2]) {
                        task_proc = task_matprod_vec_mat_BLAS;
#ifndef R_MAT_MULT_WITH_BLAS_IN_HELPERS_OK
                        inhlpr = 0;
#endif
                    }
                    else if (no_pipelining)
                        task_proc = task_matprod_vec_mat;
                    else {
                        task_proc = task_piped_matprod_vec_mat;
                        flags = HELPERS_PIPE_IN2_OUT;
                    }
                }
                else {
                    if (R_mat_mult_with_BLAS[3]) {
                        task_proc = task_matprod_BLAS;
#ifndef R_MAT_MULT_WITH_BLAS_IN_HELPERS_OK
                        inhlpr = 0;
#endif
                    }
                    else if (no_pipelining)
                        task_proc = task_matprod;
                    else {
                        task_proc = task_piped_matprod;
                        flags = HELPERS_PIPE_IN2_OUT;
                    }
                }
            }

            DO_NOW_OR_LATER2(variant, inhlpr, flags, task_proc, ncx, ans, x, y);
        }

        PROTECT(ans = allocMatrix1 (ans, nrx, ncy));

	PROTECT(xdims = getAttrib(x, R_DimNamesSymbol));
	PROTECT(ydims = getAttrib(y, R_DimNamesSymbol));

	if (xdims != R_NilValue || ydims != R_NilValue) {
	    SEXP dimnames, dimnamesnames, dnx=R_NilValue, dny=R_NilValue;

	    /* allocate dimnames and dimnamesnames */

	    PROTECT(dimnames = allocVector(VECSXP, 2));
	    PROTECT(dimnamesnames = allocVector(STRSXP, 2));
	    if (xdims != R_NilValue) {
		if (ldx == 2 || ncx == 1) {
		    SET_VECTOR_ELT(dimnames, 0, VECTOR_ELT(xdims, 0));
		    dnx = getAttrib(xdims, R_NamesSymbol);
		    if(!isNull(dnx))
			SET_STRING_ELT(dimnamesnames, 0, STRING_ELT(dnx, 0));
		}
	    }

#define YDIMS_ET_CETERA							\
	    if (ydims != R_NilValue) {					\
		if (ldy == 2) {						\
		    SET_VECTOR_ELT(dimnames, 1, VECTOR_ELT(ydims, 1));	\
		    dny = getAttrib(ydims, R_NamesSymbol);		\
		    if(!isNull(dny))					\
			SET_STRING_ELT(dimnamesnames, 1, STRING_ELT(dny, 1)); \
		} else if (nry == 1) {					\
		    SET_VECTOR_ELT(dimnames, 1, VECTOR_ELT(ydims, 0));	\
		    dny = getAttrib(ydims, R_NamesSymbol);		\
		    if(!isNull(dny))					\
			SET_STRING_ELT(dimnamesnames, 1, STRING_ELT(dny, 0)); \
		}							\
	    }								\
									\
	    /* We sometimes attach a dimnames attribute			\
	     * whose elements are all NULL ...				\
	     * This is ugly but causes no real damage.			\
	     * Now (2.1.0 ff), we don't anymore: */			\
	    if (VECTOR_ELT(dimnames,0) != R_NilValue ||			\
		VECTOR_ELT(dimnames,1) != R_NilValue) {			\
		if (dnx != R_NilValue || dny != R_NilValue)		\
		    setAttrib(dimnames, R_NamesSymbol, dimnamesnames);	\
		setAttrib(ans, R_DimNamesSymbol, dimnames);		\
	    }								\
	    UNPROTECT(2)

	    YDIMS_ET_CETERA;
	}
    }

    else if (PRIMVAL(op) == 1) {	/* op == 1: crossprod() */

	PROTECT(ans = allocMatrix(mode, ncx, ncy));

        WAIT_UNTIL_COMPUTED_2(x,y);

	if (mode == CPLXSXP)
	    if(sym)
		ccrossprod(COMPLEX(x), nrx, ncx,
			   COMPLEX(x), nry, ncy, COMPLEX(ans));
	    else
		ccrossprod(COMPLEX(x), nrx, ncx,
			   COMPLEX(y), nry, ncy, COMPLEX(ans));
	else {
	    if(sym)
		symcrossprod(REAL(x), nrx, ncx, REAL(ans));
	    else
		crossprod(REAL(x), nrx, ncx,
			  REAL(y), nry, ncy, REAL(ans));
	}

	PROTECT(xdims = getAttrib(x, R_DimNamesSymbol));
	if (sym)
	    PROTECT(ydims = xdims);
	else
	    PROTECT(ydims = getAttrib(y, R_DimNamesSymbol));

	if (xdims != R_NilValue || ydims != R_NilValue) {
	    SEXP dimnames, dimnamesnames, dnx=R_NilValue, dny=R_NilValue;

	    /* allocate dimnames and dimnamesnames */

	    PROTECT(dimnames = allocVector(VECSXP, 2));
	    PROTECT(dimnamesnames = allocVector(STRSXP, 2));

	    if (xdims != R_NilValue) {
		if (ldx == 2) {/* not nrx==1 : .. fixed, ihaka 2003-09-30 */
		    SET_VECTOR_ELT(dimnames, 0, VECTOR_ELT(xdims, 1));
		    dnx = getAttrib(xdims, R_NamesSymbol);
		    if(!isNull(dnx))
			SET_STRING_ELT(dimnamesnames, 0, STRING_ELT(dnx, 1));
		}
	    }

	    YDIMS_ET_CETERA;
	}

    }
    else {					/* op == 2: tcrossprod() */

	PROTECT(ans = allocMatrix(mode, nrx, nry));

        WAIT_UNTIL_COMPUTED_2(x,y);

	if (mode == CPLXSXP)
	    if(sym)
		tccrossprod(COMPLEX(x), nrx, ncx,
			    COMPLEX(x), nry, ncy, COMPLEX(ans));
	    else
		tccrossprod(COMPLEX(x), nrx, ncx,
			    COMPLEX(y), nry, ncy, COMPLEX(ans));
	else {
	    if(sym)
		symtcrossprod(REAL(x), nrx, ncx, REAL(ans));
	    else
		tcrossprod(REAL(x), nrx, ncx,
			   REAL(y), nry, ncy, REAL(ans));
	}

	PROTECT(xdims = getAttrib(x, R_DimNamesSymbol));
	if (sym)
	    PROTECT(ydims = xdims);
	else
	    PROTECT(ydims = getAttrib(y, R_DimNamesSymbol));

	if (xdims != R_NilValue || ydims != R_NilValue) {
	    SEXP dimnames, dimnamesnames, dnx=R_NilValue, dny=R_NilValue;

	    /* allocate dimnames and dimnamesnames */

	    PROTECT(dimnames = allocVector(VECSXP, 2));
	    PROTECT(dimnamesnames = allocVector(STRSXP, 2));

	    if (xdims != R_NilValue) {
		if (ldx == 2) {
		    SET_VECTOR_ELT(dimnames, 0, VECTOR_ELT(xdims, 0));
		    dnx = getAttrib(xdims, R_NamesSymbol);
		    if(!isNull(dnx))
			SET_STRING_ELT(dimnamesnames, 0, STRING_ELT(dnx, 0));
		}
	    }
	    if (ydims != R_NilValue) {
		if (ldy == 2) {
		    SET_VECTOR_ELT(dimnames, 1, VECTOR_ELT(ydims, 0));
		    dny = getAttrib(ydims, R_NamesSymbol);
		    if(!isNull(dny))
			SET_STRING_ELT(dimnamesnames, 1, STRING_ELT(dny, 0));
		}
	    }
	    if (VECTOR_ELT(dimnames,0) != R_NilValue ||
		VECTOR_ELT(dimnames,1) != R_NilValue) {
		if (dnx != R_NilValue || dny != R_NilValue)
		    setAttrib(dimnames, R_NamesSymbol, dimnamesnames);
		setAttrib(ans, R_DimNamesSymbol, dimnames);
	    }

	    UNPROTECT(2);
	}
    }
    UNPROTECT(5);
    return ans;
}
#undef YDIMS_ET_CETERA

void task_transpose (helpers_op_t op, SEXP r, SEXP a, SEXP ignored)
{
    int nrow = EXTRACT_LENGTH1(op);
    int ncol = EXTRACT_LENGTH2(op);
    R_len_t len = LENGTH(a);
    R_len_t l_1 = len-1;
    R_len_t l_2 = len-2;
    unsigned i, j, k;

    HELPERS_SETUP_OUT (8);

    switch (TYPEOF(a)) {

    /* For LGL, INT, and REAL, access successive pairs from two rows, and 
       store in successive positions in two columns (except perhaps for the 
       first row & column).  This improves memory access performance.

       Keep in mind:  nrow & ncol are the number of rows and columns in the
                      input - this is swapped for the output! */

    case LGLSXP:
    case INTSXP:
        k = 0;
        i = 0;
        if (nrow & 1) {
            for (j = 0; i < ncol; j += nrow, i++) 
                INTEGER(r)[i] = INTEGER(a)[j];
            HELPERS_BLOCK_OUT(k,ncol);
        }
        j = nrow & 1;
        while (i < len) {
            INTEGER(r)[i] = INTEGER(a)[j]; 
            INTEGER(r)[i+ncol] = INTEGER(a)[j+1];
            i += 1; j += nrow;
            if (j >= len) { 
                i += ncol; 
                j -= l_2; 
                HELPERS_BLOCK_OUT(k,2*ncol);
            }
        }
        break;

    case REALSXP:
        k = 0;
        i = 0;
        if (nrow & 1) {
            for (j = 0; i < ncol; j += nrow, i++) 
                REAL(r)[i] = REAL(a)[j];
            HELPERS_BLOCK_OUT(k,ncol);
        }
        j = nrow & 1;
        while (i < len) {
            REAL(r)[i] = REAL(a)[j]; 
            REAL(r)[i+ncol] = REAL(a)[j+1];
            i += 1; j += nrow;
            if (j >= len) { 
                i += ncol; 
                j -= l_2; 
                HELPERS_BLOCK_OUT(k,2*ncol);
            }
        }
        break;

    /* For less-used types below, just access row-wise and store column-wise. */

    case CPLXSXP:
        for (i = 0, j = 0; i < len; j += nrow) {
            if (j > l_1) j -= l_1;
            COMPLEX(r)[i] = COMPLEX(a)[j];
            HELPERS_NEXT_OUT(i);
        }
        break;

    case RAWSXP:
        for (i = 0, j = 0; i < len; j += nrow) {
            if (j > l_1) j -= l_1;
            RAW(r)[i] = RAW(a)[j];
            HELPERS_NEXT_OUT(i);
        }
        break;

    case STRSXP:
        for (i = 0, j = 0; i < len; j += nrow) {
            if (j > l_1) j -= l_1;
            SET_STRING_ELT(r, i, STRING_ELT(a,j));
            HELPERS_NEXT_OUT(i);
        }
        break;

    case EXPRSXP:
    case VECSXP:
        for (i = 0, j = 0; i < len; j += nrow) {
            if (j > l_1) j -= l_1;
            SET_VECTOR_ELT(r, i, VECTOR_ELT(a,j));
            HELPERS_NEXT_OUT(i);
        }
        break;
    }
}

#define T_transpose THRESHOLD_ADJUST(10)

SEXP attribute_hidden do_transpose (SEXP call, SEXP op, SEXP args, SEXP rho,
                                    int variant)
{
    SEXP a, r, dims, dimnames, dimnamesnames, ndimnamesnames, rnames, cnames;
    int ldim, len, ncol, nrow;

    checkArity(op, args);
    a = CAR(args);

    if (!isVector(a)) goto not_matrix;

    dims = getAttrib(a, R_DimSymbol);
    ldim = length(dims); /* not LENGTH, since could be null */

    if (ldim > 2) goto not_matrix;

    len = LENGTH(a);
    nrow = ldim == 2 ? nrows(a) : len;
    ncol = ldim == 2 ? ncols(a) : 1;

    PROTECT(r = allocVector(TYPEOF(a), len));

    /* Start task.  Matrices with pointer elements must be done in master only.
       Since we don't assume that writing a pointer to memory is atomic, the
       garbage collector could read a garbage pointer if written in a helper. */

    DO_NOW_OR_LATER1 (variant, LENGTH(a) >= T_transpose,
        isVectorNonpointer(a) ? HELPERS_PIPE_OUT : HELPERS_MASTER_ONLY, 
        task_transpose, COMBINE_LENGTHS(nrow,ncol), r, a);

    rnames = R_NilValue;
    cnames = R_NilValue;
    dimnamesnames = R_NilValue;

    switch(ldim) {
    case 0:
        rnames = getAttrib(a, R_NamesSymbol);
        dimnames = rnames;/* for isNull() below*/
        break;
    case 1:
        dimnames = getAttrib(a, R_DimNamesSymbol);
        if (dimnames != R_NilValue) {
            rnames = VECTOR_ELT(dimnames, 0);
            dimnamesnames = getAttrib(dimnames, R_NamesSymbol);
        }
        break;
    case 2:
        dimnames = getAttrib(a, R_DimNamesSymbol);
        if (dimnames != R_NilValue) {
            rnames = VECTOR_ELT(dimnames, 0);
            cnames = VECTOR_ELT(dimnames, 1);
            dimnamesnames = getAttrib(dimnames, R_NamesSymbol);
        }
        break;
    }

    PROTECT(dims = allocVector(INTSXP, 2));
    INTEGER(dims)[0] = ncol;
    INTEGER(dims)[1] = nrow;
    setAttrib(r, R_DimSymbol, dims);
    UNPROTECT(1);

    /* R <= 2.2.0: dropped list(NULL,NULL) dimnames :
     * if(rnames != R_NilValue || cnames != R_NilValue) */
    if(!isNull(dimnames)) {
	PROTECT(dimnames = allocVector(VECSXP, 2));
	SET_VECTOR_ELT(dimnames, 0, cnames);
	SET_VECTOR_ELT(dimnames, 1, rnames);
	if(!isNull(dimnamesnames)) {
	    PROTECT(ndimnamesnames = allocVector(VECSXP, 2));
	    SET_VECTOR_ELT(ndimnamesnames, 1, STRING_ELT(dimnamesnames, 0));
	    SET_VECTOR_ELT(ndimnamesnames, 0,
			   (ldim == 2) ? STRING_ELT(dimnamesnames, 1):
			   R_BlankString);
	    setAttrib(dimnames, R_NamesSymbol, ndimnamesnames);
	    UNPROTECT(1);
	}
	setAttrib(r, R_DimNamesSymbol, dimnames);
	UNPROTECT(1);
    }
    copyMostAttrib(a, r);
    UNPROTECT(1);
    return r;

 not_matrix:
    error(_("argument is not a matrix"));
    return R_NilValue;/* never used; just for -Wall */
}

/*
 New version of aperm, using strides for speed.
 Jonathan Rougier <J.C.Rougier@durham.ac.uk>

 v1.0 30.01.01

 M.Maechler : expanded	all ../include/Rdefines.h macros
 */

/* this increments iip and sets j using strides */

#define CLICKJ						\
    for (itmp = 0; itmp < n; itmp++)			\
	if (iip[itmp] == isr[itmp]-1) iip[itmp] = 0;	\
	else {						\
	    iip[itmp]++;				\
	    break;					\
	}						\
    for (j = 0, itmp = 0; itmp < n; itmp++)	       	\
	j += iip[itmp] * stride[itmp];

/* aperm (a, perm, resize = TRUE) */
SEXP attribute_hidden do_aperm(SEXP call, SEXP op, SEXP args, SEXP rho)
{
    SEXP a, perm, r, dimsa, dimsr, dna;
    int i, j, n, len, itmp;

    checkArity(op, args);

    a = CAR(args);
    if (!isArray(a))
	error(_("invalid first argument, must be an array"));

    PROTECT(dimsa = getAttrib(a, R_DimSymbol));
    n = LENGTH(dimsa);
    int *isa = INTEGER(dimsa);

    /* check the permutation */

    int *pp = (int *) R_alloc((size_t) n, sizeof(int));
    perm = CADR(args);
    if (length(perm) == 0) {
	for (i = 0; i < n; i++) pp[i] = n-1-i;
    } else if (isString(perm)) {
	SEXP dna = getAttrib(a, R_DimNamesSymbol);
	if (isNull(dna))
	    error(_("'a' does not have named dimnames"));
	SEXP dnna = getAttrib(dna, R_NamesSymbol);
	if (isNull(dnna))
	    error(_("'a' does not have named dimnames"));
	for (i = 0; i < n; i++) {
	    const char *this = translateChar(STRING_ELT(perm, i));
	    for (j = 0; j < n; j++)
		if (streql(translateChar(STRING_ELT(dnna, j)),
			   this)) {pp[i] = j; break;}
	    if (j >= n)
		error(_("perm[%d] does not match a dimension name"), i+1);
	}
    } else {
	PROTECT(perm = coerceVector(perm, INTSXP));
	if (length(perm) == n) {
	    for (i = 0; i < n; i++) pp[i] = INTEGER(perm)[i] - 1;
	    UNPROTECT(1);
	} else error(_("'perm' is of wrong length"));
    }

    int *iip = (int *) R_alloc((size_t) n, sizeof(int));
    for (i = 0; i < n; iip[i++] = 0);
    for (i = 0; i < n; i++)
	if (pp[i] >= 0 && pp[i] < n) iip[pp[i]]++;
	else error(_("value out of range in 'perm'"));
    for (i = 0; i < n; i++)
	if (iip[i] == 0) error(_("invalid '%s' argument"), "perm");

    /* create the stride object and permute */

    int *stride = (int *) R_alloc((size_t) n, sizeof(int));
    for (iip[0] = 1, i = 1; i<n; i++) iip[i] = iip[i-1] * isa[i-1];
    for (i = 0; i < n; i++) stride[i] = iip[pp[i]];

    /* also need to have the dimensions of r */

    PROTECT(dimsr = allocVector(INTSXP, n));
    int *isr = INTEGER(dimsr);
    for (i = 0; i < n; i++) isr[i] = isa[pp[i]];

    /* and away we go! iip will hold the incrementer */

    len = LENGTH(a);
    len = length(a);
    PROTECT(r = allocVector(TYPEOF(a), len));

    for (i = 0; i < n; iip[i++] = 0);

    switch (TYPEOF(a)) {

    case INTSXP:
	for (j=0, i=0; i < len; i++) {
	    INTEGER(r)[i] = INTEGER(a)[j];
	    CLICKJ;
	}
	break;

    case LGLSXP:
	for (j=0, i=0; i < len; i++) {
	    LOGICAL(r)[i] = LOGICAL(a)[j];
	    CLICKJ;
	}
	break;

    case REALSXP:
	for (j=0, i=0; i < len; i++) {
	    REAL(r)[i] = REAL(a)[j];
	    CLICKJ;
	}
	break;

    case CPLXSXP:
	for (j=0, i=0; i < len; i++) {
	    COMPLEX(r)[i].r = COMPLEX(a)[j].r;
	    COMPLEX(r)[i].i = COMPLEX(a)[j].i;
	    CLICKJ;
	}
	break;

    case STRSXP:
	for (j=0, i=0; i < len; i++) {
	    SET_STRING_ELT(r, i, STRING_ELT(a, j));
	    CLICKJ;
	}
	break;

    case VECSXP:
	for (j=0, i=0; i < len; i++) {
	    SET_VECTOR_ELT(r, i, VECTOR_ELT(a, j));
	    CLICKJ;
	}
	break;

    case RAWSXP:
	for (j=0, i=0; i < len; i++) {
	    RAW(r)[i] = RAW(a)[j];
	    CLICKJ;
	}
	break;

    default:
	UNIMPLEMENTED_TYPE("aperm", a);
    }

    /* handle the resize */
    int resize = asLogical(CADDR(args));
    if (resize == NA_LOGICAL) error(_("'resize' must be TRUE or FALSE"));
    setAttrib(r, R_DimSymbol, resize ? dimsr : dimsa);

    /* and handle the dimnames, if any */
    if (resize) {
	PROTECT(dna = getAttrib(a, R_DimNamesSymbol));
	if (dna != R_NilValue) {
	    SEXP dnna, dnr, dnnr;

	    PROTECT(dnr  = allocVector(VECSXP, n));
	    PROTECT(dnna = getAttrib(dna, R_NamesSymbol));
	    if (dnna != R_NilValue) {
		PROTECT(dnnr = allocVector(STRSXP, n));
		for (i = 0; i < n; i++) {
		    SET_VECTOR_ELT(dnr, i, VECTOR_ELT(dna, pp[i]));
		    SET_STRING_ELT(dnnr, i, STRING_ELT(dnna, pp[i]));
		}
		setAttrib(dnr, R_NamesSymbol, dnnr);
		UNPROTECT(1);
	    } else {
		for (i = 0; i < n; i++)
		    SET_VECTOR_ELT(dnr, i, VECTOR_ELT(dna, pp[i]));
	    }
	    setAttrib(r, R_DimNamesSymbol, dnr);
	    UNPROTECT(2);
	}
	UNPROTECT(1);
    }

    UNPROTECT(3); /* dimsa, r, dimsr */
    return r;
}

/* colSums(x, n, p, na.rm) and also the same with "row" and/or "Means". */

void task_colSums_or_colMeans (helpers_op_t op, SEXP ans, SEXP x, SEXP ignored)
{
    int keepNA = op&1;        /* Don't skip NA/NaN elements? */
    int Means = op&2;         /* Find means rather than sums? */
    unsigned n = op>>3;       /* Number of rows in matrix */
    unsigned p = LENGTH(ans); /* Number of columns in matrix */
    double *a = REAL(ans);    /* Pointer to start of result vector */
    int np = n*p;             /* Number of elements we need in total */
    int avail = 0;            /* Number of input elements known to be computed*/
<<<<<<< HEAD

    int cnt;                  /* # elements not NA/NaN, if Means and !keepNA */
    int i, j;                 /* Row and column indexes */
    int k;                    /* Index going sequentially through whole matrix*/

=======

    int cnt;                  /* # elements not NA/NaN, if Means and !keepNA */
    int i, j;                 /* Row and column indexes */
    int k;                    /* Index going sequentially through whole matrix*/

>>>>>>> 6ad7df59
    HELPERS_SETUP_OUT (n>500 ? 3 : n>50 ? 4 : 5);

    if (TYPEOF(x) == REALSXP) {
        double *rx = REAL(x);
        long double sum;
        k = 0;
        j = 0;
        if (keepNA) {
            while (j < p) {
                if (avail < k+n) HELPERS_WAIT_IN1 (avail, k+n-1, np);
                sum = (n & 1) ? rx[k++] : 0.0;
                for (i = n - (n & 1); i > 0; i -= 2) { 
                    sum += rx[k++];
                    sum += rx[k++];
                }
                a[j] = !Means ? sum : sum/n;
                HELPERS_NEXT_OUT (j);
            }
        }
        else { /* ! keepNA */
            if (!Means) {
                while (j < p) {
                    if (avail < k+n) HELPERS_WAIT_IN1 (avail, k+n-1, np);
                    for (sum = 0.0, i = n; i > 0; i--, k++)
                        if (!ISNAN(rx[k])) sum += rx[k];
                    a[j] = sum;
                    HELPERS_NEXT_OUT (j);
                }
            }
            else {
                while (j < p) {
                    if (avail < k+n) HELPERS_WAIT_IN1 (avail, k+n-1, np);
                    for (cnt = 0, sum = 0.0, i = n; i > 0; i--, k++)
                        if (!ISNAN(rx[k])) { cnt += 1; sum += rx[k]; }
                    a[j] = sum/cnt;
                    HELPERS_NEXT_OUT (j);
                }
            }
        }
    }

    else {

        int_fast64_t lsum; /* good to sum up to 2^32 integers or 2^63 logicals*/
        int *ix;

        switch (TYPEOF(x)) {
        case INTSXP:
            ix = INTEGER(x);
            k = 0;
            j = 0;
            while (j < p) {
                if (avail < k+n) HELPERS_WAIT_IN1 (avail, k+n-1, np);
                for (cnt = 0, lsum = 0, i = 0; i < n; i++, k++)
                    if (ix[k] != NA_INTEGER) {
                        cnt += 1; 
                        lsum += ix[k];
                    }
                    else if (keepNA) {
                        a[j] = NA_REAL;
                        k += n-i;
                        goto next_int;
                    }
                a[j] = !Means ? lsum : (double)lsum/cnt;
              next_int:
                HELPERS_NEXT_OUT (j);
            }
            break;
        case LGLSXP:
            ix = LOGICAL(x);
            k = 0;
            j = 0;
            while (j < p) {
                if (avail < k+n) HELPERS_WAIT_IN1 (avail, k+n-1, np);
                for (cnt = 0, lsum = 0, i = 0; i < n; i++, k++)
                    if (ix[k] != NA_LOGICAL) {
                        cnt += 1; 
                        lsum += ix[k];
                    }
                    else if (keepNA) {
                        a[j] = NA_REAL; 
                        k += n-i;
                        goto next_logical;
                    }
                a[j] = !Means ? lsum : (double)lsum/cnt;
              next_logical:
                HELPERS_NEXT_OUT (j);
            }
            break;
        }
    }
}

#define rowSums_together 16   /* Sum this number of rows (or fewer) together */

void task_rowSums_or_rowMeans (helpers_op_t op, SEXP ans, SEXP x, SEXP ignored)
{
    int keepNA = op&1;        /* Don't skip NA/NaN elements? */
    int Means = op&2;         /* Find means rather than sums? */
    unsigned p = op>>3;       /* Number of columns in matrix */
    unsigned n = LENGTH(ans); /* Number of rows in matrix */
    double *a = REAL(ans);    /* Pointer to result vector, initially the start*/

    int i, j;                 /* Row and column indexes */

    HELPERS_SETUP_OUT (p>20 ? 4 : 5);

    if (TYPEOF(x) == REALSXP) {

        i = 0;
        while (i < n) {

            long double sums[rowSums_together];
            int cnts[rowSums_together];
            double *rx, *rx2;
            long double *s;
            int k, u;
            int *c;

            rx = REAL(x) + i;
            u = n - i;
            if (u > rowSums_together) u = rowSums_together;

            if (keepNA) { /* uses unwrapped loop to sum two columns at once */
                if (p & 1) {
                    for (k = u, s = sums, rx2 = rx; k > 0; k--, s++, rx2++) 
                        *s = *rx2;
                    rx += n;
                }
                else
                    for (k = u, s = sums; k > 0; k--, s++) 
                        *s = 0.0;
                for (j = p - (p & 1); j > 0; j -= 2) {
                    for (k = u, s = sums, rx2 = rx; k > 0; k--, s++, rx2++) {
                        *s += *rx2;
                        *s += *(rx2+n);
                    }
                    rx += 2*n;
                }
                if (!Means)
                    for (k = u, s = sums; k > 0; k--, a++, s++) 
                        *a = *s;
                else
                    for (k = u, s = sums; k > 0; k--, a++, s++)
                        *a = (*s)/p;
            }

            else { /* ! keepNA */
                if (!Means) {
                    s = sums;
                    for (k = u; k > 0; k--, s++) 
                        *s = 0.0; 
                    for (j = p; j > 0; j--) {
                        for (k = u, s = sums, rx2 = rx; k > 0; k--, s++, rx2++)
                            if (!ISNAN(*rx2)) *s += *rx2;
                        rx += n;
                    }
                    for (k = u, s = sums; k > 0; k--, a++, s++) 
                        *a = *s;
                }
                else {
                    for (k = u, s = sums, c = cnts; k > 0; k--, s++, c++) { 
                        *s = 0.0; 
                        *c = 0; 
                    }
                    for (j = p; j > 0; j--) {
                        for (k = u, s = sums, rx2 = rx, c = cnts; 
                             k > 0; 
                             k--, s++, rx2++, c++)
                            if (!ISNAN(*rx2)) { *s += *rx2; *c += 1; }
                        rx += n;
                    }
                    for (k = u, s = sums, c = cnts; k > 0; k--, a++, s++, c++) 
                        *a = (*s)/(*c);
                }
            }

            HELPERS_BLOCK_OUT (i, u);
        }
    }

    else {

        int_fast64_t lsum; /* good to sum up to 2^32 integers or 2^63 logicals*/
        int cnt;
        int *ix;

        switch (TYPEOF(x)) {
        case INTSXP:
            i = 0;
            while (i < n) {
                ix = INTEGER(x) + i;
                for (cnt = 0, lsum = 0, j = 0; j < p; j++, ix += n)
                    if (*ix != NA_INTEGER) {
                        cnt += 1; 
                        lsum += *ix;
                    }
                    else if (keepNA) {
                        a[i] = NA_REAL; 
                        goto next_int;
                    }
                a[i] = !Means ? lsum : (double)lsum/cnt;
              next_int:
                HELPERS_NEXT_OUT (i);
            }
            break;
        case LGLSXP:
            i = 0;
            while (i < n) {
                ix = LOGICAL(x) + i;
                for (cnt = 0, lsum = 0, j = 0; j < p; j++, ix += n)
                    if (*ix != NA_LOGICAL) {
                        cnt += 1; 
                        lsum += *ix;
                    }
                    else if (keepNA) {
                        a[i] = NA_REAL; 
                        goto next_logical;
                    }
                a[i] = !Means ? lsum : (double)lsum/cnt;
              next_logical:
                HELPERS_NEXT_OUT (i);
            }
            break;
        }
    }
}

#define T_colSums THRESHOLD_ADJUST(20)
#define T_rowSums THRESHOLD_ADJUST(20)

SEXP attribute_hidden do_colsum (SEXP call, SEXP op, SEXP args, SEXP rho, 
                                 int variant)
{
<<<<<<< HEAD
    SEXP arg2, arg3, arg4;
=======
>>>>>>> 6ad7df59
    SEXP x, ans;
    int OP, n, p;
    Rboolean NaRm;

    checkArity(op, args);

    /* we let x be being computed */
    x = CAR(args); args = CDR(args);
    /* other arguments we wait for */
    wait_until_arguments_computed(args);
    n = asInteger(CAR(args));    args = CDR(args);
    p = asInteger(CAR(args));    args = CDR(args);
    NaRm = asLogical(CAR(args)); args = CDR(args);

    if (n == NA_INTEGER || n < 0)
	error(_("invalid '%s' argument"), "n");
    if (p == NA_INTEGER || p < 0)
	error(_("invalid '%s' argument"), "p");
    if (NaRm == NA_LOGICAL) error(_("invalid '%s' argument"), "na.rm");

    switch (TYPEOF(x)) {
    case LGLSXP: break;
    case INTSXP: break;
    case REALSXP: break;
    default:
	error(_("'x' must be numeric"));
    }

    if ((double)n*p > LENGTH(x))
	error(_("invalid '%s' argument"), "n*p");

    OP = PRIMVAL(op);

    if (OP < 2) { /* columns */
        ans = allocVector (REALSXP, p);
        DO_NOW_OR_LATER1 (variant, LENGTH(x) >= T_colSums,
          HELPERS_PIPE_IN1_OUT, task_colSums_or_colMeans, 
          ((helpers_op_t)n<<3) | (OP<<1) | !NaRm, ans, x);
    }

    else { /* rows */
        ans = allocVector (REALSXP, n);
        DO_NOW_OR_LATER1 (variant, LENGTH(x) >= T_rowSums,
          HELPERS_PIPE_OUT, task_rowSums_or_rowMeans, 
          ((helpers_op_t)p<<3) | (OP<<1) | !NaRm, ans, x);
    }

    return ans;
}<|MERGE_RESOLUTION|>--- conflicted
+++ resolved
@@ -1471,19 +1471,11 @@
     double *a = REAL(ans);    /* Pointer to start of result vector */
     int np = n*p;             /* Number of elements we need in total */
     int avail = 0;            /* Number of input elements known to be computed*/
-<<<<<<< HEAD
 
     int cnt;                  /* # elements not NA/NaN, if Means and !keepNA */
     int i, j;                 /* Row and column indexes */
     int k;                    /* Index going sequentially through whole matrix*/
 
-=======
-
-    int cnt;                  /* # elements not NA/NaN, if Means and !keepNA */
-    int i, j;                 /* Row and column indexes */
-    int k;                    /* Index going sequentially through whole matrix*/
-
->>>>>>> 6ad7df59
     HELPERS_SETUP_OUT (n>500 ? 3 : n>50 ? 4 : 5);
 
     if (TYPEOF(x) == REALSXP) {
@@ -1718,10 +1710,6 @@
 SEXP attribute_hidden do_colsum (SEXP call, SEXP op, SEXP args, SEXP rho, 
                                  int variant)
 {
-<<<<<<< HEAD
-    SEXP arg2, arg3, arg4;
-=======
->>>>>>> 6ad7df59
     SEXP x, ans;
     int OP, n, p;
     Rboolean NaRm;
