--- conflicted
+++ resolved
@@ -1710,10 +1710,6 @@
 SEXP attribute_hidden do_colsum (SEXP call, SEXP op, SEXP args, SEXP rho, 
                                  int variant)
 {
-<<<<<<< HEAD
-    SEXP arg2, arg3, arg4;
-=======
->>>>>>> bac363bc
     SEXP x, ans;
     int OP, n, p;
     Rboolean NaRm;
