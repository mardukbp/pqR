--- conflicted
+++ resolved
@@ -922,11 +922,7 @@
    compiler calls it, or to nothing if it is not supported. */
 #undef R_INLINE
 
-<<<<<<< HEAD
-/* Define this to enable deferred evaluation / helpers. */
-=======
 /* Define this to enable deferred evaluation. */
->>>>>>> 3ca051ef
 #undef R_DEFERRED_EVAL
 
 /* Define this to enable helper threads. */
