/* src/include/config.h.in.  Generated from configure.ac by autoheader.  */

#ifndef R_CONFIG_H
#define R_CONFIG_H

/* Define to one of `_getb67', `GETB67', `getb67' for Cray-2 and Cray-YMP
   systems. This function is required for `alloca.c' support on those systems.
   */
#undef CRAY_STACKSEG_END

/* Define to 1 if using `alloca.c'. */
#undef C_ALLOCA

/* Define to 1 if translation of program messages to the user's native
   language is requested. */
#undef ENABLE_NLS

/* Define to dummy `main' function (if any) required to link to the Fortran
   libraries. */
#undef F77_DUMMY_MAIN

/* Define to a macro mangling the given C identifier (in lower and upper
   case), which must not contain underscores, for linking with Fortran. */
#undef F77_FUNC

/* As F77_FUNC, but for C identifiers containing underscores. */
#undef F77_FUNC_

/* Define if F77 and FC dummy `main' functions are identical. */
#undef FC_DUMMY_MAIN_EQ_F77

/* Define to 1 if you have the `access' function. */
#undef HAVE_ACCESS

/* Define to 1 if you have `alloca', as a function or macro. */
#undef HAVE_ALLOCA

/* Define to 1 if you have <alloca.h> and it should be used (not on Ultrix).
   */
#undef HAVE_ALLOCA_H

/* Define if you have the Aqua headers and libraries, and want the Aqua GUI
   components and quartz() device to be built. */
#undef HAVE_AQUA

/* Define to 1 if you have the `argz_count' function. */
#undef HAVE_ARGZ_COUNT

/* Define to 1 if you have the <argz.h> header file. */
#undef HAVE_ARGZ_H

/* Define to 1 if you have the `argz_next' function. */
#undef HAVE_ARGZ_NEXT

/* Define to 1 if you have the `argz_stringify' function. */
#undef HAVE_ARGZ_STRINGIFY

/* Define to 1 if you have the <arpa/inet.h> header file. */
#undef HAVE_ARPA_INET_H

/* Define to 1 if you have the `asprintf' function. */
#undef HAVE_ASPRINTF

/* Define if you have BSD networking headers and libraries. */
#undef HAVE_BSD_NETWORKING

/* Define to 1 if the compiler understands __builtin_expect. (For intl) */
#undef HAVE_BUILTIN_EXPECT

/* Define to 1 if you have the <bzlib.h> header file. */
#undef HAVE_BZLIB_H

/* Define to 1 if you have the `cabs' function. */
#undef HAVE_CABS

/* Define to 1 if you have the `cacos' function. */
#undef HAVE_CACOS

/* Define to 1 if you have cairo-ps. */
#undef HAVE_CAIRO_PDF

/* Define to 1 if you have cairo-pdf. */
#undef HAVE_CAIRO_PS

/* Define to 1 if you have cairo-svg. */
#undef HAVE_CAIRO_SVG

/* Define to 1 if you have the `carg' function. */
#undef HAVE_CARG

/* Define to 1 if you have the `casin' function. */
#undef HAVE_CASIN

/* Define to 1 if you have the `catan' function. */
#undef HAVE_CATAN

/* Define to 1 if you have the `ccos' function. */
#undef HAVE_CCOS

/* Define to 1 if you have the `ccosh' function. */
#undef HAVE_CCOSH

/* Define to 1 if you have the `cexp' function. */
#undef HAVE_CEXP

/* Define to 1 if you have the MacOS X function CFLocaleCopyCurrent in the
   CoreFoundation framework. (For intl) */
#undef HAVE_CFLOCALECOPYCURRENT

/* Define to 1 if you have the MacOS X function CFPreferencesCopyAppValue in
   the CoreFoundation framework. (For intl) */
#undef HAVE_CFPREFERENCESCOPYAPPVALUE

/* Define to 1 if you have the `chdir' function. */
#undef HAVE_CHDIR

/* Define to 1 if you have the `chmod' function. */
#undef HAVE_CHMOD

/* Define to 1 if you have the `clock_gettime' function. */
#undef HAVE_CLOCK_GETTIME

/* Define to 1 if you have the `clog' function. */
#undef HAVE_CLOG

/* Defined if framework CoreFoundation is present */
#undef HAVE_COREFOUNDATION_FW

/* Define to 1 if you have the `cpow' function. */
#undef HAVE_CPOW

/* Define to 1 if you have the `csin' function. */
#undef HAVE_CSIN

/* Define to 1 if you have the `csinh' function. */
#undef HAVE_CSINH

/* Define to 1 if you have the `csqrt' function. */
#undef HAVE_CSQRT

/* Define to 1 if you have the `ctan' function. */
#undef HAVE_CTAN

/* Define to 1 if you have the `ctanh' function. */
#undef HAVE_CTANH

/* Define if the GNU dcgettext() function is already present or preinstalled.
   */
#undef HAVE_DCGETTEXT

/* Define to 1 if you have the declaration of `alloca', and to 0 if you don't.
   */
#undef HAVE_DECL_ALLOCA

/* Define to 1 if you have the declaration of `feof_unlocked', and to 0 if you
   don't. (For intl) */
#undef HAVE_DECL_FEOF_UNLOCKED

/* Define to 1 if you have the declaration of `fgets_unlocked', and to 0 if
   you don't. (For intl) */
#undef HAVE_DECL_FGETS_UNLOCKED

/* Define to 1 if you have the declaration of `getc_unlocked', and to 0 if you
   don't. (For intl) */
#undef HAVE_DECL_GETC_UNLOCKED

/* Define to 1 if you have the declaration of `isfinite', and to 0 if you
   don't. */
#undef HAVE_DECL_ISFINITE

/* Define to 1 if you have the declaration of `isnan', and to 0 if you don't.
   */
#undef HAVE_DECL_ISNAN

/* Define to 1 if you have the declaration of `mkdtemp', and to 0 if you
   don't. */
#undef HAVE_DECL_MKDTEMP

/* Define to 1 if you have the declaration of `putenv', and to 0 if you don't.
   */
#undef HAVE_DECL_PUTENV

/* Define to 1 if you have the declaration of `realpath', and to 0 if you
   don't. */
#undef HAVE_DECL_REALPATH

/* Define to 1 if you have the declaration of `siglongjmp', and to 0 if you
   don't. */
#undef HAVE_DECL_SIGLONGJMP

/* Define to 1 if you have the declaration of `sigsetjmp', and to 0 if you
   don't. */
#undef HAVE_DECL_SIGSETJMP

/* Define to 1 if you have the declaration of `SIZE_MAX', and to 0 if you
   don't. */
#undef HAVE_DECL_SIZE_MAX

/* Define to 1 if you have the declaration of `strdup', and to 0 if you don't.
   */
#undef HAVE_DECL_STRDUP

/* Define to 1 if you have the declaration of `strncasecmp', and to 0 if you
   don't. */
#undef HAVE_DECL_STRNCASECMP

/* Define to 1 if you have the declaration of `vasprintf', and to 0 if you
   don't. */
#undef HAVE_DECL_VASPRINTF

/* Define to 1 if you have the declaration of `_snprintf', and to 0 if you
   don't. (For intl) */
#undef HAVE_DECL__SNPRINTF

/* Define to 1 if you have the declaration of `_snwprintf', and to 0 if you
   don't. (For intl) */
#undef HAVE_DECL__SNWPRINTF

/* Define to 1 if you have the <dirent.h> header file, and it defines `DIR'.
   */
#undef HAVE_DIRENT_H

/* Define to 1 if you have the <dlfcn.h> header file. */
#undef HAVE_DLFCN_H

/* Define to 1 if you have the <dl.h> header file. */
#undef HAVE_DL_H

/* Define to 1 if you have the <elf.h> header file. */
#undef HAVE_ELF_H

/* Define to 1 if you have the <errno.h> header file. */
#undef HAVE_ERRNO_H

/* Define to 1 if you have the `execv' function. */
#undef HAVE_EXECV

/* Define to 1 if you have the `expm1' function. */
#undef HAVE_EXPM1

/* Define if your Fortran compiler appends an extra_underscore to external
   names containing an underscore. */
#undef HAVE_F77_EXTRA_UNDERSCORE

/* Define if your Fortran compiler appends an underscore to external names. */
#undef HAVE_F77_UNDERSCORE

/* Define to 1 if you have the `fcntl' function. */
#undef HAVE_FCNTL

/* Define to 1 if you have the <fcntl.h> header file. */
#undef HAVE_FCNTL_H

/* Define to 1 if you have the `fdopen' function. */
#undef HAVE_FDOPEN

/* Define to 1 if you have the <floatingpoint.h> header file. */
#undef HAVE_FLOATINGPOINT_H

/* Define if C's Rcomplex and Fortran's COMPLEX*16 can be interchanged, and
   can do arithmetic on the latter. */
#undef HAVE_FORTRAN_DOUBLE_COMPLEX

/* Define to 1 if you have the <fpu_control.h> header file. */
#undef HAVE_FPU_CONTROL_H

/* Define to 1 if fseeko (and presumably ftello) exists and is declared. */
#undef HAVE_FSEEKO

/* Define to 1 if you have the `ftello' function. */
#undef HAVE_FTELLO

/* Define to 1 if you have the `ftruncate' function. */
#undef HAVE_FTRUNCATE

/* Define to 1 if you have the `fwprintf' function. */
#undef HAVE_FWPRINTF

/* Define to 1 if you have the `getcwd' function. */
#undef HAVE_GETCWD

/* Define to 1 if you have the `getegid' function. */
#undef HAVE_GETEGID

/* Define to 1 if you have the `geteuid' function. */
#undef HAVE_GETEUID

/* Define to 1 if you have the `getgid' function. */
#undef HAVE_GETGID

/* Define to 1 if you have the `getgrgid' function. */
#undef HAVE_GETGRGID

/* Define to 1 if you have the `getpagesize' function. */
#undef HAVE_GETPAGESIZE

/* Define to 1 if you have the `getpriority' function. */
#undef HAVE_GETPRIORITY

/* Define to 1 if you have the `getpwuid' function. */
#undef HAVE_GETPWUID

/* Define to 1 if you have the `getrlimit' function. */
#undef HAVE_GETRLIMIT

/* Define to 1 if you have the `getrusage' function. */
#undef HAVE_GETRUSAGE

/* Define if the GNU gettext() function is already present or preinstalled. */
#undef HAVE_GETTEXT

/* Define to 1 if you have the `gettimeofday' function. */
#undef HAVE_GETTIMEOFDAY

/* Define to 1 if you have the `getuid' function. */
#undef HAVE_GETUID

/* Define if you have the GNU C library version >= 2. This is needed to fix a
   problem with getting the prototype of strptime(). */
#undef HAVE_GLIBC2

/* Define to 1 if you have the `glob' function. */
#undef HAVE_GLOB

/* Define to 1 if you have the <glob.h> header file. */
#undef HAVE_GLOB_H

/* Define to 1 if you have the <grp.h> header file. */
#undef HAVE_GRP_H

/* Define to 1 if you have the `history_truncate_file' function. */
#undef HAVE_HISTORY_TRUNCATE_FILE

/* Define to 1 if you have the `hypot' function. */
#undef HAVE_HYPOT

/* Define if you have the iconv() function. */
#undef HAVE_ICONV

/* Define if you have the `iconvlist' function. */
#undef HAVE_ICONVLIST

/* Define to 1 if you have the <iconv.h> header file. */
#undef HAVE_ICONV_H

/* Define if you have support for ftp/http access. */
#undef HAVE_INTERNET

/* Define if you have the 'intmax_t' type in <stdint.h> or <inttypes.h>. (For
   intl) */
#undef HAVE_INTMAX_T

/* Define to 1 if the system has the type `intptr_t'. */
#undef HAVE_INTPTR_T

/* Define to 1 if you have the <inttypes.h> header file. */
#undef HAVE_INTTYPES_H

/* Define if <inttypes.h> exists, doesn't clash with <sys/types.h>, and
   declares uintmax_t. (For intl) */
#undef HAVE_INTTYPES_H_WITH_UINTMAX

/* Define to 1 if you have the `isblank' function. */
#undef HAVE_ISBLANK

/* Define to 1 if you have the `isnan' function. */
#undef HAVE_ISNAN

/* Define to 1 if you have the `iswblank' function. */
#undef HAVE_ISWBLANK

/* Define to 1 if you have the `iswctype' function. */
#undef HAVE_ISWCTYPE

/* Define if you have the JPEG headers and libraries. */
#undef HAVE_JPEG

/* Define if KERN_USRSTACK sysctl is supported. */
#undef HAVE_KERN_USRSTACK

/* Define if you have KeySym defined in X11. */
#undef HAVE_KEYSYM

/* Define to 1 if you have the `kill' function. */
#undef HAVE_KILL

/* Define if you have <langinfo.h> and nl_langinfo(CODESET). */
#undef HAVE_LANGINFO_CODESET

/* Define if your <locale.h> file defines LC_MESSAGES. */
#undef HAVE_LC_MESSAGES

/* Define to 1 if you have the `cc_dynamic' library (-lcc_dynamic). */
#undef HAVE_LIBCC_DYNAMIC

/* Define if __libc_stack_end is visible. */
#undef HAVE_LIBC_STACK_END

/* Define to 1 if you have the `dl' library (-ldl). */
#undef HAVE_LIBDL

/* Define to 1 if you have the `icucore' library (-licucore). */
#undef HAVE_LIBICUCORE

/* Define to 1 if you have the `m' library (-lm). */
#undef HAVE_LIBM

/* Define to 1 if you have the `ncurses' library (-lncurses). */
#undef HAVE_LIBNCURSES

/* Define to 1 if you have the `readline' library (-lreadline). */
#undef HAVE_LIBREADLINE

/* Define to 1 if you have the `rt' library (-lrt). */
#undef HAVE_LIBRT

/* Define to 1 if you have the `termcap' library (-ltermcap). */
#undef HAVE_LIBTERMCAP

/* Define to 1 if you have the `termlib' library (-ltermlib). */
#undef HAVE_LIBTERMLIB

/* Define to 1 if you have the `tk' library (-ltk). */
#undef HAVE_LIBTK

/* Define to 1 if you have the <limits.h> header file. */
#undef HAVE_LIMITS_H

/* Define to 1 if you have the `link' function. */
#undef HAVE_LINK

/* Define to 1 if you have the <locale.h> header file. */
#undef HAVE_LOCALE_H

/* Define to 1 if you have the `log10' function. */
#undef HAVE_LOG10

/* Define to 1 if you have the `log1p' function. */
#undef HAVE_LOG1P

/* Define to 1 if you have the `log2' function. */
#undef HAVE_LOG2

/* Define if you have the 'long double' type. (For intl) */
#undef HAVE_LONG_DOUBLE

/* Define to 1 if the system has the type `long long int'. (For intl) */
#undef HAVE_LONG_LONG_INT

/* Define if your system has lzma >= 4.999. */
#undef HAVE_LZMA

/* Define to 1 if you have the <lzma.h> header file. */
#undef HAVE_LZMA_H

/* Define to 1 if you have the `matherr' function. */
#undef HAVE_MATHERR

/* Define to 1 if you have the `mbrtowc' function. */
#undef HAVE_MBRTOWC

/* Define to 1 if the system has the type `mbstate_t'. */
#undef HAVE_MBSTATE_T

/* Define to 1 if you have the `mbstowcs' function. */
#undef HAVE_MBSTOWCS

/* Define to 1 if you have the <memory.h> header file. */
#undef HAVE_MEMORY_H

/* Define to 1 if you have the `mempcpy' function. */
#undef HAVE_MEMPCPY

/* Define to 1 if you have the `mkdtemp' function. */
#undef HAVE_MKDTEMP

/* Define to 1 if you have the `mkfifo' function. */
#undef HAVE_MKFIFO

/* Define to 1 if you have a working `mmap' system call. */
#undef HAVE_MMAP

/* Define to 1 if you have the `munmap' function. */
#undef HAVE_MUNMAP

/* Define to 1 if you have the <ndir.h> header file, and it defines `DIR'. */
#undef HAVE_NDIR_H

/* Define to 1 if you have the `nearbyint' function. */
#undef HAVE_NEARBYINT

/* Define to 1 if you have the `nearbyintl' function. */
#undef HAVE_NEARBYINTL

/* Define to 1 if you have the <netdb.h> header file. */
#undef HAVE_NETDB_H

/* Define to 1 if you have the <netinet/in.h> header file. */
#undef HAVE_NETINET_IN_H

/* Define if you have <langinfo.h> and it defines the NL_LOCALE_NAME macro if
   _GNU_SOURCE is defined. */
#undef HAVE_NL_LOCALE_NAME

/* Define if module-loading does not need an underscore to be prepended to
   external names. */
#undef HAVE_NO_SYMBOL_UNDERSCORE

/* Define if you have off_t, fseeko and ftello. */
#undef HAVE_OFF_T

/* Define if you have C OpenMP support. */
#undef HAVE_OPENMP

/* Define to 1 if you have pangocairo. */
#undef HAVE_PANGOCAIRO

/* Define to 1 if you have the <pcre.h> header file. */
#undef HAVE_PCRE_H

/* Define to 1 if you have the <pcre/pcre.h> header file. */
#undef HAVE_PCRE_PCRE_H

/* Define if you have the PNG headers and libraries. */
#undef HAVE_PNG

/* Define to 1 if you have the `popen' function. */
#undef HAVE_POPEN

/* Define if your system time functions do not count leap seconds, as required
   by POSIX. */
#undef HAVE_POSIX_LEAPSECONDS

/* Define if your printf() function supports format strings with positions.
   (For intl) */
#undef HAVE_POSIX_PRINTF

/* Define if you have POSIX.1 compatible sigsetjmp/siglongjmp. */
#undef HAVE_POSIX_SETJMP

/* Define to 1 if you have the `powl' function. */
#undef HAVE_POWL

/* Define if the <pthread.h> defines PTHREAD_MUTEX_RECURSIVE. (For intl) */
#undef HAVE_PTHREAD_MUTEX_RECURSIVE

/* Define if the POSIX multithreading library has read/write locks. (For intl)
   */
#undef HAVE_PTHREAD_RWLOCK

/* Define to 1 if you have the `putenv' function. */
#undef HAVE_PUTENV

/* Define if putenv("FOO") can unset an environment variable */
#undef HAVE_PUTENV_UNSET

/* Define if putenv("FOO=") can unset an environment variable */
#undef HAVE_PUTENV_UNSET2

/* Define to 1 if you have the <pwd.h> header file. */
#undef HAVE_PWD_H

/* Define to 1 if you have the <readline/history.h> header file. */
#undef HAVE_READLINE_HISTORY_H

/* Define to 1 if you have the <readline/readline.h> header file. */
#undef HAVE_READLINE_READLINE_H

/* Define to 1 if you have the `readlink' function. */
#undef HAVE_READLINK

/* Define to 1 if you have the `realpath' function. */
#undef HAVE_REALPATH

/* Define to 1 if you have the `rint' function. */
#undef HAVE_RINT

/* Define to 1 if you have the `rintl' function. */
#undef HAVE_RINTL

/* Define to 1 if you have the `rl_completion_matches' function. */
#undef HAVE_RL_COMPLETION_MATCHES

/* Define to 1 if you have the `setenv' function. */
#undef HAVE_SETENV

/* Define to 1 if you have the `setitimer' function. */
#undef HAVE_SETITIMER

/* Define to 1 if you have the `setlocale' function. */
#undef HAVE_SETLOCALE

/* Define to 1 if you have the `sigaction' function. */
#undef HAVE_SIGACTION

/* Define to 1 if you have the `sigaltstack' function. */
#undef HAVE_SIGALTSTACK

/* Define to 1 if you have the `sigemptyset' function. */
#undef HAVE_SIGEMPTYSET

/* Define to 1 if you have the `snprintf' function. */
#undef HAVE_SNPRINTF

/* Define if you have support for sockets. */
#undef HAVE_SOCKETS

/* Define to 1 if the system has the type `stack_t'. */
#undef HAVE_STACK_T

/* Define to 1 if you have the `stat' function. */
#undef HAVE_STAT

/* Define to 1 if you have the <stdarg.h> header file. */
#undef HAVE_STDARG_H

/* Define to 1 if you have the <stdbool.h> header file. */
#undef HAVE_STDBOOL_H

/* Define to 1 if you have the <stddef.h> header file. */
#undef HAVE_STDDEF_H

/* Define to 1 if you have the <stdint.h> header file. */
#undef HAVE_STDINT_H

/* Define if <stdint.h> exists, doesn't clash with <sys/types.h>, and declares
   uintmax_t. (For intl) */
#undef HAVE_STDINT_H_WITH_UINTMAX

/* Define to 1 if you have the <stdlib.h> header file. */
#undef HAVE_STDLIB_H

/* Define to 1 if you have the `stpcpy' function. */
#undef HAVE_STPCPY

/* Define to 1 if you have the `strcasecmp' function. */
#undef HAVE_STRCASECMP

/* Define to 1 if you have the `strdup' function. */
#undef HAVE_STRDUP

/* Define to 1 if you have the <strings.h> header file. */
#undef HAVE_STRINGS_H

/* Define to 1 if you have the <string.h> header file. */
#undef HAVE_STRING_H

/* Define to 1 if you have the `strncasecmp' function. */
#undef HAVE_STRNCASECMP

/* Define to 1 if you have the `strtoul' function. */
#undef HAVE_STRTOUL

/* Define to 1 if `st_atimensec' is a member of `struct stat'. */
#undef HAVE_STRUCT_STAT_ST_ATIMENSEC

/* Define to 1 if `st_atimespec.tv_nsec' is a member of `struct stat'. */
#undef HAVE_STRUCT_STAT_ST_ATIMESPEC_TV_NSEC

/* Define to 1 if `st_atim.st__tim.tv_nsec' is a member of `struct stat'. */
#undef HAVE_STRUCT_STAT_ST_ATIM_ST__TIM_TV_NSEC

/* Define to 1 if `st_atim.tv_nsec' is a member of `struct stat'. */
#undef HAVE_STRUCT_STAT_ST_ATIM_TV_NSEC

/* Define to 1 if you have the `symlink' function. */
#undef HAVE_SYMLINK

/* Define to 1 if you have the `sysconf' function. */
#undef HAVE_SYSCONF

/* Define to 1 if you have the <sys/dir.h> header file, and it defines `DIR'.
   */
#undef HAVE_SYS_DIR_H

/* Define to 1 if you have the <sys/ndir.h> header file, and it defines `DIR'.
   */
#undef HAVE_SYS_NDIR_H

/* Define to 1 if you have the <sys/param.h> header file. */
#undef HAVE_SYS_PARAM_H

/* Define to 1 if you have the <sys/resource.h> header file. */
#undef HAVE_SYS_RESOURCE_H

/* Define to 1 if you have the <sys/select.h> header file. */
#undef HAVE_SYS_SELECT_H

/* Define to 1 if you have the <sys/socket.h> header file. */
#undef HAVE_SYS_SOCKET_H

/* Define to 1 if you have the <sys/stat.h> header file. */
#undef HAVE_SYS_STAT_H

/* Define to 1 if you have the <sys/times.h> header file. */
#undef HAVE_SYS_TIMES_H

/* Define to 1 if you have the <sys/time.h> header file. */
#undef HAVE_SYS_TIME_H

/* Define to 1 if you have the <sys/types.h> header file. */
#undef HAVE_SYS_TYPES_H

/* Define to 1 if you have the <sys/utsname.h> header file. */
#undef HAVE_SYS_UTSNAME_H

/* Define to 1 if you have <sys/wait.h> that is POSIX.1 compatible. */
#undef HAVE_SYS_WAIT_H

/* Define if you have the Tcl/Tk headers and libraries and want Tcl/Tk support
   to be built. */
#undef HAVE_TCLTK

/* Define this if libtiff is available. */
#undef HAVE_TIFF

/* Define to 1 if you have the <tiffio.h> header file. */
#undef HAVE_TIFFIO_H

/* Define to 1 if you have the `times' function. */
#undef HAVE_TIMES

/* Define to 1 if you have the `timespec_get' function. */
#undef HAVE_TIMESPEC_GET

/* Define to 1 if you have the `tsearch' function. */
#undef HAVE_TSEARCH

/* Define if you have the 'uintmax_t' type in <stdint.h> or <inttypes.h>. (For
   intl) */
#undef HAVE_UINTMAX_T

/* Define to 1 if the system has the type `uintptr_t'. */
#undef HAVE_UINTPTR_T

/* Define to 1 if you have the `umask' function. */
#undef HAVE_UMASK

/* Define to 1 if you have the <unistd.h> header file. */
#undef HAVE_UNISTD_H

/* Define to 1 if you have the `unsetenv' function. */
#undef HAVE_UNSETENV

/* Define if you have the 'unsigned long long' type. (For intl) */
#undef HAVE_UNSIGNED_LONG_LONG

/* Define to 1 if the system has the type `unsigned long long int'. (For intl)
   */
#undef HAVE_UNSIGNED_LONG_LONG_INT

/* Define to 1 if you have the `utime' function. */
#undef HAVE_UTIME

/* Define to 1 if you have the `utimes' function. */
#undef HAVE_UTIMES

/* Define to 1 if you have the <utime.h> header file. */
#undef HAVE_UTIME_H

/* Define to 1 if you have the `vasprintf' function. */
#undef HAVE_VASPRINTF

/* Define to 1 if you have the `va_copy' function. */
#undef HAVE_VA_COPY

/* Defined if framework vecLib is present */
#undef HAVE_VECLIB_FW

/* Define to 1 or 0, depending whether the compiler supports simple visibility
   declarations. (For intl) */
#undef HAVE_VISIBILITY

/* Define to 1 if __attribute__((visibility())) is supported */
#undef HAVE_VISIBILITY_ATTRIBUTE

/* Define to 1 if you have the <wchar.h> header file. */
#undef HAVE_WCHAR_H

/* Define if you have the 'wchar_t' type. (For intl) */
#undef HAVE_WCHAR_T

/* Define to 1 if you have the `wcrtomb' function. */
#undef HAVE_WCRTOMB

/* Define to 1 if you have the `wcscoll' function. */
#undef HAVE_WCSCOLL

/* Define to 1 if you have the `wcsftime' function. */
#undef HAVE_WCSFTIME

/* Define to 1 if you have the `wcslen' function. */
#undef HAVE_WCSLEN

/* Define to 1 if you have the `wcstod' function. */
#undef HAVE_WCSTOD

/* Define to 1 if you have the `wcstombs' function. */
#undef HAVE_WCSTOMBS

/* Define to 1 if you have the `wctrans' function. */
#undef HAVE_WCTRANS

/* Define to 1 if the system has the type `wctrans_t'. */
#undef HAVE_WCTRANS_T

/* Define to 1 if you have the `wctype' function. */
#undef HAVE_WCTYPE

/* Define to 1 if you have the <wctype.h> header file. */
#undef HAVE_WCTYPE_H

/* Define if you have the 'wint_t' type. (For intl) */
#undef HAVE_WINT_T

/* Define to 1 if you have cairo. */
#undef HAVE_WORKING_CAIRO

/* Define if calloc(0) returns a null pointer. */
#undef HAVE_WORKING_CALLOC

/* Define if your ftell works correctly on files opened for append. */
#undef HAVE_WORKING_FTELL

/* Define if isfinite() is correct for -Inf/NaN/Inf. */
#undef HAVE_WORKING_ISFINITE

/* Define if log1p() exists and is accurate enough. */
#undef HAVE_WORKING_LOG1P

/* Define if sigaction() is complete enough for R's usage */
#undef HAVE_WORKING_SIGACTION

/* Define if you have the X11 headers and libraries, and want the X11 GUI to
   be built. */
#undef HAVE_X11

/* Define if you have the X11/Xmu headers and libraries. */
#undef HAVE_X11_Xmu

/* Define to 1 if you have the `__fsetlocking' function. */
#undef HAVE___FSETLOCKING

/* Define as const if the declaration of iconv() needs const. */
#undef ICONV_CONST

/* Define if you have IEEE 754 floating point arithmetic. */
#undef IEEE_754

/* Define if integer division by zero raises signal SIGFPE. (For intl) */
#undef INTDIV0_RAISES_SIGFPE

/* Define if you have 32 bit ints. */
#undef INT_32_BITS

/* Define to the sub-directory in which libtool stores uninstalled libraries.
   */
#undef LT_OBJDIR

/* Define if mktime sets errno. */
#undef MKTIME_SETS_ERRNO

/* Define if your system needs __setfpucw() to control FPU rounding. This was
   used to control floating point precision, rounding and floating point
   exceptions on older Linux systems. As of GLIBC 2.1 this function is not
   used anymore. */
#undef NEED___SETFPUCW

/* Define to disable Valgrind instrumentation */
#undef NVALGRIND

/* Define if using GNU-style Objective C runtime. */
#undef OBJC_GNU_RUNTIME

/* Define if using NeXT/Apple-style Objective C runtime. */
#undef OBJC_NEXT_RUNTIME

/* Name of package */
#undef PACKAGE

/* Define to the address where bug reports for this package should be sent. */
#undef PACKAGE_BUGREPORT

/* Define to the full name of this package. */
#undef PACKAGE_NAME

/* Define to the full name and version of this package. */
#undef PACKAGE_STRING

/* Define to the one symbol short name of this package. */
#undef PACKAGE_TARNAME

/* Define to the home page for this package. */
#undef PACKAGE_URL

/* Define to the version of this package. */
#undef PACKAGE_VERSION

/* Define if <inttypes.h> exists and defines unusable PRI* macros. (For intl)
   */
#undef PRI_MACROS_BROKEN

/* Define if the pthread_in_use() detection is hard. (For intl) */
#undef PTHREAD_IN_USE_DETECTION_HARD

/* Define as the return type of signal handlers (`int' or `void'). */
#undef RETSIGTYPE

/* Define this to use architecture-dependent subdirectories of this name. */
#undef R_ARCH

/* Define this to be the name of the CPU of your system. */
#undef R_CPU

<<<<<<< HEAD
=======
/* Define this if BLAS matrix multiplies are thread-safe. */
#undef R_MAT_MULT_WITH_BLAS_IN_HELPERS_OK

>>>>>>> d771db60
/* Define this to make mat_mult_with_BLAS default to TRUE. */
#undef R_MAT_MULT_WITH_BLAS_BY_DEFAULT

/* Define as `inline', or `__inline__' or `__inline' if that's what the C
   compiler calls it, or to nothing if it is not supported. */
#undef R_INLINE

/* Define this to enable helper threads. */
#undef R_HELPER_THREADS

/* Define this to enable memory profiling. */
#undef R_MEMORY_PROFILING

/* Define this to be the name of the OS of your system. */
#undef R_OS

/* Define this to be the canonical name (cpu-vendor-os) of your system. */
#undef R_PLATFORM

/* Define this to be printing command on your system. */
#undef R_PRINTCMD

/* Define this to enable R-level profiling. */
#undef R_PROFILING

/* Type for socket lengths: socklen_t, sock_t, int? */
#undef R_SOCKLEN_T

/* Define this to be the name of the vendor of your system. */
#undef R_VENDOR

/* Define this to be the extension used for shared objects on your system. */
#undef SHLIB_EXT

/* The size of `double', as computed by sizeof. */
#undef SIZEOF_DOUBLE

/* The size of `int', as computed by sizeof. */
#undef SIZEOF_INT

/* The size of `long', as computed by sizeof. */
#undef SIZEOF_LONG

/* The size of `long double', as computed by sizeof. */
#undef SIZEOF_LONG_DOUBLE

/* The size of `long long', as computed by sizeof. */
#undef SIZEOF_LONG_LONG

/* The size of `size_t', as computed by sizeof. */
#undef SIZEOF_SIZE_T

/* Define as the maximum value of type 'size_t', if the system doesn't define
   it. (For intl) */
#undef SIZE_MAX

/* If using the C implementation of alloca, define if you know the
   direction of stack growth for your system; otherwise it will be
   automatically deduced at runtime.
	STACK_DIRECTION > 0 => grows toward higher addresses
	STACK_DIRECTION < 0 => grows toward lower addresses
	STACK_DIRECTION = 0 => direction of growth unknown */
#undef STACK_DIRECTION

/* Define to 1 if you have the ANSI C header files. */
#undef STDC_HEADERS

/* Define if you provide support for the libxml ftp/http functions. */
#undef SUPPORT_LIBXML

/* Define if you have C/C++/Fortran OpenMP support for package code. */
#undef SUPPORT_OPENMP

/* Define to enable provoking compile errors on write barrier violation. */
#undef TESTING_WRITE_BARRIER

/* Define to 1 if the type of the st_atim member of a struct stat is struct
   timespec. */
#undef TYPEOF_STRUCT_STAT_ST_ATIM_IS_STRUCT_TIMESPEC

/* Define to use ICU for collation. */
#undef USE_ICU

/* Define to use Apple's ICU. */
#undef USE_ICU_APPLE

/* Define if the POSIX multithreading library can be used. (For intl) */
#undef USE_POSIX_THREADS

/* Define if references to the POSIX multithreading library should be made
   weak. (For intl) */
#undef USE_POSIX_THREADS_WEAK

/* Define if the GNU Pth multithreading library can be used. (For intl) */
#undef USE_PTH_THREADS

/* Define if references to the GNU Pth multithreading library should be made
   weak. (For intl) */
#undef USE_PTH_THREADS_WEAK

/* Define if the old Solaris multithreading library can be used. (For intl) */
#undef USE_SOLARIS_THREADS

/* Define if references to the old Solaris multithreading library should be
   made weak. (For intl) */
#undef USE_SOLARIS_THREADS_WEAK

/* Enable extensions on AIX 3, Interix.  */
#ifndef _ALL_SOURCE
# undef _ALL_SOURCE
#endif
/* Enable GNU extensions on systems that have them.  */
#ifndef _GNU_SOURCE
# undef _GNU_SOURCE
#endif
/* Enable threading extensions on Solaris.  */
#ifndef _POSIX_PTHREAD_SEMANTICS
# undef _POSIX_PTHREAD_SEMANTICS
#endif
/* Enable extensions on HP NonStop.  */
#ifndef _TANDEM_SOURCE
# undef _TANDEM_SOURCE
#endif
/* Enable general extensions on Solaris.  */
#ifndef __EXTENSIONS__
# undef __EXTENSIONS__
#endif


/* Define if the Win32 multithreading API can be used. (For intl) */
#undef USE_WIN32_THREADS

/* Define according to your operating system type. */
#undef Unix

/* Define as 1 or 2 to specify levels of Valgrind instrumentation */
#undef VALGRIND_LEVEL

/* Version number of package */
#undef VERSION

/* Define to 1 if your processor stores words with the most significant byte
   first (like Motorola and SPARC, unlike Intel and VAX). */
#undef WORDS_BIGENDIAN

/* Define according to your operating system type. */
#undef Win32

/* Define to 1 if the X Window System is missing or not being used. */
#undef X_DISPLAY_MISSING

/* Number of bits in a file offset, on hosts where this is settable. */
#undef _FILE_OFFSET_BITS

/* Define to 1 to make fseeko visible on some hosts (e.g. glibc 2.2). */
#undef _LARGEFILE_SOURCE

/* Define for large files, on AIX-style hosts. */
#undef _LARGE_FILES

/* Define to 1 if on MINIX. */
#undef _MINIX

/* Define to 2 if the system does not provide POSIX.1 features except with
   this defined. */
#undef _POSIX_1_SOURCE

/* Define to 1 if you need to in order for `stat' and other things to work. */
#undef _POSIX_SOURCE

/* Define for Solaris 2.5.1 so the uint64_t typedef from <sys/synch.h>,
   <pthread.h>, or <semaphore.h> is not used. If the typedef were allowed, the
   #define below would cause a syntax error. */
#undef _UINT64_T

/* Define to 'long' if <sys/types.h> does not define. Apparently necessary to
   fix a GCC bug on AIX? */
#undef blkcnt_t

/* Define to empty if `const' does not conform to ANSI C. */
#undef const

/* Define to `__inline__' or `__inline' if that's what the C compiler
   calls it, or to nothing if 'inline' is not supported under any name.  */
#ifndef __cplusplus
#undef inline
#endif

/* Define to `int' if <sys/types.h> does not define. */
#undef pid_t

/* Define as the type of the result of subtracting two pointers, if the system
   doesn't define it. (For intl) */
#undef ptrdiff_t

/* Define to `unsigned int' if <sys/types.h> does not define. */
#undef size_t

/* Define to the type of an unsigned integer type of width exactly 64 bits if
   such a type exists and the standard includes do not define it. */
#undef uint64_t

/* Define to unsigned long or unsigned long long if <stdint.h> and
   <inttypes.h> don't define. (For intl) */
#undef uintmax_t


#endif /* not R_CONFIG_H */


#define __libc_lock_t                   gl_lock_t
#define __libc_lock_define              gl_lock_define
#define __libc_lock_define_initialized  gl_lock_define_initialized
#define __libc_lock_init                gl_lock_init
#define __libc_lock_lock                gl_lock_lock
#define __libc_lock_unlock              gl_lock_unlock
#define __libc_lock_recursive_t                   gl_recursive_lock_t
#define __libc_lock_define_recursive              gl_recursive_lock_define
#define __libc_lock_define_initialized_recursive  gl_recursive_lock_define_initialized
#define __libc_lock_init_recursive                gl_recursive_lock_init
#define __libc_lock_lock_recursive                gl_recursive_lock_lock
#define __libc_lock_unlock_recursive              gl_recursive_lock_unlock
#define glthread_in_use  libintl_thread_in_use
#define glthread_lock_init     libintl_lock_init
#define glthread_lock_lock     libintl_lock_lock
#define glthread_lock_unlock   libintl_lock_unlock
#define glthread_lock_destroy  libintl_lock_destroy
#define glthread_rwlock_init     libintl_rwlock_init
#define glthread_rwlock_rdlock   libintl_rwlock_rdlock
#define glthread_rwlock_wrlock   libintl_rwlock_wrlock
#define glthread_rwlock_unlock   libintl_rwlock_unlock
#define glthread_rwlock_destroy  libintl_rwlock_destroy
#define glthread_recursive_lock_init     libintl_recursive_lock_init
#define glthread_recursive_lock_lock     libintl_recursive_lock_lock
#define glthread_recursive_lock_unlock   libintl_recursive_lock_unlock
#define glthread_recursive_lock_destroy  libintl_recursive_lock_destroy
#define glthread_once                 libintl_once
#define glthread_once_call            libintl_once_call
#define glthread_once_singlethreaded  libintl_once_singlethreaded
<|MERGE_RESOLUTION|>--- conflicted
+++ resolved
@@ -912,12 +912,9 @@
 /* Define this to be the name of the CPU of your system. */
 #undef R_CPU
 
-<<<<<<< HEAD
-=======
 /* Define this if BLAS matrix multiplies are thread-safe. */
 #undef R_MAT_MULT_WITH_BLAS_IN_HELPERS_OK
 
->>>>>>> d771db60
 /* Define this to make mat_mult_with_BLAS default to TRUE. */
 #undef R_MAT_MULT_WITH_BLAS_BY_DEFAULT
 
