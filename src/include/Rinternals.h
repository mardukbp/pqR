/*
 *  pqR : A pretty quick version of R
 *  Copyright (C) 2013, 2014 by Radford M. Neal
 *
 *  Based on R : A Computer Language for Statistical Data Analysis
 *  Copyright (C) 1995, 1996  Robert Gentleman and Ross Ihaka
 *  Copyright (C) 1999-2010   The R Development Core Team.
 *
 *  The changes in pqR from R-2.15.0 distributed by the R Core Team are
 *  documented in the NEWS and MODS files in the top-level source directory.
 *
 *  This program is free software; you can redistribute it and/or modify
 *  it under the terms of the GNU Lesser General Public License as published by
 *  the Free Software Foundation; either version 2.1 of the License, or
 *  (at your option) any later version.
 *
 *  This program is distributed in the hope that it will be useful,
 *  but WITHOUT ANY WARRANTY; without even the implied warranty of
 *  MERCHANTABILITY or FITNESS FOR A PARTICULAR PURPOSE.  See the
 *  GNU Lesser General Public License for more details.
 *
 *  You should have received a copy of the GNU Lesser General Public License
 *  along with this program; if not, a copy is available at
 *  http://www.r-project.org/Licenses/
 */

#ifndef R_INTERNALS_H_
#define R_INTERNALS_H_


#ifdef __cplusplus
# include <cstdio>
# ifdef __SUNPRO_CC
using std::FILE;
# endif
# include <climits>
extern "C" {
#else
# include <stdio.h>
# include <limits.h> /* for INT_MAX */
#endif


/* Redefinition of "fork" to handle helper threads properly, using the
   Rf_fork function in system.c.  Starts by including the header file
   that declares the system "fork" (if such exists), so that the
   redefinition won't affect that.  Declares Rf_fork as returning a
   value of type pid_t if the header file defining that type exists.
   If not, it is allowed to default to returning int.

   For some mysterious reason, things go wrong if this is done after
   the includes of headers in R_ext below.  Also, letting Rf_fork
   default to returning int, rather than declaring it so, is deliberate,
   in case "fork" (now really "Rf_fork") is somehow declared later,
   in which case we don't want to conflict with the return type it is
   given then, which we hope is the same as it's declared as in util.c.
   (You'd think this couldn't be an issue, but something funny happens
   with C++ ...) */

#ifdef HAVE_UNISTD_H
#include <unistd.h>
#endif

#define fork Rf_fork

#ifdef HAVE_SYS_TYPES_H
#include <sys/types.h>
pid_t Rf_fork(void);
#endif


#include <R_ext/Arith.h>
#include <R_ext/Boolean.h>
#include <R_ext/Complex.h>
#include <R_ext/Error.h>
#include <R_ext/Memory.h>
#include <R_ext/PrtUtil.h>
#include <R_ext/Utils.h>

#include <R_ext/libextern.h>

/* Variables that need to be declared as firstprivate in omp parallel
   constructs, since they're used in macros such as NA_REAL. */

#define R_OMP_FIRSTPRIVATE_VARS R_NaReal,R_NaInt,R_NaN_cast_to_int

typedef unsigned char Rbyte;

/* type for length of vectors etc */
typedef int R_len_t;  /* might later be unsigned or long */
#define R_LEN_T_MAX INT_MAX

/* Fundamental Data Types:  These are largely Lisp
 * influenced structures, with the exception of LGLSXP,
 * INTSXP, REALSXP, CPLXSXP and STRSXP which are the
 * element types for S-like data objects.

 * Note that the gap of 11 and 12 below is because of
 * the withdrawal of native "factor" and "ordered" types.
 *
 *			--> TypeTable[] in ../main/util.c for  typeof()
 */

/*  These exact numeric values are seldom used, but they are, e.g., in
 *  ../main/subassign.c
*/

typedef unsigned int SEXPTYPE;  /* used in serialize.c for things that aren't
                                   actual types */

#define NILSXP	     0	  /* nil = NULL */
#define SYMSXP	     1	  /* symbols */
#define LISTSXP	     2	  /* lists of dotted pairs */
#define CLOSXP	     3	  /* closures */
#define ENVSXP	     4	  /* environments */
#define PROMSXP	     5	  /* promises: [un]evaluated closure arguments */
#define LANGSXP	     6	  /* language constructs (special lists) */
#define SPECIALSXP   7	  /* special forms */
#define BUILTINSXP   8	  /* builtin non-special forms */
#define CHARSXP	     9	  /* "scalar" string type (internal only)*/
#define LGLSXP	    10	  /* logical vectors */
#define INTSXP	    13	  /* integer vectors */
#define REALSXP	    14	  /* real variables */
#define CPLXSXP	    15	  /* complex variables */
#define STRSXP	    16	  /* string vectors */
#define DOTSXP	    17	  /* dot-dot-dot object */
#define ANYSXP	    18	  /* make "any" args work.
			     Used in specifying types for symbol
			     registration to mean anything is okay  */
#define VECSXP	    19	  /* generic vectors */
#define EXPRSXP	    20	  /* expressions vectors */
#define BCODESXP    21    /* byte code */
#define EXTPTRSXP   22    /* external pointer */
#define WEAKREFSXP  23    /* weak reference */
#define RAWSXP      24    /* raw bytes */
#define S4SXP       25    /* S4, non-vector */

/* used for detecting PROTECT issues in memory.c */
#define NEWSXP      30    /* fresh node creaed in new page */
#define FREESXP     31    /* node released by GC */

#define FUNSXP      99    /* Closure or Builtin or Special */


/* Flags.  Order may be fiddled to try to improve performance.  Total
   size is 64 bits = 8 bytes. */

struct sxpinfo_struct {
    /* Type and namedcnt in first byte */
    unsigned int nmcnt : 3;   /* count of "names" referring to object */
    unsigned int type : 5;    /* ==> (FUNSXP == 99) %% 2^5 == 3 == CLOSXP
                               * -> warning: `type' is narrower than values
                               *              of its type
                               * when SEXPTYPE was an enum */
    /* Garbage collector stuff - keep in one byte to maybe speed up access */
    unsigned int gccls : 3;   /* node class for garbage collector */
    unsigned int gcgen : 1;   /* old generation number - may be best first */
    unsigned int mark : 1;    /* marks object as in use in garbage collector */
    /* Object flag */
    unsigned int obj : 1;     /* set if this is an S3 or S4 object */
    /* Flags to synchronize with helper threads */
    unsigned int in_use: 1;   /* whether contents may be in use by a helper */
    unsigned int being_computed : 1;  /* whether helper may be computing this */
    /* "general purpose" field, used for miscellaneous purposes */
    unsigned int gp : 16;     /* The "general purpose" field */
    union {
      struct {                /* field below is for vectors only */
        R_len_t truelength;      /* for old stuff - may someday be defunct... */
      } vec;
      struct {                /* fields below are for non-vectors only */
        /* Debugging */
        unsigned int debug : 1;  /* function/environment is being debugged */
        unsigned int rstep : 1;  /* function is to be debugged, but only once */
        unsigned int trace : 1;  /* function is being traced */
        /* Symbol binding */
        unsigned int unused : 1;      /* not yet used */
        unsigned int spec_sym : 1;    /* this is a "special" symbol */
        unsigned int no_spec_sym : 1; /* environment has no special symbols */
        unsigned int base_env : 1;    /* this is R_BaseEnv or R_BaseNamespace */
        unsigned int basec : 1;       /* sym has base binding in global cache */
        /* Primitive operations */
        unsigned char var1, var2;/* variants for evals of fast primitive args */
        unsigned char pending_ok;/* whether args can have computation pending */
      } nonvec;                  /*  - only one bit, but maybe faster as byte */
    } u;
};

/* Macros to access the vector or non-vector part of the sxpinfo structure,
   checking validity if CHECK_VEC_NONVEC is defined (it should not normally
   be defined because it significantly degrades performance). */

#ifdef CHECK_VEC_NONVEC
extern struct sxpinfo_struct *Rf_verify_vec (void *);
extern struct sxpinfo_struct *Rf_verify_nonvec (void *);
#define VEC_SXPINFO(x)    (Rf_verify_vec((void*)x)->u.vec)
#define NONVEC_SXPINFO(x) (Rf_verify_nonvec((void*)x)->u.nonvec)
#else
#define VEC_SXPINFO(x)    ((x)->sxpinfo.u.vec)
#define NONVEC_SXPINFO(x) ((x)->sxpinfo.u.nonvec)
#endif

struct primsxp_struct {    /* table offset of this and other info is in gp  */
    /* The two function pointers below can't use SEXP, since not defined yet*/
    void *(*primsxp_cfun)();   /* c-code address for prim fun, from table   */
    void *(*primsxp_fast_cfun)(); /* c-code addr for fast interface, or NULL*/
    short primsxp_code;        /* operation code, from table                */
    signed char primsxp_arity; /* function arity (-1 for any), from table   */
    unsigned int primsxp_print:2;   /* print/invisible indicator, from table*/
    unsigned int primsxp_variant:1; /* pass variant to cfun, from table     */
    unsigned int primsxp_internal:1;/* call with .Internal flag, from table */
    unsigned int primsxp_foreign:1; /* primitive to call C/Fortran function */
    /* bits below only for when fast_cfun!=NULL (last 2 only when arity==2) */
    unsigned int primsxp_dsptch1:1; /* might dispatch on 1st argument       */
    unsigned int primsxp_dsptch2:1; /* might dispatch on 2nd argument       */
    unsigned int primsxp_uni_too:1; /* can be unary as well as binary       */
};

struct listsxp_struct {
    struct SEXPREC *carval;
    struct SEXPREC *cdrval;
    struct SEXPREC *tagval;
};

struct envsxp_struct {
    struct SEXPREC *frame;
    struct SEXPREC *enclos;
    struct SEXPREC *hashtab;
};

struct closxp_struct {
    struct SEXPREC *formals;
    struct SEXPREC *body;
    struct SEXPREC *env;
};

struct promsxp_struct {
    struct SEXPREC *value;
    struct SEXPREC *expr;
    struct SEXPREC *env;
};

/* Every node must have a set of sxpinfo flags and an attribute field,
   plus gengc_next_node and gengc_prev_node fields, used to maintain the 
   collector's linked list structures. 

   The gengc_next_node field is also used to mark constants defined
   in const-objs.c, and the gengc_prev_node field is set to zero to
   mark nodes already put into the old-to-new list in the garbage 
   collector.
*/

#define SEXPREC_HEADER \
    struct sxpinfo_struct sxpinfo; \
    struct SEXPREC *attrib; \
    struct SEXPREC *gengc_next_node, *gengc_prev_node

/* The standard node structure consists of a header followed by the
   node data.  The size varies with the size of a pointer, as follows
   (assuming R_len_t is no bigger than a pointer):
   
       4-byte pointers:  32 bytes
       8-byte pointers:  56 bytes

   Note, however, that the actual amount allocated could be greater, as
   determined by the definitions of the node class sizes in memory.c.

   Standard nodes may be used to hold small vectors as well as cons cells
   and other fixed-size objects.
*/

typedef struct SEXPREC {
    SEXPREC_HEADER;
    union {
	struct primsxp_struct primsxp;
	struct listsxp_struct listsxp;
	struct envsxp_struct envsxp;
	struct closxp_struct closxp;
	struct promsxp_struct promsxp;
    } u;
} SEXPREC, *SEXP;


/* Version of SEXPREC used for symbols. */

struct symsxp_struct {
    struct SEXPREC *pname;
    struct SEXPREC *value;
    struct SEXPREC *internal;
    struct SEXPREC *nextsym;
    struct SEXPREC *lastenv;
    struct SEXPREC *lastbinding;
};

typedef struct SYM_SEXPREC {
    SEXPREC_HEADER;
    struct symsxp_struct symsxp;
} SYM_SEXPREC, *SYMSEXP;

/* Reduced version of SEXPREC used as a header in vector nodes.  The 
   layout MUST be kept consistent with the SEXPREC definition.  The size
   varies with the size of a pointer, the size of R_len_t, and whether
   alignment to a multiple of 8 bytes is done, as follows:
   
       4-byte pointers, 4-byte R_len_t:  24 bytes
       8-byte pointers, 4-byte R_len_t:  36 bytes (40 bytes if aligned)
       8-byte pointers, 8-byte R_len_t:  40 bytes
*/

struct vecsxp_struct {
    R_len_t length;
};

typedef struct VECTOR_SEXPREC {
    SEXPREC_HEADER;
    struct vecsxp_struct vecsxp;
} VECTOR_SEXPREC, *VECSEXP;

typedef union { VECTOR_SEXPREC s; double align; } SEXPREC_ALIGN;

/* Version of VECTOR_SEXPREC used for defining constants in const-objs.c. */

<<<<<<< HEAD
typedef const struct {
=======
#define R_CONST const  /* Define as 'const' to get actual read-only constants,
                          or nothing if you don't want them to be read-only */
typedef struct {
>>>>>>> bae355be
    SEXPREC_HEADER;
    struct vecsxp_struct vecsxp;
    union { double d; int w[2]; int i; char c; } data;
} VECTOR_SEXPREC_C;


#ifdef USE_RINTERNALS
/* This is intended for use only within R itself.
 * It defines internal structures that are otherwise only accessible
 * via SEXP, and macros to replace many (but not all) of accessor functions
 * (which are always defined).
 *
 * Making R_NilValue a constant has necessitated exposing more of the
 * internals (some of what is above used to be after this ifdef).
 */


/* Macros for accessing and changing NAMEDCNT. */

#define MAX_NAMEDCNT 7	/* Must be either 2 or a power of 2 minus 1, limited 
                           by the number of bits in the nmcnt sxpinfo field */

/* Below is the obvious way of implementing these macros. */

/* When a variable may be being used by a helper, it is treated as temporarily
   having a nmcnt value that is greater than the value stored.  If the value
   of a macro is the same regardless of whether this temporary increment is
   counted, the value can be returned immediately.  Otherwise, it's necessary
   to wait for the variable to not be in use, and then return the value based
   on the stored nmcnt. 

   A declaration for helpers_wait_until_not_in_use is put here, so that the
   helpers.h file needn't be included. 

   When helper threads are disabled, helpers_wait_until_not_in_use is normally
   a null macro, but a stub for it will also be defined in main.c for linking 
   to by any modules that don't know that helper threads are disabled. */

#ifdef HELPERS_DISABLED
#define helpers_wait_until_not_in_use(v) 0
#else
extern void helpers_wait_until_not_in_use(SEXP);
#endif

/* Below is for packages that (naughtily) define USE_RINTERNALS, but don't
   include Defn.h, where helpers_is_in_use is defined. */

#ifndef helpers_is_in_use  
#define helpers_is_in_use(x)               ((x)->sxpinfo.in_use)
#endif

#define NAMEDCNT(x) \
( helpers_is_in_use(x) && (x)->sxpinfo.nmcnt != MAX_NAMEDCNT \
     ? (helpers_wait_until_not_in_use(x), (x)->sxpinfo.nmcnt) \
     : (x)->sxpinfo.nmcnt )

#define NAMEDCNT_EQ_0(x) \
( (x)->sxpinfo.nmcnt != 0 ? 0 : !helpers_is_in_use(x) ? 1 \
    : (helpers_wait_until_not_in_use(x), 1) )

#define NAMEDCNT_GT_0(x) \
( (x)->sxpinfo.nmcnt != 0 ? 1 : !helpers_is_in_use(x) ? 0 \
    : (helpers_wait_until_not_in_use(x), 0) )

#define NAMEDCNT_GT_1(x) \
( (x)->sxpinfo.nmcnt > 1 ? 1 : !helpers_is_in_use(x) ? 0 \
    : (helpers_wait_until_not_in_use(x), 0) )

#define SET_NAMEDCNT_0(x)    ((x)->sxpinfo.nmcnt = 0)
#define SET_NAMEDCNT_1(x)    ((x)->sxpinfo.nmcnt = 1)

/* Be careful not to write to an object with NAMEDCNT equal to MAX_NAMEDCNT, 
   even if the new value is also MAX_NAMEDCNT, since it might be a constant 
   object in a read-only memory area. */

#define SET_NAMEDCNT(x,v) do { \
    SEXP _p_ = (x); int _v_ = v; \
    if (_p_->sxpinfo.nmcnt != _v_) \
        _p_->sxpinfo.nmcnt = _v_; \
  } while (0)

#define SET_NAMEDCNT_MAX(x) do { \
    SEXP _p_ = (x); \
    if (_p_->sxpinfo.nmcnt < MAX_NAMEDCNT) \
        _p_->sxpinfo.nmcnt = MAX_NAMEDCNT; \
  } while (0)

#define INC_NAMEDCNT(x) do { \
    SEXP _p_ = (x); \
    if (_p_->sxpinfo.nmcnt < MAX_NAMEDCNT) \
        _p_->sxpinfo.nmcnt += 1; \
  } while (0)

#define INC_NAMEDCNT_0_AS_1(x) do { \
    SEXP _p_ = (x); \
    if (_p_->sxpinfo.nmcnt == 0) \
        _p_->sxpinfo.nmcnt = 2; \
    else if (_p_->sxpinfo.nmcnt < MAX_NAMEDCNT) \
        _p_->sxpinfo.nmcnt += 1; \
  } while (0)

#define DEC_NAMEDCNT(x) do { \
    SEXP _p_ = (x); \
    if (_p_->sxpinfo.nmcnt < MAX_NAMEDCNT && _p_->sxpinfo.nmcnt != 0) \
        _p_->sxpinfo.nmcnt -= 1; \
  } while (0)

/* Changes for an optimized implemention of the above macros.  The optimization
   assumes MAX_NAMEDCNT is a power of 2 minus 1.  There's not much to gain with
   gcc 4.6.3 on Intel - gcc is sometimes too smart to need help, and other times
   too dumb to take advantage of hints. */

#if MAX_NAMEDCNT!=2 && 1     /* Change 1 to 0 to disable these optimizations */

#undef NAMEDCNT_GT_1
#define NAMEDCNT_GT_1(x) \
( ((x)->sxpinfo.nmcnt & (MAX_NAMEDCNT-1)) != 0 ? 1 \
    : !helpers_is_in_use(x) ? 0 \
    : (helpers_wait_until_not_in_use(x), 0) )

#endif

/* Backward-compatible NAMED macros.  To mimic the 0/1/2 scheme, any nmcnt 
   greater than 1 must be converted to 2, and a value of 2 must be convert back
   to the maximum.  Furthermore, when NAMED returns 2, the actual nmcnt must 
   be set to the maximum - this is necessary to mimic the effect such code as

                      if (NAMED(v)<2) SET_NAMED(v,2)

   which should have the effect of keeping v with maximum nmcnt even if later
   a DEC_NAMEDCNT(v) is done.
*/

#if MAX_NAMEDCNT == 2	/* Gives the old scheme */

#define NAMED(x)	NAMEDCNT((x))
#define SET_NAMED(x,v)	SET_NAMEDCNT((x),(v))

#else 			/* New scheme with MAX_NAMEDCNT > 2 */

#define NAMED(x) \
  ( (x)->sxpinfo.nmcnt > 1 && (x)->sxpinfo.nmcnt < MAX_NAMEDCNT \
      ? (((x)->sxpinfo.nmcnt = MAX_NAMEDCNT), 2) \
      : NAMEDCNT((x)) )

#define SET_NAMED(x,v) do { \
    if ((v) > 1) SET_NAMEDCNT_MAX((x)); else SET_NAMEDCNT((x),(v)); \
  } while (0)

#endif

/* Decrement NAMEDCNT for object and for PRVALUE if object is a promise. */

#if 0  /* temporarily disabled, pending problem resolution */
#define DEC_NAMEDCNT_AND_PRVALUE(x) do { \
    SEXP _q_ = (x); \
    DEC_NAMEDCNT(_q_); \
    if (TYPEOF(_q_) == PROMSXP && NAMEDCNT_EQ_0(_q_) \
                               && PRVALUE(_q_) != R_UnboundValue) \
        DEC_NAMEDCNT(PRVALUE(_q_)); \
  } while (0)
#else
#define DEC_NAMEDCNT_AND_PRVALUE(x) DEC_NAMEDCNT((x))
#endif

/* Set an element in VECSXP or EXPRSXP to a given value or to an element from
   another vector.  The element is duplicated or namedcnt is adjusted as 
   appropriate, and as specified by the setting of DUPVE. */

#define DUPVE 0  /* Set to 1 to duplicate values, to 0 to adjust namedcnt */

/* Set element to a value whose namedcnt is properly set.  One can lazily
   let namedcnt of zero stay zero, rather than increment, for the moment. */
#define SET_VECTOR_ELEMENT_TO_VALUE(_dst_,_i_,_val_) do { \
    SEXP _v_ = _val_; \
    if (!DUPVE || NAMEDCNT_EQ_0(_v_)) { \
        SET_VECTOR_ELT (_dst_, _i_, _v_); \
        if (NAMEDCNT_GT_0(_v_)) \
            INC_NAMEDCNT(_v_); \
    } \
    else \
        SET_VECTOR_ELT (_dst_, _i_, duplicate(_v_)); \
} while (0)

/* Set element to a value from another list.  If the value has namedcnt of
   zero, it must be regarded as actually being one, unless the list it came
   from has namedcnt of zero (which for proper operation must be the real
   namedcnt for it, not a lazy zero). */
#define SET_VECTOR_ELEMENT_FROM_VECTOR(_dst_,_i_,_src_,_j_) do { \
    SEXP _s_ = _src_; \
    SEXP _v_ = VECTOR_ELT(_s_,_j_); \
    if (!DUPVE || NAMEDCNT_EQ_0(_s_)) { \
        SET_VECTOR_ELT (_dst_, _i_, _v_); \
        if (NAMEDCNT_GT_0(_s_) || NAMEDCNT_GT_0(_v_)) \
            INC_NAMEDCNT_0_AS_1(_v_); \
    } \
    else \
        SET_VECTOR_ELT (_dst_, _i_, duplicate(_v_)); \
} while (0)


/* General Cons Cell Attributes */
#define ATTRIB(x)	((x)->attrib)
#define OBJECT(x)	((x)->sxpinfo.obj)
#define MARK(x)		((x)->sxpinfo.mark)
#define TYPEOF(x)	((x)->sxpinfo.type)
#define RTRACE(x)	(NONVEC_SXPINFO(x).trace)
#define LEVELS(x)	((x)->sxpinfo.gp)
  /* For SET_OBJECT and SET_TYPE, don't set if new value is the current value,
     to avoid crashing on an innocuous write to a constant that may be stored
     in read-only memory. */
#define SET_OBJECT(x,v) do { \
    SEXP _x_ = (x); int _v_ = (v); \
    if (_x_->sxpinfo.obj!=_v_) _x_->sxpinfo.obj = _v_; \
  } while (0)
#define SET_TYPEOF(x,v) do { \
    SEXP _x_ = (x); int _v_ = (v); \
    if (_x_->sxpinfo.type!=_v_) _x_->sxpinfo.type = _v_; \
  } while (0)
#define SET_RTRACE(x,v)	(NONVEC_SXPINFO(x).trace=(v))
#define SETLEVELS(x,v)	((x)->sxpinfo.gp=(v))

/* The TRUELENGTH is seldom used, and usually has no connection with length. */
#define TRUELENGTH(x)	(VEC_SXPINFO(x).truelength)
#define SET_TRUELENGTH(x,v)  (VEC_SXPINFO(x).truelength = (v))

/* S4 object bit, set by R_do_new_object for all new() calls.  Avoid writes
   of what's already there, in case object is a constant in read-only memory. */
#define S4_OBJECT_MASK (1<<4)
#define IS_S4_OBJECT(x) (((x)->sxpinfo.gp & S4_OBJECT_MASK) != 0)
#define SET_S4_OBJECT(x) do { \
    SEXP _x_ = (x); \
    if (!IS_S4_OBJECT(_x_)) _x_->sxpinfo.gp |= S4_OBJECT_MASK; \
  } while (0)
#define UNSET_S4_OBJECT(x) do { \
    SEXP _x_ = (x); \
    if (IS_S4_OBJECT(_x_)) _x_->sxpinfo.gp &= ~S4_OBJECT_MASK; \
  } while (0)

/* Vector Access Macros */
#define LENGTH(x)	(((VECSEXP) (x))->vecsxp.length)
#define SETLENGTH(x,v)	((((VECSEXP) (x))->vecsxp.length)=(v)) /* DEPRECATED */

/* Under the generational allocator the data for vector nodes comes
   immediately after the node structure, so the data address is a
   known offset from the node SEXP. */
#define DATAPTR(x)	(((SEXPREC_ALIGN *) (x)) + 1)
#define CHAR(x)		((const char *) DATAPTR(x))
#define LOGICAL(x)	((int *) DATAPTR(x))
#define INTEGER(x)	((int *) DATAPTR(x))
#define RAW(x)		((Rbyte *) DATAPTR(x))
#define COMPLEX(x)	((Rcomplex *) DATAPTR(x))
#define REAL(x)		((double *) DATAPTR(x))
#define STRING_ELT(x,i)	((SEXP *) DATAPTR(x))[i]
#define VECTOR_ELT(x,i)	((SEXP *) DATAPTR(x))[i]
#define STRING_PTR(x)	((SEXP *) DATAPTR(x))
#define VECTOR_PTR(x)	((SEXP *) DATAPTR(x))

/* List Access Macros */
/* These also work for ... objects */
#define LISTVAL(x)	((x)->u.listsxp)
#define TAG(e)		((e)->u.listsxp.tagval)
#define CAR(e)		((e)->u.listsxp.carval)
#define CDR(e)		((e)->u.listsxp.cdrval)
#define CAAR(e)		CAR(CAR(e))
#define CDAR(e)		CDR(CAR(e))
#define CADR(e)		CAR(CDR(e))
#define CDDR(e)		CDR(CDR(e))
#define CADDR(e)	CAR(CDR(CDR(e)))
#define CADDDR(e)	CAR(CDR(CDR(CDR(e))))
#define CAD4R(e)	CAR(CDR(CDR(CDR(CDR(e)))))
#define MISSING_MASK	15 /* reserve 4 bits--only 2 uses now */
#define MISSING(x)	((x)->sxpinfo.gp & MISSING_MASK)/* for closure calls */
#define SET_MISSING(x,v) do { \
  SEXP __x__ = (x); \
  int __v__ = (v); \
  int __other_flags__ = __x__->sxpinfo.gp & ~MISSING_MASK; \
  __x__->sxpinfo.gp = __other_flags__ | __v__; \
} while (0)

/* Closure Access Macros */
#define FORMALS(x)	((x)->u.closxp.formals)
#define BODY(x)		((x)->u.closxp.body)
#define CLOENV(x)	((x)->u.closxp.env)
#define RDEBUG(x)	(NONVEC_SXPINFO(x).debug)
#define SET_RDEBUG(x,v)	(NONVEC_SXPINFO(x).debug=(v))
#define RSTEP(x)	(NONVEC_SXPINFO(x).rstep)
#define SET_RSTEP(x,v)	(NONVEC_SXPINFO(x).rstep=(v))

/* Symbol Access Macros */
#define PRINTNAME(x)	(((SYMSEXP) (x))->symsxp.pname)
#define SYMVALUE(x)	(((SYMSEXP) (x))->symsxp.value)
#define INTERNAL(x)	(((SYMSEXP) (x))->symsxp.internal)
#define NEXTSYM_PTR(x)	(((SYMSEXP) (x))->symsxp.nextsym)
#define LASTSYMENV(x)	(((SYMSEXP) (x))->symsxp.lastenv)
#define LASTSYMBINDING(x) (((SYMSEXP) (x))->symsxp.lastbinding)
#define DDVAL_MASK	1
#define DDVAL(x)	((x)->sxpinfo.gp & DDVAL_MASK) /* for ..1, ..2 etc */
#define SET_DDVAL_BIT(x) (((x)->sxpinfo.gp) |= DDVAL_MASK)
#define UNSET_DDVAL_BIT(x) (((x)->sxpinfo.gp) &= ~DDVAL_MASK)
#define SET_DDVAL(x,v) ((v) ? SET_DDVAL_BIT(x) : UNSET_DDVAL_BIT(x)) /* for ..1, ..2 etc */
#define BASE_CACHE(x)  (NONVEC_SXPINFO(x).basec) /* 1 = base binding in global cache*/
#define SET_BASE_CACHE(x,v) (NONVEC_SXPINFO(x).basec = (v))

/* Flag indicating whether a symbol is special. */
#define SPEC_SYM(x)	(NONVEC_SXPINFO(x).spec_sym)
#define SET_SPEC_SYM(x,v) (NONVEC_SXPINFO(x).spec_sym = (v)) 

/* Environment Access Macros */
#define FRAME(x)	((x)->u.envsxp.frame)
#define ENCLOS(x)	((x)->u.envsxp.enclos)
#define HASHTAB(x)	((x)->u.envsxp.hashtab)
#define ENVFLAGS(x)	((x)->sxpinfo.gp)	/* for environments */
#define SET_ENVFLAGS(x,v)	(((x)->sxpinfo.gp)=(v))
#define NO_SPEC_SYM(x)  (NONVEC_SXPINFO(x).no_spec_sym) /* 1 = env has no special symbol */
#define SET_NO_SPEC_SYM(x,v) (NONVEC_SXPINFO(x).no_spec_sym = (v))
#define IS_BASE(x)	(NONVEC_SXPINFO(x).base_env) /* 1 = R_BaseEnv or
                                                            R_BaseNamespace */
#define IS_USER_DATABASE(rho) \
  ( OBJECT((rho)) && inherits((rho), "UserDefinedDatabase") )

#else /* not USE_RINTERNALS */

/* typedef struct SEXPREC *SEXP; */  /* now defined outside USE_RINTERNALS */

#define CHAR(x)		R_CHAR(x)
const char *(R_CHAR)(SEXP x);

/* Various tests with macro versions below */
Rboolean (Rf_isNull)(SEXP s);
Rboolean (Rf_isRaw)(SEXP s);
Rboolean (Rf_isSymbol)(SEXP s);
Rboolean (Rf_isLogical)(SEXP s);
Rboolean (Rf_isReal)(SEXP s);
Rboolean (Rf_isComplex)(SEXP s);
Rboolean (Rf_isExpression)(SEXP s);
Rboolean (Rf_isEnvironment)(SEXP s);
Rboolean (Rf_isString)(SEXP s);
Rboolean (Rf_isObject)(SEXP s);

#endif /* USE_RINTERNALS */

/* Accessor functions.  Many are declared using () to avoid the macro
   definitions in the USE_RINTERNALS section.
   The function STRING_ELT is used as an argument to arrayAssign even
   if the macro version is in use.
*/

/* General Cons Cell Attributes */
SEXP (ATTRIB)(SEXP x);
int  (OBJECT)(SEXP x);
int  (MARK)(SEXP x);
int  (TYPEOF)(SEXP x);
int  (NAMED)(SEXP x);
void (SET_OBJECT)(SEXP x, int v);
void (SET_TYPEOF)(SEXP x, int v);
void (SET_NAMED)(SEXP x, int v);
void SET_ATTRIB(SEXP x, SEXP v);
void DUPLICATE_ATTRIB(SEXP to, SEXP from);

/* S4 object testing */
int (IS_S4_OBJECT)(SEXP x);
void (SET_S4_OBJECT)(SEXP x);
void (UNSET_S4_OBJECT)(SEXP x);

/* Vector Access Functions */
int  (LENGTH)(SEXP x);
int  (TRUELENGTH)(SEXP x);
void (SETLENGTH)(SEXP x, int v);
void (SET_TRUELENGTH)(SEXP x, int v);
int  (LEVELS)(SEXP x);
int  (SETLEVELS)(SEXP x, int v);

int  *(LOGICAL)(SEXP x);
int  *(INTEGER)(SEXP x);
Rbyte *(RAW)(SEXP x);
double *(REAL)(SEXP x);
Rcomplex *(COMPLEX)(SEXP x);
SEXP (STRING_ELT)(SEXP x, int i);
SEXP (VECTOR_ELT)(SEXP x, int i);
void SET_STRING_ELT(SEXP x, int i, SEXP v);
void copy_string_elements(SEXP x, int i, SEXP v, int j, int n);
SEXP SET_VECTOR_ELT(SEXP x, int i, SEXP v);
void copy_vector_elements(SEXP x, int i, SEXP v, int j, int n);
SEXP *(STRING_PTR)(SEXP x);
SEXP *(VECTOR_PTR)(SEXP x);

/* List Access Functions */
/* These also work for ... objects */
#define CONS(a, b)	cons((a), (b))		/* data lists */
#define LCONS(a, b)	lcons((a), (b))		/* language lists */
SEXP (TAG)(SEXP e);
SEXP (CAR)(SEXP e);
SEXP (CDR)(SEXP e);
SEXP (CAAR)(SEXP e);
SEXP (CDAR)(SEXP e);
SEXP (CADR)(SEXP e);
SEXP (CDDR)(SEXP e);
SEXP (CADDR)(SEXP e);
SEXP (CADDDR)(SEXP e);
SEXP (CAD4R)(SEXP e);
int  (MISSING)(SEXP x);
void (SET_MISSING)(SEXP x, int v);
void SET_TAG(SEXP x, SEXP y);
SEXP SETCAR(SEXP x, SEXP y);
SEXP SETCDR(SEXP x, SEXP y);
SEXP SETCADR(SEXP x, SEXP y);
SEXP SETCADDR(SEXP x, SEXP y);
SEXP SETCADDDR(SEXP x, SEXP y);
SEXP SETCAD4R(SEXP e, SEXP y);

/* Closure Access Functions */
SEXP (FORMALS)(SEXP x);
SEXP (BODY)(SEXP x);
SEXP (CLOENV)(SEXP x);
int  (RDEBUG)(SEXP x);
int  (RSTEP)(SEXP x);
int  (RTRACE)(SEXP x);
void (SET_RDEBUG)(SEXP x, int v);
void (SET_RSTEP)(SEXP x, int v);
void (SET_RTRACE)(SEXP x, int v);
void SET_FORMALS(SEXP x, SEXP v);
void SET_BODY(SEXP x, SEXP v);
void SET_CLOENV(SEXP x, SEXP v);

/* Symbol Access Functions */
SEXP (PRINTNAME)(SEXP x);
SEXP (SYMVALUE)(SEXP x);
SEXP (INTERNAL)(SEXP x);
int  (DDVAL)(SEXP x);
void (SET_DDVAL)(SEXP x, int v);
void SET_PRINTNAME(SEXP x, SEXP v);
void SET_SYMVALUE(SEXP x, SEXP v);
void SET_INTERNAL(SEXP x, SEXP v);

/* Environment Access Functions */
SEXP (FRAME)(SEXP x);
SEXP (ENCLOS)(SEXP x);
SEXP (HASHTAB)(SEXP x);
int  (ENVFLAGS)(SEXP x);
void (SET_ENVFLAGS)(SEXP x, int v);
void SET_FRAME(SEXP x, SEXP v);
void SET_ENCLOS(SEXP x, SEXP v);
void SET_HASHTAB(SEXP x, SEXP v);

/* Promise Access Functions */
/* First five have macro versions in Defn.h */
SEXP (PRCODE)(SEXP x);
SEXP (PRENV)(SEXP x);
SEXP (PRVALUE)(SEXP x);
int  (PRSEEN)(SEXP x);
void (SET_PRSEEN)(SEXP x, int v);
void SET_PRENV(SEXP x, SEXP v);
void SET_PRVALUE(SEXP x, SEXP v);
void SET_PRCODE(SEXP x, SEXP v);
void SET_PRSEEN(SEXP x, int v);

/* Hashing Functions */
/* There are macro versions in Defn.h */
int  (HASHASH)(SEXP x);
int  (HASHVALUE)(SEXP x);
void (SET_HASHASH)(SEXP x, int v);
void (SET_HASHVALUE)(SEXP x, int v);


/* External pointer access macros */
#define EXTPTR_PTR(x)	CAR(x)
#define EXTPTR_PROT(x)	CDR(x)
#define EXTPTR_TAG(x)	TAG(x)

/* Bytecode access macros */
#define BCODE_CODE(x)	CAR(x)
#define BCODE_CONSTS(x) CDR(x)
#define BCODE_EXPR(x)	TAG(x)
#define isByteCode(x)	(TYPEOF(x)==BCODESXP)

/* Pointer Protection and Unprotection */
#define PROTECT(s)		Rf_protect(s)
#define PROTECT2(s1,s2)		Rf_protect2(s1,s2) /* BEWARE! All args eval'd */
#define PROTECT3(s1,s2,s3)	Rf_protect3(s1,s2,s3) /* before any protected */
#define UNPROTECT(n)		Rf_unprotect(n)
#define UNPROTECT_PTR(s)	Rf_unprotect_ptr(s)

/* We sometimes need to coerce a protected value and place the new
   coerced value under protection.  For these cases PROTECT_WITH_INDEX
   saves an index of the protection location that can be used to
   replace the protected value using REPROTECT. */
typedef int PROTECT_INDEX;
#define PROTECT_WITH_INDEX(x,i) R_ProtectWithIndex(x,i)
#define REPROTECT(x,i) R_Reprotect(x,i)

/* Evaluation Environment */

#define R_EmptyEnv ((SEXP) &R_EmptyEnv_const) /* An empty environment at the
				    	         root of the environment tree */
LibExtern R_CONST SEXPREC R_EmptyEnv_const;   /* Defined in const-objs.c */

LibExtern SEXP	R_GlobalEnv;	    /* The "global" environment */

LibExtern SEXP  R_BaseEnv;	    /* The base environment; formerly R_NilValue */
LibExtern SEXP	R_BaseNamespace;    /* The (fake) namespace for base */
LibExtern SEXP	R_NamespaceRegistry;/* Registry for registered namespaces */

LibExtern SEXP	R_Srcref;           /* Current srcref, for debuggers */

/* R_NilValue is the R NULL object */

#define R_NilValue ((SEXP) &R_NilValue_const)
LibExtern R_CONST SEXPREC R_NilValue_const; /* defined in const-objs.c */

/* Special Values */

#define R_UnboundValue ((SEXP) &R_UnboundValue_const) /* for sym with no value*/
<<<<<<< HEAD
LibExtern const SYM_SEXPREC R_UnboundValue_const; /* defined in const-objs.c */
=======
LibExtern R_CONST SYM_SEXPREC R_UnboundValue_const; /* defined in const-objs.c*/
>>>>>>> bae355be

LibExtern SEXP	R_MissingArg;	    /* Missing argument marker */

/* Logical Values.  Defined in const-objs.c */

#define R_ScalarLogicalNA ((SEXP) &R_ScalarLogicalNA_const)
LibExtern R_CONST VECTOR_SEXPREC_C R_ScalarLogicalNA_const;

#define R_ScalarLogicalFALSE ((SEXP) &R_ScalarLogicalFALSE_const)
LibExtern R_CONST VECTOR_SEXPREC_C R_ScalarLogicalFALSE_const;

#define R_ScalarLogicalTRUE ((SEXP) &R_ScalarLogicalTRUE_const)
LibExtern R_CONST VECTOR_SEXPREC_C R_ScalarLogicalTRUE_const;

/* Integer Values.  Defined in const-objs.c */

#define R_ScalarIntegerNA ((SEXP) &R_ScalarIntegerNA_const)
LibExtern R_CONST VECTOR_SEXPREC_C R_ScalarIntegerNA_const;

#define R_ScalarInteger0To10(v) ((SEXP) &R_ScalarInteger0To10_const[v])
LibExtern R_CONST VECTOR_SEXPREC_C R_ScalarInteger0To10_const[11];

/* Real Values.  Defined in const-objs.c */

#define R_ScalarRealNA ((SEXP) &R_ScalarRealNA_const)
LibExtern R_CONST VECTOR_SEXPREC_C R_ScalarRealNA_const;

#define R_ScalarRealZero ((SEXP) &R_ScalarRealZero_const)
LibExtern R_CONST VECTOR_SEXPREC_C R_ScalarRealZero_const;

#define R_ScalarRealOne ((SEXP) &R_ScalarRealOne_const)
LibExtern R_CONST VECTOR_SEXPREC_C R_ScalarRealOne_const;


#ifdef __MAIN__
attribute_hidden
#else
extern
#endif
SEXP	R_RestartToken;     /* Marker for restarted function calls */

/* Symbol Table Shortcuts */
LibExtern SEXP	R_Bracket2Symbol;   /* "[[" */
LibExtern SEXP	R_BracketSymbol;    /* "[" */
LibExtern SEXP	R_BraceSymbol;      /* "{" */
LibExtern SEXP	R_ClassSymbol;	    /* "class" */
LibExtern SEXP	R_DeviceSymbol;     /* ".Device" */
LibExtern SEXP	R_DimNamesSymbol;   /* "dimnames" */
LibExtern SEXP	R_DimSymbol;	    /* "dim" */
LibExtern SEXP	R_DollarSymbol;	    /* "$" */
LibExtern SEXP	R_DotsSymbol;	    /* "..." */
LibExtern SEXP	R_DropSymbol;	    /* "drop" */
LibExtern SEXP	R_LastvalueSymbol;  /* ".Last.value" */
LibExtern SEXP	R_LevelsSymbol;	    /* "levels" */
LibExtern SEXP	R_ModeSymbol;	    /* "mode" */
LibExtern SEXP	R_NameSymbol;	    /* "name" */
LibExtern SEXP	R_NamesSymbol;	    /* "names" */
LibExtern SEXP	R_NaRmSymbol;	    /* "na.rm" */
LibExtern SEXP	R_xSymbol;          /* "x" */
LibExtern SEXP  R_PackageSymbol;    /* "package" */
LibExtern SEXP  R_QuoteSymbol;	    /* "quote" */
LibExtern SEXP	R_RowNamesSymbol;   /* "row.names" */
LibExtern SEXP	R_SeedsSymbol;	    /* ".Random.seed" */
LibExtern SEXP	R_SourceSymbol;     /* "source" */
LibExtern SEXP	R_TspSymbol;	    /* "tsp" */
LibExtern SEXP	R_ValueSymbol;	    /* "value" */
LibExtern SEXP	R_AssignSymbols[4]; /* 0, "<-", "<<-", "=" */
LibExtern SEXP	R_SubAssignSymbol;  /* "[<-" */
LibExtern SEXP	R_SubSubAssignSymbol; /* "[[<-" */
LibExtern SEXP	R_DollarAssignSymbol; /* "$<-" */

LibExtern SEXP  R_dot_defined;      /* ".defined" */
LibExtern SEXP  R_dot_Method;       /* ".Method" */
LibExtern SEXP  R_dot_target;       /* ".target" */

LibExtern SEXP R_NaokSymbol;	    /* "NAOK" */
LibExtern SEXP R_DupSymbol;	    /* "DUP" */
LibExtern SEXP R_PkgSymbol;	    /* "PACKAGE" */
LibExtern SEXP R_EncSymbol;	    /* "ENCODING" */
LibExtern SEXP R_HelperSymbol;	    /* "HELPER" */
LibExtern SEXP R_CSingSymbol;	    /* "Csingle" */

LibExtern SEXP R_NativeSymbolSymbol;            /* "native symbol" */
LibExtern SEXP R_RegisteredNativeSymbolSymbol;  /* "registered native symbol" */

/* Missing Values - others from Arith.h */
#define NA_STRING	R_NaString
LibExtern SEXP	R_NaString;	    /* NA_STRING as a CHARSXP */
LibExtern SEXP	R_BlankString;	    /* "" as a CHARSXP */
 
/* srcref related functions */
SEXP R_GetCurrentSrcref(int);
SEXP R_GetSrcFilename(SEXP);

/* Coercion warnings - will be OR'ed : */

#define WARN_NA	   1
#define WARN_INACC 2
#define WARN_IMAG  4
#define WARN_RAW  8


/*--- FUNCTIONS ------------------------------------------------------ */

/* Type Coercions of all kinds */

SEXP Rf_asChar(SEXP);
SEXP Rf_coerceVector(SEXP, SEXPTYPE);
SEXP Rf_PairToVectorList(SEXP x);
SEXP Rf_VectorToPairList(SEXP x);
SEXP Rf_asCharacterFactor(SEXP x);
int Rf_asLogical(SEXP x);
int Rf_asInteger(SEXP x);
double Rf_asReal(SEXP x);
Rcomplex Rf_asComplex(SEXP x);



/* Other Internally Used Functions, excluding those which are inline-able*/

char * Rf_acopy_string(const char *);
SEXP Rf_alloc3DArray(SEXPTYPE, int, int, int);
SEXP Rf_allocArray(SEXPTYPE, SEXP);
SEXP Rf_allocMatrix(SEXPTYPE, int, int);
SEXP Rf_allocList(int);
SEXP Rf_allocS4Object(void);
SEXP Rf_allocSExp(SEXPTYPE);
SEXP Rf_allocVector(SEXPTYPE, R_len_t);
SEXP Rf_allocVector1RAW(void);
SEXP Rf_allocVector1LGL(void);
SEXP Rf_allocVector1INT(void);
SEXP Rf_allocVector1REAL(void);
int  Rf_any_duplicated(SEXP x, Rboolean from_last);
int  Rf_any_duplicated3(SEXP x, SEXP incomp, Rboolean from_last);
SEXP Rf_applyClosure(SEXP, SEXP, SEXP, SEXP, SEXP);
SEXP Rf_applyClosure_v(SEXP, SEXP, SEXP, SEXP, SEXP, int);
SEXP Rf_arraySubscript(int, SEXP, SEXP, SEXP (*)(SEXP,SEXP),
                       SEXP (*)(SEXP, int), SEXP);
SEXP Rf_classgets(SEXP, SEXP);
SEXP Rf_cons_with_tag(SEXP, SEXP, SEXP);
SEXP Rf_cons(SEXP, SEXP);
Rboolean Rf_copy_1_string(char *, int, const char *);
Rboolean Rf_copy_2_strings(char *, int, const char *, const char *);
Rboolean Rf_copy_3_strings(char *, int, const char *, const char *, const char *);
void Rf_copyMatrix(SEXP, SEXP, Rboolean);
void Rf_copyMostAttrib(SEXP, SEXP);
void Rf_copyVector(SEXP, SEXP);
void Rf_copy_elements(SEXP, int, int, SEXP, int, int, int);
int Rf_copy_elements_coerced(SEXP, int, int, SEXP, int, int, int);
int Rf_countContexts(int, int);
SEXP Rf_CreateTag(SEXP);
void Rf_defineVar(SEXP, SEXP, SEXP);
SEXP Rf_dimgets(SEXP, SEXP);
SEXP Rf_dimnamesgets(SEXP, SEXP);
SEXP Rf_DropDims(SEXP);
SEXP Rf_duplicate(SEXP);
SEXP Rf_duplicated(SEXP, Rboolean);
int Rf_ep_match_strings(const char *, const char *);
int Rf_ep_match_exprs(SEXP, SEXP);
int Rf_ep_match_string_expr(const char *, SEXP);
SEXP Rf_eval(SEXP, SEXP);
SEXP Rf_evalv(SEXP, SEXP, int);
SEXP Rf_findFun(SEXP, SEXP);
SEXP Rf_findFunMethod(SEXP, SEXP);
SEXP Rf_findVar(SEXP, SEXP);
SEXP Rf_findVarPendingOK(SEXP, SEXP);
SEXP Rf_findVarInFrame(SEXP, SEXP);
SEXP Rf_findVarInFramePendingOK(SEXP, SEXP);
SEXP Rf_findVarInFrame3(SEXP, SEXP, int);
SEXP Rf_fixup_NaRm(SEXP);
SEXP Rf_getAttrib(SEXP, SEXP);
SEXP Rf_getAttrib00(SEXP, SEXP);
SEXP Rf_GetArrayDimnames(SEXP);
SEXP Rf_GetColNames(SEXP);
void Rf_GetMatrixDimnames(SEXP, SEXP*, SEXP*, const char**, const char**);
SEXP Rf_GetOption(SEXP, SEXP); /* pre-2.13.0 compatibility */
SEXP Rf_GetOption1(SEXP);
int Rf_GetOptionDigits(void);
int Rf_GetOptionWidth(void);
SEXP Rf_GetRowNames(SEXP);
void Rf_gsetVar(SEXP, SEXP, SEXP);
SEXP Rf_install(const char *);
SEXP Rf_installed_already(const char *);
Rboolean Rf_isFree(SEXP);
Rboolean Rf_isOrdered(SEXP);
Rboolean Rf_isUnordered(SEXP);
Rboolean Rf_isUnsorted(SEXP, Rboolean);
R_len_t Rf_length(SEXP);
SEXP Rf_lengthgets(SEXP, R_len_t);
SEXP R_lsInternal(SEXP, Rboolean);
SEXP Rf_match(SEXP, SEXP, int);
SEXP Rf_matchE(SEXP, SEXP, int, SEXP);
SEXP Rf_namesgets(SEXP, SEXP);
SEXP Rf_mkChar(const char *);
SEXP Rf_mkCharLen(const char *, int);
int Rf_ncols(SEXP);
int Rf_nrows(SEXP);
SEXP Rf_nthcdr(SEXP, int);

Rboolean Rf_pmatch(SEXP, SEXP, Rboolean);
Rboolean Rf_psmatch(const char *, const char *, Rboolean);
void Rf_PrintValue(SEXP);
SEXP Rf_protect(SEXP);
void Rf_protect2(SEXP, SEXP);
void Rf_protect3(SEXP, SEXP, SEXP);
SEXP Rf_ScalarComplexMaybeConst(Rcomplex);
SEXP Rf_ScalarIntegerMaybeConst(int);
SEXP Rf_ScalarRawMaybeConst(Rbyte);
SEXP Rf_ScalarRealMaybeConst(double);
SEXP Rf_ScalarStringMaybeConst(SEXP);
SEXP Rf_setAttrib(SEXP, SEXP, SEXP);
void Rf_setNoSpecSymFlag(SEXP);
void Rf_setSVector(SEXP*, int, SEXP);
void Rf_set_elements_to_NA_or_NULL(SEXP, int, int);
void Rf_setVar(SEXP, SEXP, SEXP);
int Rf_set_var_in_frame(SEXP, SEXP, SEXP, int, int);
void Rf_set_var_nonlocal(SEXP, SEXP, SEXP, int);
SEXP Rf_MaybeConstList1(SEXP);
SEXPTYPE Rf_str2type(const char *);
Rboolean Rf_StringBlank(SEXP);
SEXP Rf_substitute(SEXP,SEXP);
int Rf_tag_index(SEXP,SEXP);
const char * Rf_translateChar(SEXP);
const char * Rf_translateChar0(SEXP);
const char * Rf_translateCharUTF8(SEXP);
const char * Rf_type2char(SEXPTYPE);
SEXP Rf_type2str(SEXPTYPE);
void Rf_unprotect(int);
void Rf_unprotect_ptr(SEXP);
SEXP Rf_with_changed_nth(SEXP,int,SEXP);
SEXP Rf_with_no_nth(SEXP,int);
SEXP Rf_with_pairlist_appended(SEXP,SEXP);

SEXP R_ProtectWithIndex(SEXP, PROTECT_INDEX *);
void R_Reprotect(SEXP, PROTECT_INDEX);
SEXP R_tryEval(SEXP, SEXP, int *);
SEXP R_tryEvalSilent(SEXP, SEXP, int *);
const char *R_curErrorBuf();

Rboolean Rf_isS4(SEXP);
SEXP Rf_asS4(SEXP, Rboolean, int);
SEXP Rf_S3Class(SEXP);
int Rf_isBasicClass(const char *);

typedef enum {
    CE_NATIVE = 0,
    CE_UTF8   = 1,
    CE_LATIN1 = 2,
    CE_BYTES  = 3,
    CE_SYMBOL = 5,
    CE_ANY    =99
} cetype_t;

cetype_t Rf_getCharCE(SEXP);
SEXP Rf_mkCharCE(const char *, cetype_t);
SEXP Rf_mkCharLenCE(const char *, int, cetype_t);
const char *Rf_reEnc(const char *x, cetype_t ce_in, cetype_t ce_out, int subst);

				/* return(.) NOT reached : for -Wall */
#define error_return(msg)	{ Rf_error(msg);	   return R_NilValue; }
#define errorcall_return(cl,msg){ Rf_errorcall(cl, msg);   return R_NilValue; }

#ifdef __MAIN__
#undef extern
#undef LibExtern
#endif

/* External pointer interface */
SEXP R_MakeExternalPtr(void *p, SEXP tag, SEXP prot);
void *R_ExternalPtrAddr(SEXP s);
SEXP R_ExternalPtrTag(SEXP s);
SEXP R_ExternalPtrProtected(SEXP s);
void R_ClearExternalPtr(SEXP s);
void R_SetExternalPtrAddr(SEXP s, void *p);
void R_SetExternalPtrTag(SEXP s, SEXP tag);
void R_SetExternalPtrProtected(SEXP s, SEXP p);

/* Finalization interface */
typedef void (*R_CFinalizer_t)(SEXP);
void R_RegisterFinalizer(SEXP s, SEXP fun);
void R_RegisterCFinalizer(SEXP s, R_CFinalizer_t fun);
void R_RegisterFinalizerEx(SEXP s, SEXP fun, Rboolean onexit);
void R_RegisterCFinalizerEx(SEXP s, R_CFinalizer_t fun, Rboolean onexit);

/* Weak reference interface */
SEXP R_MakeWeakRef(SEXP key, SEXP val, SEXP fin, Rboolean onexit);
SEXP R_MakeWeakRefC(SEXP key, SEXP val, R_CFinalizer_t fin, Rboolean onexit);
SEXP R_WeakRefKey(SEXP w);
SEXP R_WeakRefValue(SEXP w);
void R_RunWeakRefFinalizer(SEXP w);

SEXP R_PromiseExpr(SEXP);
SEXP R_ClosureExpr(SEXP);
void R_initialize_bcode(void);
SEXP R_bcEncode(SEXP);
SEXP R_bcDecode(SEXP);
#define PREXPR(e) R_PromiseExpr(e)
#define BODY_EXPR(e) R_ClosureExpr(e)

/* Protected evaluation */
Rboolean R_ToplevelExec(void (*fun)(void *), void *data);

/* Environment and Binding Features */
void R_RestoreHashCount(SEXP rho);
Rboolean R_IsPackageEnv(SEXP rho);
SEXP R_PackageEnvName(SEXP rho);
SEXP R_FindPackageEnv(SEXP info);
Rboolean R_IsNamespaceEnv(SEXP rho);
SEXP R_NamespaceEnvSpec(SEXP rho);
SEXP R_FindNamespace(SEXP info);
void R_LockEnvironment(SEXP env, Rboolean bindings);
Rboolean R_EnvironmentIsLocked(SEXP env);
void R_LockBinding(SEXP sym, SEXP env);
void R_unLockBinding(SEXP sym, SEXP env);
void R_MakeActiveBinding(SEXP sym, SEXP fun, SEXP env);
Rboolean R_BindingIsLocked(SEXP sym, SEXP env);
Rboolean R_BindingIsActive(SEXP sym, SEXP env);
Rboolean R_HasFancyBindings(SEXP rho);


/* ../main/errors.c : */
/* needed for R_load/savehistory handling in front ends */
R_NORETURN void Rf_errorcall(SEXP, const char *, ...);
void Rf_warningcall(SEXP, const char *, ...);
void Rf_warningcall_immediate(SEXP, const char *, ...);

/* Save/Load Interface */
#define R_XDR_DOUBLE_SIZE 8
#define R_XDR_INTEGER_SIZE 4

void R_XDREncodeDouble(double d, void *buf);
double R_XDRDecodeDouble(void *buf);
void R_XDREncodeInteger(int i, void *buf);
int R_XDRDecodeInteger(void *buf);

typedef void *R_pstream_data_t;

typedef enum {
    R_pstream_any_format,
    R_pstream_ascii_format,
    R_pstream_binary_format,
    R_pstream_xdr_format
} R_pstream_format_t;

typedef struct R_outpstream_st *R_outpstream_t;
struct R_outpstream_st {
    R_pstream_data_t data;
    R_pstream_format_t type;
    int version;
    void (*OutChar)(R_outpstream_t, int);
    void (*OutBytes)(R_outpstream_t, void *, int);
    SEXP (*OutPersistHookFunc)(SEXP, SEXP);
    SEXP OutPersistHookData;
};

typedef struct R_inpstream_st *R_inpstream_t;
struct R_inpstream_st {
    R_pstream_data_t data;
    R_pstream_format_t type;
    int (*InChar)(R_inpstream_t);
    void (*InBytes)(R_inpstream_t, void *, int);
    SEXP (*InPersistHookFunc)(SEXP, SEXP);
    SEXP InPersistHookData;
};

void R_InitInPStream(R_inpstream_t stream, R_pstream_data_t data,
		     R_pstream_format_t type,
		     int (*inchar)(R_inpstream_t),
		     void (*inbytes)(R_inpstream_t, void *, int),
		     SEXP (*phook)(SEXP, SEXP), SEXP pdata);
void R_InitOutPStream(R_outpstream_t stream, R_pstream_data_t data,
		      R_pstream_format_t type, int version,
		      void (*outchar)(R_outpstream_t, int),
		      void (*outbytes)(R_outpstream_t, void *, int),
		      SEXP (*phook)(SEXP, SEXP), SEXP pdata);

void R_InitFileInPStream(R_inpstream_t stream, FILE *fp,
			 R_pstream_format_t type,
			 SEXP (*phook)(SEXP, SEXP), SEXP pdata);
void R_InitFileOutPStream(R_outpstream_t stream, FILE *fp,
			  R_pstream_format_t type, int version,
			  SEXP (*phook)(SEXP, SEXP), SEXP pdata);

#ifdef NEED_CONNECTION_PSTREAMS
/* The connection interface is not yet available to packages.  To
   allow limited use of connection pointers this defines the opaque
   pointer type. */
#ifndef HAVE_RCONNECTION_TYPEDEF
typedef struct Rconn  *Rconnection;
#define HAVE_RCONNECTION_TYPEDEF
#endif
void R_InitConnOutPStream(R_outpstream_t stream, Rconnection con,
			  R_pstream_format_t type, int version,
			  SEXP (*phook)(SEXP, SEXP), SEXP pdata);
void R_InitConnInPStream(R_inpstream_t stream,  Rconnection con,
			 R_pstream_format_t type,
			 SEXP (*phook)(SEXP, SEXP), SEXP pdata);
#endif

void R_Serialize(SEXP s, R_outpstream_t ops);
SEXP R_Unserialize(R_inpstream_t ips);

/* slot management (in attrib.c) */
SEXP R_do_slot(SEXP obj, SEXP name);
SEXP R_do_slot_assign(SEXP obj, SEXP name, SEXP value);
int R_has_slot(SEXP obj, SEXP name);

/* class definition, new objects (objects.c) */
SEXP R_do_MAKE_CLASS(const char *what);
SEXP R_getClassDef  (const char *what);
SEXP R_do_new_object(SEXP class_def);
/* supporting  a C-level version of  is(., .) : */
int R_check_class_and_super(SEXP x, const char **valid, SEXP rho);
int R_check_class_etc      (SEXP x, const char **valid);

/* preserve objects across GCs */
void R_PreserveObject(SEXP);
void R_ReleaseObject(SEXP);

/* Shutdown actions */
void R_dot_Last(void);		/* in main.c */
void R_RunExitFinalizers(void);	/* in memory.c */

/* Replacements for popen and system */
#ifdef HAVE_POPEN
FILE *R_popen(const char *, const char *);
#endif
int R_system(const char *);

/* R_compute_identical:  C version of identical() function
   The third arg to R_compute_identical() consists of bitmapped flags for non-default options:
   currently all default to TRUE, so the flag is set for FALSE values:
   1 = !NUM_EQ
   2 = !SINGLE_NA
   4 = !ATTR_AS_SET
   8 = !IGNORE_BYTECODE
*/
Rboolean R_compute_identical(SEXP, SEXP, int);

#ifndef R_NO_REMAP
#define acopy_string		Rf_acopy_string
#define alloc3DArray            Rf_alloc3DArray
#define allocArray		Rf_allocArray
#define allocList		Rf_allocList
#define allocMatrix		Rf_allocMatrix
#define allocS4Object		Rf_allocS4Object
#define allocSExp		Rf_allocSExp
#define allocVector		Rf_allocVector
#define allocVector1RAW		Rf_allocVector1RAW
#define allocVector1LGL		Rf_allocVector1LGL
#define allocVector1INT		Rf_allocVector1INT
#define allocVector1REAL	Rf_allocVector1REAL
#define any_duplicated		Rf_any_duplicated
#define any_duplicated3		Rf_any_duplicated3
#define applyClosure		Rf_applyClosure
#define applyClosure_v		Rf_applyClosure_v
#define arraySubscript		Rf_arraySubscript
#define asChar			Rf_asChar
#define asCharacterFactor	Rf_asCharacterFactor
#define asComplex		Rf_asComplex
#define asInteger		Rf_asInteger
#define asLogical		Rf_asLogical
#define asReal			Rf_asReal
#define asS4			Rf_asS4
#define C99_from_R_complex	Rf_C99_from_R_complex
#define classgets		Rf_classgets
#define coerceVector		Rf_coerceVector
#define conformable		Rf_conformable
#define cons_with_tag		Rf_cons_with_tag
#define cons			Rf_cons
#define copy_1_string		Rf_copy_1_string
#define copy_2_strings		Rf_copy_2_strings
#define copy_3_strings		Rf_copy_3_strings
#define copyMatrix		Rf_copyMatrix
#define copyMostAttrib		Rf_copyMostAttrib
#define copyVector		Rf_copyVector
#define copy_elements		Rf_copy_elements
#define copy_elements_coerced	Rf_copy_elements_coerced
#define countContexts		Rf_countContexts
#define CreateTag		Rf_CreateTag
#define defineVar		Rf_defineVar
#define dimgets			Rf_dimgets
#define dimnamesgets		Rf_dimnamesgets
#define DropDims                Rf_DropDims
#define duplicate		Rf_duplicate
#define duplicated		Rf_duplicated
#define elt			Rf_elt
#define ep_match_strings	Rf_ep_match_strings
#define ep_match_exprs		Rf_ep_match_exprs
#define ep_match_string_expr	Rf_ep_match_string_expr
#define errorcall		Rf_errorcall
#define eval			Rf_eval
#define evalv			Rf_evalv
#define findFun			Rf_findFun
#define findFunMethod		Rf_findFunMethod
#define findVar			Rf_findVar
#define findVarPendingOK	Rf_findVarPendingOK
#define findVarInFrame		Rf_findVarInFrame
#define findVarInFramePendingOK	Rf_findVarInFramePendingOK
#define findVarInFrame3		Rf_findVarInFrame3
#define fixup_NaRm		Rf_fixup_NaRm
#define GetArrayDimnames	Rf_GetArrayDimnames
#define getAttrib		Rf_getAttrib
#define getAttrib00		Rf_getAttrib00
#define getCharCE		Rf_getCharCE
#define GetColNames		Rf_GetColNames
#define GetMatrixDimnames	Rf_GetMatrixDimnames
#define GetOption1		Rf_GetOption1
#define GetOptionDigits		Rf_GetOptionDigits
#define GetOptionWidth		Rf_GetOptionWidth
#define GetOption		Rf_GetOption
#define GetRowNames		Rf_GetRowNames
#define gsetVar			Rf_gsetVar
#define inherits		Rf_inherits
#define install			Rf_install
#define installed_already	Rf_installed_already
#define isArray			Rf_isArray
#define isBasicClass            Rf_isBasicClass
#define isComplex		Rf_isComplex
#define isEnvironment		Rf_isEnvironment
#define isExpression		Rf_isExpression
#define isFactor		Rf_isFactor
#define isFrame			Rf_isFrame
#define isFree			Rf_isFree
#define isFunction		Rf_isFunction
#define isInteger		Rf_isInteger
#define isLanguage		Rf_isLanguage
#define isList			Rf_isList
#define isLogical		Rf_isLogical
#define isSymbol		Rf_isSymbol
#define isMatrix		Rf_isMatrix
#define isNewList		Rf_isNewList
#define isNull			Rf_isNull
#define isNumeric		Rf_isNumeric
#define isNumber		Rf_isNumber
#define isObject		Rf_isObject
#define isOrdered		Rf_isOrdered
#define isPairList		Rf_isPairList
#define isPrimitive		Rf_isPrimitive
#define isRaw			Rf_isRaw
#define isReal			Rf_isReal
#define isS4			Rf_isS4
#define isString		Rf_isString
#define isTs			Rf_isTs
#define isUnordered		Rf_isUnordered
#define isUnsorted		Rf_isUnsorted
#define isUserBinop		Rf_isUserBinop
#define isValidString		Rf_isValidString
#define isValidStringF		Rf_isValidStringF
#define isVector		Rf_isVector
#define isVectorAtomic		Rf_isVectorAtomic
#define isVectorizable		Rf_isVectorizable
#define isVectorList		Rf_isVectorList
#define isVectorNonpointer	Rf_isVectorNonpointer
#define lang1			Rf_lang1
#define lang2			Rf_lang2
#define lang3			Rf_lang3
#define lang4			Rf_lang4
#define lang5			Rf_lang5
#define lang6			Rf_lang6
#define lastElt			Rf_lastElt
#define lcons			Rf_lcons
#define length(x)		Rf_length(x)
#define lengthgets		Rf_lengthgets
#define list1			Rf_list1
#define list2			Rf_list2
#define list3			Rf_list3
#define list4			Rf_list4
#define list5			Rf_list5
#define listAppend		Rf_listAppend
#define match			Rf_match
#define matchE			Rf_matchE
#define mkChar			Rf_mkChar
#define mkCharCE		Rf_mkCharCE
#define mkCharLen		Rf_mkCharLen
#define mkCharLenCE		Rf_mkCharLenCE
#define mkNamed			Rf_mkNamed
#define mkString		Rf_mkString
#define namesgets		Rf_namesgets
#define ncols			Rf_ncols
#define nlevels			Rf_nlevels
#define nrows			Rf_nrows
#define nthcdr			Rf_nthcdr
#define PairToVectorList	Rf_PairToVectorList
#define pmatch			Rf_pmatch
#define psmatch			Rf_psmatch
#define PrintValue		Rf_PrintValue
#define protect			Rf_protect
#define R_from_C99_complex	Rf_R_from_C99_complex
#define reEnc			Rf_reEnc
#define rownamesgets		Rf_rownamesgets
#define S3Class                 Rf_S3Class
#define ScalarComplex		Rf_ScalarComplex
#define ScalarComplexMaybeConst	Rf_ScalarComplexMaybeConst
#define ScalarInteger		Rf_ScalarInteger
#define ScalarIntegerMaybeConst	Rf_ScalarIntegerMaybeConst
#define ScalarLogical		Rf_ScalarLogical
#define ScalarLogicalMaybeConst	Rf_ScalarLogicalMaybeConst
#define ScalarReal		Rf_ScalarReal
#define ScalarRealMaybeConst	Rf_ScalarRealMaybeConst
#define ScalarString		Rf_ScalarString
#define ScalarStringMaybeConst	Rf_ScalarStringMaybeConst
#define ScalarRaw		Rf_ScalarRaw
#define ScalarRawMaybeConst		Rf_ScalarRawMaybeConst
#define setAttrib		Rf_setAttrib
#define setNoSpecSymFlag	Rf_setNoSpecSymFlag
#define setSVector		Rf_setSVector
#define set_elements_to_NA_or_NULL Rf_set_elements_to_NA_or_NULL
#define setVar			Rf_setVar
#define set_var_in_frame	Rf_set_var_in_frame
#define set_var_nonlocal	Rf_set_var_nonlocal
#define MaybeConstList1		Rf_MaybeConstList1
#define str2type		Rf_str2type
#define StringBlank		Rf_StringBlank
#define substitute		Rf_substitute
#define tag_index		Rf_tag_index
#define translateChar		Rf_translateChar
#define translateChar0		Rf_translateChar0
#define translateCharUTF8      	Rf_translateCharUTF8
#define type2char		Rf_type2char
#define type2str		Rf_type2str
#define unprotect		Rf_unprotect
#define unprotect_ptr		Rf_unprotect_ptr
#define VectorToPairList	Rf_VectorToPairList
#define warningcall		Rf_warningcall
#define warningcall_immediate	Rf_warningcall_immediate
#define with_changed_nth	Rf_with_changed_nth
#define with_no_nth		Rf_with_no_nth
#define with_pairlist_appended	Rf_with_pairlist_appended

#endif

/* Sets of SEXTYPES, for fast testing with if ((set >> type) & 1) ... 
   Used in inlined functions, and elsewhere. */

#define CONS_TYPES ( \
  (1<<LISTSXP) + (1<<LANGSXP) + (1<<DOTSXP) \
)

#define PAIRLIST_TYPES ( \
  (1<<NILSXP) + (1<<LISTSXP) + (1<<LANGSXP) \
)

#define ATOMIC_VECTOR_TYPES ( \
  (1<<LGLSXP) + (1<<INTSXP) + (1<<REALSXP) + \
  (1<<RAWSXP) + (1<<STRSXP) + (1<<CPLXSXP) \
)

#define NONATOMIC_VECTOR_TYPES ( \
  (1<<VECSXP) + (1<<EXPRSXP) \
)

#define NONPOINTER_VECTOR_TYPES ( \
  (1<<LGLSXP) + (1<<INTSXP) + (1<<REALSXP) + \
  (1<<RAWSXP) + (1<<CPLXSXP) \
)

#define VECTOR_TYPES ( \
  ATOMIC_VECTOR_TYPES + NONATOMIC_VECTOR_TYPES \
)

#define VECTOR_OR_CHAR_TYPES ( \
  VECTOR_TYPES + (1<<CHARSXP) \
)

#define PRIMITIVE_FUN_TYPES ( \
  (1<<BUILTINSXP) + (1<<SPECIALSXP) \
)

#define FUNCTION_TYPES ( \
  PRIMITIVE_FUN_TYPES + (1<<CLOSXP) \
)

#define NUMERIC_TYPES ( \
  (1<<LGLSXP) + (1<<INTSXP) + (1<<REALSXP) \
)

#define NUMBER_TYPES ( \
  NUMERIC_TYPES + (1<<CPLXSXP) \
)

#if defined(CALLED_FROM_DEFN_H) && !defined(__MAIN__) && (defined(COMPILING_R) || ( __GNUC__ && !defined(__INTEL_COMPILER) ))
#include "Rinlinedfuns.h"
#else
/* need remapped names here for use with R_NO_REMAP */

/*
   These are the inlinable functions that are provided in Rinlinedfuns.h
   It is *essential* that these do not appear in any other header file,
   with or without the Rf_ prefix.
*/
Rboolean Rf_conformable(SEXP, SEXP);
SEXP	 Rf_elt(SEXP, int);
Rboolean Rf_inherits(SEXP, const char *);
Rboolean Rf_isArray(SEXP);
Rboolean Rf_isFactor(SEXP);
Rboolean Rf_isFrame(SEXP);
Rboolean Rf_isFunction(SEXP);
Rboolean Rf_isInteger(SEXP);
Rboolean Rf_isLanguage(SEXP);
Rboolean Rf_isList(SEXP);
Rboolean Rf_isMatrix(SEXP);
Rboolean Rf_isNewList(SEXP);
Rboolean Rf_isNumber(SEXP);
Rboolean Rf_isNumeric(SEXP);
Rboolean Rf_isPairList(SEXP);
Rboolean Rf_isPrimitive(SEXP);
Rboolean Rf_isTs(SEXP);
Rboolean Rf_isUserBinop(SEXP);
Rboolean Rf_isValidString(SEXP);
Rboolean Rf_isValidStringF(SEXP);
Rboolean Rf_isVector(SEXP);
Rboolean Rf_isVectorAtomic(SEXP);
Rboolean Rf_isVectorList(SEXP);
Rboolean Rf_isVectorNonpointer(SEXP);
Rboolean Rf_isVectorizable(SEXP);
SEXP	 Rf_lang1(SEXP);
SEXP	 Rf_lang2(SEXP, SEXP);
SEXP	 Rf_lang3(SEXP, SEXP, SEXP);
SEXP	 Rf_lang4(SEXP, SEXP, SEXP, SEXP);
SEXP	 Rf_lang5(SEXP, SEXP, SEXP, SEXP, SEXP);
SEXP	 Rf_lang6(SEXP, SEXP, SEXP, SEXP, SEXP, SEXP);
SEXP	 Rf_lastElt(SEXP);
SEXP	 Rf_lcons(SEXP, SEXP);
SEXP	 Rf_list1(SEXP);
SEXP	 Rf_list2(SEXP, SEXP);
SEXP	 Rf_list3(SEXP, SEXP, SEXP);
SEXP	 Rf_list4(SEXP, SEXP, SEXP, SEXP);
SEXP	 Rf_list5(SEXP, SEXP, SEXP, SEXP, SEXP);
SEXP	 Rf_listAppend(SEXP, SEXP);
SEXP	 Rf_mkNamed(SEXPTYPE, const char **);
SEXP	 Rf_mkString(const char *);
int	 Rf_nlevels(SEXP);
SEXP	 Rf_ScalarRaw(Rbyte);
SEXP	 Rf_ScalarLogical(int);
SEXP	 Rf_ScalarInteger(int);
SEXP	 Rf_ScalarReal(double);
SEXP	 Rf_ScalarComplex(Rcomplex);
SEXP	 Rf_ScalarString(SEXP);
SEXP	 Rf_ScalarLogicalMaybeConst(int);

#ifdef complex  /* In C99, should be defined if complex.h included */
double complex Rf_C99_from_R_complex(Rcomplex *);
void Rf_R_from_C99_complex(Rcomplex *, double complex);
#endif

#endif

#ifdef USE_RINTERNALS

/* Test macros with function versions above */
#undef isNull
#define isNull(s)	(TYPEOF(s) == NILSXP)
#undef isRaw
#define isRaw(s)	(TYPEOF(s) == RAWSXP)
#undef isSymbol
#define isSymbol(s)	(TYPEOF(s) == SYMSXP)
#undef isLogical
#define isLogical(s)	(TYPEOF(s) == LGLSXP)
#undef isReal
#define isReal(s)	(TYPEOF(s) == REALSXP)
#undef isComplex
#define isComplex(s)	(TYPEOF(s) == CPLXSXP)
#undef isExpression
#define isExpression(s) (TYPEOF(s) == EXPRSXP)
#undef isEnvironment
#define isEnvironment(s) (TYPEOF(s) == ENVSXP)
#undef isString
#define isString(s)	(TYPEOF(s) == STRSXP)
#undef isObject
#define isObject(s)	(OBJECT(s) != 0)

#endif


#ifdef __cplusplus
}
#endif

#endif /* R_INTERNALS_H_ */<|MERGE_RESOLUTION|>--- conflicted
+++ resolved
@@ -319,13 +319,9 @@
 
 /* Version of VECTOR_SEXPREC used for defining constants in const-objs.c. */
 
-<<<<<<< HEAD
-typedef const struct {
-=======
 #define R_CONST const  /* Define as 'const' to get actual read-only constants,
                           or nothing if you don't want them to be read-only */
 typedef struct {
->>>>>>> bae355be
     SEXPREC_HEADER;
     struct vecsxp_struct vecsxp;
     union { double d; int w[2]; int i; char c; } data;
@@ -839,11 +835,7 @@
 /* Special Values */
 
 #define R_UnboundValue ((SEXP) &R_UnboundValue_const) /* for sym with no value*/
-<<<<<<< HEAD
-LibExtern const SYM_SEXPREC R_UnboundValue_const; /* defined in const-objs.c */
-=======
 LibExtern R_CONST SYM_SEXPREC R_UnboundValue_const; /* defined in const-objs.c*/
->>>>>>> bae355be
 
 LibExtern SEXP	R_MissingArg;	    /* Missing argument marker */
 
