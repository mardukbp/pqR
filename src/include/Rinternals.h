/*
 *  pqR : A pretty quick version of R
 *  Copyright (C) 2013, 2014, 2015, 2016, 2017 by Radford M. Neal
 *
 *  Based on R : A Computer Language for Statistical Data Analysis
 *  Copyright (C) 1995, 1996  Robert Gentleman and Ross Ihaka
 *  Copyright (C) 1999-2010   The R Core Team.
 *
 *  The changes in pqR from R-2.15.0 distributed by the R Core Team are
 *  documented in the NEWS and MODS files in the top-level source directory.
 *
 *  This program is free software; you can redistribute it and/or modify
 *  it under the terms of the GNU Lesser General Public License as published by
 *  the Free Software Foundation; either version 2.1 of the License, or
 *  (at your option) any later version.
 *
 *  This program is distributed in the hope that it will be useful,
 *  but WITHOUT ANY WARRANTY; without even the implied warranty of
 *  MERCHANTABILITY or FITNESS FOR A PARTICULAR PURPOSE.  See the
 *  GNU Lesser General Public License for more details.
 *
 *  You should have received a copy of the GNU Lesser General Public License
 *  along with this program; if not, a copy is available at
 *  http://www.r-project.org/Licenses/
 */

#ifndef R_INTERNALS_H_
#define R_INTERNALS_H_


#ifdef __cplusplus
# include <cstdio>
# ifdef __SUNPRO_CC
using std::FILE;
# endif
# include <climits>
extern "C" {
#else
# include <stdio.h>
# include <limits.h> /* for INT_MAX */
#endif


/* Redefinition of "fork" to handle helper threads properly, using the
   Rf_fork function in system.c.  Starts by including the header file
   that declares the system "fork" (if such exists), so that the
   redefinition won't affect that.  Declares Rf_fork as returning a
   value of type pid_t if the header file defining that type exists.
   If not, it is allowed to default to returning int.

   For some mysterious reason, things go wrong if this is done after
   the includes of headers in R_ext below.  Also, letting Rf_fork
   default to returning int, rather than declaring it so, is deliberate,
   in case "fork" (now really "Rf_fork") is somehow declared later,
   in which case we don't want to conflict with the return type it is
   given then, which we hope is the same as it's declared as in util.c.
   (You'd think this couldn't be an issue, but something funny happens
   with C++ ...) */

#ifdef HAVE_UNISTD_H
#include <unistd.h>
#endif

#define fork Rf_fork

#ifdef HAVE_SYS_TYPES_H
#include <sys/types.h>
pid_t Rf_fork(void);
#endif


#include <R_ext/Arith.h>
#include <R_ext/Boolean.h>
#include <R_ext/Complex.h>
#include <R_ext/Error.h>
#include <R_ext/Memory.h>
#include <R_ext/PrtUtil.h>
#include <R_ext/Utils.h>

#include <R_ext/libextern.h>

#ifndef NEED_SGGC_FUNCTIONS
#define SGGC_NO_FUNCTIONS
#endif
#include <R_ext/sggc-app.h>

#define ConstExtern extern    /* These are defined in const-objs.c */


/* The NOT_LVALUE macro is used to disallow assignment to CDR(s), etc.
 * even when USE_RINTERNALS is defined (SETCDR, etc. must be used instead
 * for GC old-to-new to work properly).  It can be redefined as the identity
 * function in those modules that actually need to assign (eg, memory.c).
 */

#define NOT_LVALUE(x) (0,(x)) /* Make use on left of assignment an error */


/* Variables that need to be declared as firstprivate in omp parallel
   constructs, since they're used in macros such as NA_REAL. */

#define R_OMP_FIRSTPRIVATE_VARS R_NaReal,R_NaInt,R_NaN_cast_to_int

typedef unsigned char Rbyte;

/* Type for length of vectors, etc.  For compatibility with R-3.x.y, the
   "long vector" versions are also defined, same as the regular versions. */

typedef int R_len_t;
typedef int R_xlen_t;

#define R_LEN_T_MAX INT_MAX
#define R_XLEN_T_MAX R_LEN_T_MAX

/* Fundamental Data Types:  These are largely Lisp
 * influenced structures, with the exception of LGLSXP,
 * INTSXP, REALSXP, CPLXSXP and STRSXP which are the
 * element types for S-like data objects.

 * Note that the gap of 11 and 12 below is because of
 * the withdrawal of native "factor" and "ordered" types.
 *
 *			--> TypeTable[] in ../main/util.c for  typeof()
 */

/*  These exact numeric values are seldom used, but they are, e.g., in
 *  ../main/subassign.c
*/

typedef unsigned int SEXPTYPE;  /* used in serialize.c for things that aren't
                                   actual types */

#define NILSXP	     0	  /* nil = NULL */
#define SYMSXP	     1	  /* symbols */
#define LISTSXP	     2	  /* lists of dotted pairs */
#define CLOSXP	     3	  /* closures */
#define ENVSXP	     4	  /* environments */
#define PROMSXP	     5	  /* promises: [un]evaluated closure arguments */
#define LANGSXP	     6	  /* language constructs (special lists) */
#define SPECIALSXP   7	  /* special forms */
#define BUILTINSXP   8	  /* builtin non-special forms */
#define CHARSXP	     9	  /* "scalar" string type (internal only)*/
#define LGLSXP	    10	  /* logical vectors */
#define INTSXP	    13	  /* integer vectors */
#define REALSXP	    14	  /* real variables */
#define CPLXSXP	    15	  /* complex variables */
#define STRSXP	    16	  /* string vectors */
#define DOTSXP	    17	  /* dot-dot-dot object */
#define ANYSXP	    18	  /* make "any" args work.
			     Used in specifying types for symbol
			     registration to mean anything is okay  */
#define VECSXP	    19	  /* generic vectors */
#define EXPRSXP	    20	  /* expressions vectors */
#define BCODESXP    21    /* byte code */
#define EXTPTRSXP   22    /* external pointer */
#define WEAKREFSXP  23    /* weak reference */
#define RAWSXP      24    /* raw bytes */
#define S4SXP       25    /* S4, non-vector */

/* used for detecting PROTECT issues in memory.c */
#define NEWSXP      30    /* fresh node creaed in new page */
#define FREESXP     31    /* node released by GC */

#define FUNSXP      99    /* Closure or Builtin or Special */



#if USE_COMPRESSED_POINTERS

#if 1
typedef sggc_cptr_t SEXP;
#else /* experimental idea */
typedef enum SEXP_enum { SEXP_low = -2147483647, SEXP_high=2147483647 } SEXP;
#endif

typedef SEXP VECSEXP;

typedef SEXP SEXP32;
#define SEXP32_FROM_SEXP(x) (x)
#define SEXP_FROM_SEXP32(x) (x)
#define R_NoObject32 R_NoObject

#define CPTR_FROM_SEXP(x) (x)
#define CPTR_FROM_SEXP32(x) (x)
#define UPTR_FROM_SEXP(x) ((SEXPREC *) SGGC_DATA(x))
#define SEXP_FROM_CPTR(x) (x)

#else /* !USE_COMPRESSED_POINTERS */

typedef struct SEXPREC *SEXP;
typedef struct VECTOR_SEXPREC *VECSEXP;

#if SIZEOF_CHAR_P == 4
typedef SEXP SEXP32;
#define CPTR_FROM_SEXP32(x) CPTR_FROM_SEXP(x)
#define SEXP32_FROM_SEXP(x) (x)
#define SEXP_FROM_SEXP32(x) (x)
#define R_NoObject32 R_NoObject
#else
typedef sggc_cptr_t SEXP32;
#define CPTR_FROM_SEXP32(x) (x)
#define SEXP32_FROM_SEXP(x) CPTR_FROM_SEXP(x)
#define SEXP_FROM_SEXP32(x) SEXP_FROM_CPTR(x)
#define R_NoObject32 SGGC_NO_OBJECT
#endif

#define CPTR_FROM_SEXP(x) ((x)->cptr) 
#define UPTR_FROM_SEXP(x) (x)
#define SEXP_FROM_CPTR(x) ((SEXP) SGGC_DATA(x))

#endif


/* Flags.  Order may be fiddled to try to improve performance.  Total
   size is 32 bits = 4 bytes. */

struct sxpinfo_struct {

    /* Type and namedcnt in first byte */
    unsigned int nmcnt : 3;   /* count of "names" referring to object */
    unsigned int type : 5;    /* ==> (FUNSXP == 99) %% 2^5 == 3 == CLOSXP
                                 -> warning: `type' is narrower than values
                                              of its type
                                 when SEXPTYPE was an enum */

    /* Miscellaneous flags, some with multiple meanings depending on type */

    unsigned int debug : 1;       /* Function/Environment: is being debugged */
    unsigned int rstep : 1;       /* Function: is to be debugged just once */
    unsigned int trace_base : 1;  /* Function: is being traced,
                                     Symbol: has base binding in global cache,
                                     Environment: R_BaseEnv or R_BaseNamespace*/
    unsigned int has_attrib : 1;  /* Set to 1 iff ATTRIB != R_NilValue, except
                                     not used when ATTRIB isn't normal attrib */
    unsigned int is_printname : 1;/* CHARSXP: is used as a symbol's printname */

    /* Object flag */
    unsigned int obj : 1;     /* set if this is an S3 or S4 object */

    /* Flags to synchronize with helper threads */
    unsigned int in_use: 1;   /* whether contents may be in use by a helper */
    unsigned int being_computed : 1;  /* whether helper may be computing this */

    /* The "general purpose" field, used for miscellaneous purposes */
    unsigned int gp : 16;     /* The "general purpose" field */
};

struct listsxp_struct {
    SEXP carval;
    SEXP cdrval;
    SEXP tagval;
};

struct closxp_struct {
    SEXP formals;
    SEXP body;
    SEXP env;
};

struct promsxp_struct {
    SEXP value;
    SEXP expr;
    SEXP env;
};

#if USE_COMPRESSED_POINTERS

/* Every node must have a set of sxpinfo flags in the header.  They also
   all have an attribute field and a length (possibly a shared constant),
   but these are in auxiliary information 1 and auxiliary information 2. */

#define SEXPREC_HEADER \
    struct sxpinfo_struct sxpinfo

#endif

#if !USE_COMPRESSED_POINTERS && !USE_AUX_FOR_ATTRIB

/* Every node must have a set of sxpinfo flags and an attribute field,
   plus a cptr field giving the compressed pointer to the node.  They
   also all have length fields at present, though this is supposed to
   be used only for vectors (but having always suppresses some bugs). */

#define SEXPREC_HEADER \
    struct sxpinfo_struct sxpinfo; \
    uint32_t cptr; \
    SEXP attrib; \
    R_len_t length;
#endif

#if !USE_COMPRESSED_POINTERS && USE_AUX_FOR_ATTRIB

/* Every node must have a set of sxpinfo flags and a cptr field giving 
   the compressed pointer to the node.  They also all have an attribute
   field, but it is in auxiliary information 1.  Not all nodes have
   a length field, so it's not in the header. */

#define SEXPREC_HEADER \
    struct sxpinfo_struct sxpinfo; \
    uint32_t cptr

#endif

/* The standard node structure consists of a header followed by the
   node data. */


/* SEXPREC for types not specially handled below. */

typedef struct SEXPREC {
    SEXPREC_HEADER;
#if !USE_COMPRESSED_POINTERS && SIZEOF_CHAR_P == 8 && !USE_AUX_FOR_ATTRIB
    int32_t padding;
#endif
    union {
	struct listsxp_struct listsxp;
	struct closxp_struct closxp;
	struct promsxp_struct promsxp;
    } u;
#if !USE_COMPRESSED_POINTERS && SIZEOF_CHAR_P == 4
    int32_t padding;
#endif
} SEXPREC;


/* Version of SEXPREC used for environments. */

#define USE_ENV_TUNECNTS 0  /* May be 0 or 1 - normally 0 to avoid slowdown */

typedef uint64_t R_symbits_t;

typedef struct ENV_SEXPREC {
    SEXPREC_HEADER;
#if !USE_COMPRESSED_POINTERS && SIZEOF_CHAR_P == 8 && !USE_AUX_FOR_ATTRIB
    int32_t padding;
#endif
    SEXP frame;
    SEXP enclos;
    SEXP hashtab;
    int32_t hashlen;
    uint32_t env_tunecnt;
#if !USE_COMPRESSED_POINTERS && SIZEOF_CHAR_P == 4
    int32_t padding;
#endif
    R_symbits_t envsymbits;
} ENV_SEXPREC, *ENVSEXP;


/* Version of SEXPREC used for primitives. */

struct primsxp_struct {    /* table offset of this and other info is in gp  */
    /* The two function pointers below can't use SEXP, since not defined yet*/
    void *(*primsxp_cfun)();   /* c-code address for prim fun, from table   */
    void *(*primsxp_fast_cfun)(); /* c-code addr for fast interface, or NULL*/
    unsigned short var1;       /* variant for eval of unary primitive arg */
    short primsxp_code;        /* operation code, from table                */
    signed char primsxp_arity; /* function arity (-1 for any), from table   */
    unsigned char pending_ok;  /* whether args can have computation pending */
    unsigned int primsxp_print:2;   /* print/invisible indicator, from table*/
    unsigned int primsxp_variant:1; /* pass variant to cfun, from table     */
    unsigned int primsxp_internal:1;/* call with .Internal flag, from table */
    unsigned int primsxp_fast_sub:1;/* subassign fn that can use fast method*/
    unsigned int primsxp_dsptch1:1; /* might dispatch on 1st argument (only
                                       for when fast_cfun != NULL */
#if USE_COMPRESSED_POINTERS && SIZEOF_CHAR_P == 4
    int32_t padding1, padding2;
#endif
};

typedef struct PRIM_SEXPREC {
    SEXPREC_HEADER;
#if USE_COMPRESSED_POINTERS
    int32_t padding;
#endif
#if !USE_COMPRESSED_POINTERS && SIZEOF_CHAR_P == 8 && !USE_AUX_FOR_ATTRIB
    int32_t padding;
#endif
    struct primsxp_struct primsxp;
} PRIM_SEXPREC, *PRIMSEXP;


/* Version of SEXPREC used for symbols. */

<<<<<<< HEAD
#if !USE_COMPRESSED_POINTERS && SIZEOF_CHAR_P == 8 && !USE_AUX_FOR_ATTRIB
#define USE_SYM_TUNECNTS 0   /* May be 0 or 1 - normally 0 to avoid slowdown */
#else
#define USE_SYM_TUNECNTS 0   /* Must be kept as 0 */
#endif

#if 1 /* currently no space for this */
#define USE_SYM_TUNECNTS2 0  /* Must be kept as 0 */
#else
#define USE_SYM_TUNECNTS2 0  /* May be 0 or 1 - normally 0 to avoid slowdown */
#endif

#if USE_COMPRESSED_POINTERS
#define SYM_HASH_IN_SYM 0    /* No room for it */
#else
#define SYM_HASH_IN_SYM 1
#endif

typedef struct SYM_SEXPREC {
    SEXPREC_HEADER;
#if !USE_COMPRESSED_POINTERS && SIZEOF_CHAR_P == 8 && !USE_AUX_FOR_ATTRIB
    uint32_t sym_tunecnt;
#endif
    SEXP lastbinding;
    SEXP value;
    SEXP32 pname;
    SEXP32 lastenv;
=======
#if 1 /* currently no space for this */
#define USE_SYM_TUNECNTS 0   /* Must be kept as 0 */
#else
#define USE_SYM_TUNECNTS 0   /* May be 0 or 1 - normally 0 to avoid slowdown */
#endif

#if 1 /* currently no space for this */
#define USE_SYM_TUNECNTS2 0  /* Must be kept as 0 */
#else
#define USE_SYM_TUNECNTS2 0  /* May be 0 or 1 - normally 0 to avoid slowdown */
#endif

#if USE_COMPRESSED_POINTERS || SIZEOF_CHAR_P == 8 && USE_AUX_FOR_ATTRIB
#define SYM_HASH_IN_SYM 0    /* No room for it */
#else
#define SYM_HASH_IN_SYM 1
#endif

typedef struct SYM_SEXPREC {
    SEXPREC_HEADER;
#if !USE_COMPRESSED_POINTERS && SIZEOF_CHAR_P == 8 && !USE_AUX_FOR_ATTRIB
    SEXP32 lastenv;
#endif
    SEXP pname;
    SEXP value;
    SEXP lastbinding;
#if USE_COMPRESSED_POINTERS || SIZEOF_CHAR_P == 4 || USE_AUX_FOR_ATTRIB
    SEXP32 lastenv;
#endif
>>>>>>> bb1b3e0b
#if SYM_HASH_IN_SYM
    uint32_t sym_hash;
#endif
    SEXP32 lastenvnotfound;
    R_symbits_t symbits;
} SYM_SEXPREC, *SYMSEXP;


/* Version of SEXPREC used for external pointers. */

typedef struct EXTPTR_SEXPREC {
    SEXPREC_HEADER;
#if !USE_COMPRESSED_POINTERS && SIZEOF_CHAR_P == 8 && !USE_AUX_FOR_ATTRIB
    int32_t padding;
#endif
#if USE_COMPRESSED_POINTERS
    SEXP unused;             /* Include 'unused' to match the offsets with    */
    SEXP prot;               /*   uncompressed pointers, in case of wrong use */
    SEXP tag;                /*   of CDR and TAG to get prot and tag fields   */
    void *ptr;               /* The actual exernal pointer */
#else
    void *ptr;               /* The actual exernal pointer */
    SEXP prot;
    SEXP tag;
#endif
#if SIZEOF_CHAR_P == 4
    int32_t padding;
#endif
#if USE_COMPRESSED_POINTERS
    int32_t padding1, padding2;
#endif
} EXTPTR_SEXPREC, *EXTPTRSEXP;

/* Version of SEXPREC used as a header in vector nodes.  MUST be kept 
   consistent with the SEXPREC definition, and with VECTOR_SEXPREC_C. */

typedef struct VECTOR_SEXPREC {
    SEXPREC_HEADER;
#if !USE_COMPRESSED_POINTERS && SIZEOF_CHAR_P == 8 && USE_AUX_FOR_ATTRIB
    R_len_t length;       /* The length, only in vectors for this setup */
#endif
    R_len_t truelength;   /* The mis-named "truelength" field */
#if !USE_COMPRESSED_POINTERS && SIZEOF_CHAR_P == 4
    int32_t padding;
#endif
} VECTOR_SEXPREC;

typedef union { VECTOR_SEXPREC s; double align; } SEXPREC_ALIGN;

/* Version of VECTOR_SEXPREC used for defining constants in const-objs.c. 
   MUST be kept consistent with the VECTOR_SEXPREC definition. */

#define R_CONST const  /* Define as 'const' to get actual read-only constants,
                          or nothing if you don't want them to be read-only */
typedef struct VECTOR_SEXPREC_C {
    SEXPREC_HEADER;
#if !USE_COMPRESSED_POINTERS && SIZEOF_CHAR_P == 8 && USE_AUX_FOR_ATTRIB
    R_len_t length;       /* The length, only in vectors for this setup */
#endif
    R_len_t truelength;   /* The mis-named "truelength" field */
#if !USE_COMPRESSED_POINTERS && SIZEOF_CHAR_P == 4
    int32_t padding;
#endif
    union { double d; int w[2]; int i; char c; char s[8]; } data;
#if USE_AUX_FOR_ATTRIB
    double const_padding; /* Needed to fill out full chunk */
#endif
} VECTOR_SEXPREC_C;

#define DATAPTR(x)	(((SEXPREC_ALIGN *) UPTR_FROM_SEXP(x)) + 1)


/* Pairlist and data access macros / static inline functions that are now 
   used everywhere (rather than non-inline functions, though those still
   exist in memory.c).  Type checks are done for data access unless 
   USE_RINTERNALS is defined. */

#ifdef USE_RINTERNALS

#define TAG(e)     NOT_LVALUE(UPTR_FROM_SEXP(e)->u.listsxp.tagval)
#define CAR(e)     NOT_LVALUE(UPTR_FROM_SEXP(e)->u.listsxp.carval)
#define CDR(e)     NOT_LVALUE(UPTR_FROM_SEXP(e)->u.listsxp.cdrval)

#define TYPEOF(x)  /*NOT_LVALUE*/(UPTR_FROM_SEXP(x)->sxpinfo.type)

#define LOGICAL(x) ((int *) DATAPTR(x))
#define INTEGER(x) ((int *) DATAPTR(x))
#define RAW(x)     ((Rbyte *) DATAPTR(x))
#define COMPLEX(x) ((Rcomplex *) DATAPTR(x))
#define REAL(x)    ((double *) DATAPTR(x))

#if USE_COMPRESSED_POINTERS
#define LENGTH(x)  NOT_LVALUE(* (R_len_t *) SGGC_AUX1(x))
#else
#define LENGTH(x)  NOT_LVALUE(((VECTOR_SEXPREC *) UPTR_FROM_SEXP(x))->length)
#endif

#else /* USE_RINTERNALS not defined */

static inline SEXP TAG (SEXP e) 
  { return UPTR_FROM_SEXP(e)->u.listsxp.tagval; }
static inline SEXP CAR (SEXP e) 
  { return UPTR_FROM_SEXP(e)->u.listsxp.carval; }
static inline SEXP CDR (SEXP e) 
  { return UPTR_FROM_SEXP(e)->u.listsxp.cdrval; }

static inline SEXPTYPE TYPEOF (SEXP x) 
  { return UPTR_FROM_SEXP(x)->sxpinfo.type; }

extern R_NORETURN void Rf_LOGICAL_error(SEXP);
static inline int *LOGICAL(SEXP x) 
{   if (TYPEOF(x) != LGLSXP) Rf_LOGICAL_error(x);
    return (int *) DATAPTR(x);
}
extern R_NORETURN void Rf_INTEGER_error(SEXP);
static inline int *INTEGER(SEXP x) /* allows logical too, due to common usage */
{   if (TYPEOF(x) != INTSXP && TYPEOF(x) != LGLSXP) Rf_INTEGER_error(x);
    return (int *) DATAPTR(x);
}
extern R_NORETURN void Rf_RAW_error(SEXP);
static inline Rbyte *RAW(SEXP x) 
{   if (TYPEOF(x) != RAWSXP) Rf_RAW_error(x);
    return (Rbyte *) DATAPTR(x);
}
extern R_NORETURN void Rf_COMPLEX_error(SEXP);
static inline Rcomplex *COMPLEX(SEXP x) 
{   if (TYPEOF(x) != CPLXSXP) Rf_COMPLEX_error(x);
    return (Rcomplex *) DATAPTR(x);
}
extern R_NORETURN void Rf_REAL_error(SEXP);
static inline double *REAL(SEXP x) 
{   if (TYPEOF(x) != REALSXP) Rf_REAL_error(x);
    return (double *) DATAPTR(x);
}

#if USE_COMPRESSED_POINTERS
static inline int LENGTH (SEXP x) 
  { return * (R_len_t *) SGGC_AUX1(x); }
#else
static inline int LENGTH (SEXP x) 
  { return ((VECTOR_SEXPREC *) UPTR_FROM_SEXP(x))->length; }
#endif

#endif /* USE_RINTERNALS */

/* Long/short versions for compatibility with R-3.x.y. */

#define XLENGTH(x) LENGTH(x)
#define XTRUELENGTH(x) TRUELENGTH(x)
#define SHORT_VEC_LENGTH(x) LENGTH(x)
#define SET_SHORT_VEC_LENGTH SETLENGTH
#define SET_SHORT_VEC_TRUELENGTH(x,v) SET_TRUELENGTH((x),(v))
#define IS_LONG_VEC(x) 0
#define IS_SCALAR(x,type) (TYPEOF(x) == (type) && LENGTH(x) == 1)

#define CAAR(e)		CAR(CAR(e))
#define CDAR(e)		CDR(CAR(e))
#define CADR(e)		CAR(CDR(e))
#define CDDR(e)		CDR(CDR(e))
#define CADDR(e)	CAR(CDR(CDR(e)))
#define CADDDR(e)	CAR(CDR(CDR(CDR(e))))
#define CAD4R(e)	CAR(CDR(CDR(CDR(CDR(e)))))


#ifdef USE_RINTERNALS
/* This is intended for use only within R itself.
 * It defines internal structures that are otherwise only accessible
 * via SEXP, and macros to replace many (but not all) of accessor functions
 * (which are always defined).
 *
 * Making R_NilValue a constant has necessitated exposing more of the
 * internals (some of what is above used to be after this ifdef).
 */


/* Macros for accessing and changing NAMEDCNT. */

#define MAX_NAMEDCNT 7	/* Must be either 2 or a power of 2 minus 1, limited 
                           by the number of bits in the nmcnt sxpinfo field */

/* Below is the obvious way of implementing these macros. */

/* When a variable may be being used by a helper, it is treated as temporarily
   having a nmcnt value that is greater than the value stored.  If the value
   of a macro is the same regardless of whether this temporary increment is
   counted, the value can be returned immediately.  Otherwise, it's necessary
   to wait for the variable to not be in use, and then return the value based
   on the stored nmcnt. 

   A declaration for helpers_wait_until_not_in_use is put here, so that the
   helpers.h file needn't be included. 

   When helper threads are disabled, helpers_wait_until_not_in_use is normally
   a null macro, but a stub for it will also be defined in main.c for linking 
   to by any modules that don't know that helper threads are disabled. */

#ifdef HELPERS_DISABLED
#define helpers_wait_until_not_in_use(v) 0
#else
extern void helpers_wait_until_not_in_use(SEXP);
#endif

/* Below is for packages that (naughtily) define USE_RINTERNALS, but don't
   include Defn.h, where helpers_is_in_use is defined. */

#ifndef helpers_is_in_use  
#define helpers_is_in_use(x)        (UPTR_FROM_SEXP(x)->sxpinfo.in_use)
#endif

#define NAMEDCNT(x) \
( helpers_is_in_use(x) && UPTR_FROM_SEXP(x)->sxpinfo.nmcnt != MAX_NAMEDCNT \
     ? (helpers_wait_until_not_in_use(x), UPTR_FROM_SEXP(x)->sxpinfo.nmcnt) \
     : UPTR_FROM_SEXP(x)->sxpinfo.nmcnt )

#define NAMEDCNT_EQ_0(x) \
( UPTR_FROM_SEXP(x)->sxpinfo.nmcnt != 0 ? 0 : !helpers_is_in_use(x) ? 1 \
    : (helpers_wait_until_not_in_use(x), 1) )

#define NAMEDCNT_GT_0(x) \
( UPTR_FROM_SEXP(x)->sxpinfo.nmcnt != 0 ? 1 : !helpers_is_in_use(x) ? 0 \
    : (helpers_wait_until_not_in_use(x), 0) )

#define NAMEDCNT_GT_1(x) \
( UPTR_FROM_SEXP(x)->sxpinfo.nmcnt > 1 ? 1 : !helpers_is_in_use(x) ? 0 \
    : (helpers_wait_until_not_in_use(x), 0) )

#define SET_NAMEDCNT_0(x)    (UPTR_FROM_SEXP(x)->sxpinfo.nmcnt = 0)
#define SET_NAMEDCNT_1(x)    (UPTR_FROM_SEXP(x)->sxpinfo.nmcnt = 1)

/* Be careful not to write to an object with NAMEDCNT equal to MAX_NAMEDCNT, 
   even if the new value is also MAX_NAMEDCNT, since it might be a constant 
   object in a read-only memory area. */

#define SET_NAMEDCNT(x,v) do { \
    SEXPREC *_p_ = UPTR_FROM_SEXP(x); \
    int _v_ = v; \
    if (_p_->sxpinfo.nmcnt != _v_) \
        _p_->sxpinfo.nmcnt = _v_; \
  } while (0)

#define SET_NAMEDCNT_MAX(x) do { \
    SEXPREC *_p_ = UPTR_FROM_SEXP(x); \
    if (_p_->sxpinfo.nmcnt < MAX_NAMEDCNT) \
        _p_->sxpinfo.nmcnt = MAX_NAMEDCNT; \
  } while (0)

#define INC_NAMEDCNT(x) do { \
    SEXPREC *_p_ = UPTR_FROM_SEXP(x); \
    if (_p_->sxpinfo.nmcnt < MAX_NAMEDCNT) \
        _p_->sxpinfo.nmcnt += 1; \
  } while (0)

#define INC_NAMEDCNT_0_AS_1(x) do { \
    SEXPREC *_p_ = UPTR_FROM_SEXP(x); \
    if (_p_->sxpinfo.nmcnt == 0) \
        _p_->sxpinfo.nmcnt = 2; \
    else if (_p_->sxpinfo.nmcnt < MAX_NAMEDCNT) \
        _p_->sxpinfo.nmcnt += 1; \
  } while (0)

#define DEC_NAMEDCNT(x) do { \
    SEXPREC *_p_ = UPTR_FROM_SEXP(x); \
    if (_p_->sxpinfo.nmcnt < MAX_NAMEDCNT && _p_->sxpinfo.nmcnt != 0) \
        _p_->sxpinfo.nmcnt -= 1; \
  } while (0)

/* Changes for an optimized implemention of the above macros.  The optimization
   assumes MAX_NAMEDCNT is a power of 2 minus 1.  There's not much to gain with
   gcc 4.6.3 on Intel - gcc is sometimes too smart to need help, and other times
   too dumb to take advantage of hints. */

#if MAX_NAMEDCNT!=2 && 1     /* Change 1 to 0 to disable these optimizations */

#undef NAMEDCNT_GT_1
#define NAMEDCNT_GT_1(x) \
( (UPTR_FROM_SEXP(x)->sxpinfo.nmcnt & (MAX_NAMEDCNT-1)) != 0 ? 1 \
    : !helpers_is_in_use(x) ? 0 \
    : (helpers_wait_until_not_in_use(x), 0) )

#endif

/* Backward-compatible NAMED macros.  To mimic the 0/1/2 scheme, any nmcnt 
   greater than 1 must be converted to 2, and a value of 2 must be convert back
   to the maximum.  Furthermore, when NAMED returns 2, the actual nmcnt must 
   be set to the maximum - this is necessary to mimic the effect such code as

                      if (NAMED(v)<2) SET_NAMED(v,2)

   which should have the effect of keeping v with maximum nmcnt even if later
   a DEC_NAMEDCNT(v) is done.
*/

#if MAX_NAMEDCNT == 2	/* Gives the old scheme */

#define NAMED(x)	NAMEDCNT((x))
#define SET_NAMED(x,v)	SET_NAMEDCNT((x),(v))

#else 			/* New scheme with MAX_NAMEDCNT > 2 */

#define NAMED(x) \
  ( UPTR_FROM_SEXP(x)->sxpinfo.nmcnt > 1 \
     && UPTR_FROM_SEXP(x)->sxpinfo.nmcnt < MAX_NAMEDCNT \
      ? ((UPTR_FROM_SEXP(x)->sxpinfo.nmcnt = MAX_NAMEDCNT), 2) \
      : NAMEDCNT((x)) )

#define SET_NAMED(x,v) do { \
    if ((v) > 1) SET_NAMEDCNT_MAX((x)); else SET_NAMEDCNT((x),(v)); \
  } while (0)

#endif

/* Decrement NAMEDCNT for object and for PRVALUE if object is a promise. */

#if 0  /* temporarily disabled, pending problem resolution */
#define DEC_NAMEDCNT_AND_PRVALUE(x) do { \
    SEXP _q_ = (x); \
    DEC_NAMEDCNT(_q_); \
    if (TYPEOF(_q_) == PROMSXP && NAMEDCNT_EQ_0(_q_) \
                               && PRVALUE(_q_) != R_UnboundValue) \
        DEC_NAMEDCNT(PRVALUE(_q_)); \
  } while (0)
#else
#define DEC_NAMEDCNT_AND_PRVALUE(x) DEC_NAMEDCNT((x))
#endif

/* Set an element in VECSXP or EXPRSXP to a given value or to an element from
   another vector.  The element is duplicated or namedcnt is adjusted as 
   appropriate, and as specified by the setting of DUPVE. */

#define DUPVE 0  /* Set to 1 to duplicate values, to 0 to adjust namedcnt */

/* Set element to a value whose namedcnt is properly set.  One can lazily
   let namedcnt of zero stay zero, rather than increment, for the moment. */
#define SET_VECTOR_ELEMENT_TO_VALUE(_dst_,_i_,_val_) do { \
    SEXP _v_ = _val_; \
    if (!DUPVE || NAMEDCNT_EQ_0(_v_)) { \
        SET_VECTOR_ELT (_dst_, _i_, _v_); \
        if (NAMEDCNT_GT_0(_v_)) \
            INC_NAMEDCNT(_v_); \
    } \
    else \
        SET_VECTOR_ELT (_dst_, _i_, duplicate(_v_)); \
} while (0)

/* Set element to a value from another list.  If the value has namedcnt of
   zero, it must be regarded as actually being one, unless the list it came
   from has namedcnt of zero (which for proper operation must be the real
   namedcnt for it, not a lazy zero). */
#define SET_VECTOR_ELEMENT_FROM_VECTOR(_dst_,_i_,_src_,_j_) do { \
    SEXP _s_ = _src_; \
    SEXP _v_ = VECTOR_ELT(_s_,_j_); \
    if (!DUPVE || NAMEDCNT_EQ_0(_s_)) { \
        SET_VECTOR_ELT (_dst_, _i_, _v_); \
        if (NAMEDCNT_GT_0(_s_) || NAMEDCNT_GT_0(_v_)) \
            INC_NAMEDCNT_0_AS_1(_v_); \
    } \
    else \
        SET_VECTOR_ELT (_dst_, _i_, duplicate(_v_)); \
} while (0)


/* General Cons Cell Attributes */

#if USE_COMPRESSED_POINTERS
#define ATTRIB_W(x)     (* (SEXP *) SGGC_AUX2(x))
#elif SIZEOF_CHAR_P==8 && USE_AUX_FOR_ATTRIB
#define ATTRIB_W(x)     (* (SEXP *) SGGC_AUX1(CPTR_FROM_SEXP(x)))
#else
#define ATTRIB_W(x)     (UPTR_FROM_SEXP(x)->attrib)
#endif

#define ATTRIB(x)       NOT_LVALUE(TYPEOF(x)==SYMSXP ? R_NilValue : ATTRIB_W(x))

#define IS_PRINTNAME(x) (UPTR_FROM_SEXP(x)->sxpinfo.is_printname)
#define HAS_ATTRIB(x)   NOT_LVALUE(UPTR_FROM_SEXP(x)->sxpinfo.has_attrib)
#define OBJECT(x)	NOT_LVALUE(UPTR_FROM_SEXP(x)->sxpinfo.obj)
#define RTRACE(x)	NOT_LVALUE(UPTR_FROM_SEXP(x)->sxpinfo.trace_base)
#define LEVELS(x)	NOT_LVALUE(UPTR_FROM_SEXP(x)->sxpinfo.gp)
  /* For SET_OBJECT and SET_TYPEOF, don't set if new value is the current value,
     to avoid crashing on an innocuous write to a constant that may be stored
     in read-only memory. */
#define SET_OBJECT(x,v) do { \
    SEXPREC *_x_ = UPTR_FROM_SEXP(x); int _v_ = (v); \
    if (_x_->sxpinfo.obj!=_v_) _x_->sxpinfo.obj = _v_; \
  } while (0)
#define SET_TYPEOF(x,v) do { \
    SEXPREC *_x_ = UPTR_FROM_SEXP(x); int _v_ = (v); \
    if (_x_->sxpinfo.type!=_v_) _x_->sxpinfo.type = _v_; \
  } while (0)
#define SET_RTRACE(x,v)	(UPTR_FROM_SEXP(x)->sxpinfo.trace_base=(v))
#define SETLEVELS(x,v)	(UPTR_FROM_SEXP(x)->sxpinfo.gp=(v))

/* The TRUELENGTH is seldom used, and usually has no connection with length. */
#define TRUELENGTH(x)	\
  NOT_LVALUE(((VECTOR_SEXPREC *) UPTR_FROM_SEXP(x))->truelength)
#define SET_TRUELENGTH(x,v) \
  (((VECTOR_SEXPREC *) UPTR_FROM_SEXP(x))->truelength = (v))

/* S4 object bit, set by R_do_new_object for all new() calls.  Avoid writes
   of what's already there, in case object is a constant in read-only memory. */
#define S4_OBJECT_BIT_POS 4
#define S4_OBJECT_MASK (1<<S4_OBJECT_BIT_POS)
#define IS_S4_OBJECT(x) ((UPTR_FROM_SEXP(x)->sxpinfo.gp & S4_OBJECT_MASK)!=0)
#define SET_S4_OBJECT(x) SET_S4_OBJECT_inline(x)
static inline void SET_S4_OBJECT_inline (SEXP x) {
    if (!IS_S4_OBJECT(x)) UPTR_FROM_SEXP(x)->sxpinfo.gp |= S4_OBJECT_MASK;
}
#define UNSET_S4_OBJECT(x) UNSET_S4_OBJECT_inline(x)
static inline void UNSET_S4_OBJECT_inline (SEXP x) {
    if (IS_S4_OBJECT(x)) UPTR_FROM_SEXP(x)->sxpinfo.gp &= ~S4_OBJECT_MASK;
}

/* Vector Access Macros */

/* Under the generational allocator the data for vector nodes comes
   immediately after the node structure, so the data address is a
   known offset from the node SEXP. */
#define CHAR(x)		((const char *) DATAPTR(x))
#define STRING_ELT(x,i)	NOT_LVALUE(((SEXP *) DATAPTR(x))[i])
#define VECTOR_ELT(x,i)	NOT_LVALUE(((SEXP *) DATAPTR(x))[i])
#define STRING_PTR(x)	((SEXP *) DATAPTR(x))
#define VECTOR_PTR(x)	((SEXP *) DATAPTR(x))

/* List Access Macros.  Some are now found above, outside USE_RINTERNALS. */
/* These also work for ... objects */
#define LISTVAL(x)	(UPTR_FROM_SEXP(x)->u.listsxp)
#define MISSING_MASK	15 /* reserve 4 bits--only 2 uses now */
#define MISSING(x)	(UPTR_FROM_SEXP(x)->sxpinfo.gp & MISSING_MASK)/* for closure calls */
#define SET_MISSING(x,v) do { \
  SEXPREC *__x__ = UPTR_FROM_SEXP(x); \
  int __v__ = (v); \
  int __other_flags__ = __x__->sxpinfo.gp & ~MISSING_MASK; \
  __x__->sxpinfo.gp = __other_flags__ | __v__; \
} while (0)

/* Closure Access Macros */
#define FORMALS(x)	NOT_LVALUE(UPTR_FROM_SEXP(x)->u.closxp.formals)
#define BODY(x)		NOT_LVALUE(UPTR_FROM_SEXP(x)->u.closxp.body)
#define CLOENV(x)	NOT_LVALUE(UPTR_FROM_SEXP(x)->u.closxp.env)
#define RDEBUG(x)	NOT_LVALUE(UPTR_FROM_SEXP(x)->sxpinfo.debug)
#define SET_RDEBUG(x,v)	(UPTR_FROM_SEXP(x)->sxpinfo.debug=(v))
#define RSTEP(x)	NOT_LVALUE(UPTR_FROM_SEXP(x)->sxpinfo.rstep)
#define SET_RSTEP(x,v)	(UPTR_FROM_SEXP(x)->sxpinfo.rstep=(v))

/* Symbol Access Macros */
<<<<<<< HEAD
#define PRINTNAME(x)	\
  NOT_LVALUE(SEXP_FROM_SEXP32(((SYMSEXP) UPTR_FROM_SEXP(x))->pname))
=======
#define PRINTNAME(x)	NOT_LVALUE(((SYMSEXP) UPTR_FROM_SEXP(x))->pname)
>>>>>>> bb1b3e0b
#define SYMVALUE(x)	NOT_LVALUE(((SYMSEXP) UPTR_FROM_SEXP(x))->value)
#define LASTSYMENV(x)	(((SYMSEXP) UPTR_FROM_SEXP(x))->lastenv)
#define LASTSYMBINDING(x) (((SYMSEXP) UPTR_FROM_SEXP(x))->lastbinding)
#define LASTENVNOTFOUND(x) (((SYMSEXP) UPTR_FROM_SEXP(x))->lastenvnotfound)
#define SYMBITS(x)      NOT_LVALUE((((SYMSEXP) UPTR_FROM_SEXP(x))->symbits))
#define SET_SYMBITS(x,v)  (((SYMSEXP) UPTR_FROM_SEXP(x))->symbits = (v))
#define DDVAL_MASK	1
#define DDVAL(x)	(UPTR_FROM_SEXP(x)->sxpinfo.gp & DDVAL_MASK) /* for ..1, ..2 etc */
#define SET_DDVAL_BIT(x) ((UPTR_FROM_SEXP(x)->sxpinfo.gp) |= DDVAL_MASK)
#define UNSET_DDVAL_BIT(x) ((UPTR_FROM_SEXP(x)->sxpinfo.gp) &= ~DDVAL_MASK)
#define SET_DDVAL(x,v) ((v) ? SET_DDVAL_BIT(x) : UNSET_DDVAL_BIT(x)) /* for ..1, ..2 etc */
#define BASE_CACHE(x)  NOT_LVALUE(UPTR_FROM_SEXP(x)->sxpinfo.trace_base) /* 1 = base binding
                                                               in global cache*/
#define SET_BASE_CACHE(x,v) (UPTR_FROM_SEXP(x)->sxpinfo.trace_base = (v))

/* Environment Access Macros */
#define FRAME(x)	NOT_LVALUE(((ENVSEXP)UPTR_FROM_SEXP(x))->frame)
#define ENCLOS(x)	NOT_LVALUE(((ENVSEXP)UPTR_FROM_SEXP(x))->enclos)
#define HASHTAB(x)	NOT_LVALUE(((ENVSEXP)UPTR_FROM_SEXP(x))->hashtab)
#define ENVFLAGS(x)	NOT_LVALUE(UPTR_FROM_SEXP(x)->sxpinfo.gp)
#define SET_ENVFLAGS(x,v)	((UPTR_FROM_SEXP(x)->sxpinfo.gp)=(v))
#define ENVSYMBITS(x)   NOT_LVALUE(((ENVSEXP)UPTR_FROM_SEXP(x))->envsymbits)
#define SET_ENVSYMBITS(x,v)   (((ENVSEXP)UPTR_FROM_SEXP(x))->envsymbits=(v))
#define IS_BASE(x)	NOT_LVALUE(UPTR_FROM_SEXP(x)->sxpinfo.trace_base)
                           /* 1 = R_BaseEnv or R_BaseNamespace */
#define IS_USER_DATABASE(rho) \
  ( OBJECT((rho)) && inherits((rho), "UserDefinedDatabase") )

#else /* not USE_RINTERNALS */

#define CHAR(x)		R_CHAR(x)
const char *(R_CHAR)(SEXP x);

/* Various tests with macro versions below */
Rboolean (Rf_isNull)(SEXP s);
Rboolean (Rf_isRaw)(SEXP s);
Rboolean (Rf_isSymbol)(SEXP s);
Rboolean (Rf_isLogical)(SEXP s);
Rboolean (Rf_isReal)(SEXP s);
Rboolean (Rf_isComplex)(SEXP s);
Rboolean (Rf_isExpression)(SEXP s);
Rboolean (Rf_isEnvironment)(SEXP s);
Rboolean (Rf_isString)(SEXP s);
Rboolean (Rf_isObject)(SEXP s);

#endif /* USE_RINTERNALS */

/* Accessor functions.  Many are declared using () to avoid the macro
   definitions in the USE_RINTERNALS section.
   The function STRING_ELT is used as an argument to arrayAssign even
   if the macro version is in use.
*/

#ifdef TESTING_WRITE_BARRIER
#ifndef PROTECTCHECK
# define PROTECTCHECK
#endif
#endif

#ifdef PROTECTCHECK
SEXP Rf_chk_valid_SEXP (SEXP x);
#else
#define Rf_chk_valid_SEXP(x) (x)
#endif

/* General Cons Cell Attributes */
SEXP (ATTRIB)(SEXP x);
int  (OBJECT)(SEXP x);
int  (NAMED)(SEXP x);
void (SET_OBJECT)(SEXP x, int v);
void (SET_TYPEOF)(SEXP x, int v);
void (SET_NAMED)(SEXP x, int v);
void SET_ATTRIB(SEXP x, SEXP v);
void DUPLICATE_ATTRIB(SEXP to, SEXP from);

/* S4 object testing */
int (IS_S4_OBJECT)(SEXP x);
void (SET_S4_OBJECT)(SEXP x);
void (UNSET_S4_OBJECT)(SEXP x);

/* Vector Access Functions */
int  (TRUELENGTH)(SEXP x);
void (SETLENGTH)(SEXP x, int v);
void (SET_TRUELENGTH)(SEXP x, int v);
int  (LEVELS)(SEXP x);
int  (SETLEVELS)(SEXP x, int v);

SEXP (STRING_ELT)(SEXP x, int i);
SEXP (VECTOR_ELT)(SEXP x, int i);
void SET_STRING_ELT(SEXP x, int i, SEXP v);
void copy_string_elements(SEXP x, int i, SEXP v, int j, int n);
SEXP SET_VECTOR_ELT(SEXP x, int i, SEXP v);
void copy_vector_elements(SEXP x, int i, SEXP v, int j, int n);
SEXP *(STRING_PTR)(SEXP x);
SEXP *(VECTOR_PTR)(SEXP x);

/* List Access Functions. Declared here even if there are macro versions. */
/* These also work for ... objects */
#define CONS(a, b)	cons((a), (b))		/* data lists */
#define LCONS(a, b)	lcons((a), (b))		/* language lists */
int  (MISSING)(SEXP x);
void (SET_MISSING)(SEXP x, int v);
void SET_TAG(SEXP x, SEXP y);
SEXP SETCAR(SEXP x, SEXP y);
SEXP SETCDR(SEXP x, SEXP y);
SEXP SETCADR(SEXP x, SEXP y);
SEXP SETCADDR(SEXP x, SEXP y);
SEXP SETCADDDR(SEXP x, SEXP y);
SEXP SETCAD4R(SEXP e, SEXP y);

/* Closure Access Functions */
SEXP (FORMALS)(SEXP x);
SEXP (BODY)(SEXP x);
SEXP (CLOENV)(SEXP x);
int  (RDEBUG)(SEXP x);
int  (RSTEP)(SEXP x);
int  (RTRACE)(SEXP x);
void (SET_RDEBUG)(SEXP x, int v);
void (SET_RSTEP)(SEXP x, int v);
void (SET_RTRACE)(SEXP x, int v);
void SET_FORMALS(SEXP x, SEXP v);
void SET_BODY(SEXP x, SEXP v);
void SET_CLOENV(SEXP x, SEXP v);

/* Symbol Access Functions */
SEXP (PRINTNAME)(SEXP x);
SEXP (SYMVALUE)(SEXP x);
SEXP (INTERNAL)(SEXP x);
int  (DDVAL)(SEXP x);
void (SET_DDVAL)(SEXP x, int v);
void SET_PRINTNAME(SEXP x, SEXP v);
void SET_SYMVALUE(SEXP x, SEXP v);
void SET_INTERNAL(SEXP x, SEXP v);

/* Environment Access Functions */
SEXP (FRAME)(SEXP x);
SEXP (ENCLOS)(SEXP x);
SEXP (HASHTAB)(SEXP x);
int  (ENVFLAGS)(SEXP x);
void (SET_ENVFLAGS)(SEXP x, int v);
void SET_FRAME(SEXP x, SEXP v);
void SET_ENCLOS(SEXP x, SEXP v);
void SET_HASHTAB(SEXP x, SEXP v);

/* Promise Access Functions */
/* First five have macro versions in Defn.h */
SEXP (PRCODE)(SEXP x);
SEXP (PRENV)(SEXP x);
SEXP (PRVALUE)(SEXP x);
int  (PRSEEN)(SEXP x);
void (SET_PRSEEN)(SEXP x, int v);
void SET_PRENV(SEXP x, SEXP v);
void SET_PRVALUE(SEXP x, SEXP v);
void SET_PRCODE(SEXP x, SEXP v);
void SET_PRSEEN(SEXP x, int v);

/* External pointer access macros */
#define EXTPTR_PTR(x)	(((EXTPTRSEXP)UPTR_FROM_SEXP(x))->ptr)
#define EXTPTR_PROT(x)	(((EXTPTRSEXP)UPTR_FROM_SEXP(x))->prot)
#define EXTPTR_TAG(x)	(((EXTPTRSEXP)UPTR_FROM_SEXP(x))->tag)

/* Bytecode access macros */
#define BCODE_CODE(x)	CAR(x)
#define BCODE_CONSTS(x) CDR(x)
#define BCODE_EXPR(x)	TAG(x)
#define isByteCode(x)	(TYPEOF(x)==BCODESXP)

/* Pointer Protection and Unprotection */
#define PROTECT(s)		Rf_protect(s)
#define PROTECT2(s1,s2)		Rf_protect2(s1,s2) /* BEWARE! All args eval'd */
#define PROTECT3(s1,s2,s3)	Rf_protect3(s1,s2,s3) /* before any protected */
#define UNPROTECT(n)		Rf_unprotect(n)
#define UNPROTECT_PTR(s)	Rf_unprotect_ptr(s)

/* We sometimes need to coerce a protected value and place the new
   coerced value under protection.  For these cases PROTECT_WITH_INDEX
   saves an index of the protection location that can be used to
   replace the protected value using REPROTECT. */
typedef int PROTECT_INDEX;
#define PROTECT_WITH_INDEX(x,i) R_ProtectWithIndex(x,i)
#define REPROTECT(x,i) R_Reprotect(x,i)


/* New protection scheme, that records local variables containing pointers
   that should be protected, rather that recording the pointers themselves. 

   Note that these definitions include some defensive measures designed to
   produce compile errors, or at least unwanted behaviour, when the rules
   for using these macros are violated.  (But not all violations are caught.) */

struct R_local_protect {
    const struct R_local_protect *next;  /* next in list, or NULL */
    int cnt;                             /* number of pointers present below */
    SEXP *Protected[9];                  /* array of ptrs to protected vars  */
};                                       /*    (may be a shorter array)      */

#define R_local_protect_start R_high_frequency_globals.local_protect_start


#define CHK_IS_SEXP(v) \
    if (0) (UPTR_FROM_SEXP(v)->sxpinfo) /* try to get error if v not a SEXP */

#define BEGIN_PROTECT0() \
    do { \
        BEGIN_PROTECT_label: if (0) goto END_PROTECT_label; \
        const struct { /* not actually put in local_protect list */ \
            const struct R_local_protect *next; \
        } R_local_protect = { R_local_protect_start }; \
        struct { int outer; } R_protect_check; /* for error check */ \
        do {

#define BEGIN_PROTECT1(v1) \
    do { \
        SEXP v1 = R_NilValue; \
        BEGIN_PROTECT_label: if (0) goto END_PROTECT_label; /* error check */ \
        const struct { \
            const struct R_local_protect *next; int cnt; SEXP *Protected[1]; \
        } R_local_protect = { R_local_protect_start, \
              1, { &v1 } }; \
        R_local_protect_start = (const struct R_local_protect *) \
                                  &R_local_protect; \
        struct { int outer; } R_protect_check; /* for error check */ \
        do {

#define BEGIN_PROTECT2(v1,v2) \
    do { \
        SEXP v1 = R_NilValue, v2 = R_NilValue; \
        BEGIN_PROTECT_label: if (0) goto END_PROTECT_label; /* error check */ \
        const struct { \
            const struct R_local_protect *next; int cnt; SEXP *Protected[2]; \
        } R_local_protect = { R_local_protect_start, \
              2, { &v1, &v2 } }; \
        R_local_protect_start = (const struct R_local_protect *) \
                                  &R_local_protect; \
        struct { int outer; } R_protect_check; /* for error check */ \
        do {

#define BEGIN_PROTECT3(v1,v2,v3) \
    do { \
        SEXP v1 = R_NilValue, v2 = R_NilValue, v3 = R_NilValue; \
        BEGIN_PROTECT_label: if (0) goto END_PROTECT_label; /* error check */ \
        const struct { \
            const struct R_local_protect *next; int cnt; SEXP *Protected[3]; \
        } R_local_protect = { R_local_protect_start, \
              3, { &v1, &v2, &v3 } }; \
        R_local_protect_start = (const struct R_local_protect *) \
                                  &R_local_protect; \
        struct { int outer; } R_protect_check; /* for error check */ \
        do {

#define BEGIN_PROTECT4(v1,v2,v3,v4) \
    do { \
        SEXP v1 = R_NilValue, v2 = R_NilValue, v3 = R_NilValue; \
        SEXP v4 = R_NilValue; \
        BEGIN_PROTECT_label: if (0) goto END_PROTECT_label; /* error check */ \
        const struct { \
            const struct R_local_protect *next; int cnt; SEXP *Protected[4]; \
        } R_local_protect = { R_local_protect_start, \
              4, { &v1, &v2, &v3, &v4 } }; \
        R_local_protect_start = (const struct R_local_protect *) \
                                  &R_local_protect; \
        struct { int outer; } R_protect_check; /* for error check */ \
        do {

#define BEGIN_PROTECT5(v1,v2,v3,v4,v5) \
    do { \
        SEXP v1 = R_NilValue, v2 = R_NilValue, v3 = R_NilValue; \
        SEXP v4 = R_NilValue, v5 = R_NilValue; \
        BEGIN_PROTECT_label: if (0) goto END_PROTECT_label; /* error check */ \
        const struct { \
            const struct R_local_protect *next; int cnt; SEXP *Protected[5]; \
        } R_local_protect = { R_local_protect_start, \
              5, { &v1, &v2, &v3, &v4, &v5 } }; \
        R_local_protect_start = (const struct R_local_protect *) \
                                  &R_local_protect; \
        struct { int outer; } R_protect_check; /* for error check */ \
        do {

#define BEGIN_PROTECT6(v1,v2,v3,v4,v5,v6) \
    do { \
        SEXP v1 = R_NilValue, v2 = R_NilValue, v3 = R_NilValue; \
        SEXP v4 = R_NilValue, v5 = R_NilValue, v6 = R_NilValue; \
        BEGIN_PROTECT_label: if (0) goto END_PROTECT_label; /* error check */ \
        const struct { \
            const struct R_local_protect *next; int cnt; SEXP *Protected[6]; \
        } R_local_protect = { R_local_protect_start, \
              6, { &v1, &v2, &v3, &v4, &v5, &v6 } }; \
        R_local_protect_start = (const struct R_local_protect *) \
                                  &R_local_protect; \
        struct { int outer; } R_protect_check; /* for error check */ \
        do {

#define BEGIN_PROTECT7(v1,v2,v3,v4,v5,v6,v7) \
    do { \
        SEXP v1 = R_NilValue, v2 = R_NilValue, v3 = R_NilValue; \
        SEXP v4 = R_NilValue, v5 = R_NilValue, v6 = R_NilValue; \
        SEXP v7 = R_NilValue; \
        BEGIN_PROTECT_label: if (0) goto END_PROTECT_label; /* error check */ \
        const struct { \
            const struct R_local_protect *next; int cnt; SEXP *Protected[7]; \
        } R_local_protect = { R_local_protect_start, \
              7, { &v1, &v2, &v3, &v4, &v5, &v6, &v7 } }; \
        R_local_protect_start = (const struct R_local_protect *) \
                                  &R_local_protect; \
        struct { int outer; } R_protect_check; /* for error check */ \
        do {

#define BEGIN_PROTECT8(v1,v2,v3,v4,v5,v6,v7,v8) \
    do { \
        SEXP v1 = R_NilValue, v2 = R_NilValue, v3 = R_NilValue; \
        SEXP v4 = R_NilValue, v5 = R_NilValue, v6 = R_NilValue; \
        SEXP v7 = R_NilValue, v8 = R_NilValue; \
        BEGIN_PROTECT_label: if (0) goto END_PROTECT_label; /* error check */ \
        const struct { \
            const struct R_local_protect *next; int cnt; SEXP *Protected[8]; \
        } R_local_protect = { R_local_protect_start, \
              8, { &v1, &v2, &v3, &v4, &v5, &v6, &v7, &v8 } }; \
        R_local_protect_start = (const struct R_local_protect *) \
                                  &R_local_protect; \
        struct { int outer; } R_protect_check; /* for error check */ \
        do {

#define BEGIN_PROTECT9(v1,v2,v3,v4,v5,v6,v7,v8,v9) \
    do { \
        SEXP v1 = R_NilValue, v2 = R_NilValue, v3 = R_NilValue; \
        SEXP v4 = R_NilValue, v5 = R_NilValue, v6 = R_NilValue; \
        SEXP v7 = R_NilValue, v8 = R_NilValue, v9 = R_NilValue; \
        BEGIN_PROTECT_label: if (0) goto END_PROTECT_label; /* error check */ \
        const struct { \
            const struct R_local_protect *next; int cnt; SEXP *Protected[9]; \
        } R_local_protect = { R_local_protect_start, \
              9, { &v1, &v2, &v3, &v4, &v5, &v6, &v7, &v8, &v9 } }; \
        R_local_protect_start = (const struct R_local_protect *) \
                                  &R_local_protect; \
        struct { int outer; } R_protect_check; /* for error check */ \
        do {

#define BEGIN_INNER_PROTECT0() \
    do { \
        if (0) R_local_protect . next /* error check */; \
        const struct { /* not actually put in local_protect list */ \
            const struct R_local_protect *next; \
        } R_local_protect_inner = { R_local_protect_start }; \
        int R_protect_check; /* for error check */ \
        do {

#define BEGIN_INNER_PROTECT1(v1) \
    do { \
        SEXP v1 = R_NilValue; \
        if (0) R_local_protect . next /* error check */; \
        const struct { \
            const struct R_local_protect *next; int cnt; SEXP *Protected[1]; \
        } R_local_protect_inner = { R_local_protect_start, \
              1, { &v1 } }; \
        R_local_protect_start = (const struct R_local_protect *) \
                                  &R_local_protect_inner; \
        int R_protect_check; /* for error check */ \
        do {

#define BEGIN_INNER_PROTECT2(v1,v2) \
    do { \
        SEXP v1 = R_NilValue, v2 = R_NilValue; \
        if (0) R_local_protect . next /* error check */; \
        const struct { \
            const struct R_local_protect *next; int cnt; SEXP *Protected[2]; \
        } R_local_protect_inner = { R_local_protect_start, \
              2, { &v1, &v2 } }; \
        R_local_protect_start = (const struct R_local_protect *) \
                                  &R_local_protect_inner; \
        int R_protect_check; /* for error check */ \
        do {

#define BEGIN_INNER_PROTECT3(v1,v2,v3) \
    do { \
        SEXP v1 = R_NilValue, v2 = R_NilValue, v3 = R_NilValue; \
        if (0) R_local_protect . next /* error check */; \
        const struct { \
            const struct R_local_protect *next; int cnt; SEXP *Protected[3]; \
        } R_local_protect_inner = { R_local_protect_start, \
              3, { &v1, &v2, &v3 } }; \
        R_local_protect_start = (const struct R_local_protect *) \
                                  &R_local_protect_inner; \
        int R_protect_check; /* for error check */ \
        do {

#define BEGIN_INNER_PROTECT4(v1,v2,v3,v4) \
    do { \
        SEXP v1 = R_NilValue, v2 = R_NilValue, v3 = R_NilValue; \
        SEXP v4 = R_NilValue; \
        if (0) R_local_protect . next /* error check */; \
        const struct { \
            const struct R_local_protect *next; int cnt; SEXP *Protected[4]; \
        } R_local_protect_inner = { R_local_protect_start, \
              4, { &v1, &v2, &v3, &v4 } }; \
        R_local_protect_start = (const struct R_local_protect *) \
                                  &R_local_protect_inner; \
        int R_protect_check; /* for error check */ \
        do {

#define BEGIN_INNER_PROTECT5(v1,v2,v3,v4,v5) \
    do { \
        SEXP v1 = R_NilValue, v2 = R_NilValue, v3 = R_NilValue; \
        SEXP v4 = R_NilValue, v5 = R_NilValue; \
        if (0) R_local_protect . next /* error check */; \
        const struct { \
            const struct R_local_protect *next; int cnt; SEXP *Protected[5]; \
        } R_local_protect_inner = { R_local_protect_start, \
              5, { &v1, &v2, &v3, &v4, &v5 } }; \
        R_local_protect_start = (const struct R_local_protect *) \
                                  &R_local_protect_inner; \
        int R_protect_check; /* for error check */ \
        do {

#define BEGIN_INNER_PROTECT6(v1,v2,v3,v4,v5,v6) \
    do { \
        SEXP v1 = R_NilValue, v2 = R_NilValue, v3 = R_NilValue; \
        SEXP v4 = R_NilValue, v5 = R_NilValue, v6 = R_NilValue; \
        if (0) R_local_protect . next /* error check */; \
        const struct { \
            const struct R_local_protect *next; int cnt; SEXP *Protected[6]; \
        } R_local_protect_inner = { R_local_protect_start, \
              6, { &v1, &v2, &v3, &v4, &v5, &v6 } }; \
        R_local_protect_start = (const struct R_local_protect *) \
                                  &R_local_protect_inner; \
        int R_protect_check; /* for error check */ \
        do {

#define BEGIN_INNER_PROTECT7(v1,v2,v3,v4,v5,v6,v7) \
    do { \
        SEXP v1 = R_NilValue, v2 = R_NilValue, v3 = R_NilValue; \
        SEXP v4 = R_NilValue, v5 = R_NilValue, v6 = R_NilValue; \
        SEXP v7 = R_NilValue; \
        if (0) R_local_protect . next /* error check */; \
        const struct { \
            const struct R_local_protect *next; int cnt; SEXP *Protected[7]; \
        } R_local_protect_inner = { R_local_protect_start, \
              7, { &v1, &v2, &v3, &v4, &v5, &v6, &v7 } }; \
        R_local_protect_start = (const struct R_local_protect *) \
                                  &R_local_protect_inner; \
        int R_protect_check; /* for error check */ \
        do {

#define BEGIN_INNER_PROTECT8(v1,v2,v3,v4,v5,v6,v7,v8) \
    do { \
        SEXP v1 = R_NilValue, v2 = R_NilValue, v3 = R_NilValue; \
        SEXP v4 = R_NilValue, v5 = R_NilValue, v6 = R_NilValue; \
        SEXP v7 = R_NilValue, v8 = R_NilValue; \
        if (0) R_local_protect . next /* error check */; \
        const struct { \
            const struct R_local_protect *next; int cnt; SEXP *Protected[8]; \
        } R_local_protect_inner = { R_local_protect_start, \
              8, { &v1, &v2, &v3, &v4, &v5, &v6, &v7, &v8 } }; \
        R_local_protect_start = (const struct R_local_protect *) \
                                  &R_local_protect_inner; \
        int R_protect_check; /* for error check */ \
        do {

#define BEGIN_INNER_PROTECT9(v1,v2,v3,v4,v5,v6,v7,v8,v9) \
    do { \
        SEXP v1 = R_NilValue, v2 = R_NilValue, v3 = R_NilValue; \
        SEXP v4 = R_NilValue, v5 = R_NilValue, v6 = R_NilValue; \
        SEXP v7 = R_NilValue, v8 = R_NilValue, v9 = R_NilValue; \
        if (0) R_local_protect . next /* error check */; \
        const struct { \
            const struct R_local_protect *next; int cnt; SEXP *Protected[9]; \
        } R_local_protect_inner = { R_local_protect_start, \
              9, { &v1, &v2, &v3, &v4, &v5, &v6, &v7, &v8, &v9 } }; \
        R_local_protect_start = (const struct R_local_protect *) \
                                  &R_local_protect_inner; \
        int R_protect_check; /* for error check */ \
        do {

#define ALSO_PROTECT1(v1) \
    if (0) R_local_protect . next /* error check */; \
    CHK_IS_SEXP(v1); \
    const struct { \
        const struct R_local_protect *next; int cnt; SEXP *Protected[1]; \
    } R_local_protect_also = { R_local_protect_start, \
          1, { &v1 } }; \
    R_local_protect_start = (const struct R_local_protect *) \
                              &R_local_protect_also;

#define ALSO_PROTECT2(v1,v2) \
    if (0) R_local_protect . next /* error check */; \
    CHK_IS_SEXP(v1); CHK_IS_SEXP(v2); \
    const struct { \
        const struct R_local_protect *next; int cnt; SEXP *Protected[2]; \
    } R_local_protect_also = { R_local_protect_start, \
          2, { &v1, &v2 } }; \
    R_local_protect_start = (const struct R_local_protect *) \
                              &R_local_protect_also;

#define ALSO_PROTECT3(v1,v2,v3) \
    if (0) R_local_protect . next /* error check */; \
    CHK_IS_SEXP(v1); CHK_IS_SEXP(v2); CHK_IS_SEXP(v3); \
    const struct { \
        const struct R_local_protect *next; int cnt; SEXP *Protected[3]; \
    } R_local_protect_also = { R_local_protect_start, \
          3, { &v1, &v2, &v3 } }; \
    R_local_protect_start = (const struct R_local_protect *) \
                              &R_local_protect_also;

#define ALSO_PROTECT4(v1,v2,v3,v4) \
    if (0) R_local_protect . next /* error check */; \
    CHK_IS_SEXP(v1); CHK_IS_SEXP(v2); CHK_IS_SEXP(v3); CHK_IS_SEXP(v4); \
    const struct { \
        const struct R_local_protect *next; int cnt; SEXP *Protected[4]; \
    } R_local_protect_also = { R_local_protect_start, \
          4, { &v1, &v2, &v3, &v4 } }; \
    R_local_protect_start = (const struct R_local_protect *) \
                              &R_local_protect_also;

#define ALSO_PROTECT5(v1,v2,v3,v4,v5) \
    if (0) R_local_protect . next /* error check */; \
    CHK_IS_SEXP(v1); CHK_IS_SEXP(v2); CHK_IS_SEXP(v3); CHK_IS_SEXP(v4); \
    CHK_IS_SEXP(v5); \
    const struct { \
        const struct R_local_protect *next; int cnt; SEXP *Protected[5]; \
    } R_local_protect_also = { R_local_protect_start, \
          5, { &v1, &v2, &v3, &v4, &v5 } }; \
    R_local_protect_start = (const struct R_local_protect *) \
                              &R_local_protect_also;

#define ALSO_PROTECT6(v1,v2,v3,v4,v5,v6) \
    if (0) R_local_protect . next /* error check */; \
    CHK_IS_SEXP(v1); CHK_IS_SEXP(v2); CHK_IS_SEXP(v3); CHK_IS_SEXP(v4); \
    CHK_IS_SEXP(v5); CHK_IS_SEXP(v6); \
    const struct { \
        const struct R_local_protect *next; int cnt; SEXP *Protected[6]; \
    } R_local_protect_also = { R_local_protect_start, \
          6, { &v1, &v2, &v3, &v4, &v5, &v6 } }; \
    R_local_protect_start = (const struct R_local_protect *) \
                              &R_local_protect_also;

#define ALSO_PROTECT7(v1,v2,v3,v4,v5,v6,v7) \
    if (0) R_local_protect . next /* error check */; \
    CHK_IS_SEXP(v1); CHK_IS_SEXP(v2); CHK_IS_SEXP(v3); CHK_IS_SEXP(v4); \
    CHK_IS_SEXP(v5); CHK_IS_SEXP(v6); CHK_IS_SEXP(v7); \
    const struct { \
        const struct R_local_protect *next; int cnt; SEXP *Protected[7]; \
    } R_local_protect_also = { R_local_protect_start, \
          7, { &v1, &v2, &v3, &v4, &v5, &v6, &v7 } }; \
    R_local_protect_start = (const struct R_local_protect *) \
                              &R_local_protect_also;

#define ALSO_PROTECT8(v1,v2,v3,v4,v5,v6,v7,v8) \
    if (0) R_local_protect . next /* error check */; \
    CHK_IS_SEXP(v1); CHK_IS_SEXP(v2); CHK_IS_SEXP(v3); CHK_IS_SEXP(v4); \
    CHK_IS_SEXP(v5); CHK_IS_SEXP(v6); CHK_IS_SEXP(v7); CHK_IS_SEXP(v8); \
    const struct { \
        const struct R_local_protect *next; int cnt; SEXP *Protected[8]; \
    } R_local_protect_also = { R_local_protect_start, \
          8, { &v1, &v2, &v3, &v4, &v5, &v6, &v7, &v8 } }; \
    R_local_protect_start = (const struct R_local_protect *) \
                              &R_local_protect_also;

#define ALSO_PROTECT9(v1,v2,v3,v4,v5,v6,v7,v8,v9) \
    if (0) R_local_protect . next /* error check */; \
    CHK_IS_SEXP(v1); CHK_IS_SEXP(v2); CHK_IS_SEXP(v3); CHK_IS_SEXP(v4); \
    CHK_IS_SEXP(v5); CHK_IS_SEXP(v6); CHK_IS_SEXP(v7); CHK_IS_SEXP(v8); \
    CHK_IS_SEXP(v9); \
    const struct { \
        const struct R_local_protect *next; int cnt; SEXP *Protected[9]; \
    } R_local_protect_also = { R_local_protect_start, \
          9, { &v1, &v2, &v3, &v4, &v5, &v6, &v7, &v8, &v9 } }; \
    R_local_protect_start = (const struct R_local_protect *) \
                              &R_local_protect_also;

#define END_PROTECT \
        } while (0); /* break/continue inside will go here */ \
        if (0) R_protect_check . outer; /* error check */ \
        R_local_protect_start = R_local_protect . next; \
        END_PROTECT_label: if (0) goto BEGIN_PROTECT_label; /* error check */ \
    } while (0)

#define END_INNER_PROTECT \
        } while (0); /* break/continue inside will go here */ \
        R_local_protect_start = R_local_protect_inner . next; \
    } while (0)

#define RETURN_SEXP_INSIDE_PROTECT(e) \
    do { \
        CHK_IS_SEXP(e); \
        SEXP R_value_about_to_be_returned = (e); \
        R_local_protect_start = R_local_protect . next; \
        return R_value_about_to_be_returned; \
    } while (0)

#define RETURN_OUTSIDE_PROTECT(e) \
    do { \
        R_local_protect_start = R_local_protect . next; \
        return (e); \
    } while (0)


/* Segment indexes for constant segments.  They start at 0 or 1 depending
   on whether SGGC_NO_OBJECT_ZERO is defined (1) or not (0). */

#ifdef SGGC_NO_OBJECT_ZERO
#define R_SGGC_NIL_INDEX 1
#define R_SGGC_STATIC_BOXES_INDEX 2
#define R_SGGC_ENV_INDEX 3
#define R_SGGC_SYM_INDEX 4
#define R_SGGC_NUM_INDEX 5
#define R_SGGC_LIST1_INDEX 6
#else
#define R_SGGC_NIL_INDEX 0
#define R_SGGC_STATIC_BOXES_INDEX 1
#define R_SGGC_ENV_INDEX 2
#define R_SGGC_SYM_INDEX 3
#define R_SGGC_NUM_INDEX 4
#define R_SGGC_LIST1_INDEX 5
#endif

#define R_N_NUM_CONSTS (3+12+3)     /* # of numerical constants in const-objs */


/* R_EmptyEnv - a n empty environment at the root of the environment tree */

LibExtern SEXP R_EmptyEnv;          /* Variable form, for those that need it */
                                    /* Set in const-objs.c, as done below */

#if USE_COMPRESSED_POINTERS
#define R_EmptyEnv ((SEXP)SGGC_CPTR_VAL(R_SGGC_ENV_INDEX,0))
#else
ConstExtern R_CONST ENV_SEXPREC R_env_consts[1]; /* Defined in const-objs.c */
#define R_EmptyEnv ((SEXP) &R_env_consts[0])
#endif

LibExtern SEXP	R_GlobalEnv;        /* The "global" environment */
LibExtern SEXP	R_BaseEnv;          /* The base environment (formerly R_NilValue) */

LibExtern SEXP	R_BaseNamespace;    /* The (fake) namespace for base */
LibExtern SEXP	R_NamespaceRegistry;/* Registry for registered namespaces */

#define R_Srcref R_high_frequency_globals.Srcref

/* R_NilValue - the R NULL object */

LibExtern SEXP R_NilValue;          /* Variable form, for those that need it */
                                    /* Set in const-objs.c, as done below */
#if USE_COMPRESSED_POINTERS
#define R_NilValue ((SEXP)SGGC_CPTR_VAL(R_SGGC_NIL_INDEX,0))
#else
ConstExtern R_CONST SEXPREC R_NilValue_const; /* defined in const-objs.c */
#define R_NilValue ((SEXP) &R_NilValue_const)
#endif

/* R_UnboundValue - for symbol with no value. */

LibExtern SEXP R_UnboundValue;      /* Variable form, for those that need it */
                                    /* Set in const-objs.c, as done below */

#if USE_COMPRESSED_POINTERS
#define R_UnboundValue ((SEXP)SGGC_CPTR_VAL(R_SGGC_SYM_INDEX,0))
#else
ConstExtern SYM_SEXPREC R_sym_consts[1];         /* defined in const-objs.c */
#define R_UnboundValue ((SEXP) &R_sym_consts[0]) /* for sym with no value */
#endif

LibExtern SEXP	R_MissingArg;       /* Missing argument marker */
LibExtern SEXP	R_MissingUnder;	    /* Missing argument marker as "_" */

/* Logical / Intteger / Real Values.  Defined in const-objs.c, must keep
   in sync. */

#if USE_COMPRESSED_POINTERS
#define R_ScalarLogicalFALSE      ((SEXP)SGGC_CPTR_VAL(R_SGGC_NUM_INDEX,0))
#define R_ScalarLogicalTRUE       ((SEXP)SGGC_CPTR_VAL(R_SGGC_NUM_INDEX,1))
#define R_ScalarLogicalNA         ((SEXP)SGGC_CPTR_VAL(R_SGGC_NUM_INDEX,2))
#define R_ScalarInteger0To10(v)   ((SEXP)SGGC_CPTR_VAL(R_SGGC_NUM_INDEX,3+v))
#define R_ScalarIntegerNA         ((SEXP)SGGC_CPTR_VAL(R_SGGC_NUM_INDEX,14))
#define R_ScalarRealZero          ((SEXP)SGGC_CPTR_VAL(R_SGGC_NUM_INDEX,15))
#define R_ScalarRealOne           ((SEXP)SGGC_CPTR_VAL(R_SGGC_NUM_INDEX,16))
#define R_ScalarRealNA            ((SEXP)SGGC_CPTR_VAL(R_SGGC_NUM_INDEX,17))
#else
ConstExtern R_CONST VECTOR_SEXPREC_C R_ScalarNumerical_consts[R_N_NUM_CONSTS];
#define R_ScalarLogicalFALSE    ((SEXP) &R_ScalarNumerical_consts[0])
#define R_ScalarLogicalTRUE     ((SEXP) &R_ScalarNumerical_consts[1])
#define R_ScalarLogicalNA       ((SEXP) &R_ScalarNumerical_consts[2])
#define R_ScalarInteger0To10(v) ((SEXP) &R_ScalarNumerical_consts[3+v])
#define R_ScalarIntegerNA       ((SEXP) &R_ScalarNumerical_consts[14])
#define R_ScalarRealZero        ((SEXP) &R_ScalarNumerical_consts[15])
#define R_ScalarRealOne         ((SEXP) &R_ScalarNumerical_consts[16])
#define R_ScalarRealNA          ((SEXP) &R_ScalarNumerical_consts[17])
#endif

/* Integer and real static boxes.  Defined in const-objs.c. */

#if USE_COMPRESSED_POINTERS
#define R_ScalarIntegerBox0 ((SEXP)SGGC_CPTR_VAL(R_SGGC_STATIC_BOXES_INDEX,0))
#define R_ScalarIntegerBox  ((SEXP)SGGC_CPTR_VAL(R_SGGC_STATIC_BOXES_INDEX,1))
#define R_ScalarRealBox0    ((SEXP)SGGC_CPTR_VAL(R_SGGC_STATIC_BOXES_INDEX,2))
#define R_ScalarRealBox     ((SEXP)SGGC_CPTR_VAL(R_SGGC_STATIC_BOXES_INDEX,3))
#else
ConstExtern VECTOR_SEXPREC_C R_ScalarBox_space[4];
#define R_ScalarIntegerBox0 ((SEXP) &R_ScalarBox_space[0])
#define R_ScalarIntegerBox  ((SEXP) &R_ScalarBox_space[1])
#define R_ScalarRealBox0    ((SEXP) &R_ScalarBox_space[2])
#define R_ScalarRealBox     ((SEXP) &R_ScalarBox_space[3])
#endif

#if USE_COMPRESSED_POINTERS
#define R_NoObject SGGC_NO_OBJECT
#else
#define R_NoObject NULL
#endif

#ifdef __MAIN__
attribute_hidden
#else
extern
#endif
SEXP	R_RestartToken;     /* Marker for restarted function calls */

/* Symbol Table Shortcuts */

#define R_DotsSymbol R_high_frequency_globals.DotsSymbol
#define R_BraceSymbol R_high_frequency_globals.BraceSymbol

LibExtern SEXP	R_BracketSymbol;    /* "[" */
LibExtern SEXP	R_Bracket2Symbol;   /* "[[" */
LibExtern SEXP	R_DollarSymbol;	    /* "$" */
LibExtern SEXP	R_SubAssignSymbol;  /* "[<-" */
LibExtern SEXP	R_SubSubAssignSymbol; /* "[[<-" */
LibExtern SEXP	R_DollarAssignSymbol; /* "$<-" */
LibExtern SEXP	R_AssignSymbols[4]; /* 0, "<-", "<<-", "=" */
LibExtern SEXP	R_LocalAssignSymbol;   /* same as R_AssignSymbols[1] */
LibExtern SEXP	R_GlobalAssignSymbol;  /* same as R_AssignSymbols[2] */
LibExtern SEXP	R_EqAssignSymbol;      /* same as R_AssignSymbols[3] */
LibExtern SEXP	R_LocalRightAssignSymbol;  /* -> */
LibExtern SEXP	R_GlobalRightAssignSymbol; /* ->> */

LibExtern SEXP	R_ClassSymbol;	    /* "class" */
LibExtern SEXP	R_DeviceSymbol;     /* ".Device" */
LibExtern SEXP	R_DimNamesSymbol;   /* "dimnames" */
LibExtern SEXP	R_DimSymbol;	    /* "dim" */
LibExtern SEXP	R_DropSymbol;	    /* "drop" */
LibExtern SEXP	R_LastvalueSymbol;  /* ".Last.value" */
LibExtern SEXP	R_LevelsSymbol;	    /* "levels" */
LibExtern SEXP	R_ModeSymbol;	    /* "mode" */
LibExtern SEXP	R_NameSymbol;	    /* "name" */
LibExtern SEXP	R_NamesSymbol;	    /* "names" */
LibExtern SEXP	R_NaRmSymbol;	    /* "na.rm" */
LibExtern SEXP	R_xSymbol;          /* "x" */
LibExtern SEXP  R_PackageSymbol;    /* "package" */
LibExtern SEXP  R_QuoteSymbol;	    /* "quote" */
LibExtern SEXP	R_RowNamesSymbol;   /* "row.names" */
LibExtern SEXP	R_SeedsSymbol;	    /* ".Random.seed" */
LibExtern SEXP	R_SourceSymbol;     /* "source" */
LibExtern SEXP	R_SrcrefSymbol;     /* "srcref" */
LibExtern SEXP	R_TspSymbol;	    /* "tsp" */
LibExtern SEXP	R_ValueSymbol;	    /* "value" */

LibExtern SEXP  R_dot_defined;      /* ".defined" */
LibExtern SEXP  R_dot_Method;       /* ".Method" */
LibExtern SEXP  R_dot_target;       /* ".target" */

LibExtern SEXP R_NaokSymbol;	    /* "NAOK" */
LibExtern SEXP R_DupSymbol;	    /* "DUP" */
LibExtern SEXP R_PkgSymbol;	    /* "PACKAGE" */
LibExtern SEXP R_EncSymbol;	    /* "ENCODING" */
LibExtern SEXP R_HelperSymbol;	    /* "HELPER" */
LibExtern SEXP R_CSingSymbol;	    /* "Csingle" */

LibExtern SEXP R_NativeSymbolSymbol;            /* "native symbol" */
LibExtern SEXP R_RegisteredNativeSymbolSymbol;  /* "registered native symbol" */

/* Missing Values - others from Arith.h */
#define NA_STRING	R_NaString
LibExtern SEXP	R_NaString;	    /* NA_STRING as a CHARSXP */
LibExtern SEXP	R_BlankString;	    /* "" as a CHARSXP */
LibExtern SEXP	R_BlankScalarString; /* "" as a STRSXP */
 
/* srcref related functions */
SEXP R_GetCurrentSrcref(int);
SEXP R_GetSrcFilename(SEXP);

/* Coercion warnings - will be OR'ed : */

#define WARN_NA	   1
#define WARN_INACC 2
#define WARN_IMAG  4
#define WARN_RAW  8


/*--- FUNCTIONS ------------------------------------------------------ */

/* Type Coercions of all kinds */

SEXP Rf_asChar(SEXP);
SEXP Rf_coerceVector(SEXP, SEXPTYPE);
SEXP Rf_PairToVectorList(SEXP x);
SEXP Rf_VectorToPairList(SEXP x);
SEXP Rf_asCharacterFactor(SEXP x);
int Rf_asLogical(SEXP x);
int Rf_asInteger(SEXP x);
double Rf_asReal(SEXP x);
Rcomplex Rf_asComplex(SEXP x);



/* Other Internally Used Functions, excluding those which are inline-able*/

char * Rf_acopy_string(const char *);
SEXP Rf_alloc3DArray(SEXPTYPE, int, int, int);
SEXP Rf_allocArray(SEXPTYPE, SEXP);
SEXP Rf_allocMatrix(SEXPTYPE, int, int);
SEXP Rf_allocList(int);
SEXP Rf_allocS4Object(void);
SEXP Rf_allocSExp(SEXPTYPE);
SEXP Rf_allocVector(SEXPTYPE, R_len_t);
SEXP Rf_allocVector1RAW(void);
SEXP Rf_allocVector1LGL(void);
SEXP Rf_allocVector1INT(void);
SEXP Rf_allocVector1REAL(void);
SEXP Rf_reallocVector(SEXP, R_len_t);
int  Rf_any_duplicated(SEXP x, Rboolean from_last);
int  Rf_any_duplicated3(SEXP x, SEXP incomp, Rboolean from_last);
SEXP Rf_applyClosure(SEXP, SEXP, SEXP, SEXP, SEXP);
SEXP Rf_applyClosure_v(SEXP, SEXP, SEXP, SEXP, SEXP, int);
SEXP Rf_arraySubscript(int, SEXP, SEXP, SEXP (*)(SEXP,SEXP),
                       SEXP (*)(SEXP, int), SEXP);
SEXP Rf_classgets(SEXP, SEXP);
SEXP Rf_cons_with_tag(SEXP, SEXP, SEXP);
SEXP Rf_cons(SEXP, SEXP);
void Rf_integer_to_string(char *, int);
Rboolean Rf_copy_1_string(char *, int, const char *);
Rboolean Rf_copy_2_strings(char *, int, const char *, const char *);
Rboolean Rf_copy_3_strings(char *, int, const char *, const char *, const char *);
void Rf_copyMatrix(SEXP, SEXP, Rboolean);
void Rf_copyMostAttrib(SEXP, SEXP);
void Rf_copyVector(SEXP, SEXP);
void Rf_copy_elements(SEXP, int, int, SEXP, int, int, int);
int Rf_copy_elements_coerced(SEXP, int, int, SEXP, int, int, int);
int Rf_countContexts(int, int);
SEXP Rf_CreateTag(SEXP);
void Rf_defineVar(SEXP, SEXP, SEXP);
SEXP Rf_dimgets(SEXP, SEXP);
SEXP Rf_dimnamesgets(SEXP, SEXP);
SEXP Rf_DropDims(SEXP);
SEXP Rf_DropDimsNotSuppressed(SEXP,int*);
SEXP Rf_duplicate(SEXP);
SEXP Rf_duplicated(SEXP, Rboolean);
int Rf_ep_match_strings(const char *, const char *);
int Rf_ep_match_exprs(SEXP, SEXP);
int Rf_ep_match_string_expr(const char *, SEXP);
SEXP Rf_eval(SEXP, SEXP);
SEXP Rf_evalv(SEXP, SEXP, int);
SEXP Rf_findFun(SEXP, SEXP);
SEXP Rf_findFunMethod(SEXP, SEXP);
SEXP Rf_findVar(SEXP, SEXP);
SEXP Rf_findVarPendingOK(SEXP, SEXP);
SEXP Rf_findVarInFrame(SEXP, SEXP);
SEXP Rf_findVarInFramePendingOK(SEXP, SEXP);
SEXP Rf_findVarInFrame3(SEXP, SEXP, int);
SEXP Rf_findVarInFrame3_nolast(SEXP, SEXP, int);
SEXP Rf_fixup_NaRm(SEXP);
SEXP Rf_getAttrib(SEXP, SEXP);
SEXP Rf_getAttrib00(SEXP, SEXP);
SEXP Rf_getNamesAttrib(SEXP);
SEXP Rf_GetArrayDimnames(SEXP);
SEXP Rf_GetColNames(SEXP);
void Rf_GetMatrixDimnames(SEXP, SEXP*, SEXP*, const char**, const char**);
SEXP Rf_GetOption(SEXP, SEXP); /* pre-2.13.0 compatibility */
SEXP Rf_GetOption1(SEXP);
int Rf_GetOptionDigits(void);
int Rf_GetOptionWidth(void);
SEXP Rf_GetRowNames(SEXP);
void Rf_gsetVar(SEXP, SEXP, SEXP);
SEXP Rf_install(const char *);
SEXP Rf_installChar(SEXP);
SEXP Rf_installed_already(const char *);
Rboolean Rf_isFree(SEXP);
Rboolean Rf_isOrdered(SEXP);
Rboolean Rf_isUnordered(SEXP);
Rboolean Rf_isUnsorted(SEXP, Rboolean);
R_len_t Rf_length(SEXP);
SEXP Rf_lengthgets(SEXP, R_len_t);
SEXP Rf_xlengthgets(SEXP, R_xlen_t);
SEXP R_lsInternal(SEXP, Rboolean);
SEXP Rf_match(SEXP, SEXP, int);
SEXP Rf_matchE(SEXP, SEXP, int, SEXP);
SEXP Rf_namesgets(SEXP, SEXP);
SEXP Rf_mkChar(const char *);
SEXP Rf_mkCharLen(const char *, int);
int Rf_ncols(SEXP);
int Rf_nrows(SEXP);
SEXP Rf_nthcdr(SEXP, int);

Rboolean Rf_pmatch(SEXP, SEXP, Rboolean);
Rboolean Rf_psmatch(const char *, const char *, Rboolean);
void Rf_PrintValue(SEXP);
SEXP Rf_protect(SEXP);
void Rf_protect2(SEXP, SEXP);
void Rf_protect3(SEXP, SEXP, SEXP);
SEXP Rf_ScalarComplexMaybeConst(Rcomplex);
SEXP Rf_ScalarIntegerMaybeConst(int);
SEXP Rf_ScalarRawMaybeConst(Rbyte);
SEXP Rf_ScalarRealMaybeConst(double);
SEXP Rf_ScalarStringMaybeConst(SEXP);
SEXP Rf_setAttrib(SEXP, SEXP, SEXP);
void Rf_setSVector(SEXP*, int, SEXP);
void Rf_set_elements_to_NA_or_NULL(SEXP, int, int);
void Rf_set_symbits_in_env(SEXP);
void Rf_setVar(SEXP, SEXP, SEXP);
int Rf_set_var_in_frame(SEXP, SEXP, SEXP, int, int);
void Rf_set_var_nonlocal(SEXP, SEXP, SEXP, int);
SEXP Rf_MaybeConstList1(SEXP);
SEXPTYPE Rf_str2type(const char *);
Rboolean Rf_StringBlank(SEXP);
SEXP Rf_substitute(SEXP,SEXP);
int Rf_tag_index(SEXP,SEXP);
const char * Rf_translateChar(SEXP);
const char * Rf_translateChar0(SEXP);
const char * Rf_translateCharUTF8(SEXP);
const char * Rf_type2char(SEXPTYPE);
SEXP Rf_type2str(SEXPTYPE);
void Rf_unprotect(int);
void Rf_unprotect_ptr(SEXP);
SEXP Rf_with_changed_nth(SEXP,int,SEXP);
SEXP Rf_with_no_nth(SEXP,int);
SEXP Rf_with_pairlist_appended(SEXP,SEXP);
R_xlen_t Rf_xlength(SEXP);

SEXP R_ProtectWithIndex(SEXP, PROTECT_INDEX *);
void R_Reprotect(SEXP, PROTECT_INDEX);
SEXP R_tryEval(SEXP, SEXP, int *);
SEXP R_tryEvalSilent(SEXP, SEXP, int *);
const char *R_curErrorBuf();

Rboolean Rf_isS4(SEXP);
SEXP Rf_asS4(SEXP, Rboolean, int);
SEXP Rf_S3Class(SEXP);
int Rf_isBasicClass(const char *);

typedef enum {
    CE_NATIVE = 0,
    CE_UTF8   = 1,
    CE_LATIN1 = 2,
    CE_BYTES  = 3,
    CE_SYMBOL = 5,
    CE_ANY    =99
} cetype_t;

cetype_t Rf_getCharCE(SEXP);
SEXP Rf_mkCharCE(const char *, cetype_t);
SEXP Rf_mkCharLenCE(const char *, int, cetype_t);
const char *Rf_reEnc(const char *x, cetype_t ce_in, cetype_t ce_out, int subst);

				/* return(.) NOT reached : for -Wall */
#define error_return(msg)	{ Rf_error(msg);	   return R_NilValue; }
#define errorcall_return(cl,msg){ Rf_errorcall(cl, msg);   return R_NilValue; }


/* Structure containing frequently-used globals, to ensure locality of
   reference, and perhaps allow the compiler to generate faster code
   for addressing these variables (from knowing they are adjacent). */

LibExtern struct {
    SEXP *PPStack;                /* Pointer to area for pointer protect stack*/
    int PPStackTop;               /* Top of the pointer protection stack */
    int PPStackSize;              /* Size of pointer protect stack (elements) */
    unsigned variant_result;      /* 0 or kind of variant result */
    int EvalDepth;                /* Evaluation recursion depth */
    int Expressions;              /* options(expressions) */
    short evalcount;              /* counts down to check user interrupt */
    short Q_Visible;              /* Value visibility flag.  Note: The symbol
                                          "Visible" is used in Windows Rtools */
    SEXP DotsSymbol;              /* Symbol ... */
    SEXP binding_cell;            /* Binding cell for variable found, or NULL */
    char *CStackThreshold;        /* Threshold for overflow detection */
    SEXP VStack;                  /* R_alloc stack pointer */
    const struct R_local_protect *local_protect_start;/*Start of protect chain*/
    SEXP Srcref;                  /* Current srcref, for debuggers */
    SEXP BraceSymbol;             /* Symbol { */
    short Profiling;              /* Whether performance profiling enabled */
} R_high_frequency_globals;

#define InitHighFrequencyGlobals() \
do \
{ \
    R_high_frequency_globals.EvalDepth   = 0; \
    R_high_frequency_globals.Expressions = 5000; \
    R_high_frequency_globals.evalcount   = 0; \
    R_high_frequency_globals.VStack      = R_NoObject; \
    R_high_frequency_globals.PPStackSize = R_PPSSIZE; \
    R_high_frequency_globals.local_protect_start = NULL; \
    R_high_frequency_globals.Profiling = 0; \
} while (0)


#ifdef __MAIN__
#undef extern
#undef LibExtern
#endif

/* External pointer interface */
SEXP R_MakeExternalPtr(void *p, SEXP tag, SEXP prot);
void *R_ExternalPtrAddr(SEXP s);
SEXP R_ExternalPtrTag(SEXP s);
SEXP R_ExternalPtrProtected(SEXP s);
void R_ClearExternalPtr(SEXP s);
void R_SetExternalPtrAddr(SEXP s, void *p);
void R_SetExternalPtrTag(SEXP s, SEXP tag);
void R_SetExternalPtrProtected(SEXP s, SEXP p);

/* Finalization interface */
typedef void (*R_CFinalizer_t)(SEXP);
void R_RegisterFinalizer(SEXP s, SEXP fun);
void R_RegisterCFinalizer(SEXP s, R_CFinalizer_t fun);
void R_RegisterFinalizerEx(SEXP s, SEXP fun, Rboolean onexit);
void R_RegisterCFinalizerEx(SEXP s, R_CFinalizer_t fun, Rboolean onexit);

/* Weak reference interface */
SEXP R_MakeWeakRef(SEXP key, SEXP val, SEXP fin, Rboolean onexit);
SEXP R_MakeWeakRefC(SEXP key, SEXP val, R_CFinalizer_t fin, Rboolean onexit);
SEXP R_WeakRefKey(SEXP w);
SEXP R_WeakRefValue(SEXP w);
void R_RunWeakRefFinalizer(SEXP w);

SEXP R_PromiseExpr(SEXP);
SEXP R_ClosureExpr(SEXP);
void R_initialize_bcode(void);
SEXP R_bcEncode(SEXP);
SEXP R_bcDecode(SEXP);
#define PREXPR(e) R_PromiseExpr(e)
#define BODY_EXPR(e) R_ClosureExpr(e)

/* Protected evaluation */
Rboolean R_ToplevelExec(void (*fun)(void *), void *data);

/* Environment and Binding Features */
void R_RestoreHashCount(SEXP rho);
Rboolean R_IsPackageEnv(SEXP rho);
SEXP R_PackageEnvName(SEXP rho);
SEXP R_FindPackageEnv(SEXP info);
Rboolean R_IsNamespaceEnv(SEXP rho);
SEXP R_NamespaceEnvSpec(SEXP rho);
SEXP R_FindNamespace(SEXP info);
void R_LockEnvironment(SEXP env, Rboolean bindings);
Rboolean R_EnvironmentIsLocked(SEXP env);
void R_LockBinding(SEXP sym, SEXP env);
void R_unLockBinding(SEXP sym, SEXP env);
void R_MakeActiveBinding(SEXP sym, SEXP fun, SEXP env);
Rboolean R_BindingIsLocked(SEXP sym, SEXP env);
Rboolean R_BindingIsActive(SEXP sym, SEXP env);
Rboolean R_HasFancyBindings(SEXP rho);


/* ../main/errors.c : */
/* needed for R_load/savehistory handling in front ends */
R_NORETURN void Rf_errorcall(SEXP, const char *, ...);
void Rf_warningcall(SEXP, const char *, ...);
void Rf_warningcall_immediate(SEXP, const char *, ...);

/* Save/Load Interface */
#define R_XDR_DOUBLE_SIZE 8
#define R_XDR_INTEGER_SIZE 4

void R_XDREncodeDouble(double d, void *buf);
double R_XDRDecodeDouble(void *buf);
void R_XDREncodeInteger(int i, void *buf);
int R_XDRDecodeInteger(void *buf);

typedef void *R_pstream_data_t;

typedef enum {
    R_pstream_any_format,
    R_pstream_ascii_format,
    R_pstream_binary_format,
    R_pstream_xdr_format
} R_pstream_format_t;

typedef struct R_outpstream_st *R_outpstream_t;
struct R_outpstream_st {
    R_pstream_data_t data;
    R_pstream_format_t type;
    int version;
    void (*OutChar)(R_outpstream_t, int);
    void (*OutBytes)(R_outpstream_t, void *, int);
    SEXP (*OutPersistHookFunc)(SEXP, SEXP);
    SEXP OutPersistHookData;
};

typedef struct R_inpstream_st *R_inpstream_t;
struct R_inpstream_st {
    R_pstream_data_t data;
    R_pstream_format_t type;
    int (*InChar)(R_inpstream_t);
    void (*InBytes)(R_inpstream_t, void *, int);
    SEXP (*InPersistHookFunc)(SEXP, SEXP);
    SEXP InPersistHookData;
};

void R_InitInPStream(R_inpstream_t stream, R_pstream_data_t data,
		     R_pstream_format_t type,
		     int (*inchar)(R_inpstream_t),
		     void (*inbytes)(R_inpstream_t, void *, int),
		     SEXP (*phook)(SEXP, SEXP), SEXP pdata);
void R_InitOutPStream(R_outpstream_t stream, R_pstream_data_t data,
		      R_pstream_format_t type, int version,
		      void (*outchar)(R_outpstream_t, int),
		      void (*outbytes)(R_outpstream_t, void *, int),
		      SEXP (*phook)(SEXP, SEXP), SEXP pdata);

void R_InitFileInPStream(R_inpstream_t stream, FILE *fp,
			 R_pstream_format_t type,
			 SEXP (*phook)(SEXP, SEXP), SEXP pdata);
void R_InitFileOutPStream(R_outpstream_t stream, FILE *fp,
			  R_pstream_format_t type, int version,
			  SEXP (*phook)(SEXP, SEXP), SEXP pdata);

#ifdef NEED_CONNECTION_PSTREAMS
/* The connection interface is not yet available to packages.  To
   allow limited use of connection pointers this defines the opaque
   pointer type. */
#ifndef HAVE_RCONNECTION_TYPEDEF
typedef struct Rconn  *Rconnection;
#define HAVE_RCONNECTION_TYPEDEF
#endif
void R_InitConnOutPStream(R_outpstream_t stream, Rconnection con,
			  R_pstream_format_t type, int version,
			  SEXP (*phook)(SEXP, SEXP), SEXP pdata);
void R_InitConnInPStream(R_inpstream_t stream,  Rconnection con,
			 R_pstream_format_t type,
			 SEXP (*phook)(SEXP, SEXP), SEXP pdata);
#endif

void R_Serialize(SEXP s, R_outpstream_t ops);
SEXP R_Unserialize(R_inpstream_t ips);

/* slot management (in attrib.c) */
SEXP R_do_slot(SEXP obj, SEXP name);
SEXP R_do_slot_assign(SEXP obj, SEXP name, SEXP value);
int R_has_slot(SEXP obj, SEXP name);

/* class definition, new objects (objects.c) */
SEXP R_do_MAKE_CLASS(const char *what);
SEXP R_getClassDef  (const char *what);
SEXP R_do_new_object(SEXP class_def);
/* supporting  a C-level version of  is(., .) : */
int R_check_class_and_super(SEXP x, const char **valid, SEXP rho);
int R_check_class_etc      (SEXP x, const char **valid);

/* preserve objects across GCs */
void R_PreserveObject(SEXP);
void R_ReleaseObject(SEXP);

/* Shutdown actions */
void R_dot_Last(void);		/* in main.c */
void R_RunExitFinalizers(void);	/* in memory.c */

/* Replacements for popen and system */
#ifdef HAVE_POPEN
FILE *R_popen(const char *, const char *);
#endif
int R_system(const char *);

/* R_compute_identical:  C version of identical() function
   The third arg to R_compute_identical() consists of bitmapped flags for non-default options:
   currently all default to TRUE, so the flag is set for FALSE values:
   1 = !NUM_EQ
   2 = !SINGLE_NA
   4 = !ATTR_AS_SET
   8 = !IGNORE_BYTECODE
*/
Rboolean R_compute_identical(SEXP, SEXP, int);

#ifndef R_NO_REMAP
#define acopy_string		Rf_acopy_string
#define alloc3DArray            Rf_alloc3DArray
#define allocArray		Rf_allocArray
#define allocList		Rf_allocList
#define allocMatrix		Rf_allocMatrix
#define allocS4Object		Rf_allocS4Object
#define allocSExp		Rf_allocSExp
#define allocVector		Rf_allocVector
#define allocVector1RAW		Rf_allocVector1RAW
#define allocVector1LGL		Rf_allocVector1LGL
#define allocVector1INT		Rf_allocVector1INT
#define allocVector1REAL	Rf_allocVector1REAL
#define reallocVector		Rf_reallocVector
#define any_duplicated		Rf_any_duplicated
#define any_duplicated3		Rf_any_duplicated3
#define applyClosure		Rf_applyClosure
#define applyClosure_v		Rf_applyClosure_v
#define arraySubscript		Rf_arraySubscript
#define asChar			Rf_asChar
#define asCharacterFactor	Rf_asCharacterFactor
#define asComplex		Rf_asComplex
#define asInteger		Rf_asInteger
#define asLogical		Rf_asLogical
#define asReal			Rf_asReal
#define asS4			Rf_asS4
#define C99_from_R_complex	Rf_C99_from_R_complex
#define classgets		Rf_classgets
#define coerceVector		Rf_coerceVector
#define conformable		Rf_conformable
#define cons_with_tag		Rf_cons_with_tag
#define cons			Rf_cons
#define copy_1_string		Rf_copy_1_string
#define copy_2_strings		Rf_copy_2_strings
#define copy_3_strings		Rf_copy_3_strings
#define copyMatrix		Rf_copyMatrix
#define copyMostAttrib		Rf_copyMostAttrib
#define copyVector		Rf_copyVector
#define copy_elements		Rf_copy_elements
#define copy_elements_coerced	Rf_copy_elements_coerced
#define countContexts		Rf_countContexts
#define CreateTag		Rf_CreateTag
#define defineVar		Rf_defineVar
#define dimgets			Rf_dimgets
#define dimnamesgets		Rf_dimnamesgets
#define DropDims                Rf_DropDims
#define DropDimsNotSuppressed   Rf_DropDimsNotSuppressed
#define duplicate		Rf_duplicate
#define duplicated		Rf_duplicated
#define elt			Rf_elt
#define ep_match_strings	Rf_ep_match_strings
#define ep_match_exprs		Rf_ep_match_exprs
#define ep_match_string_expr	Rf_ep_match_string_expr
#define errorcall		Rf_errorcall
#define eval			Rf_eval
#define evalv			Rf_evalv
#define findFun			Rf_findFun
#define findFunMethod		Rf_findFunMethod
#define findVar			Rf_findVar
#define findVarPendingOK	Rf_findVarPendingOK
#define findVarInFrame		Rf_findVarInFrame
#define findVarInFramePendingOK	Rf_findVarInFramePendingOK
#define findVarInFrame3		Rf_findVarInFrame3
#define findVarInFrame3_nolast	Rf_findVarInFrame3_nolast
#define fixup_NaRm		Rf_fixup_NaRm
#define GetArrayDimnames	Rf_GetArrayDimnames
#define getAttrib		Rf_getAttrib
#define getAttrib00		Rf_getAttrib00
#define getNamesAttrib		Rf_getNamesAttrib
#define getCharCE		Rf_getCharCE
#define GetColNames		Rf_GetColNames
#define GetMatrixDimnames	Rf_GetMatrixDimnames
#define GetOption1		Rf_GetOption1
#define GetOptionDigits		Rf_GetOptionDigits
#define GetOptionWidth		Rf_GetOptionWidth
#define GetOption		Rf_GetOption
#define GetRowNames		Rf_GetRowNames
#define gsetVar			Rf_gsetVar
#define inherits		Rf_inherits
#define integer_to_string	Rf_integer_to_string
#define install			Rf_install
#define installChar		Rf_installChar
#define installed_already	Rf_installed_already
#define isArray			Rf_isArray
#define isBasicClass            Rf_isBasicClass
#define isComplex		Rf_isComplex
#define isEnvironment		Rf_isEnvironment
#define isExpression		Rf_isExpression
#define isFactor		Rf_isFactor
#define isFrame			Rf_isFrame
#define isFree			Rf_isFree
#define isFunction		Rf_isFunction
#define isInteger		Rf_isInteger
#define isLanguage		Rf_isLanguage
#define isList			Rf_isList
#define isLogical		Rf_isLogical
#define isSymbol		Rf_isSymbol
#define isMatrix		Rf_isMatrix
#define isNewList		Rf_isNewList
#define isNull			Rf_isNull
#define isNumeric		Rf_isNumeric
#define isNumber		Rf_isNumber
#define isObject		Rf_isObject
#define isOrdered		Rf_isOrdered
#define isPairList		Rf_isPairList
#define isPrimitive		Rf_isPrimitive
#define isRaw			Rf_isRaw
#define isReal			Rf_isReal
#define isS4			Rf_isS4
#define isString		Rf_isString
#define isTs			Rf_isTs
#define isUnordered		Rf_isUnordered
#define isUnsorted		Rf_isUnsorted
#define isUserBinop		Rf_isUserBinop
#define isValidString		Rf_isValidString
#define isValidStringF		Rf_isValidStringF
#define isVector		Rf_isVector
#define isVectorAtomic		Rf_isVectorAtomic
#define isVectorizable		Rf_isVectorizable
#define isVectorList		Rf_isVectorList
#define isVectorNonpointer	Rf_isVectorNonpointer
#define lang1			Rf_lang1
#define lang2			Rf_lang2
#define lang3			Rf_lang3
#define lang4			Rf_lang4
#define lang5			Rf_lang5
#define lang6			Rf_lang6
#define lastElt			Rf_lastElt
#define lcons			Rf_lcons
#define length(x)		Rf_length(x)
#define lengthgets		Rf_lengthgets
#define list1			Rf_list1
#define list2			Rf_list2
#define list3			Rf_list3
#define list4			Rf_list4
#define list5			Rf_list5
#define listAppend		Rf_listAppend
#define match			Rf_match
#define matchE			Rf_matchE
#define mkChar			Rf_mkChar
#define mkCharCE		Rf_mkCharCE
#define mkCharLen		Rf_mkCharLen
#define mkCharLenCE		Rf_mkCharLenCE
#define mkNamed			Rf_mkNamed
#define mkString		Rf_mkString
#define namesgets		Rf_namesgets
#define ncols			Rf_ncols
#define nlevels			Rf_nlevels
#define nrows			Rf_nrows
#define nthcdr			Rf_nthcdr
#define PairToVectorList	Rf_PairToVectorList
#define pmatch			Rf_pmatch
#define psmatch			Rf_psmatch
#define PrintValue		Rf_PrintValue
#define protect			Rf_protect
#define R_from_C99_complex	Rf_R_from_C99_complex
#define reEnc			Rf_reEnc
#define rownamesgets		Rf_rownamesgets
#define S3Class                 Rf_S3Class
#define ScalarComplex		Rf_ScalarComplex
#define ScalarComplexMaybeConst	Rf_ScalarComplexMaybeConst
#define ScalarInteger		Rf_ScalarInteger
#define ScalarIntegerMaybeConst	Rf_ScalarIntegerMaybeConst
#define ScalarLogical		Rf_ScalarLogical
#define ScalarLogicalMaybeConst	Rf_ScalarLogicalMaybeConst
#define ScalarReal		Rf_ScalarReal
#define ScalarRealMaybeConst	Rf_ScalarRealMaybeConst
#define ScalarString		Rf_ScalarString
#define ScalarStringMaybeConst	Rf_ScalarStringMaybeConst
#define ScalarRaw		Rf_ScalarRaw
#define ScalarRawMaybeConst		Rf_ScalarRawMaybeConst
#define setAttrib		Rf_setAttrib
#define setSVector		Rf_setSVector
#define set_elements_to_NA_or_NULL Rf_set_elements_to_NA_or_NULL
#define set_symbits_in_env	Rf_set_symbits_in_env
#define setVar			Rf_setVar
#define set_var_in_frame	Rf_set_var_in_frame
#define set_var_nonlocal	Rf_set_var_nonlocal
#define MaybeConstList1		Rf_MaybeConstList1
#define str2type		Rf_str2type
#define StringBlank		Rf_StringBlank
#define substitute		Rf_substitute
#define tag_index		Rf_tag_index
#define translateChar		Rf_translateChar
#define translateChar0		Rf_translateChar0
#define translateCharUTF8      	Rf_translateCharUTF8
#define type2char		Rf_type2char
#define type2str		Rf_type2str
#define unprotect		Rf_unprotect
#define unprotect_ptr		Rf_unprotect_ptr
#define VectorToPairList	Rf_VectorToPairList
#define warningcall		Rf_warningcall
#define warningcall_immediate	Rf_warningcall_immediate
#define with_changed_nth	Rf_with_changed_nth
#define with_no_nth		Rf_with_no_nth
#define with_pairlist_appended	Rf_with_pairlist_appended
#define xlength(x)		Rf_xlength(x)
#define xlengthgets		Rf_xlengthgets

#endif

/* Sets of SEXTYPES, for fast testing with if ((set >> type) & 1) ... 
   Used in inlined functions, and elsewhere. */

#define CONS_TYPES ( \
  (1<<LISTSXP) + (1<<LANGSXP) + (1<<DOTSXP) \
)

#define PAIRLIST_TYPES ( \
  (1<<NILSXP) + (1<<LISTSXP) + (1<<LANGSXP) \
)

#define ATOMIC_VECTOR_TYPES ( \
  (1<<LGLSXP) + (1<<INTSXP) + (1<<REALSXP) + \
  (1<<RAWSXP) + (1<<STRSXP) + (1<<CPLXSXP) \
)

#define NONATOMIC_VECTOR_TYPES ( \
  (1<<VECSXP) + (1<<EXPRSXP) \
)

#define NONPOINTER_VECTOR_TYPES ( \
  (1<<LGLSXP) + (1<<INTSXP) + (1<<REALSXP) + \
  (1<<RAWSXP) + (1<<CPLXSXP) \
)

#define VECTOR_TYPES ( \
  ATOMIC_VECTOR_TYPES + NONATOMIC_VECTOR_TYPES \
)

#define VECTOR_OR_CHAR_TYPES ( \
  VECTOR_TYPES + (1<<CHARSXP) \
)

#define PRIMITIVE_FUN_TYPES ( \
  (1<<BUILTINSXP) + (1<<SPECIALSXP) \
)

#define FUNCTION_TYPES ( \
  PRIMITIVE_FUN_TYPES + (1<<CLOSXP) \
)

#define NUMERIC_TYPES ( \
  (1<<LGLSXP) + (1<<INTSXP) + (1<<REALSXP) \
)

#define NUMBER_TYPES ( \
  NUMERIC_TYPES + (1<<CPLXSXP) \
)

/* Bit flags that say whether each SEXP type evaluates to itself.  Used via
   SELF_EVAL(t), which says whether something of type t evaluates to itself. 
   Relies on the type field being 5 bits, so that the shifts below will not
   exceed the capacity of a 32-bit word.  (Also assumes, of course, that these
   shifts and adds will be done at compile time.) */

#define SELF_EVAL_TYPES ( \
  (1<<NILSXP) + \
  (1<<LISTSXP) + \
  (1<<LGLSXP) + \
  (1<<INTSXP) + \
  (1<<REALSXP) + \
  (1<<STRSXP) + \
  (1<<CPLXSXP) + \
  (1<<RAWSXP) + \
  (1<<S4SXP) + \
  (1<<SPECIALSXP) + \
  (1<<BUILTINSXP) + \
  (1<<ENVSXP) + \
  (1<<CLOSXP) + \
  (1<<VECSXP) + \
  (1<<EXTPTRSXP) + \
  (1<<WEAKREFSXP) + \
  (1<<EXPRSXP) )

#define SELF_EVAL(t) ((SELF_EVAL_TYPES>>(t))&1)


#if defined(CALLED_FROM_DEFN_H) && !defined(__MAIN__) && (defined(COMPILING_R) || ( __GNUC__ && !defined(__INTEL_COMPILER) ))
#include "Rinlinedfuns.h"
#else
/* need remapped names here for use with R_NO_REMAP */

/*
   These are the inlinable functions that are provided in Rinlinedfuns.h
   It is *essential* that these do not appear in any other header file,
   with or without the Rf_ prefix.
*/
Rboolean Rf_conformable(SEXP, SEXP);
SEXP	 Rf_elt(SEXP, int);
Rboolean Rf_inherits(SEXP, const char *);
Rboolean Rf_isArray(SEXP);
Rboolean Rf_isFactor(SEXP);
Rboolean Rf_isFrame(SEXP);
Rboolean Rf_isFunction(SEXP);
Rboolean Rf_isInteger(SEXP);
Rboolean Rf_isLanguage(SEXP);
Rboolean Rf_isList(SEXP);
Rboolean Rf_isMatrix(SEXP);
Rboolean Rf_isNewList(SEXP);
Rboolean Rf_isNumber(SEXP);
Rboolean Rf_isNumeric(SEXP);
Rboolean Rf_isPairList(SEXP);
Rboolean Rf_isPrimitive(SEXP);
Rboolean Rf_isTs(SEXP);
Rboolean Rf_isUserBinop(SEXP);
Rboolean Rf_isValidString(SEXP);
Rboolean Rf_isValidStringF(SEXP);
Rboolean Rf_isVector(SEXP);
Rboolean Rf_isVectorAtomic(SEXP);
Rboolean Rf_isVectorList(SEXP);
Rboolean Rf_isVectorNonpointer(SEXP);
Rboolean Rf_isVectorizable(SEXP);
SEXP	 Rf_lang1(SEXP);
SEXP	 Rf_lang2(SEXP, SEXP);
SEXP	 Rf_lang3(SEXP, SEXP, SEXP);
SEXP	 Rf_lang4(SEXP, SEXP, SEXP, SEXP);
SEXP	 Rf_lang5(SEXP, SEXP, SEXP, SEXP, SEXP);
SEXP	 Rf_lang6(SEXP, SEXP, SEXP, SEXP, SEXP, SEXP);
SEXP	 Rf_lastElt(SEXP);
SEXP	 Rf_lcons(SEXP, SEXP);
SEXP	 Rf_list1(SEXP);
SEXP	 Rf_list2(SEXP, SEXP);
SEXP	 Rf_list3(SEXP, SEXP, SEXP);
SEXP	 Rf_list4(SEXP, SEXP, SEXP, SEXP);
SEXP	 Rf_list5(SEXP, SEXP, SEXP, SEXP, SEXP);
SEXP	 Rf_listAppend(SEXP, SEXP);
SEXP	 Rf_mkNamed(SEXPTYPE, const char **);
SEXP	 Rf_mkString(const char *);
int	 Rf_nlevels(SEXP);
SEXP	 Rf_ScalarRaw(Rbyte);
SEXP	 Rf_ScalarLogical(int);
SEXP	 Rf_ScalarInteger(int);
SEXP	 Rf_ScalarReal(double);
SEXP	 Rf_ScalarComplex(Rcomplex);
SEXP	 Rf_ScalarString(SEXP);
SEXP	 Rf_ScalarLogicalMaybeConst(int);

#ifdef complex  /* In C99, should be defined if complex.h included */
double complex Rf_C99_from_R_complex(Rcomplex *);
void Rf_R_from_C99_complex(Rcomplex *, double complex);
#endif

#endif

#ifdef USE_RINTERNALS

/* Test macros with function versions above */
#undef isNull
#define isNull(s)	((s) == R_NilValue)
#undef isRaw
#define isRaw(s)	(TYPEOF(s) == RAWSXP)
#undef isSymbol
#define isSymbol(s)	(TYPEOF(s) == SYMSXP)
#undef isLogical
#define isLogical(s)	(TYPEOF(s) == LGLSXP)
#undef isReal
#define isReal(s)	(TYPEOF(s) == REALSXP)
#undef isComplex
#define isComplex(s)	(TYPEOF(s) == CPLXSXP)
#undef isExpression
#define isExpression(s) (TYPEOF(s) == EXPRSXP)
#undef isEnvironment
#define isEnvironment(s) (TYPEOF(s) == ENVSXP)
#undef isString
#define isString(s)	(TYPEOF(s) == STRSXP)
#undef isObject
#define isObject(s)	(OBJECT(s) != 0)

#endif


#ifdef __cplusplus
}
#endif
 
#endif /* R_INTERNALS_H_ */<|MERGE_RESOLUTION|>--- conflicted
+++ resolved
@@ -381,35 +381,6 @@
 
 /* Version of SEXPREC used for symbols. */
 
-<<<<<<< HEAD
-#if !USE_COMPRESSED_POINTERS && SIZEOF_CHAR_P == 8 && !USE_AUX_FOR_ATTRIB
-#define USE_SYM_TUNECNTS 0   /* May be 0 or 1 - normally 0 to avoid slowdown */
-#else
-#define USE_SYM_TUNECNTS 0   /* Must be kept as 0 */
-#endif
-
-#if 1 /* currently no space for this */
-#define USE_SYM_TUNECNTS2 0  /* Must be kept as 0 */
-#else
-#define USE_SYM_TUNECNTS2 0  /* May be 0 or 1 - normally 0 to avoid slowdown */
-#endif
-
-#if USE_COMPRESSED_POINTERS
-#define SYM_HASH_IN_SYM 0    /* No room for it */
-#else
-#define SYM_HASH_IN_SYM 1
-#endif
-
-typedef struct SYM_SEXPREC {
-    SEXPREC_HEADER;
-#if !USE_COMPRESSED_POINTERS && SIZEOF_CHAR_P == 8 && !USE_AUX_FOR_ATTRIB
-    uint32_t sym_tunecnt;
-#endif
-    SEXP lastbinding;
-    SEXP value;
-    SEXP32 pname;
-    SEXP32 lastenv;
-=======
 #if 1 /* currently no space for this */
 #define USE_SYM_TUNECNTS 0   /* Must be kept as 0 */
 #else
@@ -439,7 +410,6 @@
 #if USE_COMPRESSED_POINTERS || SIZEOF_CHAR_P == 4 || USE_AUX_FOR_ATTRIB
     SEXP32 lastenv;
 #endif
->>>>>>> bb1b3e0b
 #if SYM_HASH_IN_SYM
     uint32_t sym_hash;
 #endif
@@ -885,12 +855,7 @@
 #define SET_RSTEP(x,v)	(UPTR_FROM_SEXP(x)->sxpinfo.rstep=(v))
 
 /* Symbol Access Macros */
-<<<<<<< HEAD
-#define PRINTNAME(x)	\
-  NOT_LVALUE(SEXP_FROM_SEXP32(((SYMSEXP) UPTR_FROM_SEXP(x))->pname))
-=======
 #define PRINTNAME(x)	NOT_LVALUE(((SYMSEXP) UPTR_FROM_SEXP(x))->pname)
->>>>>>> bb1b3e0b
 #define SYMVALUE(x)	NOT_LVALUE(((SYMSEXP) UPTR_FROM_SEXP(x))->value)
 #define LASTSYMENV(x)	(((SYMSEXP) UPTR_FROM_SEXP(x))->lastenv)
 #define LASTSYMBINDING(x) (((SYMSEXP) UPTR_FROM_SEXP(x))->lastbinding)
