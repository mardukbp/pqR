/*
 *  pqR : A pretty quick version of R
 *  Copyright (C) 2013, 2014 by Radford M. Neal
 *
 *  Based on R : A Computer Language for Statistical Data Analysis
 *  Copyright (C) 1995, 1996  Robert Gentleman and Ross Ihaka
 *  Copyright (C) 1999-2010   The R Development Core Team.
 *
 *  The changes in pqR from R-2.15.0 distributed by the R Core Team are
 *  documented in the NEWS and MODS files in the top-level source directory.
 *
 *  This program is free software; you can redistribute it and/or modify
 *  it under the terms of the GNU Lesser General Public License as published by
 *  the Free Software Foundation; either version 2.1 of the License, or
 *  (at your option) any later version.
 *
 *  This program is distributed in the hope that it will be useful,
 *  but WITHOUT ANY WARRANTY; without even the implied warranty of
 *  MERCHANTABILITY or FITNESS FOR A PARTICULAR PURPOSE.  See the
 *  GNU Lesser General Public License for more details.
 *
 *  You should have received a copy of the GNU Lesser General Public License
 *  along with this program; if not, a copy is available at
 *  http://www.r-project.org/Licenses/
 */

#ifndef R_INTERNALS_H_
#define R_INTERNALS_H_


#ifdef __cplusplus
# include <cstdio>
# ifdef __SUNPRO_CC
using std::FILE;
# endif
# include <climits>
extern "C" {
#else
# include <stdio.h>
# include <limits.h> /* for INT_MAX */
#endif


/* Redefinition of "fork" to handle helper threads properly, using the
   Rf_fork function in system.c.  Starts by including the header file
   that declares the system "fork" (if such exists), so that the
   redefinition won't affect that.  Declares Rf_fork as returning a
   value of type pid_t if the header file defining that type exists.
   If not, it is allowed to default to returning int.

   For some mysterious reason, things go wrong if this is done after
   the includes of headers in R_ext below.  Also, letting Rf_fork
   default to returning int, rather than declaring it so, is deliberate,
   in case "fork" (now really "Rf_fork") is somehow declared later,
   in which case we don't want to conflict with the return type it is
   given then, which we hope is the same as it's declared as in util.c.
   (You'd think this couldn't be an issue, but something funny happens
   with C++ ...) */

#ifdef HAVE_UNISTD_H
#include <unistd.h>
#endif

#define fork Rf_fork

#ifdef HAVE_SYS_TYPES_H
#include <sys/types.h>
pid_t Rf_fork(void);
#endif


#include <R_ext/Arith.h>
#include <R_ext/Boolean.h>
#include <R_ext/Complex.h>
#include <R_ext/Error.h>
#include <R_ext/Memory.h>
#include <R_ext/PrtUtil.h>
#include <R_ext/Utils.h>

#include <R_ext/libextern.h>

/* Variables that need to be declared as firstprivate in omp parallel
   constructs, since they're used in macros such as NA_REAL. */

#define R_OMP_FIRSTPRIVATE_VARS R_NaReal,R_NaInt,R_NaN_cast_to_int

typedef unsigned char Rbyte;

/* type for length of vectors etc */
typedef int R_len_t;  /* might later be unsigned or long */
#define R_LEN_T_MAX INT_MAX

/* Fundamental Data Types:  These are largely Lisp
 * influenced structures, with the exception of LGLSXP,
 * INTSXP, REALSXP, CPLXSXP and STRSXP which are the
 * element types for S-like data objects.

 * Note that the gap of 11 and 12 below is because of
 * the withdrawal of native "factor" and "ordered" types.
 *
 *			--> TypeTable[] in ../main/util.c for  typeof()
 */

/*  These exact numeric values are seldom used, but they are, e.g., in
 *  ../main/subassign.c
*/

typedef unsigned int SEXPTYPE;  /* used in serialize.c for things that aren't
                                   actual types */

#define NILSXP	     0	  /* nil = NULL */
#define SYMSXP	     1	  /* symbols */
#define LISTSXP	     2	  /* lists of dotted pairs */
#define CLOSXP	     3	  /* closures */
#define ENVSXP	     4	  /* environments */
#define PROMSXP	     5	  /* promises: [un]evaluated closure arguments */
#define LANGSXP	     6	  /* language constructs (special lists) */
#define SPECIALSXP   7	  /* special forms */
#define BUILTINSXP   8	  /* builtin non-special forms */
#define CHARSXP	     9	  /* "scalar" string type (internal only)*/
#define LGLSXP	    10	  /* logical vectors */
#define INTSXP	    13	  /* integer vectors */
#define REALSXP	    14	  /* real variables */
#define CPLXSXP	    15	  /* complex variables */
#define STRSXP	    16	  /* string vectors */
#define DOTSXP	    17	  /* dot-dot-dot object */
#define ANYSXP	    18	  /* make "any" args work.
			     Used in specifying types for symbol
			     registration to mean anything is okay  */
#define VECSXP	    19	  /* generic vectors */
#define EXPRSXP	    20	  /* expressions vectors */
#define BCODESXP    21    /* byte code */
#define EXTPTRSXP   22    /* external pointer */
#define WEAKREFSXP  23    /* weak reference */
#define RAWSXP      24    /* raw bytes */
#define S4SXP       25    /* S4, non-vector */

/* used for detecting PROTECT issues in memory.c */
#define NEWSXP      30    /* fresh node creaed in new page */
#define FREESXP     31    /* node released by GC */

#define FUNSXP      99    /* Closure or Builtin or Special */


/* Flags.  Order may be fiddled to try to improve performance.  Total
   size is 64 bits = 8 bytes. */

struct sxpinfo_struct {
    /* Type and namedcnt in first byte */
    unsigned int nmcnt : 3;   /* count of "names" referring to object */
    unsigned int type : 5;    /* ==> (FUNSXP == 99) %% 2^5 == 3 == CLOSXP
                               * -> warning: `type' is narrower than values
                               *              of its type
                               * when SEXPTYPE was an enum */
    /* Garbage collector stuff - keep in one byte to maybe speed up access */
    unsigned int gccls : 3;   /* node class for garbage collector */
    unsigned int gcgen : 1;   /* old generation number - may be best first */
    unsigned int mark : 1;    /* marks object as in use in garbage collector */
    /*unsigned int gcoton:1; */ /* 1 if already in old-to-new list - DISABLED */
    /* Object flag */
    unsigned int obj : 1;     /* set if this is an S3 or S4 object */
    /* Flags to synchronize with helper threads */
    unsigned int in_use: 1;   /* whether contents may be in use by a helper */
    unsigned int being_computed : 1;  /* whether helper may be computing this */
    /* "general purpose" field, used for miscellaneous purposes */
    unsigned int gp : 16;     /* The "general purpose" field */
    union {
      struct {                /* field below is for vectors only */
        R_len_t truelength;      /* for old stuff - may someday be defunct... */
      } vec;
      struct {                /* fields below are for non-vectors only */
        /* Debugging */
        unsigned int debug : 1;  /* function/environment is being debugged */
        unsigned int rstep : 1;  /* function is to be debugged, but only once */
        unsigned int trace : 1;  /* function is being traced */
        /* Symbol binding */
        unsigned int basec : 1;       /* sym has base binding in global cache */
        unsigned int spec_sym : 1;    /* this is a "special" symbol */
        unsigned int no_spec_sym : 1; /* environment has no special symbols */
        unsigned int unused : 2; /* not yet used */
        /* Primitive operations */
        unsigned char var1, var2;/* variants for evals of fast primitive args */
        unsigned char pending_ok;/* whether args can have computation pending */
      } nonvec;                  /*  - only one bit, but maybe faster as byte */
    } u;
};

/* Macros to access the vector or non-vector part of the sxpinfo structure,
   checking validity if CHECK_VEC_NONVEC is defined (it should not normally
   be defined because it significantly degrades performance). */

#ifdef CHECK_VEC_NONVEC
extern struct sxpinfo_struct *Rf_verify_vec (void *);
extern struct sxpinfo_struct *Rf_verify_nonvec (void *);
#define VEC_SXPINFO(x)    (Rf_verify_vec((void*)x)->u.vec)
#define NONVEC_SXPINFO(x) (Rf_verify_nonvec((void*)x)->u.nonvec)
#else
#define VEC_SXPINFO(x)    ((x)->sxpinfo.u.vec)
#define NONVEC_SXPINFO(x) ((x)->sxpinfo.u.nonvec)
#endif

struct vecsxp_struct {
    R_len_t length;
};

struct primsxp_struct {    /* table offset of this and other info is in gp  */
    /* The two function pointers below can't use SEXP, since not defined yet*/
    void *(*primsxp_cfun)();   /* c-code address for prim fun, from table   */
    void *(*primsxp_fast_cfun)(); /* c-code addr for fast interface, or NULL*/
    short primsxp_code;        /* operation code, from table                */
    signed char primsxp_arity; /* function arity (-1 for any), from table   */
    unsigned int primsxp_print:2;   /* print/invisible indicator, from table*/
    unsigned int primsxp_variant:1; /* pass variant to cfun, from table     */
    unsigned int primsxp_internal:1;/* call with .Internal flag, from table */
    unsigned int primsxp_foreign:1; /* primitive to call C/Fortran function */
    /* bits below only for when fast_cfun!=NULL (last 2 only when arity==2) */
    unsigned int primsxp_dsptch1:1; /* might dispatch on 1st argument       */
    unsigned int primsxp_dsptch2:1; /* might dispatch on 2nd argument       */
    unsigned int primsxp_uni_too:1; /* can be unary as well as binary       */
};

struct symsxp_struct {
    struct SEXPREC *pname;
    struct SEXPREC *value;
    struct SEXPREC *internal;
};

struct listsxp_struct {
    struct SEXPREC *carval;
    struct SEXPREC *cdrval;
    struct SEXPREC *tagval;
};

struct envsxp_struct {
    struct SEXPREC *frame;
    struct SEXPREC *enclos;
    struct SEXPREC *hashtab;
};

struct closxp_struct {
    struct SEXPREC *formals;
    struct SEXPREC *body;
    struct SEXPREC *env;
};

struct promsxp_struct {
    struct SEXPREC *value;
    struct SEXPREC *expr;
    struct SEXPREC *env;
};

/* Every node must have a set of sxpinfo flags and an attribute field,
   plus fields used to maintain the collector's linked list structures. */

#define SEXPREC_HEADER \
    struct sxpinfo_struct sxpinfo; \
    struct SEXPREC *attrib; \
    struct SEXPREC *gengc_next_node, *gengc_prev_node

/* The standard node structure consists of a header followed by the
   node data.  The size varies with the size of a pointer, as follows
   (assuming R_len_t is no bigger than a pointer):
   
       4-byte pointers:  32 bytes
       8-byte pointers:  56 bytes

   Note, however, that the actual amount allocated could be greater, as
   determined by the definitions of the node class sizes in memory.c.

   Standard nodes may be used to hold small vectors as well as cons cells
   and other fixed-size objects.
*/

typedef struct SEXPREC {
    SEXPREC_HEADER;
    union {
	struct primsxp_struct primsxp;
	struct symsxp_struct symsxp;
	struct listsxp_struct listsxp;
	struct envsxp_struct envsxp;
	struct closxp_struct closxp;
	struct promsxp_struct promsxp;
    } u;
} SEXPREC, *SEXP;

/* Reduced version of SEXPREC used as a header in vector nodes.  The 
   layout MUST be kept consistent with the SEXPREC definition.  The size
   varies with the size of a pointer, the size of R_len_t, and whether
   alignment to a multiple of 8 bytes is done, as follows:
   
       4-byte pointers, 4-byte R_len_t:  24 bytes
       8-byte pointers, 4-byte R_len_t:  36 bytes (40 bytes if aligned)
       8-byte pointers, 8-byte R_len_t:  40 bytes
*/

typedef struct VECTOR_SEXPREC {
    SEXPREC_HEADER;
    struct vecsxp_struct vecsxp;
} VECTOR_SEXPREC, *VECSEXP;

typedef union { VECTOR_SEXPREC s; double align; } SEXPREC_ALIGN;

/* Version of VECTOR_SEXPREC used for defining constants in const_obj.c */

typedef const struct VECTOR_SEXPREC_CONST {
    SEXPREC_HEADER;
    struct vecsxp_struct vecsxp;
    union { double d; int w[2]; int i; char c; } data;
} VECTOR_SEXPREC_CONST;


#ifdef USE_RINTERNALS
/* This is intended for use only within R itself.
 * It defines internal structures that are otherwise only accessible
 * via SEXP, and macros to replace many (but not all) of accessor functions
 * (which are always defined).
 *
 * Making R_NilValue a constant has necessitated exposing more of the
 * internals (some of what is above used to be after this ifdef).
 */


/* Macros for accessing and changing NAMEDCNT. */

#define MAX_NAMEDCNT 7	/* Must be either 2 or a power of 2 minus 1, limited 
                           by the number of bits in the nmcnt sxpinfo field */

/* Below is the obvious way of implementing these macros. */

/* When a variable may be being used by a helper, it is treated as temporarily
   having a nmcnt value that is greater than the value stored.  If the value
   of a macro is the same regardless of whether this temporary increment is
   counted, the value can be returned immediately.  Otherwise, it's necessary
   to wait for the variable to not be in use, and then return the value based
   on the stored nmcnt. 

   A declaration for helpers_wait_until_not_in_use is put here, so that the
   helpers.h file needn't be included. 

   When helper threads are disabled, helpers_wait_until_not_in_use is normally
   a null macro, but a stub for it will also be defined in main.c for linking 
   to by any modules that don't know that helper threads are disabled. */

#ifdef HELPERS_DISABLED
#define helpers_wait_until_not_in_use(v) 0
#else
extern void helpers_wait_until_not_in_use(SEXP);
#endif

/* Below is for packages that (naughtily) define USE_RINTERNALS, but don't
   include Defn.h, where helpers_is_in_use is defined. */

#ifndef helpers_is_in_use  
#define helpers_is_in_use(x)               ((x)->sxpinfo.in_use)
#endif

#define NAMEDCNT(x) \
( helpers_is_in_use(x) && (x)->sxpinfo.nmcnt != MAX_NAMEDCNT \
     ? (helpers_wait_until_not_in_use(x), (x)->sxpinfo.nmcnt) \
     : (x)->sxpinfo.nmcnt )

#define NAMEDCNT_EQ_0(x) \
( (x)->sxpinfo.nmcnt != 0 ? 0 : !helpers_is_in_use(x) ? 1 \
    : (helpers_wait_until_not_in_use(x), 1) )

#define NAMEDCNT_GT_0(x) \
( (x)->sxpinfo.nmcnt != 0 ? 1 : !helpers_is_in_use(x) ? 0 \
    : (helpers_wait_until_not_in_use(x), 0) )

#define NAMEDCNT_GT_1(x) \
( (x)->sxpinfo.nmcnt > 1 ? 1 : !helpers_is_in_use(x) ? 0 \
    : (helpers_wait_until_not_in_use(x), 0) )

#define SET_NAMEDCNT_0(x)    ((x)->sxpinfo.nmcnt = 0)
#define SET_NAMEDCNT_1(x)    ((x)->sxpinfo.nmcnt = 1)

/* Be careful not to write to an object with NAMEDCNT equal to MAX_NAMEDCNT, 
   even if the new value is also MAX_NAMEDCNT, since it might be a constant 
   object in a read-only memory area. */

#define SET_NAMEDCNT(x,v) do { \
    SEXP _p_ = (x); int _v_ = v; \
    if (_p_->sxpinfo.nmcnt != _v_) \
        _p_->sxpinfo.nmcnt = _v_; \
  } while (0)

#define SET_NAMEDCNT_MAX(x) do { \
    SEXP _p_ = (x); \
    if (_p_->sxpinfo.nmcnt < MAX_NAMEDCNT) \
        _p_->sxpinfo.nmcnt = MAX_NAMEDCNT; \
  } while (0)

#define INC_NAMEDCNT(x) do { \
    SEXP _p_ = (x); \
    if (_p_->sxpinfo.nmcnt < MAX_NAMEDCNT) \
        _p_->sxpinfo.nmcnt += 1; \
  } while (0)

#define INC_NAMEDCNT_0_AS_1(x) do { \
    SEXP _p_ = (x); \
    if (_p_->sxpinfo.nmcnt == 0) \
        _p_->sxpinfo.nmcnt = 2; \
    else if (_p_->sxpinfo.nmcnt < MAX_NAMEDCNT) \
        _p_->sxpinfo.nmcnt += 1; \
  } while (0)

#define DEC_NAMEDCNT(x) do { \
    SEXP _p_ = (x); \
    if (_p_->sxpinfo.nmcnt < MAX_NAMEDCNT && _p_->sxpinfo.nmcnt != 0) \
        _p_->sxpinfo.nmcnt -= 1; \
  } while (0)

/* Changes for an optimized implemention of the above macros.  The optimization
   assumes MAX_NAMEDCNT is a power of 2 minus 1.  There's not much to gain with
   gcc 4.6.3 on Intel - gcc is sometimes too smart to need help, and other times
   too dumb to take advantage of hints. */

#if MAX_NAMEDCNT!=2 && 1     /* Change 1 to 0 to disable these optimizations */

#undef NAMEDCNT_GT_1
#define NAMEDCNT_GT_1(x) \
( ((x)->sxpinfo.nmcnt & (MAX_NAMEDCNT-1)) != 0 ? 1 \
    : !helpers_is_in_use(x) ? 0 \
    : (helpers_wait_until_not_in_use(x), 0) )

#endif

/* Backward-compatible NAMED macros.  To mimic the 0/1/2 scheme, any nmcnt 
   greater than 1 must be converted to 2, and a value of 2 must be convert back
   to the maximum.  Furthermore, when NAMED returns 2, the actual nmcnt must 
   be set to the maximum - this is necessary to mimic the effect such code as

                      if (NAMED(v)<2) SET_NAMED(v,2)

   which should have the effect of keeping v with maximum nmcnt even if later
   a DEC_NAMEDCNT(v) is done.
*/

#if MAX_NAMEDCNT == 2	/* Gives the old scheme */

#define NAMED(x)	NAMEDCNT((x))
#define SET_NAMED(x,v)	SET_NAMEDCNT((x),(v))

#else 			/* New scheme with MAX_NAMEDCNT > 2 */

#define NAMED(x) \
  ( (x)->sxpinfo.nmcnt > 1 && (x)->sxpinfo.nmcnt < MAX_NAMEDCNT \
      ? (((x)->sxpinfo.nmcnt = MAX_NAMEDCNT), 2) \
      : NAMEDCNT((x)) )

#define SET_NAMED(x,v) do { \
    if ((v) > 1) SET_NAMEDCNT_MAX((x)); else SET_NAMEDCNT((x),(v)); \
  } while (0)

#endif

/* Decrement NAMEDCNT for object and for PRVALUE if object is a promise. */

#if 0  /* temporarily disabled, pending problem resolution */
#define DEC_NAMEDCNT_AND_PRVALUE(x) do { \
    SEXP _q_ = (x); \
    DEC_NAMEDCNT(_q_); \
    if (TYPEOF(_q_) == PROMSXP && NAMEDCNT_EQ_0(_q_) \
                               && PRVALUE(_q_) != R_UnboundValue) \
        DEC_NAMEDCNT(PRVALUE(_q_)); \
  } while (0)
#else
#define DEC_NAMEDCNT_AND_PRVALUE(x) DEC_NAMEDCNT((x))
#endif

/* Set an element in VECSXP or EXPRSXP to a given value or to an element from
   another vector.  The element is duplicated or namedcnt is adjusted as 
   appropriate, and as specified by the setting of DUPVE. */

#define DUPVE 0  /* Set to 1 to duplicate values, to 0 to adjust namedcnt */

#define SET_VECTOR_ELEMENT_TO_VALUE(_dst_,_i_,_val_) do { \
    SEXP _v_ = _val_; \
    if (!DUPVE || NAMEDCNT_EQ_0(_v_)) { \
        SET_VECTOR_ELT (_dst_, _i_, _v_); \
        if (NAMEDCNT_GT_0(_v_)) \
            INC_NAMEDCNT(_v_); \
    } \
    else \
        SET_VECTOR_ELT (_dst_, _i_, duplicate(_v_)); \
} while (0)

#define SET_VECTOR_ELEMENT_FROM_VECTOR(_dst_,_i_,_src_,_j_) do { \
    SEXP _s_ = _src_; \
    SEXP _v_ = VECTOR_ELT(_s_,_j_); \
    if (!DUPVE || NAMEDCNT_EQ_0(_s_)) { \
        SET_VECTOR_ELT (_dst_, _i_, _v_); \
        if (NAMEDCNT_GT_0(_s_)) \
            INC_NAMEDCNT_0_AS_1(_v_); \
    } \
    else \
        SET_VECTOR_ELT (_dst_, _i_, duplicate(_v_)); \
} while (0)


/* General Cons Cell Attributes */
#define ATTRIB(x)	((x)->attrib)
#define OBJECT(x)	((x)->sxpinfo.obj)
#define MARK(x)		((x)->sxpinfo.mark)
#define TYPEOF(x)	((x)->sxpinfo.type)
#define RTRACE(x)	(NONVEC_SXPINFO(x).trace)
#define LEVELS(x)	((x)->sxpinfo.gp)
  /* For SET_OBJECT and SET_TYPE, don't set if new value is the current value,
     to avoid crashing on an innocuous write to a constant that may be stored
     in read-only memory. */
#define SET_OBJECT(x,v) do { \
    SEXP _x_ = (x); int _v_ = (v); \
    if (_x_->sxpinfo.obj!=_v_) _x_->sxpinfo.obj = _v_; \
  } while (0)
#define SET_TYPEOF(x,v) do { \
    SEXP _x_ = (x); int _v_ = (v); \
    if (_x_->sxpinfo.type!=_v_) _x_->sxpinfo.type = _v_; \
  } while (0)
#define SET_RTRACE(x,v)	(NONVEC_SXPINFO(x).trace=(v))
#define SETLEVELS(x,v)	((x)->sxpinfo.gp=(v))

/* The TRUELENGTH is seldom used, and usually has no connection with length. */
#define TRUELENGTH(x)	(VEC_SXPINFO(x).truelength)
#define SET_TRUELENGTH(x,v)  (VEC_SXPINFO(x).truelength = (v))

/* S4 object bit, set by R_do_new_object for all new() calls.  Avoid writes
   of what's already there, in case object is a constant in read-only memory. */
#define S4_OBJECT_MASK (1<<4)
#define IS_S4_OBJECT(x) (((x)->sxpinfo.gp & S4_OBJECT_MASK) != 0)
#define SET_S4_OBJECT(x) do { \
    SEXP _x_ = (x); \
    if (!IS_S4_OBJECT(_x_)) _x_->sxpinfo.gp |= S4_OBJECT_MASK; \
  } while (0)
#define UNSET_S4_OBJECT(x) do { \
    SEXP _x_ = (x); \
    if (IS_S4_OBJECT(_x_)) _x_->sxpinfo.gp &= ~S4_OBJECT_MASK; \
  } while (0)

/* Vector Access Macros */
#define LENGTH(x)	(((VECSEXP) (x))->vecsxp.length)
#define SETLENGTH(x,v)	((((VECSEXP) (x))->vecsxp.length)=(v)) /* DEPRECATED */

/* Under the generational allocator the data for vector nodes comes
   immediately after the node structure, so the data address is a
   known offset from the node SEXP. */
#define DATAPTR(x)	(((SEXPREC_ALIGN *) (x)) + 1)
#define CHAR(x)		((const char *) DATAPTR(x))
#define LOGICAL(x)	((int *) DATAPTR(x))
#define INTEGER(x)	((int *) DATAPTR(x))
#define RAW(x)		((Rbyte *) DATAPTR(x))
#define COMPLEX(x)	((Rcomplex *) DATAPTR(x))
#define REAL(x)		((double *) DATAPTR(x))
#define STRING_ELT(x,i)	((SEXP *) DATAPTR(x))[i]
#define VECTOR_ELT(x,i)	((SEXP *) DATAPTR(x))[i]
#define STRING_PTR(x)	((SEXP *) DATAPTR(x))
#define VECTOR_PTR(x)	((SEXP *) DATAPTR(x))

/* List Access Macros */
/* These also work for ... objects */
#define LISTVAL(x)	((x)->u.listsxp)
#define TAG(e)		((e)->u.listsxp.tagval)
#define CAR(e)		((e)->u.listsxp.carval)
#define CDR(e)		((e)->u.listsxp.cdrval)
#define CAAR(e)		CAR(CAR(e))
#define CDAR(e)		CDR(CAR(e))
#define CADR(e)		CAR(CDR(e))
#define CDDR(e)		CDR(CDR(e))
#define CADDR(e)	CAR(CDR(CDR(e)))
#define CADDDR(e)	CAR(CDR(CDR(CDR(e))))
#define CAD4R(e)	CAR(CDR(CDR(CDR(CDR(e)))))
#define MISSING_MASK	15 /* reserve 4 bits--only 2 uses now */
#define MISSING(x)	((x)->sxpinfo.gp & MISSING_MASK)/* for closure calls */
#define SET_MISSING(x,v) do { \
  SEXP __x__ = (x); \
  int __v__ = (v); \
  int __other_flags__ = __x__->sxpinfo.gp & ~MISSING_MASK; \
  __x__->sxpinfo.gp = __other_flags__ | __v__; \
} while (0)

/* Closure Access Macros */
#define FORMALS(x)	((x)->u.closxp.formals)
#define BODY(x)		((x)->u.closxp.body)
#define CLOENV(x)	((x)->u.closxp.env)
#define RDEBUG(x)	(NONVEC_SXPINFO(x).debug)
#define SET_RDEBUG(x,v)	(NONVEC_SXPINFO(x).debug=(v))
#define RSTEP(x)	(NONVEC_SXPINFO(x).rstep)
#define SET_RSTEP(x,v)	(NONVEC_SXPINFO(x).rstep=(v))

/* Symbol Access Macros */
#define PRINTNAME(x)	((x)->u.symsxp.pname)
#define SYMVALUE(x)	((x)->u.symsxp.value)
#define INTERNAL(x)	((x)->u.symsxp.internal)
#define DDVAL_MASK	1
#define DDVAL(x)	((x)->sxpinfo.gp & DDVAL_MASK) /* for ..1, ..2 etc */
#define SET_DDVAL_BIT(x) (((x)->sxpinfo.gp) |= DDVAL_MASK)
#define UNSET_DDVAL_BIT(x) (((x)->sxpinfo.gp) &= ~DDVAL_MASK)
#define SET_DDVAL(x,v) ((v) ? SET_DDVAL_BIT(x) : UNSET_DDVAL_BIT(x)) /* for ..1, ..2 etc */
#define BASE_CACHE(x)  (NONVEC_SXPINFO(x).basec) /* 1 = base binding in global cache*/
#define SET_BASE_CACHE(x,v) (NONVEC_SXPINFO(x).basec = (v))

/* Flag indicating whether a symbol is special. */
#define SPEC_SYM(x)	(NONVEC_SXPINFO(x).spec_sym)
#define SET_SPEC_SYM(x,v) (NONVEC_SXPINFO(x).spec_sym = (v)) 

/* Environment Access Macros */
#define FRAME(x)	((x)->u.envsxp.frame)
#define ENCLOS(x)	((x)->u.envsxp.enclos)
#define HASHTAB(x)	((x)->u.envsxp.hashtab)
#define ENVFLAGS(x)	((x)->sxpinfo.gp)	/* for environments */
#define SET_ENVFLAGS(x,v)	(((x)->sxpinfo.gp)=(v))
#define NO_SPEC_SYM(x)  (NONVEC_SXPINFO(x).no_spec_sym) /* 1 = env has no special symbol */
#define SET_NO_SPEC_SYM(x,v) (NONVEC_SXPINFO(x).no_spec_sym = (v))

#else /* not USE_RINTERNALS */

/* typedef struct SEXPREC *SEXP; */  /* now defined outside USE_RINTERNALS */

#define CHAR(x)		R_CHAR(x)
const char *(R_CHAR)(SEXP x);

/* Various tests with macro versions below */
Rboolean (Rf_isNull)(SEXP s);
Rboolean (Rf_isRaw)(SEXP s);
Rboolean (Rf_isSymbol)(SEXP s);
Rboolean (Rf_isLogical)(SEXP s);
Rboolean (Rf_isReal)(SEXP s);
Rboolean (Rf_isComplex)(SEXP s);
Rboolean (Rf_isExpression)(SEXP s);
Rboolean (Rf_isEnvironment)(SEXP s);
Rboolean (Rf_isString)(SEXP s);
Rboolean (Rf_isObject)(SEXP s);

#endif /* USE_RINTERNALS */

/* Accessor functions.  Many are declared using () to avoid the macro
   definitions in the USE_RINTERNALS section.
   The function STRING_ELT is used as an argument to arrayAssign even
   if the macro version is in use.
*/

/* General Cons Cell Attributes */
SEXP (ATTRIB)(SEXP x);
int  (OBJECT)(SEXP x);
int  (MARK)(SEXP x);
int  (TYPEOF)(SEXP x);
int  (NAMED)(SEXP x);
void (SET_OBJECT)(SEXP x, int v);
void (SET_TYPEOF)(SEXP x, int v);
void (SET_NAMED)(SEXP x, int v);
void SET_ATTRIB(SEXP x, SEXP v);
void DUPLICATE_ATTRIB(SEXP to, SEXP from);

/* S4 object testing */
int (IS_S4_OBJECT)(SEXP x);
void (SET_S4_OBJECT)(SEXP x);
void (UNSET_S4_OBJECT)(SEXP x);

/* Vector Access Functions */
int  (LENGTH)(SEXP x);
int  (TRUELENGTH)(SEXP x);
void (SETLENGTH)(SEXP x, int v);
void (SET_TRUELENGTH)(SEXP x, int v);
int  (LEVELS)(SEXP x);
int  (SETLEVELS)(SEXP x, int v);

int  *(LOGICAL)(SEXP x);
int  *(INTEGER)(SEXP x);
Rbyte *(RAW)(SEXP x);
double *(REAL)(SEXP x);
Rcomplex *(COMPLEX)(SEXP x);
SEXP (STRING_ELT)(SEXP x, int i);
SEXP (VECTOR_ELT)(SEXP x, int i);
void SET_STRING_ELT(SEXP x, int i, SEXP v);
void copy_string_elements(SEXP x, int i, SEXP v, int j, int n);
SEXP SET_VECTOR_ELT(SEXP x, int i, SEXP v);
void copy_vector_elements(SEXP x, int i, SEXP v, int j, int n);
SEXP *(STRING_PTR)(SEXP x);
SEXP *(VECTOR_PTR)(SEXP x);

/* List Access Functions */
/* These also work for ... objects */
#define CONS(a, b)	cons((a), (b))		/* data lists */
#define LCONS(a, b)	lcons((a), (b))		/* language lists */
SEXP (TAG)(SEXP e);
SEXP (CAR)(SEXP e);
SEXP (CDR)(SEXP e);
SEXP (CAAR)(SEXP e);
SEXP (CDAR)(SEXP e);
SEXP (CADR)(SEXP e);
SEXP (CDDR)(SEXP e);
SEXP (CADDR)(SEXP e);
SEXP (CADDDR)(SEXP e);
SEXP (CAD4R)(SEXP e);
int  (MISSING)(SEXP x);
void (SET_MISSING)(SEXP x, int v);
void SET_TAG(SEXP x, SEXP y);
SEXP SETCAR(SEXP x, SEXP y);
SEXP SETCDR(SEXP x, SEXP y);
SEXP SETCADR(SEXP x, SEXP y);
SEXP SETCADDR(SEXP x, SEXP y);
SEXP SETCADDDR(SEXP x, SEXP y);
SEXP SETCAD4R(SEXP e, SEXP y);

/* Closure Access Functions */
SEXP (FORMALS)(SEXP x);
SEXP (BODY)(SEXP x);
SEXP (CLOENV)(SEXP x);
int  (RDEBUG)(SEXP x);
int  (RSTEP)(SEXP x);
int  (RTRACE)(SEXP x);
void (SET_RDEBUG)(SEXP x, int v);
void (SET_RSTEP)(SEXP x, int v);
void (SET_RTRACE)(SEXP x, int v);
void SET_FORMALS(SEXP x, SEXP v);
void SET_BODY(SEXP x, SEXP v);
void SET_CLOENV(SEXP x, SEXP v);

/* Symbol Access Functions */
SEXP (PRINTNAME)(SEXP x);
SEXP (SYMVALUE)(SEXP x);
SEXP (INTERNAL)(SEXP x);
int  (DDVAL)(SEXP x);
void (SET_DDVAL)(SEXP x, int v);
void SET_PRINTNAME(SEXP x, SEXP v);
void SET_SYMVALUE(SEXP x, SEXP v);
void SET_INTERNAL(SEXP x, SEXP v);

/* Environment Access Functions */
SEXP (FRAME)(SEXP x);
SEXP (ENCLOS)(SEXP x);
SEXP (HASHTAB)(SEXP x);
int  (ENVFLAGS)(SEXP x);
void (SET_ENVFLAGS)(SEXP x, int v);
void SET_FRAME(SEXP x, SEXP v);
void SET_ENCLOS(SEXP x, SEXP v);
void SET_HASHTAB(SEXP x, SEXP v);

/* Promise Access Functions */
/* First five have macro versions in Defn.h */
SEXP (PRCODE)(SEXP x);
SEXP (PRENV)(SEXP x);
SEXP (PRVALUE)(SEXP x);
int  (PRSEEN)(SEXP x);
void (SET_PRSEEN)(SEXP x, int v);
void SET_PRENV(SEXP x, SEXP v);
void SET_PRVALUE(SEXP x, SEXP v);
void SET_PRCODE(SEXP x, SEXP v);
void SET_PRSEEN(SEXP x, int v);

/* Hashing Functions */
/* There are macro versions in Defn.h */
int  (HASHASH)(SEXP x);
int  (HASHVALUE)(SEXP x);
void (SET_HASHASH)(SEXP x, int v);
void (SET_HASHVALUE)(SEXP x, int v);


/* External pointer access macros */
#define EXTPTR_PTR(x)	CAR(x)
#define EXTPTR_PROT(x)	CDR(x)
#define EXTPTR_TAG(x)	TAG(x)

/* Bytecode access macros */
#define BCODE_CODE(x)	CAR(x)
#define BCODE_CONSTS(x) CDR(x)
#define BCODE_EXPR(x)	TAG(x)
#define isByteCode(x)	(TYPEOF(x)==BCODESXP)

/* Pointer Protection and Unprotection */
#define PROTECT(s)		Rf_protect(s)
#define PROTECT2(s1,s2)		Rf_protect2(s1,s2) /* BEWARE! All args eval'd */
#define PROTECT3(s1,s2,s3)	Rf_protect3(s1,s2,s3) /* before any protected */
#define UNPROTECT(n)		Rf_unprotect(n)
#define UNPROTECT_PTR(s)	Rf_unprotect_ptr(s)

/* We sometimes need to coerce a protected value and place the new
   coerced value under protection.  For these cases PROTECT_WITH_INDEX
   saves an index of the protection location that can be used to
   replace the protected value using REPROTECT. */
typedef int PROTECT_INDEX;
#define PROTECT_WITH_INDEX(x,i) R_ProtectWithIndex(x,i)
#define REPROTECT(x,i) R_Reprotect(x,i)

<<<<<<< HEAD
=======
/* Macro for creating a local copy of a non-changing global SEXP variable,
   if a global copy of it has been set up. */

#define LOCAL_COPY(var) /* SEXP var = var##_COPY_ */

>>>>>>> c187a452
/* Evaluation Environment */
LibExtern SEXP	R_GlobalEnv;	    /* The "global" environment */

LibExtern SEXP  R_EmptyEnv;	    /* An empty environment at the root of the
				    	environment tree */
LibExtern SEXP  R_BaseEnv;	    /* The base environment; formerly R_NilValue */
LibExtern SEXP	R_BaseNamespace;    /* The (fake) namespace for base */
LibExtern SEXP	R_NamespaceRegistry;/* Registry for registered namespaces */

LibExtern SEXP	R_Srcref;           /* Current srcref, for debuggers */

/* R_NilValue is the R NULL object */
#define R_NilValue ((SEXP) &R_NilValue_const)
extern const SEXPREC R_NilValue_const; /* defined in const-objs.c */

/* Special Values */
<<<<<<< HEAD
=======
LibExtern SEXP	R_VariantResult;    /* Marker for variant result of op */
>>>>>>> c187a452
LibExtern SEXP	R_UnboundValue;	    /* Unbound marker */
LibExtern SEXP	R_MissingArg;	    /* Missing argument marker */

/* Logical Values.  Defined in const-objs.c */

#define R_ScalarLogicalNA ((SEXP) &R_ScalarLogicalNA_const)
extern VECTOR_SEXPREC_CONST R_ScalarLogicalNA_const;

#define R_ScalarLogicalFALSE ((SEXP) &R_ScalarLogicalFALSE_const)
extern VECTOR_SEXPREC_CONST R_ScalarLogicalFALSE_const;

#define R_ScalarLogicalTRUE ((SEXP) &R_ScalarLogicalTRUE_const)
extern VECTOR_SEXPREC_CONST R_ScalarLogicalTRUE_const;

/* Integer Values.  Defined in const-objs.c */

#define R_ScalarIntegerNA ((SEXP) &R_ScalarIntegerNA_const)
extern VECTOR_SEXPREC_CONST R_ScalarIntegerNA_const;

#define R_ScalarInteger0To10(v) ((SEXP) &R_ScalarInteger0To10_const[v])
extern VECTOR_SEXPREC_CONST R_ScalarInteger0To10_const[11];

/* Real Values.  Defined in const-objs.c */

#define R_ScalarRealNA ((SEXP) &R_ScalarRealNA_const)
extern VECTOR_SEXPREC_CONST R_ScalarRealNA_const;

#define R_ScalarRealZero ((SEXP) &R_ScalarRealZero_const)
extern VECTOR_SEXPREC_CONST R_ScalarRealZero_const;

#define R_ScalarRealOne ((SEXP) &R_ScalarRealOne_const)
extern VECTOR_SEXPREC_CONST R_ScalarRealOne_const;


#ifdef __MAIN__
attribute_hidden
#else
extern
#endif
SEXP	R_RestartToken;     /* Marker for restarted function calls */

/* Symbol Table Shortcuts */
LibExtern SEXP	R_Bracket2Symbol;   /* "[[" */
LibExtern SEXP	R_BracketSymbol;    /* "[" */
LibExtern SEXP	R_BraceSymbol;      /* "{" */
LibExtern SEXP	R_ClassSymbol;	    /* "class" */
LibExtern SEXP	R_DeviceSymbol;     /* ".Device" */
LibExtern SEXP	R_DimNamesSymbol;   /* "dimnames" */
LibExtern SEXP	R_DimSymbol;	    /* "dim" */
LibExtern SEXP	R_DollarSymbol;	    /* "$" */
LibExtern SEXP	R_DotsSymbol;	    /* "..." */
LibExtern SEXP	R_DropSymbol;	    /* "drop" */
LibExtern SEXP	R_LastvalueSymbol;  /* ".Last.value" */
LibExtern SEXP	R_LevelsSymbol;	    /* "levels" */
LibExtern SEXP	R_ModeSymbol;	    /* "mode" */
LibExtern SEXP	R_NameSymbol;	    /* "name" */
LibExtern SEXP	R_NamesSymbol;	    /* "names" */
LibExtern SEXP	R_NaRmSymbol;	    /* "na.rm" */
LibExtern SEXP	R_xSymbol;          /* "x" */
LibExtern SEXP  R_PackageSymbol;    /* "package" */
LibExtern SEXP  R_QuoteSymbol;	    /* "quote" */
LibExtern SEXP	R_RowNamesSymbol;   /* "row.names" */
LibExtern SEXP	R_SeedsSymbol;	    /* ".Random.seed" */
LibExtern SEXP	R_SourceSymbol;     /* "source" */
LibExtern SEXP	R_TspSymbol;	    /* "tsp" */
LibExtern SEXP	R_ValueSymbol;	    /* "value" */
LibExtern SEXP	R_AssignSymbols[4]; /* 0, "<-", "<<-", "=" */
LibExtern SEXP	R_SubAssignSymbol;  /* "[<-" */
LibExtern SEXP	R_SubSubAssignSymbol; /* "[[<-" */
LibExtern SEXP	R_DollarAssignSymbol; /* "$<-" */

LibExtern SEXP  R_dot_defined;      /* ".defined" */
LibExtern SEXP  R_dot_Method;       /* ".Method" */
LibExtern SEXP  R_dot_target;       /* ".target" */

/* Missing Values - others from Arith.h */
#define NA_STRING	R_NaString
LibExtern SEXP	R_NaString;	    /* NA_STRING as a CHARSXP */
LibExtern SEXP	R_BlankString;	    /* "" as a CHARSXP */

/* Coercion warnings - will be OR'ed : */

#define WARN_NA	   1
#define WARN_INACC 2
#define WARN_IMAG  4
#define WARN_RAW  8


/*--- FUNCTIONS ------------------------------------------------------ */

/* Type Coercions of all kinds */

SEXP Rf_asChar(SEXP);
SEXP Rf_coerceVector(SEXP, SEXPTYPE);
SEXP Rf_PairToVectorList(SEXP x);
SEXP Rf_VectorToPairList(SEXP x);
SEXP Rf_asCharacterFactor(SEXP x);
int Rf_asLogical(SEXP x);
int Rf_asInteger(SEXP x);
double Rf_asReal(SEXP x);
Rcomplex Rf_asComplex(SEXP x);



/* Other Internally Used Functions, excluding those which are inline-able*/

char * Rf_acopy_string(const char *);
SEXP Rf_alloc3DArray(SEXPTYPE, int, int, int);
SEXP Rf_allocArray(SEXPTYPE, SEXP);
SEXP Rf_allocMatrix(SEXPTYPE, int, int);
SEXP Rf_allocList(int);
SEXP Rf_allocS4Object(void);
SEXP Rf_allocSExp(SEXPTYPE);
SEXP Rf_allocVector(SEXPTYPE, R_len_t);
int  Rf_any_duplicated(SEXP x, Rboolean from_last);
int  Rf_any_duplicated3(SEXP x, SEXP incomp, Rboolean from_last);
SEXP Rf_applyClosure(SEXP, SEXP, SEXP, SEXP, SEXP);
SEXP Rf_applyClosure_v(SEXP, SEXP, SEXP, SEXP, SEXP, int);
SEXP Rf_arraySubscript(int, SEXP, SEXP, SEXP (*)(SEXP,SEXP),
                       SEXP (*)(SEXP, int), SEXP);
SEXP Rf_classgets(SEXP, SEXP);
SEXP Rf_cons_with_tag(SEXP, SEXP, SEXP);
SEXP Rf_cons(SEXP, SEXP);
Rboolean Rf_copy_1_string(char *, int, const char *);
Rboolean Rf_copy_2_strings(char *, int, const char *, const char *);
Rboolean Rf_copy_3_strings(char *, int, const char *, const char *, const char *);
void Rf_copyMatrix(SEXP, SEXP, Rboolean);
void Rf_copyMostAttrib(SEXP, SEXP);
void Rf_copyVector(SEXP, SEXP);
void Rf_copy_elements(SEXP, int, int, SEXP, int, int, int);
int Rf_copy_elements_coerced(SEXP, int, int, SEXP, int, int, int);
int Rf_countContexts(int, int);
SEXP Rf_CreateTag(SEXP);
void Rf_defineVar(SEXP, SEXP, SEXP);
SEXP Rf_dimgets(SEXP, SEXP);
SEXP Rf_dimnamesgets(SEXP, SEXP);
SEXP Rf_DropDims(SEXP);
SEXP Rf_duplicate(SEXP);
SEXP Rf_duplicated(SEXP, Rboolean);
int Rf_ep_match_strings(const char *, const char *);
int Rf_ep_match_exprs(SEXP, SEXP);
int Rf_ep_match_string_expr(const char *, SEXP);
SEXP Rf_eval(SEXP, SEXP);
SEXP Rf_evalv(SEXP, SEXP, int);
SEXP Rf_findFun(SEXP, SEXP);
SEXP Rf_findVar(SEXP, SEXP);
SEXP Rf_findVarPendingOK(SEXP, SEXP);
SEXP Rf_findVarInFrame(SEXP, SEXP);
SEXP Rf_findVarInFrame3(SEXP, SEXP, int);
SEXP Rf_fixup_NaRm(SEXP);
SEXP Rf_getAttrib(SEXP, SEXP);
SEXP Rf_getAttrib00(SEXP, SEXP);
SEXP Rf_GetArrayDimnames(SEXP);
SEXP Rf_GetColNames(SEXP);
void Rf_GetMatrixDimnames(SEXP, SEXP*, SEXP*, const char**, const char**);
SEXP Rf_GetOption(SEXP, SEXP); /* pre-2.13.0 compatibility */
SEXP Rf_GetOption1(SEXP);
int Rf_GetOptionDigits(void);
int Rf_GetOptionWidth(void);
SEXP Rf_GetRowNames(SEXP);
void Rf_gsetVar(SEXP, SEXP, SEXP);
SEXP Rf_install(const char *);
Rboolean Rf_isFree(SEXP);
Rboolean Rf_isOrdered(SEXP);
Rboolean Rf_isUnordered(SEXP);
Rboolean Rf_isUnsorted(SEXP, Rboolean);
R_len_t Rf_length(SEXP);
SEXP Rf_lengthgets(SEXP, R_len_t);
SEXP R_lsInternal(SEXP, Rboolean);
SEXP Rf_match(SEXP, SEXP, int);
SEXP Rf_matchE(SEXP, SEXP, int, SEXP);
SEXP Rf_namesgets(SEXP, SEXP);
SEXP Rf_mkChar(const char *);
SEXP Rf_mkCharLen(const char *, int);
Rboolean Rf_NonNullStringMatch(SEXP, SEXP);
int Rf_ncols(SEXP);
int Rf_nrows(SEXP);
SEXP Rf_nthcdr(SEXP, int);

Rboolean Rf_pmatch(SEXP, SEXP, Rboolean);
Rboolean Rf_psmatch(const char *, const char *, Rboolean);
void Rf_PrintValue(SEXP);
SEXP Rf_protect(SEXP);
void Rf_protect2(SEXP, SEXP);
void Rf_protect3(SEXP, SEXP, SEXP);
SEXP Rf_ScalarComplex(Rcomplex);
<<<<<<< HEAD
SEXP Rf_ScalarComplexShared(Rcomplex);
SEXP Rf_ScalarInteger(int);
SEXP Rf_ScalarIntegerShared(int);
SEXP Rf_ScalarLogical(int);  /* shared version is inlined */
SEXP Rf_ScalarRaw(Rbyte);
SEXP Rf_ScalarRawShared(Rbyte);
SEXP Rf_ScalarReal(double);
SEXP Rf_ScalarRealShared(double);
SEXP Rf_ScalarString(SEXP);
SEXP Rf_ScalarStringShared(SEXP);
=======
SEXP Rf_ScalarComplexMaybeConst(Rcomplex);
SEXP Rf_ScalarInteger(int);
SEXP Rf_ScalarIntegerMaybeConst(int);
SEXP Rf_ScalarLogical(int);  /* MaybeConst version is inlined */
SEXP Rf_ScalarRaw(Rbyte);
SEXP Rf_ScalarRawMaybeConst(Rbyte);
SEXP Rf_ScalarReal(double);
SEXP Rf_ScalarRealMaybeConst(double);
SEXP Rf_ScalarString(SEXP);
SEXP Rf_ScalarStringMaybeConst(SEXP);
>>>>>>> c187a452
SEXP Rf_setAttrib(SEXP, SEXP, SEXP);
void Rf_setNoSpecSymFlag(SEXP);
void Rf_setSVector(SEXP*, int, SEXP);
void Rf_set_elements_to_NA_or_NULL(SEXP, int, int);
void Rf_setVar(SEXP, SEXP, SEXP);
int Rf_set_var_in_frame(SEXP, SEXP, SEXP, int, int);
void Rf_set_var_nonlocal(SEXP, SEXP, SEXP, int);
<<<<<<< HEAD
SEXP Rf_SharedList1(SEXP);
=======
SEXP Rf_MaybeConstList1(SEXP);
>>>>>>> c187a452
SEXPTYPE Rf_str2type(const char *);
Rboolean Rf_StringBlank(SEXP);
SEXP Rf_substitute(SEXP,SEXP);
int Rf_tag_index(SEXP,SEXP);
const char * Rf_translateChar(SEXP);
const char * Rf_translateChar0(SEXP);
const char * Rf_translateCharUTF8(SEXP);
const char * Rf_type2char(SEXPTYPE);
SEXP Rf_type2str(SEXPTYPE);
void Rf_unprotect(int);
void Rf_unprotect_ptr(SEXP);
SEXP Rf_with_changed_nth(SEXP,int,SEXP);
SEXP Rf_with_no_nth(SEXP,int);
SEXP Rf_with_pairlist_appended(SEXP,SEXP);

SEXP R_ProtectWithIndex(SEXP, PROTECT_INDEX *);
void R_Reprotect(SEXP, PROTECT_INDEX);
SEXP R_tryEval(SEXP, SEXP, int *);
SEXP R_tryEvalSilent(SEXP, SEXP, int *);
const char *R_curErrorBuf();

Rboolean Rf_isS4(SEXP);
SEXP Rf_asS4(SEXP, Rboolean, int);
SEXP Rf_S3Class(SEXP);
int Rf_isBasicClass(const char *);

typedef enum {
    CE_NATIVE = 0,
    CE_UTF8   = 1,
    CE_LATIN1 = 2,
    CE_BYTES  = 3,
    CE_SYMBOL = 5,
    CE_ANY    =99
} cetype_t;

cetype_t Rf_getCharCE(SEXP);
SEXP Rf_mkCharCE(const char *, cetype_t);
SEXP Rf_mkCharLenCE(const char *, int, cetype_t);
const char *Rf_reEnc(const char *x, cetype_t ce_in, cetype_t ce_out, int subst);

				/* return(.) NOT reached : for -Wall */
#define error_return(msg)	{ Rf_error(msg);	   return R_NilValue; }
#define errorcall_return(cl,msg){ Rf_errorcall(cl, msg);   return R_NilValue; }

#ifdef __MAIN__
#undef extern
#undef LibExtern
#endif

/* External pointer interface */
SEXP R_MakeExternalPtr(void *p, SEXP tag, SEXP prot);
void *R_ExternalPtrAddr(SEXP s);
SEXP R_ExternalPtrTag(SEXP s);
SEXP R_ExternalPtrProtected(SEXP s);
void R_ClearExternalPtr(SEXP s);
void R_SetExternalPtrAddr(SEXP s, void *p);
void R_SetExternalPtrTag(SEXP s, SEXP tag);
void R_SetExternalPtrProtected(SEXP s, SEXP p);

/* Finalization interface */
typedef void (*R_CFinalizer_t)(SEXP);
void R_RegisterFinalizer(SEXP s, SEXP fun);
void R_RegisterCFinalizer(SEXP s, R_CFinalizer_t fun);
void R_RegisterFinalizerEx(SEXP s, SEXP fun, Rboolean onexit);
void R_RegisterCFinalizerEx(SEXP s, R_CFinalizer_t fun, Rboolean onexit);

/* Weak reference interface */
SEXP R_MakeWeakRef(SEXP key, SEXP val, SEXP fin, Rboolean onexit);
SEXP R_MakeWeakRefC(SEXP key, SEXP val, R_CFinalizer_t fin, Rboolean onexit);
SEXP R_WeakRefKey(SEXP w);
SEXP R_WeakRefValue(SEXP w);
void R_RunWeakRefFinalizer(SEXP w);

SEXP R_PromiseExpr(SEXP);
SEXP R_ClosureExpr(SEXP);
void R_initialize_bcode(void);
SEXP R_bcEncode(SEXP);
SEXP R_bcDecode(SEXP);
#define PREXPR(e) R_PromiseExpr(e)
#define BODY_EXPR(e) R_ClosureExpr(e)

/* Protected evaluation */
Rboolean R_ToplevelExec(void (*fun)(void *), void *data);

/* Environment and Binding Features */
void R_RestoreHashCount(SEXP rho);
Rboolean R_IsPackageEnv(SEXP rho);
SEXP R_PackageEnvName(SEXP rho);
SEXP R_FindPackageEnv(SEXP info);
Rboolean R_IsNamespaceEnv(SEXP rho);
SEXP R_NamespaceEnvSpec(SEXP rho);
SEXP R_FindNamespace(SEXP info);
void R_LockEnvironment(SEXP env, Rboolean bindings);
Rboolean R_EnvironmentIsLocked(SEXP env);
void R_LockBinding(SEXP sym, SEXP env);
void R_unLockBinding(SEXP sym, SEXP env);
void R_MakeActiveBinding(SEXP sym, SEXP fun, SEXP env);
Rboolean R_BindingIsLocked(SEXP sym, SEXP env);
Rboolean R_BindingIsActive(SEXP sym, SEXP env);
Rboolean R_HasFancyBindings(SEXP rho);


/* ../main/errors.c : */
/* needed for R_load/savehistory handling in front ends */
void Rf_errorcall(SEXP, const char *, ...);
void Rf_warningcall(SEXP, const char *, ...);
void Rf_warningcall_immediate(SEXP, const char *, ...);

/* Save/Load Interface */
#define R_XDR_DOUBLE_SIZE 8
#define R_XDR_INTEGER_SIZE 4

void R_XDREncodeDouble(double d, void *buf);
double R_XDRDecodeDouble(void *buf);
void R_XDREncodeInteger(int i, void *buf);
int R_XDRDecodeInteger(void *buf);

typedef void *R_pstream_data_t;

typedef enum {
    R_pstream_any_format,
    R_pstream_ascii_format,
    R_pstream_binary_format,
    R_pstream_xdr_format
} R_pstream_format_t;

typedef struct R_outpstream_st *R_outpstream_t;
struct R_outpstream_st {
    R_pstream_data_t data;
    R_pstream_format_t type;
    int version;
    void (*OutChar)(R_outpstream_t, int);
    void (*OutBytes)(R_outpstream_t, void *, int);
    SEXP (*OutPersistHookFunc)(SEXP, SEXP);
    SEXP OutPersistHookData;
};

typedef struct R_inpstream_st *R_inpstream_t;
struct R_inpstream_st {
    R_pstream_data_t data;
    R_pstream_format_t type;
    int (*InChar)(R_inpstream_t);
    void (*InBytes)(R_inpstream_t, void *, int);
    SEXP (*InPersistHookFunc)(SEXP, SEXP);
    SEXP InPersistHookData;
};

void R_InitInPStream(R_inpstream_t stream, R_pstream_data_t data,
		     R_pstream_format_t type,
		     int (*inchar)(R_inpstream_t),
		     void (*inbytes)(R_inpstream_t, void *, int),
		     SEXP (*phook)(SEXP, SEXP), SEXP pdata);
void R_InitOutPStream(R_outpstream_t stream, R_pstream_data_t data,
		      R_pstream_format_t type, int version,
		      void (*outchar)(R_outpstream_t, int),
		      void (*outbytes)(R_outpstream_t, void *, int),
		      SEXP (*phook)(SEXP, SEXP), SEXP pdata);

void R_InitFileInPStream(R_inpstream_t stream, FILE *fp,
			 R_pstream_format_t type,
			 SEXP (*phook)(SEXP, SEXP), SEXP pdata);
void R_InitFileOutPStream(R_outpstream_t stream, FILE *fp,
			  R_pstream_format_t type, int version,
			  SEXP (*phook)(SEXP, SEXP), SEXP pdata);

#ifdef NEED_CONNECTION_PSTREAMS
/* The connection interface is not yet available to packages.  To
   allow limited use of connection pointers this defines the opaque
   pointer type. */
#ifndef HAVE_RCONNECTION_TYPEDEF
typedef struct Rconn  *Rconnection;
#define HAVE_RCONNECTION_TYPEDEF
#endif
void R_InitConnOutPStream(R_outpstream_t stream, Rconnection con,
			  R_pstream_format_t type, int version,
			  SEXP (*phook)(SEXP, SEXP), SEXP pdata);
void R_InitConnInPStream(R_inpstream_t stream,  Rconnection con,
			 R_pstream_format_t type,
			 SEXP (*phook)(SEXP, SEXP), SEXP pdata);
#endif

void R_Serialize(SEXP s, R_outpstream_t ops);
SEXP R_Unserialize(R_inpstream_t ips);

/* slot management (in attrib.c) */
SEXP R_do_slot(SEXP obj, SEXP name);
SEXP R_do_slot_assign(SEXP obj, SEXP name, SEXP value);
int R_has_slot(SEXP obj, SEXP name);

/* class definition, new objects (objects.c) */
SEXP R_do_MAKE_CLASS(const char *what);
SEXP R_getClassDef  (const char *what);
SEXP R_do_new_object(SEXP class_def);
/* supporting  a C-level version of  is(., .) : */
int R_check_class_and_super(SEXP x, const char **valid, SEXP rho);
int R_check_class_etc      (SEXP x, const char **valid);

/* preserve objects across GCs */
void R_PreserveObject(SEXP);
void R_ReleaseObject(SEXP);

/* Shutdown actions */
void R_dot_Last(void);		/* in main.c */
void R_RunExitFinalizers(void);	/* in memory.c */

/* Replacements for popen and system */
#ifdef HAVE_POPEN
FILE *R_popen(const char *, const char *);
#endif
int R_system(const char *);

/* R_compute_identical:  C version of identical() function
   The third arg to R_compute_identical() consists of bitmapped flags for non-default options:
   currently all default to TRUE, so the flag is set for FALSE values:
   1 = !NUM_EQ
   2 = !SINGLE_NA
   4 = !ATTR_AS_SET
   8 = !IGNORE_BYTECODE
*/
Rboolean R_compute_identical(SEXP, SEXP, int);

#ifndef R_NO_REMAP
#define acopy_string		Rf_acopy_string
#define alloc3DArray            Rf_alloc3DArray
#define allocArray		Rf_allocArray
#define allocList		Rf_allocList
#define allocMatrix		Rf_allocMatrix
#define allocS4Object		Rf_allocS4Object
#define allocSExp		Rf_allocSExp
#define allocVector		Rf_allocVector
#define any_duplicated		Rf_any_duplicated
#define any_duplicated3		Rf_any_duplicated3
#define applyClosure		Rf_applyClosure
#define applyClosure_v		Rf_applyClosure_v
#define arraySubscript		Rf_arraySubscript
#define asChar			Rf_asChar
#define asCharacterFactor	Rf_asCharacterFactor
#define asComplex		Rf_asComplex
#define asInteger		Rf_asInteger
#define asLogical		Rf_asLogical
#define asReal			Rf_asReal
#define asS4			Rf_asS4
#define C99_from_R_complex	Rf_C99_from_R_complex
#define classgets		Rf_classgets
#define coerceVector		Rf_coerceVector
#define conformable		Rf_conformable
#define cons_with_tag		Rf_cons_with_tag
#define cons			Rf_cons
#define copy_1_string		Rf_copy_1_string
#define copy_2_strings		Rf_copy_2_strings
#define copy_3_strings		Rf_copy_3_strings
#define copyMatrix		Rf_copyMatrix
#define copyMostAttrib		Rf_copyMostAttrib
#define copyVector		Rf_copyVector
#define copy_elements		Rf_copy_elements
#define copy_elements_coerced	Rf_copy_elements_coerced
#define countContexts		Rf_countContexts
#define CreateTag		Rf_CreateTag
#define defineVar		Rf_defineVar
#define dimgets			Rf_dimgets
#define dimnamesgets		Rf_dimnamesgets
#define DropDims                Rf_DropDims
#define duplicate		Rf_duplicate
#define duplicated		Rf_duplicated
#define elt			Rf_elt
#define ep_match_strings	Rf_ep_match_strings
#define ep_match_exprs		Rf_ep_match_exprs
#define ep_match_string_expr	Rf_ep_match_string_expr
#define errorcall		Rf_errorcall
#define eval			Rf_eval
#define evalv			Rf_evalv
#define findFun			Rf_findFun
#define findVar			Rf_findVar
#define findVarPendingOK	Rf_findVarPendingOK
#define findVarInFrame		Rf_findVarInFrame
#define findVarInFrame3		Rf_findVarInFrame3
#define fixup_NaRm		Rf_fixup_NaRm
#define GetArrayDimnames	Rf_GetArrayDimnames
#define getAttrib		Rf_getAttrib
#define getAttrib00		Rf_getAttrib00
#define getCharCE		Rf_getCharCE
#define GetColNames		Rf_GetColNames
#define GetMatrixDimnames	Rf_GetMatrixDimnames
#define GetOption1		Rf_GetOption1
#define GetOptionDigits		Rf_GetOptionDigits
#define GetOptionWidth		Rf_GetOptionWidth
#define GetOption		Rf_GetOption
#define GetRowNames		Rf_GetRowNames
#define gsetVar			Rf_gsetVar
#define inherits		Rf_inherits
#define install			Rf_install
#define isArray			Rf_isArray
#define isBasicClass            Rf_isBasicClass
#define isComplex		Rf_isComplex
#define isEnvironment		Rf_isEnvironment
#define isExpression		Rf_isExpression
#define isFactor		Rf_isFactor
#define isFrame			Rf_isFrame
#define isFree			Rf_isFree
#define isFunction		Rf_isFunction
#define isInteger		Rf_isInteger
#define isLanguage		Rf_isLanguage
#define isList			Rf_isList
#define isLogical		Rf_isLogical
#define isSymbol		Rf_isSymbol
#define isMatrix		Rf_isMatrix
#define isNewList		Rf_isNewList
#define isNull			Rf_isNull
#define isNumeric		Rf_isNumeric
#define isNumber		Rf_isNumber
#define isObject		Rf_isObject
#define isOrdered		Rf_isOrdered
#define isPairList		Rf_isPairList
#define isPrimitive		Rf_isPrimitive
#define isRaw			Rf_isRaw
#define isReal			Rf_isReal
#define isS4			Rf_isS4
#define isString		Rf_isString
#define isTs			Rf_isTs
#define isUnordered		Rf_isUnordered
#define isUnsorted		Rf_isUnsorted
#define isUserBinop		Rf_isUserBinop
#define isValidString		Rf_isValidString
#define isValidStringF		Rf_isValidStringF
#define isVector		Rf_isVector
#define isVectorAtomic		Rf_isVectorAtomic
#define isVectorizable		Rf_isVectorizable
#define isVectorList		Rf_isVectorList
#define isVectorNonpointer	Rf_isVectorNonpointer
#define lang1			Rf_lang1
#define lang2			Rf_lang2
#define lang3			Rf_lang3
#define lang4			Rf_lang4
#define lang5			Rf_lang5
#define lang6			Rf_lang6
#define lastElt			Rf_lastElt
#define lcons			Rf_lcons
#define length(x)		Rf_length(x)
#define lengthgets		Rf_lengthgets
#define list1			Rf_list1
#define list2			Rf_list2
#define list3			Rf_list3
#define list4			Rf_list4
#define list5			Rf_list5
#define listAppend		Rf_listAppend
#define match			Rf_match
#define matchE			Rf_matchE
#define mkChar			Rf_mkChar
#define mkCharCE		Rf_mkCharCE
#define mkCharLen		Rf_mkCharLen
#define mkCharLenCE		Rf_mkCharLenCE
#define mkNamed			Rf_mkNamed
#define mkString		Rf_mkString
#define namesgets		Rf_namesgets
#define ncols			Rf_ncols
#define nlevels			Rf_nlevels
#define NonNullStringMatch	Rf_NonNullStringMatch
#define nrows			Rf_nrows
#define nthcdr			Rf_nthcdr
#define PairToVectorList	Rf_PairToVectorList
#define pmatch			Rf_pmatch
#define psmatch			Rf_psmatch
#define PrintValue		Rf_PrintValue
#define protect			Rf_protect
#define R_from_C99_complex	Rf_R_from_C99_complex
#define reEnc			Rf_reEnc
#define rownamesgets		Rf_rownamesgets
#define S3Class                 Rf_S3Class
#define ScalarComplex		Rf_ScalarComplex
<<<<<<< HEAD
#define ScalarComplexShared	Rf_ScalarComplexShared
#define ScalarInteger		Rf_ScalarInteger
#define ScalarIntegerShared	Rf_ScalarIntegerShared
#define ScalarLogical		Rf_ScalarLogical
#define ScalarLogicalShared	Rf_ScalarLogicalShared
#define ScalarReal		Rf_ScalarReal
#define ScalarRealShared	Rf_ScalarRealShared
#define ScalarString		Rf_ScalarString
#define ScalarStringShared	Rf_ScalarStringShared
#define ScalarRaw		Rf_ScalarRaw
#define ScalarRawShared		Rf_ScalarRawShared
=======
#define ScalarComplexMaybeConst	Rf_ScalarComplexMaybeConst
#define ScalarInteger		Rf_ScalarInteger
#define ScalarIntegerMaybeConst	Rf_ScalarIntegerMaybeConst
#define ScalarLogical		Rf_ScalarLogical
#define ScalarLogicalMaybeConst	Rf_ScalarLogicalMaybeConst
#define ScalarReal		Rf_ScalarReal
#define ScalarRealMaybeConst	Rf_ScalarRealMaybeConst
#define ScalarString		Rf_ScalarString
#define ScalarStringMaybeConst	Rf_ScalarStringMaybeConst
#define ScalarRaw		Rf_ScalarRaw
#define ScalarRawMaybeConst		Rf_ScalarRawMaybeConst
>>>>>>> c187a452
#define setAttrib		Rf_setAttrib
#define setNoSpecSymFlag	Rf_setNoSpecSymFlag
#define setSVector		Rf_setSVector
#define set_elements_to_NA_or_NULL Rf_set_elements_to_NA_or_NULL
#define setVar			Rf_setVar
#define set_var_in_frame	Rf_set_var_in_frame
#define set_var_nonlocal	Rf_set_var_nonlocal
<<<<<<< HEAD
#define SharedList1		Rf_SharedList1
=======
#define MaybeConstList1		Rf_MaybeConstList1
>>>>>>> c187a452
#define str2type		Rf_str2type
#define StringBlank		Rf_StringBlank
#define substitute		Rf_substitute
#define tag_index		Rf_tag_index
#define translateChar		Rf_translateChar
#define translateChar0		Rf_translateChar0
#define translateCharUTF8      	Rf_translateCharUTF8
#define type2char		Rf_type2char
#define type2str		Rf_type2str
#define unprotect		Rf_unprotect
#define unprotect_ptr		Rf_unprotect_ptr
#define VectorToPairList	Rf_VectorToPairList
#define warningcall		Rf_warningcall
#define warningcall_immediate	Rf_warningcall_immediate
#define with_changed_nth	Rf_with_changed_nth
#define with_no_nth		Rf_with_no_nth
#define with_pairlist_appended	Rf_with_pairlist_appended

#endif

/* Sets of SEXTYPES, for fast testing with if ((set >> type) & 1) ... 
   Used in inlined functions, and elsewhere. */

#define CONS_TYPES ( \
  (1<<LISTSXP) + (1<<LANGSXP) + (1<<DOTSXP) \
)

#define PAIRLIST_TYPES ( \
  (1<<NILSXP) + (1<<LISTSXP) + (1<<LANGSXP) \
)

#define ATOMIC_VECTOR_TYPES ( \
  (1<<LGLSXP) + (1<<INTSXP) + (1<<REALSXP) + \
  (1<<RAWSXP) + (1<<STRSXP) + (1<<CPLXSXP) \
)

#define NONATOMIC_VECTOR_TYPES ( \
  (1<<VECSXP) + (1<<EXPRSXP) \
)

#define NONPOINTER_VECTOR_TYPES ( \
  (1<<LGLSXP) + (1<<INTSXP) + (1<<REALSXP) + \
  (1<<RAWSXP) + (1<<CPLXSXP) \
)

#define VECTOR_TYPES ( \
  ATOMIC_VECTOR_TYPES + NONATOMIC_VECTOR_TYPES \
)

#define VECTOR_OR_CHAR_TYPES ( \
  VECTOR_TYPES + (1<<CHARSXP) \
)

#define PRIMITIVE_FUN_TYPES ( \
  (1<<BUILTINSXP) + (1<<SPECIALSXP) \
)

#define FUNCTION_TYPES ( \
  PRIMITIVE_FUN_TYPES + (1<<CLOSXP) \
)

#define NUMERIC_TYPES ( \
  (1<<LGLSXP) + (1<<INTSXP) + (1<<REALSXP) \
)

#define NUMBER_TYPES ( \
  NUMERIC_TYPES + (1<<CPLXSXP) \
)

#if defined(CALLED_FROM_DEFN_H) && !defined(__MAIN__) && (defined(COMPILING_R) || ( __GNUC__ && !defined(__INTEL_COMPILER) ))
#include "Rinlinedfuns.h"
#else
/* need remapped names here for use with R_NO_REMAP */

/*
   These are the inlinable functions that are provided in Rinlinedfuns.h
   It is *essential* that these do not appear in any other header file,
   with or without the Rf_ prefix.
*/
Rboolean Rf_conformable(SEXP, SEXP);
SEXP	 Rf_elt(SEXP, int);
Rboolean Rf_inherits(SEXP, const char *);
Rboolean Rf_isArray(SEXP);
Rboolean Rf_isFactor(SEXP);
Rboolean Rf_isFrame(SEXP);
Rboolean Rf_isFunction(SEXP);
Rboolean Rf_isInteger(SEXP);
Rboolean Rf_isLanguage(SEXP);
Rboolean Rf_isList(SEXP);
Rboolean Rf_isMatrix(SEXP);
Rboolean Rf_isNewList(SEXP);
Rboolean Rf_isNumber(SEXP);
Rboolean Rf_isNumeric(SEXP);
Rboolean Rf_isPairList(SEXP);
Rboolean Rf_isPrimitive(SEXP);
Rboolean Rf_isTs(SEXP);
Rboolean Rf_isUserBinop(SEXP);
Rboolean Rf_isValidString(SEXP);
Rboolean Rf_isValidStringF(SEXP);
Rboolean Rf_isVector(SEXP);
Rboolean Rf_isVectorAtomic(SEXP);
Rboolean Rf_isVectorList(SEXP);
Rboolean Rf_isVectorNonpointer(SEXP);
Rboolean Rf_isVectorizable(SEXP);
SEXP	 Rf_lang1(SEXP);
SEXP	 Rf_lang2(SEXP, SEXP);
SEXP	 Rf_lang3(SEXP, SEXP, SEXP);
SEXP	 Rf_lang4(SEXP, SEXP, SEXP, SEXP);
SEXP	 Rf_lang5(SEXP, SEXP, SEXP, SEXP, SEXP);
SEXP	 Rf_lang6(SEXP, SEXP, SEXP, SEXP, SEXP, SEXP);
SEXP	 Rf_lastElt(SEXP);
SEXP	 Rf_lcons(SEXP, SEXP);
SEXP	 Rf_list1(SEXP);
SEXP	 Rf_list2(SEXP, SEXP);
SEXP	 Rf_list3(SEXP, SEXP, SEXP);
SEXP	 Rf_list4(SEXP, SEXP, SEXP, SEXP);
SEXP	 Rf_list5(SEXP, SEXP, SEXP, SEXP, SEXP);
SEXP	 Rf_listAppend(SEXP, SEXP);
SEXP	 Rf_mkNamed(SEXPTYPE, const char **);
SEXP	 Rf_mkString(const char *);
int	 Rf_nlevels(SEXP);
<<<<<<< HEAD
SEXP	 Rf_ScalarLogicalShared(int);
=======
SEXP	 Rf_ScalarLogicalMaybeConst(int);
>>>>>>> c187a452

#ifdef complex  /* In C99, should be defined if complex.h included */
double complex Rf_C99_from_R_complex(Rcomplex *);
void Rf_R_from_C99_complex(Rcomplex *, double complex);
#endif

#endif

#ifdef USE_RINTERNALS

/* Test macros with function versions above */
#undef isNull
#define isNull(s)	(TYPEOF(s) == NILSXP)
#undef isRaw
#define isRaw(s)	(TYPEOF(s) == RAWSXP)
#undef isSymbol
#define isSymbol(s)	(TYPEOF(s) == SYMSXP)
#undef isLogical
#define isLogical(s)	(TYPEOF(s) == LGLSXP)
#undef isReal
#define isReal(s)	(TYPEOF(s) == REALSXP)
#undef isComplex
#define isComplex(s)	(TYPEOF(s) == CPLXSXP)
#undef isExpression
#define isExpression(s) (TYPEOF(s) == EXPRSXP)
#undef isEnvironment
#define isEnvironment(s) (TYPEOF(s) == ENVSXP)
#undef isString
#define isString(s)	(TYPEOF(s) == STRSXP)
#undef isObject
#define isObject(s)	(OBJECT(s) != 0)

#endif


#ifdef __cplusplus
}
#endif

#endif /* R_INTERNALS_H_ */<|MERGE_RESOLUTION|>--- conflicted
+++ resolved
@@ -781,14 +781,6 @@
 #define PROTECT_WITH_INDEX(x,i) R_ProtectWithIndex(x,i)
 #define REPROTECT(x,i) R_Reprotect(x,i)
 
-<<<<<<< HEAD
-=======
-/* Macro for creating a local copy of a non-changing global SEXP variable,
-   if a global copy of it has been set up. */
-
-#define LOCAL_COPY(var) /* SEXP var = var##_COPY_ */
-
->>>>>>> c187a452
 /* Evaluation Environment */
 LibExtern SEXP	R_GlobalEnv;	    /* The "global" environment */
 
@@ -805,10 +797,6 @@
 extern const SEXPREC R_NilValue_const; /* defined in const-objs.c */
 
 /* Special Values */
-<<<<<<< HEAD
-=======
-LibExtern SEXP	R_VariantResult;    /* Marker for variant result of op */
->>>>>>> c187a452
 LibExtern SEXP	R_UnboundValue;	    /* Unbound marker */
 LibExtern SEXP	R_MissingArg;	    /* Missing argument marker */
 
@@ -995,18 +983,6 @@
 void Rf_protect2(SEXP, SEXP);
 void Rf_protect3(SEXP, SEXP, SEXP);
 SEXP Rf_ScalarComplex(Rcomplex);
-<<<<<<< HEAD
-SEXP Rf_ScalarComplexShared(Rcomplex);
-SEXP Rf_ScalarInteger(int);
-SEXP Rf_ScalarIntegerShared(int);
-SEXP Rf_ScalarLogical(int);  /* shared version is inlined */
-SEXP Rf_ScalarRaw(Rbyte);
-SEXP Rf_ScalarRawShared(Rbyte);
-SEXP Rf_ScalarReal(double);
-SEXP Rf_ScalarRealShared(double);
-SEXP Rf_ScalarString(SEXP);
-SEXP Rf_ScalarStringShared(SEXP);
-=======
 SEXP Rf_ScalarComplexMaybeConst(Rcomplex);
 SEXP Rf_ScalarInteger(int);
 SEXP Rf_ScalarIntegerMaybeConst(int);
@@ -1017,7 +993,6 @@
 SEXP Rf_ScalarRealMaybeConst(double);
 SEXP Rf_ScalarString(SEXP);
 SEXP Rf_ScalarStringMaybeConst(SEXP);
->>>>>>> c187a452
 SEXP Rf_setAttrib(SEXP, SEXP, SEXP);
 void Rf_setNoSpecSymFlag(SEXP);
 void Rf_setSVector(SEXP*, int, SEXP);
@@ -1025,11 +1000,7 @@
 void Rf_setVar(SEXP, SEXP, SEXP);
 int Rf_set_var_in_frame(SEXP, SEXP, SEXP, int, int);
 void Rf_set_var_nonlocal(SEXP, SEXP, SEXP, int);
-<<<<<<< HEAD
-SEXP Rf_SharedList1(SEXP);
-=======
 SEXP Rf_MaybeConstList1(SEXP);
->>>>>>> c187a452
 SEXPTYPE Rf_str2type(const char *);
 Rboolean Rf_StringBlank(SEXP);
 SEXP Rf_substitute(SEXP,SEXP);
@@ -1399,19 +1370,6 @@
 #define rownamesgets		Rf_rownamesgets
 #define S3Class                 Rf_S3Class
 #define ScalarComplex		Rf_ScalarComplex
-<<<<<<< HEAD
-#define ScalarComplexShared	Rf_ScalarComplexShared
-#define ScalarInteger		Rf_ScalarInteger
-#define ScalarIntegerShared	Rf_ScalarIntegerShared
-#define ScalarLogical		Rf_ScalarLogical
-#define ScalarLogicalShared	Rf_ScalarLogicalShared
-#define ScalarReal		Rf_ScalarReal
-#define ScalarRealShared	Rf_ScalarRealShared
-#define ScalarString		Rf_ScalarString
-#define ScalarStringShared	Rf_ScalarStringShared
-#define ScalarRaw		Rf_ScalarRaw
-#define ScalarRawShared		Rf_ScalarRawShared
-=======
 #define ScalarComplexMaybeConst	Rf_ScalarComplexMaybeConst
 #define ScalarInteger		Rf_ScalarInteger
 #define ScalarIntegerMaybeConst	Rf_ScalarIntegerMaybeConst
@@ -1423,7 +1381,6 @@
 #define ScalarStringMaybeConst	Rf_ScalarStringMaybeConst
 #define ScalarRaw		Rf_ScalarRaw
 #define ScalarRawMaybeConst		Rf_ScalarRawMaybeConst
->>>>>>> c187a452
 #define setAttrib		Rf_setAttrib
 #define setNoSpecSymFlag	Rf_setNoSpecSymFlag
 #define setSVector		Rf_setSVector
@@ -1431,11 +1388,7 @@
 #define setVar			Rf_setVar
 #define set_var_in_frame	Rf_set_var_in_frame
 #define set_var_nonlocal	Rf_set_var_nonlocal
-<<<<<<< HEAD
-#define SharedList1		Rf_SharedList1
-=======
 #define MaybeConstList1		Rf_MaybeConstList1
->>>>>>> c187a452
 #define str2type		Rf_str2type
 #define StringBlank		Rf_StringBlank
 #define substitute		Rf_substitute
@@ -1557,11 +1510,7 @@
 SEXP	 Rf_mkNamed(SEXPTYPE, const char **);
 SEXP	 Rf_mkString(const char *);
 int	 Rf_nlevels(SEXP);
-<<<<<<< HEAD
-SEXP	 Rf_ScalarLogicalShared(int);
-=======
 SEXP	 Rf_ScalarLogicalMaybeConst(int);
->>>>>>> c187a452
 
 #ifdef complex  /* In C99, should be defined if complex.h included */
 double complex Rf_C99_from_R_complex(Rcomplex *);
