--- conflicted
+++ resolved
@@ -123,28 +123,16 @@
    size is 64 bits = 8 bytes. */
 
 struct sxpinfo_struct {
-<<<<<<< HEAD
     unsigned int nmcnt :  3;  /* count of "names" referring to object */
-=======
->>>>>>> f340e51b
     unsigned int type  :  5;  /* ==> (FUNSXP == 99) %% 2^5 == 3 == CLOSXP
                                * -> warning: `type' is narrower than values
                                *              of its type
                                * when SEXPTYPE was an enum */
-<<<<<<< HEAD
     /* Garbage collector stuff - keep in one byte to maybe speed up access */
     unsigned int gccls :  3;  /* node class for garbage collector */
     unsigned int gcgen :  1;  /* old generation number - may be best first */
     unsigned int gcoton:  1;  /* 1 if already in old-to-new list */
     unsigned int mark  :  1;  /* mark object as `in use' in garbage collector */
-=======
-    unsigned int nmcnt :  3;  /* count of "names" referring to object */
-    /* Garbage collector stuff - keep in one byte to maybe speed up access */
-    unsigned int gcgen :  1;  /* old generation number - may be best first */
-    unsigned int gcoton:  1;  /* 1 if already in old-to-new list */
-    unsigned int mark  :  1;  /* mark object as `in use' in garbage collector */
-    unsigned int gccls :  3;  /* node class for garbage collector */
->>>>>>> f340e51b
     /* debug/trace */
     unsigned int debug :  1;
     unsigned int trace :  1;  /* functions and memory tracing */
@@ -221,7 +209,6 @@
    
        4-byte pointers:  32 bytes
        8-byte pointers:  56 bytes
-<<<<<<< HEAD
 
    Note, however, that the routines in memory.c may choose to allocate
    64 bytes to hold a 56 byte SEXPREC record, to improve cache alignment, 
@@ -230,8 +217,6 @@
 
    Standard nodes may be used to hold small vectors as well as cons cells
    and other fixed-size objects.
-=======
->>>>>>> f340e51b
 */
 
 typedef struct SEXPREC {
@@ -243,17 +228,12 @@
 	struct envsxp_struct envsxp;
 	struct closxp_struct closxp;
 	struct promsxp_struct promsxp;
-        struct vecsxp_struct vecsxp; /* because used for 0-length vectors */
     } u;
 } SEXPREC, *SEXP;
 
 /* Reduced version of SEXPREC used as a header in vector nodes.  The 
    layout MUST be kept consistent with the SEXPREC definition.  The size
-<<<<<<< HEAD
    varies with the size of a pointer, the size of R_len_t, and whether
-=======
-   varies with the size of a pointer, the size of R_len_T, and whether
->>>>>>> f340e51b
    alignment to a multiple of 8 bytes is done, as follows:
    
        4-byte pointers, 4-byte R_len_t:  24 bytes
@@ -391,28 +371,16 @@
 #define OBJECT(x)	((x)->sxpinfo.obj)
 #define MARK(x)		((x)->sxpinfo.mark)
 #define TYPEOF(x)	((x)->sxpinfo.type)
-<<<<<<< HEAD
-=======
-#define NAMED(x)	((x)->sxpinfo.nmcnt)
->>>>>>> f340e51b
 #define RTRACE(x)	((x)->sxpinfo.trace)
 #define LEVELS(x)	((x)->sxpinfo.gp)
 #define SET_OBJECT(x,v)	(((x)->sxpinfo.obj)=(v))
 #define SET_TYPEOF(x,v)	(((x)->sxpinfo.type)=(v))
-<<<<<<< HEAD
 #define SET_RTRACE(x,v)	(((x)->sxpinfo.trace)=(v))
 #define SETLEVELS(x,v)	(((x)->sxpinfo.gp)=(v))
 
 /* The TRUELENGTH is seldom used, and usually has no connection with length.
    Used to be a 32-bit "truelength" field in the vecsxp_struct, but is now 
    a 28-bit field in sxpinfo. */
-=======
-#define SET_NAMED(x,v)	(((x)->sxpinfo.nmcnt)=(v))
-#define SET_RTRACE(x,v)	(((x)->sxpinfo.trace)=(v))
-#define SETLEVELS(x,v)	(((x)->sxpinfo.gp)=(v))
-
-/* The TRUELENGTH is seldom used, and usually has no connection with length */
->>>>>>> f340e51b
 #define TRUELENGTH(x)	(((VECSEXP) (x))->sxpinfo.gp2)
 #define SET_TRUELENGTH(x,v)	((((VECSEXP) (x))->sxpinfo.gp2)=(v))
 
