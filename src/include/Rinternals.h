--- conflicted
+++ resolved
@@ -306,12 +306,7 @@
 #endif
 
 #define NAMEDCNT(x) \
-<<<<<<< HEAD
-( (x)->sxpinfo.nmcnt == MAX_NAMEDCNT ? MAX_NAMEDCNT : \
-  (x)->sxpinfo.in_use \
-=======
 ( (x)->sxpinfo.in_use && (x)->sxpinfo.nmcnt != MAX_NAMEDCNT \
->>>>>>> a452fb20
      ? (helpers_wait_until_not_in_use(x), (x)->sxpinfo.nmcnt) \
      : (x)->sxpinfo.nmcnt )
 
