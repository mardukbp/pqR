/*
 *  pqR : A pretty quick version of R
 *  Copyright (C) 2013, 2014 by Radford M. Neal
 *
 *  Based on R : A Computer Language for Statistical Data Analysis
 *  Copyright (C) 1995, 1996  Robert Gentleman and Ross Ihaka
 *  Copyright (C) 1999-2010   The R Development Core Team.
 *
 *  The changes in pqR from R-2.15.0 distributed by the R Core Team are
 *  documented in the NEWS and MODS files in the top-level source directory.
 *
 *  This program is free software; you can redistribute it and/or modify
 *  it under the terms of the GNU Lesser General Public License as published by
 *  the Free Software Foundation; either version 2.1 of the License, or
 *  (at your option) any later version.
 *
 *  This program is distributed in the hope that it will be useful,
 *  but WITHOUT ANY WARRANTY; without even the implied warranty of
 *  MERCHANTABILITY or FITNESS FOR A PARTICULAR PURPOSE.  See the
 *  GNU Lesser General Public License for more details.
 *
 *  You should have received a copy of the GNU Lesser General Public License
 *  along with this program; if not, a copy is available at
 *  http://www.r-project.org/Licenses/
 */

#ifndef R_INTERNALS_H_
#define R_INTERNALS_H_


#ifdef __cplusplus
# include <cstdio>
# ifdef __SUNPRO_CC
using std::FILE;
# endif
# include <climits>
extern "C" {
#else
# include <stdio.h>
# include <limits.h> /* for INT_MAX */
#endif


/* Redefinition of "fork" to handle helper threads properly, using the
   Rf_fork function in system.c.  Starts by including the header file
   that declares the system "fork" (if such exists), so that the
   redefinition won't affect that.  Declares Rf_fork as returning a
   value of type pid_t if the header file defining that type exists.
   If not, it is allowed to default to returning int.

   For some mysterious reason, things go wrong if this is done after
   the includes of headers in R_ext below.  Also, letting Rf_fork
   default to returning int, rather than declaring it so, is deliberate,
   in case "fork" (now really "Rf_fork") is somehow declared later,
   in which case we don't want to conflict with the return type it is
   given then, which we hope is the same as it's declared as in util.c.
   (You'd think this couldn't be an issue, but something funny happens
   with C++ ...) */

#ifdef HAVE_UNISTD_H
#include <unistd.h>
#endif

#define fork Rf_fork

#ifdef HAVE_SYS_TYPES_H
#include <sys/types.h>
pid_t Rf_fork(void);
#endif


#include <R_ext/Arith.h>
#include <R_ext/Boolean.h>
#include <R_ext/Complex.h>
#include <R_ext/Error.h>
#include <R_ext/Memory.h>
#include <R_ext/PrtUtil.h>
#include <R_ext/Utils.h>

#include <R_ext/libextern.h>

/* Variables that need to be declared as firstprivate in omp parallel
   constructs, since they're used in macros such as NA_REAL. */

#define R_OMP_FIRSTPRIVATE_VARS R_NaReal,R_NaInt,R_NaN_cast_to_int

typedef unsigned char Rbyte;

/* type for length of vectors etc */
typedef int R_len_t;  /* might later be unsigned or long */
#define R_LEN_T_MAX INT_MAX

/* Fundamental Data Types:  These are largely Lisp
 * influenced structures, with the exception of LGLSXP,
 * INTSXP, REALSXP, CPLXSXP and STRSXP which are the
 * element types for S-like data objects.

 * Note that the gap of 11 and 12 below is because of
 * the withdrawal of native "factor" and "ordered" types.
 *
 *			--> TypeTable[] in ../main/util.c for  typeof()
 */

/*  These exact numeric values are seldom used, but they are, e.g., in
 *  ../main/subassign.c
*/

typedef unsigned int SEXPTYPE;  /* used in serialize.c for things that aren't
                                   actual types */

#define NILSXP	     0	  /* nil = NULL */
#define SYMSXP	     1	  /* symbols */
#define LISTSXP	     2	  /* lists of dotted pairs */
#define CLOSXP	     3	  /* closures */
#define ENVSXP	     4	  /* environments */
#define PROMSXP	     5	  /* promises: [un]evaluated closure arguments */
#define LANGSXP	     6	  /* language constructs (special lists) */
#define SPECIALSXP   7	  /* special forms */
#define BUILTINSXP   8	  /* builtin non-special forms */
#define CHARSXP	     9	  /* "scalar" string type (internal only)*/
#define LGLSXP	    10	  /* logical vectors */
#define INTSXP	    13	  /* integer vectors */
#define REALSXP	    14	  /* real variables */
#define CPLXSXP	    15	  /* complex variables */
#define STRSXP	    16	  /* string vectors */
#define DOTSXP	    17	  /* dot-dot-dot object */
#define ANYSXP	    18	  /* make "any" args work.
			     Used in specifying types for symbol
			     registration to mean anything is okay  */
#define VECSXP	    19	  /* generic vectors */
#define EXPRSXP	    20	  /* expressions vectors */
#define BCODESXP    21    /* byte code */
#define EXTPTRSXP   22    /* external pointer */
#define WEAKREFSXP  23    /* weak reference */
#define RAWSXP      24    /* raw bytes */
#define S4SXP       25    /* S4, non-vector */

/* used for detecting PROTECT issues in memory.c */
#define NEWSXP      30    /* fresh node creaed in new page */
#define FREESXP     31    /* node released by GC */

#define FUNSXP      99    /* Closure or Builtin or Special */


/* Flags.  Order may be fiddled to try to improve performance.  Total
   size is 64 bits = 8 bytes. */

struct sxpinfo_struct {
    /* Type and namedcnt in first byte */
    unsigned int nmcnt : 3;   /* count of "names" referring to object */
    unsigned int type : 5;    /* ==> (FUNSXP == 99) %% 2^5 == 3 == CLOSXP
                               * -> warning: `type' is narrower than values
                               *              of its type
                               * when SEXPTYPE was an enum */
    /* Garbage collector stuff - keep in one byte to maybe speed up access */
    unsigned int gccls : 3;   /* node class for garbage collector */
    unsigned int gcgen : 1;   /* old generation number - may be best first */
    unsigned int mark : 1;    /* marks object as in use in garbage collector */
    /* Object flag */
    unsigned int obj : 1;     /* set if this is an S3 or S4 object */
    /* Flags to synchronize with helper threads */
    unsigned int in_use: 1;   /* whether contents may be in use by a helper */
    unsigned int being_computed : 1;  /* whether helper may be computing this */
    /* "general purpose" field, used for miscellaneous purposes */
    unsigned int gp : 16;     /* The "general purpose" field */
    union {
      struct {                /* field below is for vectors only */
        R_len_t truelength;      /* for old stuff - may someday be defunct... */
      } vec;
      struct {                /* fields below are for non-vectors only */
        /* Debugging */
        unsigned int debug : 1;  /* function/environment is being debugged */
        unsigned int rstep : 1;  /* function is to be debugged, but only once */
        unsigned int trace : 1;  /* function is being traced */
        /* Symbol binding */
        unsigned int unused : 1;      /* not yet used */
        unsigned int spec_sym : 1;    /* this is a "special" symbol */
        unsigned int no_spec_sym : 1; /* environment has no special symbols */
        unsigned int base_env : 1;    /* this is R_BaseEnv or R_BaseNamespace */
<<<<<<< HEAD
        unsigned int basec : 1;       /* sym has base binding in global cache */
=======
        unsigned int unused : 1;      /* not yet used */
>>>>>>> 19c218b3
        /* Primitive operations */
        unsigned char var1, var2;/* variants for evals of fast primitive args */
        unsigned char pending_ok;/* whether args can have computation pending */
      } nonvec;                  /*  - only one bit, but maybe faster as byte */
    } u;
};

/* Macros to access the vector or non-vector part of the sxpinfo structure,
   checking validity if CHECK_VEC_NONVEC is defined (it should not normally
   be defined because it significantly degrades performance). */

#ifdef CHECK_VEC_NONVEC
extern struct sxpinfo_struct *Rf_verify_vec (void *);
extern struct sxpinfo_struct *Rf_verify_nonvec (void *);
#define VEC_SXPINFO(x)    (Rf_verify_vec((void*)x)->u.vec)
#define NONVEC_SXPINFO(x) (Rf_verify_nonvec((void*)x)->u.nonvec)
#else
#define VEC_SXPINFO(x)    ((x)->sxpinfo.u.vec)
#define NONVEC_SXPINFO(x) ((x)->sxpinfo.u.nonvec)
#endif

struct primsxp_struct {    /* table offset of this and other info is in gp  */
    /* The two function pointers below can't use SEXP, since not defined yet*/
    void *(*primsxp_cfun)();   /* c-code address for prim fun, from table   */
    void *(*primsxp_fast_cfun)(); /* c-code addr for fast interface, or NULL*/
    short primsxp_code;        /* operation code, from table                */
    signed char primsxp_arity; /* function arity (-1 for any), from table   */
    unsigned int primsxp_print:2;   /* print/invisible indicator, from table*/
    unsigned int primsxp_variant:1; /* pass variant to cfun, from table     */
    unsigned int primsxp_internal:1;/* call with .Internal flag, from table */
    unsigned int primsxp_foreign:1; /* primitive to call C/Fortran function */
    /* bits below only for when fast_cfun!=NULL (last 2 only when arity==2) */
    unsigned int primsxp_dsptch1:1; /* might dispatch on 1st argument       */
    unsigned int primsxp_dsptch2:1; /* might dispatch on 2nd argument       */
    unsigned int primsxp_uni_too:1; /* can be unary as well as binary       */
};

struct listsxp_struct {
    struct SEXPREC *carval;
    struct SEXPREC *cdrval;
    struct SEXPREC *tagval;
};

struct envsxp_struct {
    struct SEXPREC *frame;
    struct SEXPREC *enclos;
    struct SEXPREC *hashtab;
};

struct closxp_struct {
    struct SEXPREC *formals;
    struct SEXPREC *body;
    struct SEXPREC *env;
};

struct promsxp_struct {
    struct SEXPREC *value;
    struct SEXPREC *expr;
    struct SEXPREC *env;
};

/* Every node must have a set of sxpinfo flags and an attribute field,
   plus gengc_next_node and gengc_prev_node fields, used to maintain the 
   collector's linked list structures. 

   The gengc_next_node field is also used to mark constants defined
   in const-objs.c, and the gengc_prev_node field is set to zero to
   mark nodes already put into the old-to-new list in the garbage 
   collector.
*/

#define SEXPREC_HEADER \
    struct sxpinfo_struct sxpinfo; \
    struct SEXPREC *attrib; \
    struct SEXPREC *gengc_next_node, *gengc_prev_node

/* The standard node structure consists of a header followed by the
   node data.  The size varies with the size of a pointer, as follows
   (assuming R_len_t is no bigger than a pointer):
   
       4-byte pointers:  32 bytes
       8-byte pointers:  56 bytes

   Note, however, that the actual amount allocated could be greater, as
   determined by the definitions of the node class sizes in memory.c.

   Standard nodes may be used to hold small vectors as well as cons cells
   and other fixed-size objects.
*/

typedef struct SEXPREC {
    SEXPREC_HEADER;
    union {
	struct primsxp_struct primsxp;
	struct listsxp_struct listsxp;
	struct envsxp_struct envsxp;
	struct closxp_struct closxp;
	struct promsxp_struct promsxp;
    } u;
} SEXPREC, *SEXP;


/* Version of SEXPREC used for symbols. */

struct symsxp_struct {
    struct SEXPREC *pname;
    struct SEXPREC *value;
    struct SEXPREC *internal;
    struct SEXPREC *nextsym;
    struct SEXPREC *lastenv;
    struct SEXPREC *lastbinding;
<<<<<<< HEAD
=======
    struct SEXPREC *lastenvnotfound;
>>>>>>> 19c218b3
};

typedef struct SYM_SEXPREC {
    SEXPREC_HEADER;
    struct symsxp_struct symsxp;
} SYM_SEXPREC, *SYMSEXP;

/* Reduced version of SEXPREC used as a header in vector nodes.  The 
   layout MUST be kept consistent with the SEXPREC definition.  The size
   varies with the size of a pointer, the size of R_len_t, and whether
   alignment to a multiple of 8 bytes is done, as follows:
   
       4-byte pointers, 4-byte R_len_t:  24 bytes
       8-byte pointers, 4-byte R_len_t:  36 bytes (40 bytes if aligned)
       8-byte pointers, 8-byte R_len_t:  40 bytes
*/

struct vecsxp_struct {
    R_len_t length;
};

typedef struct VECTOR_SEXPREC {
    SEXPREC_HEADER;
    struct vecsxp_struct vecsxp;
} VECTOR_SEXPREC, *VECSEXP;

typedef union { VECTOR_SEXPREC s; double align; } SEXPREC_ALIGN;

/* Version of VECTOR_SEXPREC used for defining constants in const_obj.c */

typedef const struct {
    SEXPREC_HEADER;
    struct vecsxp_struct vecsxp;
    union { double d; int w[2]; int i; char c; } data;
} VECTOR_SEXPREC_CONST;


#ifdef USE_RINTERNALS
/* This is intended for use only within R itself.
 * It defines internal structures that are otherwise only accessible
 * via SEXP, and macros to replace many (but not all) of accessor functions
 * (which are always defined).
 *
 * Making R_NilValue a constant has necessitated exposing more of the
 * internals (some of what is above used to be after this ifdef).
 */


/* Macros for accessing and changing NAMEDCNT. */

#define MAX_NAMEDCNT 7	/* Must be either 2 or a power of 2 minus 1, limited 
                           by the number of bits in the nmcnt sxpinfo field */

/* Below is the obvious way of implementing these macros. */

/* When a variable may be being used by a helper, it is treated as temporarily
   having a nmcnt value that is greater than the value stored.  If the value
   of a macro is the same regardless of whether this temporary increment is
   counted, the value can be returned immediately.  Otherwise, it's necessary
   to wait for the variable to not be in use, and then return the value based
   on the stored nmcnt. 

   A declaration for helpers_wait_until_not_in_use is put here, so that the
   helpers.h file needn't be included. 

   When helper threads are disabled, helpers_wait_until_not_in_use is normally
   a null macro, but a stub for it will also be defined in main.c for linking 
   to by any modules that don't know that helper threads are disabled. */

#ifdef HELPERS_DISABLED
#define helpers_wait_until_not_in_use(v) 0
#else
extern void helpers_wait_until_not_in_use(SEXP);
#endif

/* Below is for packages that (naughtily) define USE_RINTERNALS, but don't
   include Defn.h, where helpers_is_in_use is defined. */

#ifndef helpers_is_in_use  
#define helpers_is_in_use(x)               ((x)->sxpinfo.in_use)
#endif

#define NAMEDCNT(x) \
( helpers_is_in_use(x) && (x)->sxpinfo.nmcnt != MAX_NAMEDCNT \
     ? (helpers_wait_until_not_in_use(x), (x)->sxpinfo.nmcnt) \
     : (x)->sxpinfo.nmcnt )

#define NAMEDCNT_EQ_0(x) \
( (x)->sxpinfo.nmcnt != 0 ? 0 : !helpers_is_in_use(x) ? 1 \
    : (helpers_wait_until_not_in_use(x), 1) )

#define NAMEDCNT_GT_0(x) \
( (x)->sxpinfo.nmcnt != 0 ? 1 : !helpers_is_in_use(x) ? 0 \
    : (helpers_wait_until_not_in_use(x), 0) )

#define NAMEDCNT_GT_1(x) \
( (x)->sxpinfo.nmcnt > 1 ? 1 : !helpers_is_in_use(x) ? 0 \
    : (helpers_wait_until_not_in_use(x), 0) )

#define SET_NAMEDCNT_0(x)    ((x)->sxpinfo.nmcnt = 0)
#define SET_NAMEDCNT_1(x)    ((x)->sxpinfo.nmcnt = 1)

/* Be careful not to write to an object with NAMEDCNT equal to MAX_NAMEDCNT, 
   even if the new value is also MAX_NAMEDCNT, since it might be a constant 
   object in a read-only memory area. */

#define SET_NAMEDCNT(x,v) do { \
    SEXP _p_ = (x); int _v_ = v; \
    if (_p_->sxpinfo.nmcnt != _v_) \
        _p_->sxpinfo.nmcnt = _v_; \
  } while (0)

#define SET_NAMEDCNT_MAX(x) do { \
    SEXP _p_ = (x); \
    if (_p_->sxpinfo.nmcnt < MAX_NAMEDCNT) \
        _p_->sxpinfo.nmcnt = MAX_NAMEDCNT; \
  } while (0)

#define INC_NAMEDCNT(x) do { \
    SEXP _p_ = (x); \
    if (_p_->sxpinfo.nmcnt < MAX_NAMEDCNT) \
        _p_->sxpinfo.nmcnt += 1; \
  } while (0)

#define INC_NAMEDCNT_0_AS_1(x) do { \
    SEXP _p_ = (x); \
    if (_p_->sxpinfo.nmcnt == 0) \
        _p_->sxpinfo.nmcnt = 2; \
    else if (_p_->sxpinfo.nmcnt < MAX_NAMEDCNT) \
        _p_->sxpinfo.nmcnt += 1; \
  } while (0)

#define DEC_NAMEDCNT(x) do { \
    SEXP _p_ = (x); \
    if (_p_->sxpinfo.nmcnt < MAX_NAMEDCNT && _p_->sxpinfo.nmcnt != 0) \
        _p_->sxpinfo.nmcnt -= 1; \
  } while (0)

/* Changes for an optimized implemention of the above macros.  The optimization
   assumes MAX_NAMEDCNT is a power of 2 minus 1.  There's not much to gain with
   gcc 4.6.3 on Intel - gcc is sometimes too smart to need help, and other times
   too dumb to take advantage of hints. */

#if MAX_NAMEDCNT!=2 && 1     /* Change 1 to 0 to disable these optimizations */

#undef NAMEDCNT_GT_1
#define NAMEDCNT_GT_1(x) \
( ((x)->sxpinfo.nmcnt & (MAX_NAMEDCNT-1)) != 0 ? 1 \
    : !helpers_is_in_use(x) ? 0 \
    : (helpers_wait_until_not_in_use(x), 0) )

#endif

/* Backward-compatible NAMED macros.  To mimic the 0/1/2 scheme, any nmcnt 
   greater than 1 must be converted to 2, and a value of 2 must be convert back
   to the maximum.  Furthermore, when NAMED returns 2, the actual nmcnt must 
   be set to the maximum - this is necessary to mimic the effect such code as

                      if (NAMED(v)<2) SET_NAMED(v,2)

   which should have the effect of keeping v with maximum nmcnt even if later
   a DEC_NAMEDCNT(v) is done.
*/

#if MAX_NAMEDCNT == 2	/* Gives the old scheme */

#define NAMED(x)	NAMEDCNT((x))
#define SET_NAMED(x,v)	SET_NAMEDCNT((x),(v))

#else 			/* New scheme with MAX_NAMEDCNT > 2 */

#define NAMED(x) \
  ( (x)->sxpinfo.nmcnt > 1 && (x)->sxpinfo.nmcnt < MAX_NAMEDCNT \
      ? (((x)->sxpinfo.nmcnt = MAX_NAMEDCNT), 2) \
      : NAMEDCNT((x)) )

#define SET_NAMED(x,v) do { \
    if ((v) > 1) SET_NAMEDCNT_MAX((x)); else SET_NAMEDCNT((x),(v)); \
  } while (0)

#endif

/* Decrement NAMEDCNT for object and for PRVALUE if object is a promise. */

#if 0  /* temporarily disabled, pending problem resolution */
#define DEC_NAMEDCNT_AND_PRVALUE(x) do { \
    SEXP _q_ = (x); \
    DEC_NAMEDCNT(_q_); \
    if (TYPEOF(_q_) == PROMSXP && NAMEDCNT_EQ_0(_q_) \
                               && PRVALUE(_q_) != R_UnboundValue) \
        DEC_NAMEDCNT(PRVALUE(_q_)); \
  } while (0)
#else
#define DEC_NAMEDCNT_AND_PRVALUE(x) DEC_NAMEDCNT((x))
#endif

/* Set an element in VECSXP or EXPRSXP to a given value or to an element from
   another vector.  The element is duplicated or namedcnt is adjusted as 
   appropriate, and as specified by the setting of DUPVE. */

#define DUPVE 0  /* Set to 1 to duplicate values, to 0 to adjust namedcnt */

/* Set element to a value whose namedcnt is properly set.  One can lazily
   let namedcnt of zero stay zero, rather than increment, for the moment. */
#define SET_VECTOR_ELEMENT_TO_VALUE(_dst_,_i_,_val_) do { \
    SEXP _v_ = _val_; \
    if (!DUPVE || NAMEDCNT_EQ_0(_v_)) { \
        SET_VECTOR_ELT (_dst_, _i_, _v_); \
        if (NAMEDCNT_GT_0(_v_)) \
            INC_NAMEDCNT(_v_); \
    } \
    else \
        SET_VECTOR_ELT (_dst_, _i_, duplicate(_v_)); \
} while (0)

/* Set element to a value from another list.  If the value has namedcnt of
   zero, it must be regarded as actually being one, unless the list it came
   from has namedcnt of zero (which for proper operation must be the real
   namedcnt for it, not a lazy zero). */
#define SET_VECTOR_ELEMENT_FROM_VECTOR(_dst_,_i_,_src_,_j_) do { \
    SEXP _s_ = _src_; \
    SEXP _v_ = VECTOR_ELT(_s_,_j_); \
    if (!DUPVE || NAMEDCNT_EQ_0(_s_)) { \
        SET_VECTOR_ELT (_dst_, _i_, _v_); \
        if (NAMEDCNT_GT_0(_s_) || NAMEDCNT_GT_0(_v_)) \
            INC_NAMEDCNT_0_AS_1(_v_); \
    } \
    else \
        SET_VECTOR_ELT (_dst_, _i_, duplicate(_v_)); \
} while (0)


/* General Cons Cell Attributes */
#define ATTRIB(x)	((x)->attrib)
#define OBJECT(x)	((x)->sxpinfo.obj)
#define MARK(x)		((x)->sxpinfo.mark)
#define TYPEOF(x)	((x)->sxpinfo.type)
#define RTRACE(x)	(NONVEC_SXPINFO(x).trace)
#define LEVELS(x)	((x)->sxpinfo.gp)
  /* For SET_OBJECT and SET_TYPE, don't set if new value is the current value,
     to avoid crashing on an innocuous write to a constant that may be stored
     in read-only memory. */
#define SET_OBJECT(x,v) do { \
    SEXP _x_ = (x); int _v_ = (v); \
    if (_x_->sxpinfo.obj!=_v_) _x_->sxpinfo.obj = _v_; \
  } while (0)
#define SET_TYPEOF(x,v) do { \
    SEXP _x_ = (x); int _v_ = (v); \
    if (_x_->sxpinfo.type!=_v_) _x_->sxpinfo.type = _v_; \
  } while (0)
#define SET_RTRACE(x,v)	(NONVEC_SXPINFO(x).trace=(v))
#define SETLEVELS(x,v)	((x)->sxpinfo.gp=(v))

/* The TRUELENGTH is seldom used, and usually has no connection with length. */
#define TRUELENGTH(x)	(VEC_SXPINFO(x).truelength)
#define SET_TRUELENGTH(x,v)  (VEC_SXPINFO(x).truelength = (v))

/* S4 object bit, set by R_do_new_object for all new() calls.  Avoid writes
   of what's already there, in case object is a constant in read-only memory. */
#define S4_OBJECT_MASK (1<<4)
#define IS_S4_OBJECT(x) (((x)->sxpinfo.gp & S4_OBJECT_MASK) != 0)
#define SET_S4_OBJECT(x) do { \
    SEXP _x_ = (x); \
    if (!IS_S4_OBJECT(_x_)) _x_->sxpinfo.gp |= S4_OBJECT_MASK; \
  } while (0)
#define UNSET_S4_OBJECT(x) do { \
    SEXP _x_ = (x); \
    if (IS_S4_OBJECT(_x_)) _x_->sxpinfo.gp &= ~S4_OBJECT_MASK; \
  } while (0)

/* Vector Access Macros */
#define LENGTH(x)	(((VECSEXP) (x))->vecsxp.length)
#define SETLENGTH(x,v)	((((VECSEXP) (x))->vecsxp.length)=(v)) /* DEPRECATED */

/* Under the generational allocator the data for vector nodes comes
   immediately after the node structure, so the data address is a
   known offset from the node SEXP. */
#define DATAPTR(x)	(((SEXPREC_ALIGN *) (x)) + 1)
#define CHAR(x)		((const char *) DATAPTR(x))
#define LOGICAL(x)	((int *) DATAPTR(x))
#define INTEGER(x)	((int *) DATAPTR(x))
#define RAW(x)		((Rbyte *) DATAPTR(x))
#define COMPLEX(x)	((Rcomplex *) DATAPTR(x))
#define REAL(x)		((double *) DATAPTR(x))
#define STRING_ELT(x,i)	((SEXP *) DATAPTR(x))[i]
#define VECTOR_ELT(x,i)	((SEXP *) DATAPTR(x))[i]
#define STRING_PTR(x)	((SEXP *) DATAPTR(x))
#define VECTOR_PTR(x)	((SEXP *) DATAPTR(x))

/* List Access Macros */
/* These also work for ... objects */
#define LISTVAL(x)	((x)->u.listsxp)
#define TAG(e)		((e)->u.listsxp.tagval)
#define CAR(e)		((e)->u.listsxp.carval)
#define CDR(e)		((e)->u.listsxp.cdrval)
#define CAAR(e)		CAR(CAR(e))
#define CDAR(e)		CDR(CAR(e))
#define CADR(e)		CAR(CDR(e))
#define CDDR(e)		CDR(CDR(e))
#define CADDR(e)	CAR(CDR(CDR(e)))
#define CADDDR(e)	CAR(CDR(CDR(CDR(e))))
#define CAD4R(e)	CAR(CDR(CDR(CDR(CDR(e)))))
#define MISSING_MASK	15 /* reserve 4 bits--only 2 uses now */
#define MISSING(x)	((x)->sxpinfo.gp & MISSING_MASK)/* for closure calls */
#define SET_MISSING(x,v) do { \
  SEXP __x__ = (x); \
  int __v__ = (v); \
  int __other_flags__ = __x__->sxpinfo.gp & ~MISSING_MASK; \
  __x__->sxpinfo.gp = __other_flags__ | __v__; \
} while (0)

/* Closure Access Macros */
#define FORMALS(x)	((x)->u.closxp.formals)
#define BODY(x)		((x)->u.closxp.body)
#define CLOENV(x)	((x)->u.closxp.env)
#define RDEBUG(x)	(NONVEC_SXPINFO(x).debug)
#define SET_RDEBUG(x,v)	(NONVEC_SXPINFO(x).debug=(v))
#define RSTEP(x)	(NONVEC_SXPINFO(x).rstep)
#define SET_RSTEP(x,v)	(NONVEC_SXPINFO(x).rstep=(v))

/* Symbol Access Macros */
#define PRINTNAME(x)	(((SYMSEXP) (x))->symsxp.pname)
#define SYMVALUE(x)	(((SYMSEXP) (x))->symsxp.value)
#define INTERNAL(x)	(((SYMSEXP) (x))->symsxp.internal)
#define NEXTSYM_PTR(x)	(((SYMSEXP) (x))->symsxp.nextsym)
#define LASTSYMENV(x)	(((SYMSEXP) (x))->symsxp.lastenv)
#define LASTSYMBINDING(x) (((SYMSEXP) (x))->symsxp.lastbinding)
<<<<<<< HEAD
=======
#define LASTSYMENVNOTFOUND(x) (((SYMSEXP) (x))->symsxp.lastenvnotfound)
>>>>>>> 19c218b3
#define DDVAL_MASK	1
#define DDVAL(x)	((x)->sxpinfo.gp & DDVAL_MASK) /* for ..1, ..2 etc */
#define SET_DDVAL_BIT(x) (((x)->sxpinfo.gp) |= DDVAL_MASK)
#define UNSET_DDVAL_BIT(x) (((x)->sxpinfo.gp) &= ~DDVAL_MASK)
#define SET_DDVAL(x,v) ((v) ? SET_DDVAL_BIT(x) : UNSET_DDVAL_BIT(x)) /* for ..1, ..2 etc */
#define BASE_CACHE(x)  (NONVEC_SXPINFO(x).basec) /* 1 = base binding in global cache*/
#define SET_BASE_CACHE(x,v) (NONVEC_SXPINFO(x).basec = (v))

/* Flag indicating whether a symbol is special. */
#define SPEC_SYM(x)	(NONVEC_SXPINFO(x).spec_sym)
#define SET_SPEC_SYM(x,v) (NONVEC_SXPINFO(x).spec_sym = (v)) 

/* Environment Access Macros */
#define FRAME(x)	((x)->u.envsxp.frame)
#define ENCLOS(x)	((x)->u.envsxp.enclos)
#define HASHTAB(x)	((x)->u.envsxp.hashtab)
#define ENVFLAGS(x)	((x)->sxpinfo.gp)	/* for environments */
#define SET_ENVFLAGS(x,v)	(((x)->sxpinfo.gp)=(v))
#define NO_SPEC_SYM(x)  (NONVEC_SXPINFO(x).no_spec_sym) /* 1 = env has no special symbol */
#define SET_NO_SPEC_SYM(x,v) (NONVEC_SXPINFO(x).no_spec_sym = (v))
#define IS_BASE(x)	(NONVEC_SXPINFO(x).base_env) /* 1 = R_BaseEnv or
                                                            R_BaseNamespace */
#else /* not USE_RINTERNALS */

/* typedef struct SEXPREC *SEXP; */  /* now defined outside USE_RINTERNALS */

#define CHAR(x)		R_CHAR(x)
const char *(R_CHAR)(SEXP x);

/* Various tests with macro versions below */
Rboolean (Rf_isNull)(SEXP s);
Rboolean (Rf_isRaw)(SEXP s);
Rboolean (Rf_isSymbol)(SEXP s);
Rboolean (Rf_isLogical)(SEXP s);
Rboolean (Rf_isReal)(SEXP s);
Rboolean (Rf_isComplex)(SEXP s);
Rboolean (Rf_isExpression)(SEXP s);
Rboolean (Rf_isEnvironment)(SEXP s);
Rboolean (Rf_isString)(SEXP s);
Rboolean (Rf_isObject)(SEXP s);

#endif /* USE_RINTERNALS */

/* Accessor functions.  Many are declared using () to avoid the macro
   definitions in the USE_RINTERNALS section.
   The function STRING_ELT is used as an argument to arrayAssign even
   if the macro version is in use.
*/

/* General Cons Cell Attributes */
SEXP (ATTRIB)(SEXP x);
int  (OBJECT)(SEXP x);
int  (MARK)(SEXP x);
int  (TYPEOF)(SEXP x);
int  (NAMED)(SEXP x);
void (SET_OBJECT)(SEXP x, int v);
void (SET_TYPEOF)(SEXP x, int v);
void (SET_NAMED)(SEXP x, int v);
void SET_ATTRIB(SEXP x, SEXP v);
void DUPLICATE_ATTRIB(SEXP to, SEXP from);

/* S4 object testing */
int (IS_S4_OBJECT)(SEXP x);
void (SET_S4_OBJECT)(SEXP x);
void (UNSET_S4_OBJECT)(SEXP x);

/* Vector Access Functions */
int  (LENGTH)(SEXP x);
int  (TRUELENGTH)(SEXP x);
void (SETLENGTH)(SEXP x, int v);
void (SET_TRUELENGTH)(SEXP x, int v);
int  (LEVELS)(SEXP x);
int  (SETLEVELS)(SEXP x, int v);

int  *(LOGICAL)(SEXP x);
int  *(INTEGER)(SEXP x);
Rbyte *(RAW)(SEXP x);
double *(REAL)(SEXP x);
Rcomplex *(COMPLEX)(SEXP x);
SEXP (STRING_ELT)(SEXP x, int i);
SEXP (VECTOR_ELT)(SEXP x, int i);
void SET_STRING_ELT(SEXP x, int i, SEXP v);
void copy_string_elements(SEXP x, int i, SEXP v, int j, int n);
SEXP SET_VECTOR_ELT(SEXP x, int i, SEXP v);
void copy_vector_elements(SEXP x, int i, SEXP v, int j, int n);
SEXP *(STRING_PTR)(SEXP x);
SEXP *(VECTOR_PTR)(SEXP x);

/* List Access Functions */
/* These also work for ... objects */
#define CONS(a, b)	cons((a), (b))		/* data lists */
#define LCONS(a, b)	lcons((a), (b))		/* language lists */
SEXP (TAG)(SEXP e);
SEXP (CAR)(SEXP e);
SEXP (CDR)(SEXP e);
SEXP (CAAR)(SEXP e);
SEXP (CDAR)(SEXP e);
SEXP (CADR)(SEXP e);
SEXP (CDDR)(SEXP e);
SEXP (CADDR)(SEXP e);
SEXP (CADDDR)(SEXP e);
SEXP (CAD4R)(SEXP e);
int  (MISSING)(SEXP x);
void (SET_MISSING)(SEXP x, int v);
void SET_TAG(SEXP x, SEXP y);
SEXP SETCAR(SEXP x, SEXP y);
SEXP SETCDR(SEXP x, SEXP y);
SEXP SETCADR(SEXP x, SEXP y);
SEXP SETCADDR(SEXP x, SEXP y);
SEXP SETCADDDR(SEXP x, SEXP y);
SEXP SETCAD4R(SEXP e, SEXP y);

/* Closure Access Functions */
SEXP (FORMALS)(SEXP x);
SEXP (BODY)(SEXP x);
SEXP (CLOENV)(SEXP x);
int  (RDEBUG)(SEXP x);
int  (RSTEP)(SEXP x);
int  (RTRACE)(SEXP x);
void (SET_RDEBUG)(SEXP x, int v);
void (SET_RSTEP)(SEXP x, int v);
void (SET_RTRACE)(SEXP x, int v);
void SET_FORMALS(SEXP x, SEXP v);
void SET_BODY(SEXP x, SEXP v);
void SET_CLOENV(SEXP x, SEXP v);

/* Symbol Access Functions */
SEXP (PRINTNAME)(SEXP x);
SEXP (SYMVALUE)(SEXP x);
SEXP (INTERNAL)(SEXP x);
int  (DDVAL)(SEXP x);
void (SET_DDVAL)(SEXP x, int v);
void SET_PRINTNAME(SEXP x, SEXP v);
void SET_SYMVALUE(SEXP x, SEXP v);
void SET_INTERNAL(SEXP x, SEXP v);

/* Environment Access Functions */
SEXP (FRAME)(SEXP x);
SEXP (ENCLOS)(SEXP x);
SEXP (HASHTAB)(SEXP x);
int  (ENVFLAGS)(SEXP x);
void (SET_ENVFLAGS)(SEXP x, int v);
void SET_FRAME(SEXP x, SEXP v);
void SET_ENCLOS(SEXP x, SEXP v);
void SET_HASHTAB(SEXP x, SEXP v);

/* Promise Access Functions */
/* First five have macro versions in Defn.h */
SEXP (PRCODE)(SEXP x);
SEXP (PRENV)(SEXP x);
SEXP (PRVALUE)(SEXP x);
int  (PRSEEN)(SEXP x);
void (SET_PRSEEN)(SEXP x, int v);
void SET_PRENV(SEXP x, SEXP v);
void SET_PRVALUE(SEXP x, SEXP v);
void SET_PRCODE(SEXP x, SEXP v);
void SET_PRSEEN(SEXP x, int v);

/* Hashing Functions */
/* There are macro versions in Defn.h */
int  (HASHASH)(SEXP x);
int  (HASHVALUE)(SEXP x);
void (SET_HASHASH)(SEXP x, int v);
void (SET_HASHVALUE)(SEXP x, int v);


/* External pointer access macros */
#define EXTPTR_PTR(x)	CAR(x)
#define EXTPTR_PROT(x)	CDR(x)
#define EXTPTR_TAG(x)	TAG(x)

/* Bytecode access macros */
#define BCODE_CODE(x)	CAR(x)
#define BCODE_CONSTS(x) CDR(x)
#define BCODE_EXPR(x)	TAG(x)
#define isByteCode(x)	(TYPEOF(x)==BCODESXP)

/* Pointer Protection and Unprotection */
#define PROTECT(s)		Rf_protect(s)
#define PROTECT2(s1,s2)		Rf_protect2(s1,s2) /* BEWARE! All args eval'd */
#define PROTECT3(s1,s2,s3)	Rf_protect3(s1,s2,s3) /* before any protected */
#define UNPROTECT(n)		Rf_unprotect(n)
#define UNPROTECT_PTR(s)	Rf_unprotect_ptr(s)

/* We sometimes need to coerce a protected value and place the new
   coerced value under protection.  For these cases PROTECT_WITH_INDEX
   saves an index of the protection location that can be used to
   replace the protected value using REPROTECT. */
typedef int PROTECT_INDEX;
#define PROTECT_WITH_INDEX(x,i) R_ProtectWithIndex(x,i)
#define REPROTECT(x,i) R_Reprotect(x,i)

/* Evaluation Environment */

#define R_EmptyEnv ((SEXP) &R_EmptyEnv_const) /* An empty environment at the
				    	         root of the environment tree */
LibExtern const SEXPREC R_EmptyEnv_const; /* defined in const-objs.c */

LibExtern SEXP	R_GlobalEnv;	    /* The "global" environment */

LibExtern SEXP  R_BaseEnv;	    /* The base environment; formerly R_NilValue */
LibExtern SEXP	R_BaseNamespace;    /* The (fake) namespace for base */
LibExtern SEXP	R_NamespaceRegistry;/* Registry for registered namespaces */

LibExtern SEXP	R_Srcref;           /* Current srcref, for debuggers */

/* R_NilValue is the R NULL object */

#define R_NilValue ((SEXP) &R_NilValue_const)
LibExtern const SEXPREC R_NilValue_const; /* defined in const-objs.c */

/* Special Values */

#define R_UnboundValue ((SEXP) &R_UnboundValue_const) /* for sym with no value*/
LibExtern const SYM_SEXPREC R_UnboundValue_const; /* defined in const-objs.c */

LibExtern SEXP	R_MissingArg;	    /* Missing argument marker */

/* Logical Values.  Defined in const-objs.c */

#define R_ScalarLogicalNA ((SEXP) &R_ScalarLogicalNA_const)
LibExtern VECTOR_SEXPREC_CONST R_ScalarLogicalNA_const;

#define R_ScalarLogicalFALSE ((SEXP) &R_ScalarLogicalFALSE_const)
LibExtern VECTOR_SEXPREC_CONST R_ScalarLogicalFALSE_const;

#define R_ScalarLogicalTRUE ((SEXP) &R_ScalarLogicalTRUE_const)
LibExtern VECTOR_SEXPREC_CONST R_ScalarLogicalTRUE_const;

/* Integer Values.  Defined in const-objs.c */

#define R_ScalarIntegerNA ((SEXP) &R_ScalarIntegerNA_const)
LibExtern VECTOR_SEXPREC_CONST R_ScalarIntegerNA_const;

#define R_ScalarInteger0To10(v) ((SEXP) &R_ScalarInteger0To10_const[v])
LibExtern VECTOR_SEXPREC_CONST R_ScalarInteger0To10_const[11];

/* Real Values.  Defined in const-objs.c */

#define R_ScalarRealNA ((SEXP) &R_ScalarRealNA_const)
LibExtern VECTOR_SEXPREC_CONST R_ScalarRealNA_const;

#define R_ScalarRealZero ((SEXP) &R_ScalarRealZero_const)
LibExtern VECTOR_SEXPREC_CONST R_ScalarRealZero_const;

#define R_ScalarRealOne ((SEXP) &R_ScalarRealOne_const)
LibExtern VECTOR_SEXPREC_CONST R_ScalarRealOne_const;


#ifdef __MAIN__
attribute_hidden
#else
extern
#endif
SEXP	R_RestartToken;     /* Marker for restarted function calls */

/* Symbol Table Shortcuts */
LibExtern SEXP	R_Bracket2Symbol;   /* "[[" */
LibExtern SEXP	R_BracketSymbol;    /* "[" */
LibExtern SEXP	R_BraceSymbol;      /* "{" */
LibExtern SEXP	R_ClassSymbol;	    /* "class" */
LibExtern SEXP	R_DeviceSymbol;     /* ".Device" */
LibExtern SEXP	R_DimNamesSymbol;   /* "dimnames" */
LibExtern SEXP	R_DimSymbol;	    /* "dim" */
LibExtern SEXP	R_DollarSymbol;	    /* "$" */
LibExtern SEXP	R_DotsSymbol;	    /* "..." */
LibExtern SEXP	R_DropSymbol;	    /* "drop" */
LibExtern SEXP	R_LastvalueSymbol;  /* ".Last.value" */
LibExtern SEXP	R_LevelsSymbol;	    /* "levels" */
LibExtern SEXP	R_ModeSymbol;	    /* "mode" */
LibExtern SEXP	R_NameSymbol;	    /* "name" */
LibExtern SEXP	R_NamesSymbol;	    /* "names" */
LibExtern SEXP	R_NaRmSymbol;	    /* "na.rm" */
LibExtern SEXP	R_xSymbol;          /* "x" */
LibExtern SEXP  R_PackageSymbol;    /* "package" */
LibExtern SEXP  R_QuoteSymbol;	    /* "quote" */
LibExtern SEXP	R_RowNamesSymbol;   /* "row.names" */
LibExtern SEXP	R_SeedsSymbol;	    /* ".Random.seed" */
LibExtern SEXP	R_SourceSymbol;     /* "source" */
LibExtern SEXP	R_TspSymbol;	    /* "tsp" */
LibExtern SEXP	R_ValueSymbol;	    /* "value" */
LibExtern SEXP	R_AssignSymbols[4]; /* 0, "<-", "<<-", "=" */
LibExtern SEXP	R_SubAssignSymbol;  /* "[<-" */
LibExtern SEXP	R_SubSubAssignSymbol; /* "[[<-" */
LibExtern SEXP	R_DollarAssignSymbol; /* "$<-" */

LibExtern SEXP  R_dot_defined;      /* ".defined" */
LibExtern SEXP  R_dot_Method;       /* ".Method" */
LibExtern SEXP  R_dot_target;       /* ".target" */

LibExtern SEXP R_NaokSymbol;	    /* "NAOK" */
LibExtern SEXP R_DupSymbol;	    /* "DUP" */
LibExtern SEXP R_PkgSymbol;	    /* "PACKAGE" */
LibExtern SEXP R_EncSymbol;	    /* "ENCODING" */
LibExtern SEXP R_HelperSymbol;	    /* "HELPER" */
LibExtern SEXP R_CSingSymbol;	    /* "Csingle" */

LibExtern SEXP R_NativeSymbolSymbol;            /* "native symbol" */
LibExtern SEXP R_RegisteredNativeSymbolSymbol;  /* "registered native symbol" */

/* Missing Values - others from Arith.h */
#define NA_STRING	R_NaString
LibExtern SEXP	R_NaString;	    /* NA_STRING as a CHARSXP */
LibExtern SEXP	R_BlankString;	    /* "" as a CHARSXP */
 
/* srcref related functions */
SEXP R_GetCurrentSrcref(int);
SEXP R_GetSrcFilename(SEXP);

/* Coercion warnings - will be OR'ed : */

#define WARN_NA	   1
#define WARN_INACC 2
#define WARN_IMAG  4
#define WARN_RAW  8


/*--- FUNCTIONS ------------------------------------------------------ */

/* Type Coercions of all kinds */

SEXP Rf_asChar(SEXP);
SEXP Rf_coerceVector(SEXP, SEXPTYPE);
SEXP Rf_PairToVectorList(SEXP x);
SEXP Rf_VectorToPairList(SEXP x);
SEXP Rf_asCharacterFactor(SEXP x);
int Rf_asLogical(SEXP x);
int Rf_asInteger(SEXP x);
double Rf_asReal(SEXP x);
Rcomplex Rf_asComplex(SEXP x);



/* Other Internally Used Functions, excluding those which are inline-able*/

char * Rf_acopy_string(const char *);
SEXP Rf_alloc3DArray(SEXPTYPE, int, int, int);
SEXP Rf_allocArray(SEXPTYPE, SEXP);
SEXP Rf_allocMatrix(SEXPTYPE, int, int);
SEXP Rf_allocList(int);
SEXP Rf_allocS4Object(void);
SEXP Rf_allocSExp(SEXPTYPE);
SEXP Rf_allocVector(SEXPTYPE, R_len_t);
SEXP Rf_allocVector1RAW(void);
SEXP Rf_allocVector1LGL(void);
SEXP Rf_allocVector1INT(void);
SEXP Rf_allocVector1REAL(void);
int  Rf_any_duplicated(SEXP x, Rboolean from_last);
int  Rf_any_duplicated3(SEXP x, SEXP incomp, Rboolean from_last);
SEXP Rf_applyClosure(SEXP, SEXP, SEXP, SEXP, SEXP);
SEXP Rf_applyClosure_v(SEXP, SEXP, SEXP, SEXP, SEXP, int);
SEXP Rf_arraySubscript(int, SEXP, SEXP, SEXP (*)(SEXP,SEXP),
                       SEXP (*)(SEXP, int), SEXP);
SEXP Rf_classgets(SEXP, SEXP);
SEXP Rf_cons_with_tag(SEXP, SEXP, SEXP);
SEXP Rf_cons(SEXP, SEXP);
Rboolean Rf_copy_1_string(char *, int, const char *);
Rboolean Rf_copy_2_strings(char *, int, const char *, const char *);
Rboolean Rf_copy_3_strings(char *, int, const char *, const char *, const char *);
void Rf_copyMatrix(SEXP, SEXP, Rboolean);
void Rf_copyMostAttrib(SEXP, SEXP);
void Rf_copyVector(SEXP, SEXP);
void Rf_copy_elements(SEXP, int, int, SEXP, int, int, int);
int Rf_copy_elements_coerced(SEXP, int, int, SEXP, int, int, int);
int Rf_countContexts(int, int);
SEXP Rf_CreateTag(SEXP);
void Rf_defineVar(SEXP, SEXP, SEXP);
SEXP Rf_dimgets(SEXP, SEXP);
SEXP Rf_dimnamesgets(SEXP, SEXP);
SEXP Rf_DropDims(SEXP);
SEXP Rf_duplicate(SEXP);
SEXP Rf_duplicated(SEXP, Rboolean);
int Rf_ep_match_strings(const char *, const char *);
int Rf_ep_match_exprs(SEXP, SEXP);
int Rf_ep_match_string_expr(const char *, SEXP);
SEXP Rf_eval(SEXP, SEXP);
SEXP Rf_evalv(SEXP, SEXP, int);
SEXP Rf_findFun(SEXP, SEXP);
SEXP Rf_findFunMethod(SEXP, SEXP);
SEXP Rf_findVar(SEXP, SEXP);
SEXP Rf_findVarPendingOK(SEXP, SEXP);
SEXP Rf_findVarInFrame(SEXP, SEXP);
SEXP Rf_findVarInFramePendingOK(SEXP, SEXP);
SEXP Rf_findVarInFrame3(SEXP, SEXP, int);
SEXP Rf_fixup_NaRm(SEXP);
SEXP Rf_getAttrib(SEXP, SEXP);
SEXP Rf_getAttrib00(SEXP, SEXP);
SEXP Rf_GetArrayDimnames(SEXP);
SEXP Rf_GetColNames(SEXP);
void Rf_GetMatrixDimnames(SEXP, SEXP*, SEXP*, const char**, const char**);
SEXP Rf_GetOption(SEXP, SEXP); /* pre-2.13.0 compatibility */
SEXP Rf_GetOption1(SEXP);
int Rf_GetOptionDigits(void);
int Rf_GetOptionWidth(void);
SEXP Rf_GetRowNames(SEXP);
void Rf_gsetVar(SEXP, SEXP, SEXP);
SEXP Rf_install(const char *);
SEXP Rf_installed_already(const char *);
Rboolean Rf_isFree(SEXP);
Rboolean Rf_isOrdered(SEXP);
Rboolean Rf_isUnordered(SEXP);
Rboolean Rf_isUnsorted(SEXP, Rboolean);
R_len_t Rf_length(SEXP);
SEXP Rf_lengthgets(SEXP, R_len_t);
SEXP R_lsInternal(SEXP, Rboolean);
SEXP Rf_match(SEXP, SEXP, int);
SEXP Rf_matchE(SEXP, SEXP, int, SEXP);
SEXP Rf_namesgets(SEXP, SEXP);
SEXP Rf_mkChar(const char *);
SEXP Rf_mkCharLen(const char *, int);
int Rf_ncols(SEXP);
int Rf_nrows(SEXP);
SEXP Rf_nthcdr(SEXP, int);

Rboolean Rf_pmatch(SEXP, SEXP, Rboolean);
Rboolean Rf_psmatch(const char *, const char *, Rboolean);
void Rf_PrintValue(SEXP);
SEXP Rf_protect(SEXP);
void Rf_protect2(SEXP, SEXP);
void Rf_protect3(SEXP, SEXP, SEXP);
SEXP Rf_ScalarComplexMaybeConst(Rcomplex);
SEXP Rf_ScalarIntegerMaybeConst(int);
SEXP Rf_ScalarRawMaybeConst(Rbyte);
SEXP Rf_ScalarRealMaybeConst(double);
SEXP Rf_ScalarStringMaybeConst(SEXP);
SEXP Rf_setAttrib(SEXP, SEXP, SEXP);
void Rf_setNoSpecSymFlag(SEXP);
void Rf_setSVector(SEXP*, int, SEXP);
void Rf_set_elements_to_NA_or_NULL(SEXP, int, int);
void Rf_setVar(SEXP, SEXP, SEXP);
int Rf_set_var_in_frame(SEXP, SEXP, SEXP, int, int);
void Rf_set_var_nonlocal(SEXP, SEXP, SEXP, int);
SEXP Rf_MaybeConstList1(SEXP);
SEXPTYPE Rf_str2type(const char *);
Rboolean Rf_StringBlank(SEXP);
SEXP Rf_substitute(SEXP,SEXP);
int Rf_tag_index(SEXP,SEXP);
const char * Rf_translateChar(SEXP);
const char * Rf_translateChar0(SEXP);
const char * Rf_translateCharUTF8(SEXP);
const char * Rf_type2char(SEXPTYPE);
SEXP Rf_type2str(SEXPTYPE);
void Rf_unprotect(int);
void Rf_unprotect_ptr(SEXP);
SEXP Rf_with_changed_nth(SEXP,int,SEXP);
SEXP Rf_with_no_nth(SEXP,int);
SEXP Rf_with_pairlist_appended(SEXP,SEXP);

SEXP R_ProtectWithIndex(SEXP, PROTECT_INDEX *);
void R_Reprotect(SEXP, PROTECT_INDEX);
SEXP R_tryEval(SEXP, SEXP, int *);
SEXP R_tryEvalSilent(SEXP, SEXP, int *);
const char *R_curErrorBuf();

Rboolean Rf_isS4(SEXP);
SEXP Rf_asS4(SEXP, Rboolean, int);
SEXP Rf_S3Class(SEXP);
int Rf_isBasicClass(const char *);

typedef enum {
    CE_NATIVE = 0,
    CE_UTF8   = 1,
    CE_LATIN1 = 2,
    CE_BYTES  = 3,
    CE_SYMBOL = 5,
    CE_ANY    =99
} cetype_t;

cetype_t Rf_getCharCE(SEXP);
SEXP Rf_mkCharCE(const char *, cetype_t);
SEXP Rf_mkCharLenCE(const char *, int, cetype_t);
const char *Rf_reEnc(const char *x, cetype_t ce_in, cetype_t ce_out, int subst);

				/* return(.) NOT reached : for -Wall */
#define error_return(msg)	{ Rf_error(msg);	   return R_NilValue; }
#define errorcall_return(cl,msg){ Rf_errorcall(cl, msg);   return R_NilValue; }

#ifdef __MAIN__
#undef extern
#undef LibExtern
#endif

/* External pointer interface */
SEXP R_MakeExternalPtr(void *p, SEXP tag, SEXP prot);
void *R_ExternalPtrAddr(SEXP s);
SEXP R_ExternalPtrTag(SEXP s);
SEXP R_ExternalPtrProtected(SEXP s);
void R_ClearExternalPtr(SEXP s);
void R_SetExternalPtrAddr(SEXP s, void *p);
void R_SetExternalPtrTag(SEXP s, SEXP tag);
void R_SetExternalPtrProtected(SEXP s, SEXP p);

/* Finalization interface */
typedef void (*R_CFinalizer_t)(SEXP);
void R_RegisterFinalizer(SEXP s, SEXP fun);
void R_RegisterCFinalizer(SEXP s, R_CFinalizer_t fun);
void R_RegisterFinalizerEx(SEXP s, SEXP fun, Rboolean onexit);
void R_RegisterCFinalizerEx(SEXP s, R_CFinalizer_t fun, Rboolean onexit);

/* Weak reference interface */
SEXP R_MakeWeakRef(SEXP key, SEXP val, SEXP fin, Rboolean onexit);
SEXP R_MakeWeakRefC(SEXP key, SEXP val, R_CFinalizer_t fin, Rboolean onexit);
SEXP R_WeakRefKey(SEXP w);
SEXP R_WeakRefValue(SEXP w);
void R_RunWeakRefFinalizer(SEXP w);

SEXP R_PromiseExpr(SEXP);
SEXP R_ClosureExpr(SEXP);
void R_initialize_bcode(void);
SEXP R_bcEncode(SEXP);
SEXP R_bcDecode(SEXP);
#define PREXPR(e) R_PromiseExpr(e)
#define BODY_EXPR(e) R_ClosureExpr(e)

/* Protected evaluation */
Rboolean R_ToplevelExec(void (*fun)(void *), void *data);

/* Environment and Binding Features */
void R_RestoreHashCount(SEXP rho);
Rboolean R_IsPackageEnv(SEXP rho);
SEXP R_PackageEnvName(SEXP rho);
SEXP R_FindPackageEnv(SEXP info);
Rboolean R_IsNamespaceEnv(SEXP rho);
SEXP R_NamespaceEnvSpec(SEXP rho);
SEXP R_FindNamespace(SEXP info);
void R_LockEnvironment(SEXP env, Rboolean bindings);
Rboolean R_EnvironmentIsLocked(SEXP env);
void R_LockBinding(SEXP sym, SEXP env);
void R_unLockBinding(SEXP sym, SEXP env);
void R_MakeActiveBinding(SEXP sym, SEXP fun, SEXP env);
Rboolean R_BindingIsLocked(SEXP sym, SEXP env);
Rboolean R_BindingIsActive(SEXP sym, SEXP env);
Rboolean R_HasFancyBindings(SEXP rho);


/* ../main/errors.c : */
/* needed for R_load/savehistory handling in front ends */
R_NORETURN void Rf_errorcall(SEXP, const char *, ...);
void Rf_warningcall(SEXP, const char *, ...);
void Rf_warningcall_immediate(SEXP, const char *, ...);

/* Save/Load Interface */
#define R_XDR_DOUBLE_SIZE 8
#define R_XDR_INTEGER_SIZE 4

void R_XDREncodeDouble(double d, void *buf);
double R_XDRDecodeDouble(void *buf);
void R_XDREncodeInteger(int i, void *buf);
int R_XDRDecodeInteger(void *buf);

typedef void *R_pstream_data_t;

typedef enum {
    R_pstream_any_format,
    R_pstream_ascii_format,
    R_pstream_binary_format,
    R_pstream_xdr_format
} R_pstream_format_t;

typedef struct R_outpstream_st *R_outpstream_t;
struct R_outpstream_st {
    R_pstream_data_t data;
    R_pstream_format_t type;
    int version;
    void (*OutChar)(R_outpstream_t, int);
    void (*OutBytes)(R_outpstream_t, void *, int);
    SEXP (*OutPersistHookFunc)(SEXP, SEXP);
    SEXP OutPersistHookData;
};

typedef struct R_inpstream_st *R_inpstream_t;
struct R_inpstream_st {
    R_pstream_data_t data;
    R_pstream_format_t type;
    int (*InChar)(R_inpstream_t);
    void (*InBytes)(R_inpstream_t, void *, int);
    SEXP (*InPersistHookFunc)(SEXP, SEXP);
    SEXP InPersistHookData;
};

void R_InitInPStream(R_inpstream_t stream, R_pstream_data_t data,
		     R_pstream_format_t type,
		     int (*inchar)(R_inpstream_t),
		     void (*inbytes)(R_inpstream_t, void *, int),
		     SEXP (*phook)(SEXP, SEXP), SEXP pdata);
void R_InitOutPStream(R_outpstream_t stream, R_pstream_data_t data,
		      R_pstream_format_t type, int version,
		      void (*outchar)(R_outpstream_t, int),
		      void (*outbytes)(R_outpstream_t, void *, int),
		      SEXP (*phook)(SEXP, SEXP), SEXP pdata);

void R_InitFileInPStream(R_inpstream_t stream, FILE *fp,
			 R_pstream_format_t type,
			 SEXP (*phook)(SEXP, SEXP), SEXP pdata);
void R_InitFileOutPStream(R_outpstream_t stream, FILE *fp,
			  R_pstream_format_t type, int version,
			  SEXP (*phook)(SEXP, SEXP), SEXP pdata);

#ifdef NEED_CONNECTION_PSTREAMS
/* The connection interface is not yet available to packages.  To
   allow limited use of connection pointers this defines the opaque
   pointer type. */
#ifndef HAVE_RCONNECTION_TYPEDEF
typedef struct Rconn  *Rconnection;
#define HAVE_RCONNECTION_TYPEDEF
#endif
void R_InitConnOutPStream(R_outpstream_t stream, Rconnection con,
			  R_pstream_format_t type, int version,
			  SEXP (*phook)(SEXP, SEXP), SEXP pdata);
void R_InitConnInPStream(R_inpstream_t stream,  Rconnection con,
			 R_pstream_format_t type,
			 SEXP (*phook)(SEXP, SEXP), SEXP pdata);
#endif

void R_Serialize(SEXP s, R_outpstream_t ops);
SEXP R_Unserialize(R_inpstream_t ips);

/* slot management (in attrib.c) */
SEXP R_do_slot(SEXP obj, SEXP name);
SEXP R_do_slot_assign(SEXP obj, SEXP name, SEXP value);
int R_has_slot(SEXP obj, SEXP name);

/* class definition, new objects (objects.c) */
SEXP R_do_MAKE_CLASS(const char *what);
SEXP R_getClassDef  (const char *what);
SEXP R_do_new_object(SEXP class_def);
/* supporting  a C-level version of  is(., .) : */
int R_check_class_and_super(SEXP x, const char **valid, SEXP rho);
int R_check_class_etc      (SEXP x, const char **valid);

/* preserve objects across GCs */
void R_PreserveObject(SEXP);
void R_ReleaseObject(SEXP);

/* Shutdown actions */
void R_dot_Last(void);		/* in main.c */
void R_RunExitFinalizers(void);	/* in memory.c */

/* Replacements for popen and system */
#ifdef HAVE_POPEN
FILE *R_popen(const char *, const char *);
#endif
int R_system(const char *);

/* R_compute_identical:  C version of identical() function
   The third arg to R_compute_identical() consists of bitmapped flags for non-default options:
   currently all default to TRUE, so the flag is set for FALSE values:
   1 = !NUM_EQ
   2 = !SINGLE_NA
   4 = !ATTR_AS_SET
   8 = !IGNORE_BYTECODE
*/
Rboolean R_compute_identical(SEXP, SEXP, int);

#ifndef R_NO_REMAP
#define acopy_string		Rf_acopy_string
#define alloc3DArray            Rf_alloc3DArray
#define allocArray		Rf_allocArray
#define allocList		Rf_allocList
#define allocMatrix		Rf_allocMatrix
#define allocS4Object		Rf_allocS4Object
#define allocSExp		Rf_allocSExp
#define allocVector		Rf_allocVector
#define allocVector1RAW		Rf_allocVector1RAW
#define allocVector1LGL		Rf_allocVector1LGL
#define allocVector1INT		Rf_allocVector1INT
#define allocVector1REAL	Rf_allocVector1REAL
#define any_duplicated		Rf_any_duplicated
#define any_duplicated3		Rf_any_duplicated3
#define applyClosure		Rf_applyClosure
#define applyClosure_v		Rf_applyClosure_v
#define arraySubscript		Rf_arraySubscript
#define asChar			Rf_asChar
#define asCharacterFactor	Rf_asCharacterFactor
#define asComplex		Rf_asComplex
#define asInteger		Rf_asInteger
#define asLogical		Rf_asLogical
#define asReal			Rf_asReal
#define asS4			Rf_asS4
#define C99_from_R_complex	Rf_C99_from_R_complex
#define classgets		Rf_classgets
#define coerceVector		Rf_coerceVector
#define conformable		Rf_conformable
#define cons_with_tag		Rf_cons_with_tag
#define cons			Rf_cons
#define copy_1_string		Rf_copy_1_string
#define copy_2_strings		Rf_copy_2_strings
#define copy_3_strings		Rf_copy_3_strings
#define copyMatrix		Rf_copyMatrix
#define copyMostAttrib		Rf_copyMostAttrib
#define copyVector		Rf_copyVector
#define copy_elements		Rf_copy_elements
#define copy_elements_coerced	Rf_copy_elements_coerced
#define countContexts		Rf_countContexts
#define CreateTag		Rf_CreateTag
#define defineVar		Rf_defineVar
#define dimgets			Rf_dimgets
#define dimnamesgets		Rf_dimnamesgets
#define DropDims                Rf_DropDims
#define duplicate		Rf_duplicate
#define duplicated		Rf_duplicated
#define elt			Rf_elt
#define ep_match_strings	Rf_ep_match_strings
#define ep_match_exprs		Rf_ep_match_exprs
#define ep_match_string_expr	Rf_ep_match_string_expr
#define errorcall		Rf_errorcall
#define eval			Rf_eval
#define evalv			Rf_evalv
#define findFun			Rf_findFun
#define findFunMethod		Rf_findFunMethod
#define findVar			Rf_findVar
#define findVarPendingOK	Rf_findVarPendingOK
#define findVarInFrame		Rf_findVarInFrame
#define findVarInFramePendingOK	Rf_findVarInFramePendingOK
#define findVarInFrame3		Rf_findVarInFrame3
#define fixup_NaRm		Rf_fixup_NaRm
#define GetArrayDimnames	Rf_GetArrayDimnames
#define getAttrib		Rf_getAttrib
#define getAttrib00		Rf_getAttrib00
#define getCharCE		Rf_getCharCE
#define GetColNames		Rf_GetColNames
#define GetMatrixDimnames	Rf_GetMatrixDimnames
#define GetOption1		Rf_GetOption1
#define GetOptionDigits		Rf_GetOptionDigits
#define GetOptionWidth		Rf_GetOptionWidth
#define GetOption		Rf_GetOption
#define GetRowNames		Rf_GetRowNames
#define gsetVar			Rf_gsetVar
#define inherits		Rf_inherits
#define install			Rf_install
#define installed_already	Rf_installed_already
#define isArray			Rf_isArray
#define isBasicClass            Rf_isBasicClass
#define isComplex		Rf_isComplex
#define isEnvironment		Rf_isEnvironment
#define isExpression		Rf_isExpression
#define isFactor		Rf_isFactor
#define isFrame			Rf_isFrame
#define isFree			Rf_isFree
#define isFunction		Rf_isFunction
#define isInteger		Rf_isInteger
#define isLanguage		Rf_isLanguage
#define isList			Rf_isList
#define isLogical		Rf_isLogical
#define isSymbol		Rf_isSymbol
#define isMatrix		Rf_isMatrix
#define isNewList		Rf_isNewList
#define isNull			Rf_isNull
#define isNumeric		Rf_isNumeric
#define isNumber		Rf_isNumber
#define isObject		Rf_isObject
#define isOrdered		Rf_isOrdered
#define isPairList		Rf_isPairList
#define isPrimitive		Rf_isPrimitive
#define isRaw			Rf_isRaw
#define isReal			Rf_isReal
#define isS4			Rf_isS4
#define isString		Rf_isString
#define isTs			Rf_isTs
#define isUnordered		Rf_isUnordered
#define isUnsorted		Rf_isUnsorted
#define isUserBinop		Rf_isUserBinop
#define isValidString		Rf_isValidString
#define isValidStringF		Rf_isValidStringF
#define isVector		Rf_isVector
#define isVectorAtomic		Rf_isVectorAtomic
#define isVectorizable		Rf_isVectorizable
#define isVectorList		Rf_isVectorList
#define isVectorNonpointer	Rf_isVectorNonpointer
#define lang1			Rf_lang1
#define lang2			Rf_lang2
#define lang3			Rf_lang3
#define lang4			Rf_lang4
#define lang5			Rf_lang5
#define lang6			Rf_lang6
#define lastElt			Rf_lastElt
#define lcons			Rf_lcons
#define length(x)		Rf_length(x)
#define lengthgets		Rf_lengthgets
#define list1			Rf_list1
#define list2			Rf_list2
#define list3			Rf_list3
#define list4			Rf_list4
#define list5			Rf_list5
#define listAppend		Rf_listAppend
#define match			Rf_match
#define matchE			Rf_matchE
#define mkChar			Rf_mkChar
#define mkCharCE		Rf_mkCharCE
#define mkCharLen		Rf_mkCharLen
#define mkCharLenCE		Rf_mkCharLenCE
#define mkNamed			Rf_mkNamed
#define mkString		Rf_mkString
#define namesgets		Rf_namesgets
#define ncols			Rf_ncols
#define nlevels			Rf_nlevels
#define nrows			Rf_nrows
#define nthcdr			Rf_nthcdr
#define PairToVectorList	Rf_PairToVectorList
#define pmatch			Rf_pmatch
#define psmatch			Rf_psmatch
#define PrintValue		Rf_PrintValue
#define protect			Rf_protect
#define R_from_C99_complex	Rf_R_from_C99_complex
#define reEnc			Rf_reEnc
#define rownamesgets		Rf_rownamesgets
#define S3Class                 Rf_S3Class
#define ScalarComplex		Rf_ScalarComplex
#define ScalarComplexMaybeConst	Rf_ScalarComplexMaybeConst
#define ScalarInteger		Rf_ScalarInteger
#define ScalarIntegerMaybeConst	Rf_ScalarIntegerMaybeConst
#define ScalarLogical		Rf_ScalarLogical
#define ScalarLogicalMaybeConst	Rf_ScalarLogicalMaybeConst
#define ScalarReal		Rf_ScalarReal
#define ScalarRealMaybeConst	Rf_ScalarRealMaybeConst
#define ScalarString		Rf_ScalarString
#define ScalarStringMaybeConst	Rf_ScalarStringMaybeConst
#define ScalarRaw		Rf_ScalarRaw
#define ScalarRawMaybeConst		Rf_ScalarRawMaybeConst
#define setAttrib		Rf_setAttrib
#define setNoSpecSymFlag	Rf_setNoSpecSymFlag
#define setSVector		Rf_setSVector
#define set_elements_to_NA_or_NULL Rf_set_elements_to_NA_or_NULL
#define setVar			Rf_setVar
#define set_var_in_frame	Rf_set_var_in_frame
#define set_var_nonlocal	Rf_set_var_nonlocal
#define MaybeConstList1		Rf_MaybeConstList1
#define str2type		Rf_str2type
#define StringBlank		Rf_StringBlank
#define substitute		Rf_substitute
#define tag_index		Rf_tag_index
#define translateChar		Rf_translateChar
#define translateChar0		Rf_translateChar0
#define translateCharUTF8      	Rf_translateCharUTF8
#define type2char		Rf_type2char
#define type2str		Rf_type2str
#define unprotect		Rf_unprotect
#define unprotect_ptr		Rf_unprotect_ptr
#define VectorToPairList	Rf_VectorToPairList
#define warningcall		Rf_warningcall
#define warningcall_immediate	Rf_warningcall_immediate
#define with_changed_nth	Rf_with_changed_nth
#define with_no_nth		Rf_with_no_nth
#define with_pairlist_appended	Rf_with_pairlist_appended

#endif

/* Sets of SEXTYPES, for fast testing with if ((set >> type) & 1) ... 
   Used in inlined functions, and elsewhere. */

#define CONS_TYPES ( \
  (1<<LISTSXP) + (1<<LANGSXP) + (1<<DOTSXP) \
)

#define PAIRLIST_TYPES ( \
  (1<<NILSXP) + (1<<LISTSXP) + (1<<LANGSXP) \
)

#define ATOMIC_VECTOR_TYPES ( \
  (1<<LGLSXP) + (1<<INTSXP) + (1<<REALSXP) + \
  (1<<RAWSXP) + (1<<STRSXP) + (1<<CPLXSXP) \
)

#define NONATOMIC_VECTOR_TYPES ( \
  (1<<VECSXP) + (1<<EXPRSXP) \
)

#define NONPOINTER_VECTOR_TYPES ( \
  (1<<LGLSXP) + (1<<INTSXP) + (1<<REALSXP) + \
  (1<<RAWSXP) + (1<<CPLXSXP) \
)

#define VECTOR_TYPES ( \
  ATOMIC_VECTOR_TYPES + NONATOMIC_VECTOR_TYPES \
)

#define VECTOR_OR_CHAR_TYPES ( \
  VECTOR_TYPES + (1<<CHARSXP) \
)

#define PRIMITIVE_FUN_TYPES ( \
  (1<<BUILTINSXP) + (1<<SPECIALSXP) \
)

#define FUNCTION_TYPES ( \
  PRIMITIVE_FUN_TYPES + (1<<CLOSXP) \
)

#define NUMERIC_TYPES ( \
  (1<<LGLSXP) + (1<<INTSXP) + (1<<REALSXP) \
)

#define NUMBER_TYPES ( \
  NUMERIC_TYPES + (1<<CPLXSXP) \
)

#if defined(CALLED_FROM_DEFN_H) && !defined(__MAIN__) && (defined(COMPILING_R) || ( __GNUC__ && !defined(__INTEL_COMPILER) ))
#include "Rinlinedfuns.h"
#else
/* need remapped names here for use with R_NO_REMAP */

/*
   These are the inlinable functions that are provided in Rinlinedfuns.h
   It is *essential* that these do not appear in any other header file,
   with or without the Rf_ prefix.
*/
Rboolean Rf_conformable(SEXP, SEXP);
SEXP	 Rf_elt(SEXP, int);
Rboolean Rf_inherits(SEXP, const char *);
Rboolean Rf_isArray(SEXP);
Rboolean Rf_isFactor(SEXP);
Rboolean Rf_isFrame(SEXP);
Rboolean Rf_isFunction(SEXP);
Rboolean Rf_isInteger(SEXP);
Rboolean Rf_isLanguage(SEXP);
Rboolean Rf_isList(SEXP);
Rboolean Rf_isMatrix(SEXP);
Rboolean Rf_isNewList(SEXP);
Rboolean Rf_isNumber(SEXP);
Rboolean Rf_isNumeric(SEXP);
Rboolean Rf_isPairList(SEXP);
Rboolean Rf_isPrimitive(SEXP);
Rboolean Rf_isTs(SEXP);
Rboolean Rf_isUserBinop(SEXP);
Rboolean Rf_isValidString(SEXP);
Rboolean Rf_isValidStringF(SEXP);
Rboolean Rf_isVector(SEXP);
Rboolean Rf_isVectorAtomic(SEXP);
Rboolean Rf_isVectorList(SEXP);
Rboolean Rf_isVectorNonpointer(SEXP);
Rboolean Rf_isVectorizable(SEXP);
SEXP	 Rf_lang1(SEXP);
SEXP	 Rf_lang2(SEXP, SEXP);
SEXP	 Rf_lang3(SEXP, SEXP, SEXP);
SEXP	 Rf_lang4(SEXP, SEXP, SEXP, SEXP);
SEXP	 Rf_lang5(SEXP, SEXP, SEXP, SEXP, SEXP);
SEXP	 Rf_lang6(SEXP, SEXP, SEXP, SEXP, SEXP, SEXP);
SEXP	 Rf_lastElt(SEXP);
SEXP	 Rf_lcons(SEXP, SEXP);
SEXP	 Rf_list1(SEXP);
SEXP	 Rf_list2(SEXP, SEXP);
SEXP	 Rf_list3(SEXP, SEXP, SEXP);
SEXP	 Rf_list4(SEXP, SEXP, SEXP, SEXP);
SEXP	 Rf_list5(SEXP, SEXP, SEXP, SEXP, SEXP);
SEXP	 Rf_listAppend(SEXP, SEXP);
SEXP	 Rf_mkNamed(SEXPTYPE, const char **);
SEXP	 Rf_mkString(const char *);
int	 Rf_nlevels(SEXP);
SEXP	 Rf_ScalarRaw(Rbyte);
SEXP	 Rf_ScalarLogical(int);
SEXP	 Rf_ScalarInteger(int);
SEXP	 Rf_ScalarReal(double);
SEXP	 Rf_ScalarComplex(Rcomplex);
SEXP	 Rf_ScalarString(SEXP);
SEXP	 Rf_ScalarLogicalMaybeConst(int);

#ifdef complex  /* In C99, should be defined if complex.h included */
double complex Rf_C99_from_R_complex(Rcomplex *);
void Rf_R_from_C99_complex(Rcomplex *, double complex);
#endif

#endif

#ifdef USE_RINTERNALS

/* Test macros with function versions above */
#undef isNull
#define isNull(s)	(TYPEOF(s) == NILSXP)
#undef isRaw
#define isRaw(s)	(TYPEOF(s) == RAWSXP)
#undef isSymbol
#define isSymbol(s)	(TYPEOF(s) == SYMSXP)
#undef isLogical
#define isLogical(s)	(TYPEOF(s) == LGLSXP)
#undef isReal
#define isReal(s)	(TYPEOF(s) == REALSXP)
#undef isComplex
#define isComplex(s)	(TYPEOF(s) == CPLXSXP)
#undef isExpression
#define isExpression(s) (TYPEOF(s) == EXPRSXP)
#undef isEnvironment
#define isEnvironment(s) (TYPEOF(s) == ENVSXP)
#undef isString
#define isString(s)	(TYPEOF(s) == STRSXP)
#undef isObject
#define isObject(s)	(OBJECT(s) != 0)

#endif


#ifdef __cplusplus
}
#endif

#endif /* R_INTERNALS_H_ */<|MERGE_RESOLUTION|>--- conflicted
+++ resolved
@@ -177,11 +177,7 @@
         unsigned int spec_sym : 1;    /* this is a "special" symbol */
         unsigned int no_spec_sym : 1; /* environment has no special symbols */
         unsigned int base_env : 1;    /* this is R_BaseEnv or R_BaseNamespace */
-<<<<<<< HEAD
         unsigned int basec : 1;       /* sym has base binding in global cache */
-=======
-        unsigned int unused : 1;      /* not yet used */
->>>>>>> 19c218b3
         /* Primitive operations */
         unsigned char var1, var2;/* variants for evals of fast primitive args */
         unsigned char pending_ok;/* whether args can have computation pending */
@@ -293,10 +289,7 @@
     struct SEXPREC *nextsym;
     struct SEXPREC *lastenv;
     struct SEXPREC *lastbinding;
-<<<<<<< HEAD
-=======
     struct SEXPREC *lastenvnotfound;
->>>>>>> 19c218b3
 };
 
 typedef struct SYM_SEXPREC {
@@ -624,10 +617,7 @@
 #define NEXTSYM_PTR(x)	(((SYMSEXP) (x))->symsxp.nextsym)
 #define LASTSYMENV(x)	(((SYMSEXP) (x))->symsxp.lastenv)
 #define LASTSYMBINDING(x) (((SYMSEXP) (x))->symsxp.lastbinding)
-<<<<<<< HEAD
-=======
 #define LASTSYMENVNOTFOUND(x) (((SYMSEXP) (x))->symsxp.lastenvnotfound)
->>>>>>> 19c218b3
 #define DDVAL_MASK	1
 #define DDVAL(x)	((x)->sxpinfo.gp & DDVAL_MASK) /* for ..1, ..2 etc */
 #define SET_DDVAL_BIT(x) (((x)->sxpinfo.gp) |= DDVAL_MASK)
