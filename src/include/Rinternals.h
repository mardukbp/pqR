--- conflicted
+++ resolved
@@ -187,11 +187,7 @@
         unsigned int spec_sym : 1;    /* this is a "special" symbol */
         unsigned int no_spec_sym : 1; /* environment has no special symbols */
         unsigned int base_env : 1;    /* this is R_BaseEnv or R_BaseNamespace */
-<<<<<<< HEAD
         unsigned int basec : 1;       /* sym has base binding in global cache */
-=======
-        unsigned int unused : 1;      /* not yet used */
->>>>>>> 19c218b3
         /* Primitive operations */
         unsigned char var1, var2;/* variants for evals of fast primitive args */
         unsigned char pending_ok;/* whether args can have computation pending */
@@ -303,10 +299,7 @@
     struct SEXPREC *nextsym;
     struct SEXPREC *lastenv;
     struct SEXPREC *lastbinding;
-<<<<<<< HEAD
-=======
     struct SEXPREC *lastenvnotfound;
->>>>>>> 19c218b3
 };
 
 typedef struct SYM_SEXPREC {
@@ -682,21 +675,13 @@
 #define SET_RSTEP(x,v)	(NONVEC_SXPINFO(x).rstep=(v))
 
 /* Symbol Access Macros */
-<<<<<<< HEAD
 #define PRINTNAME(x)	NOT_LVALUE(((SYMSEXP) (x))->symsxp.pname)
 #define SYMVALUE(x)	NOT_LVALUE(((SYMSEXP) (x))->symsxp.value)
-=======
-#define PRINTNAME(x)	(((SYMSEXP) (x))->symsxp.pname)
-#define SYMVALUE(x)	(((SYMSEXP) (x))->symsxp.value)
->>>>>>> 19c218b3
 #define INTERNAL(x)	(((SYMSEXP) (x))->symsxp.internal)
 #define NEXTSYM_PTR(x)	(((SYMSEXP) (x))->symsxp.nextsym)
 #define LASTSYMENV(x)	(((SYMSEXP) (x))->symsxp.lastenv)
 #define LASTSYMBINDING(x) (((SYMSEXP) (x))->symsxp.lastbinding)
-<<<<<<< HEAD
-=======
 #define LASTSYMENVNOTFOUND(x) (((SYMSEXP) (x))->symsxp.lastenvnotfound)
->>>>>>> 19c218b3
 #define DDVAL_MASK	1
 #define DDVAL(x)	((x)->sxpinfo.gp & DDVAL_MASK) /* for ..1, ..2 etc */
 #define SET_DDVAL_BIT(x) (((x)->sxpinfo.gp) |= DDVAL_MASK)
@@ -720,12 +705,9 @@
 #define SET_NO_SPEC_SYM(x,v) (NONVEC_SXPINFO(x).no_spec_sym = (v))
 #define IS_BASE(x)	(NONVEC_SXPINFO(x).base_env) /* 1 = R_BaseEnv or
                                                             R_BaseNamespace */
-<<<<<<< HEAD
 #define IS_USER_DATABASE(rho) \
   ( OBJECT((rho)) && inherits((rho), "UserDefinedDatabase") )
 
-=======
->>>>>>> 19c218b3
 #else /* not USE_RINTERNALS */
 
 /* typedef struct SEXPREC *SEXP; */  /* now defined outside USE_RINTERNALS */
@@ -885,10 +867,6 @@
 LibExtern R_CONST SEXPREC R_EmptyEnv_const;   /* Defined in const-objs.c */
 #define R_EmptyEnv ((SEXP) &R_EmptyEnv_const) /* An empty environment at the
 				    	         root of the environment tree */
-<<<<<<< HEAD
-=======
-LibExtern const SEXPREC R_EmptyEnv_const; /* defined in const-objs.c */
->>>>>>> 19c218b3
 
 LibExtern SEXP	R_GlobalEnv;	    /* The "global" environment */
 
@@ -900,7 +878,6 @@
 
 /* R_NilValue is the R NULL object */
 
-<<<<<<< HEAD
 LibExtern SEXP R_NilValue;          /* Variable form, for those that need it */
 LibExtern R_CONST SEXPREC R_NilValue_const; /* defined in const-objs.c */
 #define R_NilValue ((SEXP) &R_NilValue_const)
@@ -910,22 +887,12 @@
 LibExtern SEXP R_UnboundValue;      /* Variable form, for those that need it */
 LibExtern R_CONST SYM_SEXPREC R_UnboundValue_const; /* defined in const-objs.c*/
 #define R_UnboundValue ((SEXP) &R_UnboundValue_const) /* for sym with no value*/
-=======
-#define R_NilValue ((SEXP) &R_NilValue_const)
-LibExtern const SEXPREC R_NilValue_const; /* defined in const-objs.c */
-
-/* Special Values */
-
-#define R_UnboundValue ((SEXP) &R_UnboundValue_const) /* for sym with no value*/
-LibExtern const SYM_SEXPREC R_UnboundValue_const; /* defined in const-objs.c */
->>>>>>> 19c218b3
 
 LibExtern SEXP	R_MissingArg;	    /* Missing argument marker */
 
 /* Logical Values.  Defined in const-objs.c */
 
 #define R_ScalarLogicalNA ((SEXP) &R_ScalarLogicalNA_const)
-<<<<<<< HEAD
 LibExtern R_CONST VECTOR_SEXPREC_C R_ScalarLogicalNA_const;
 
 #define R_ScalarLogicalFALSE ((SEXP) &R_ScalarLogicalFALSE_const)
@@ -933,35 +900,18 @@
 
 #define R_ScalarLogicalTRUE ((SEXP) &R_ScalarLogicalTRUE_const)
 LibExtern R_CONST VECTOR_SEXPREC_C R_ScalarLogicalTRUE_const;
-=======
-LibExtern VECTOR_SEXPREC_CONST R_ScalarLogicalNA_const;
-
-#define R_ScalarLogicalFALSE ((SEXP) &R_ScalarLogicalFALSE_const)
-LibExtern VECTOR_SEXPREC_CONST R_ScalarLogicalFALSE_const;
-
-#define R_ScalarLogicalTRUE ((SEXP) &R_ScalarLogicalTRUE_const)
-LibExtern VECTOR_SEXPREC_CONST R_ScalarLogicalTRUE_const;
->>>>>>> 19c218b3
 
 /* Integer Values.  Defined in const-objs.c */
 
 #define R_ScalarIntegerNA ((SEXP) &R_ScalarIntegerNA_const)
-<<<<<<< HEAD
 LibExtern R_CONST VECTOR_SEXPREC_C R_ScalarIntegerNA_const;
 
 #define R_ScalarInteger0To10(v) ((SEXP) &R_ScalarInteger0To10_const[v])
 LibExtern R_CONST VECTOR_SEXPREC_C R_ScalarInteger0To10_const[11];
-=======
-LibExtern VECTOR_SEXPREC_CONST R_ScalarIntegerNA_const;
-
-#define R_ScalarInteger0To10(v) ((SEXP) &R_ScalarInteger0To10_const[v])
-LibExtern VECTOR_SEXPREC_CONST R_ScalarInteger0To10_const[11];
->>>>>>> 19c218b3
 
 /* Real Values.  Defined in const-objs.c */
 
 #define R_ScalarRealNA ((SEXP) &R_ScalarRealNA_const)
-<<<<<<< HEAD
 LibExtern R_CONST VECTOR_SEXPREC_C R_ScalarRealNA_const;
 
 #define R_ScalarRealZero ((SEXP) &R_ScalarRealZero_const)
@@ -969,15 +919,6 @@
 
 #define R_ScalarRealOne ((SEXP) &R_ScalarRealOne_const)
 LibExtern R_CONST VECTOR_SEXPREC_C R_ScalarRealOne_const;
-=======
-LibExtern VECTOR_SEXPREC_CONST R_ScalarRealNA_const;
-
-#define R_ScalarRealZero ((SEXP) &R_ScalarRealZero_const)
-LibExtern VECTOR_SEXPREC_CONST R_ScalarRealZero_const;
-
-#define R_ScalarRealOne ((SEXP) &R_ScalarRealOne_const)
-LibExtern VECTOR_SEXPREC_CONST R_ScalarRealOne_const;
->>>>>>> 19c218b3
 
 
 #ifdef __MAIN__
