--- conflicted
+++ resolved
@@ -813,14 +813,10 @@
 LibExtern const SEXPREC R_NilValue_const; /* defined in const-objs.c */
 
 /* Special Values */
-<<<<<<< HEAD
-LibExtern SEXP	R_UnboundValue;	    /* Unbound marker */
-=======
 
 #define R_UnboundValue ((SEXP) &R_UnboundValue_const) /* for sym with no value*/
 LibExtern const SEXPREC R_UnboundValue_const; /* defined in const-objs.c */
 
->>>>>>> 763a405f
 LibExtern SEXP	R_MissingArg;	    /* Missing argument marker */
 
 /* Logical Values.  Defined in const-objs.c */
@@ -895,18 +891,11 @@
 LibExtern SEXP  R_dot_Method;       /* ".Method" */
 LibExtern SEXP  R_dot_target;       /* ".target" */
 
-<<<<<<< HEAD
 LibExtern SEXP R_NaokSymbol;	    /* "NAOK" */
 LibExtern SEXP R_DupSymbol;	    /* "DUP" */
 LibExtern SEXP R_PkgSymbol;	    /* "PACKAGE" */
 LibExtern SEXP R_EncSymbol;	    /* "ENCODING" */
 LibExtern SEXP R_HelperSymbol;	    /* "HELPER" */
-=======
-LibExtern SEXP R_NaokSymbol;	    /* ".NAOK" */
-LibExtern SEXP R_DupSymbol;	    /* "DUP" */
-LibExtern SEXP R_PkgSymbol;	    /* "PACKAGE" */
-LibExtern SEXP R_EncSymbol;	    /* "ENCODING" */
->>>>>>> 763a405f
 LibExtern SEXP R_CSingSymbol;	    /* "Csingle" */
 
 LibExtern SEXP R_NativeSymbolSymbol;            /* "native symbol" */
