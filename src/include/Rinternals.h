/*
 *  pqR : A pretty quick version of R
 *  Copyright (C) 2013, 2014, 2015, 2016, 2017 by Radford M. Neal
 *
 *  Based on R : A Computer Language for Statistical Data Analysis
 *  Copyright (C) 1995, 1996  Robert Gentleman and Ross Ihaka
 *  Copyright (C) 1999-2010   The R Core Team.
 *
 *  The changes in pqR from R-2.15.0 distributed by the R Core Team are
 *  documented in the NEWS and MODS files in the top-level source directory.
 *
 *  This program is free software; you can redistribute it and/or modify
 *  it under the terms of the GNU Lesser General Public License as published by
 *  the Free Software Foundation; either version 2.1 of the License, or
 *  (at your option) any later version.
 *
 *  This program is distributed in the hope that it will be useful,
 *  but WITHOUT ANY WARRANTY; without even the implied warranty of
 *  MERCHANTABILITY or FITNESS FOR A PARTICULAR PURPOSE.  See the
 *  GNU Lesser General Public License for more details.
 *
 *  You should have received a copy of the GNU Lesser General Public License
 *  along with this program; if not, a copy is available at
 *  http://www.r-project.org/Licenses/
 */

#ifndef R_INTERNALS_H_
#define R_INTERNALS_H_


#ifdef __cplusplus
# include <cstdio>
# ifdef __SUNPRO_CC
using std::FILE;
# endif
# include <climits>
extern "C" {
#else
# include <stdio.h>
# include <limits.h> /* for INT_MAX */
#endif


/* Redefinition of "fork" to handle helper threads properly, using the
   Rf_fork function in system.c.  Starts by including the header file
   that declares the system "fork" (if such exists), so that the
   redefinition won't affect that.  Declares Rf_fork as returning a
   value of type pid_t if the header file defining that type exists.
   If not, it is allowed to default to returning int.

   For some mysterious reason, things go wrong if this is done after
   the includes of headers in R_ext below.  Also, letting Rf_fork
   default to returning int, rather than declaring it so, is deliberate,
   in case "fork" (now really "Rf_fork") is somehow declared later,
   in which case we don't want to conflict with the return type it is
   given then, which we hope is the same as it's declared as in util.c.
   (You'd think this couldn't be an issue, but something funny happens
   with C++ ...) */

#ifdef HAVE_UNISTD_H
#include <unistd.h>
#endif

#define fork Rf_fork

#ifdef HAVE_SYS_TYPES_H
#include <sys/types.h>
pid_t Rf_fork(void);
#endif


#include <R_ext/Arith.h>
#include <R_ext/Boolean.h>
#include <R_ext/Complex.h>
#include <R_ext/Error.h>
#include <R_ext/Memory.h>
#include <R_ext/PrtUtil.h>
#include <R_ext/Utils.h>

#include <R_ext/libextern.h>

#ifndef NEED_SGGC_FUNCTIONS
#define SGGC_NO_FUNCTIONS
#endif
#include <R_ext/sggc-app.h>

#define ConstExtern extern    /* These are defined in const-objs.c */


/* The NOT_LVALUE macro is used to disallow assignment to CDR(s), etc.
 * even when USE_RINTERNALS is defined (SETCDR, etc. must be used instead
 * for GC old-to-new to work properly).  It can be redefined as the identity
 * function in those modules that actually need to assign (eg, memory.c).
 */

#define NOT_LVALUE(x) (0,(x)) /* Make use on left of assignment an error */


/* Variables that need to be declared as firstprivate in omp parallel
   constructs, since they're used in macros such as NA_REAL. */

#define R_OMP_FIRSTPRIVATE_VARS R_NaReal,R_NaInt,R_NaN_cast_to_int

typedef unsigned char Rbyte;

/* Type for length of vectors, etc.  For compatibility with R-3.x.y, the
   "long vector" versions are also defined, same as the regular versions. */

typedef int R_len_t;
typedef int R_xlen_t;

#define R_LEN_T_MAX INT_MAX
#define R_XLEN_T_MAX R_LEN_T_MAX

/* Fundamental Data Types:  These are largely Lisp
 * influenced structures, with the exception of LGLSXP,
 * INTSXP, REALSXP, CPLXSXP and STRSXP which are the
 * element types for S-like data objects.

 * Note that the gap of 11 and 12 below is because of
 * the withdrawal of native "factor" and "ordered" types.
 *
 *			--> TypeTable[] in ../main/util.c for  typeof()
 */

/*  These exact numeric values are seldom used, but they are, e.g., in
 *  ../main/subassign.c
*/

typedef unsigned int SEXPTYPE;  /* used in serialize.c for things that aren't
                                   actual types */

#define NILSXP	     0	  /* nil = NULL */
#define SYMSXP	     1	  /* symbols */
#define LISTSXP	     2	  /* lists of dotted pairs */
#define CLOSXP	     3	  /* closures */
#define ENVSXP	     4	  /* environments */
#define PROMSXP	     5	  /* promises: [un]evaluated closure arguments */
#define LANGSXP	     6	  /* language constructs (special lists) */
#define SPECIALSXP   7	  /* special forms */
#define BUILTINSXP   8	  /* builtin non-special forms */
#define CHARSXP	     9	  /* "scalar" string type (internal only)*/
#define LGLSXP	    10	  /* logical vectors */
#define INTSXP	    13	  /* integer vectors */
#define REALSXP	    14	  /* real variables */
#define CPLXSXP	    15	  /* complex variables */
#define STRSXP	    16	  /* string vectors */
#define DOTSXP	    17	  /* dot-dot-dot object */
#define ANYSXP	    18	  /* make "any" args work.
			     Used in specifying types for symbol
			     registration to mean anything is okay  */
#define VECSXP	    19	  /* generic vectors */
#define EXPRSXP	    20	  /* expressions vectors */
#define BCODESXP    21    /* byte code */
#define EXTPTRSXP   22    /* external pointer */
#define WEAKREFSXP  23    /* weak reference */
#define RAWSXP      24    /* raw bytes */
#define S4SXP       25    /* S4, non-vector */

/* used for detecting PROTECT issues in memory.c */
#define NEWSXP      30    /* fresh node creaed in new page */
#define FREESXP     31    /* node released by GC */

#define FUNSXP      99    /* Closure or Builtin or Special */



#if USE_COMPRESSED_POINTERS

#if 1
typedef sggc_cptr_t SEXP;
#else /* experimental idea */
typedef enum SEXP_enum { SEXP_low = -2147483647, SEXP_high=2147483647 } SEXP;
#endif

typedef SEXP VECSEXP;

typedef SEXP SEXP32;
#define SEXP32_FROM_SEXP(x) (x)
#define SEXP_FROM_SEXP32(x) (x)
#define R_NoObject32 R_NoObject

#define CPTR_FROM_SEXP(x) (x)
#define UPTR_FROM_SEXP(x) ((SEXPREC *) SGGC_DATA(x))
#define SEXP_FROM_CPTR(x) (x)

#else /* !USE_COMPRESSED_POINTERS */

typedef struct SEXPREC *SEXP;
typedef struct VECTOR_SEXPREC *VECSEXP;

#if SIZEOF_CHAR_P == 4
typedef SEXP SEXP32;
#define SEXP32_FROM_SEXP(x) (x)
#define SEXP_FROM_SEXP32(x) (x)
#define R_NoObject32 R_NoObject
#else
typedef sggc_cptr_t SEXP32;
#define SEXP32_FROM_SEXP(x) CPTR_FROM_SEXP(x)
#define SEXP_FROM_SEXP32(x) SEXP_FROM_CPTR(x)
#define R_NoObject32 SGGC_NO_OBJECT
#endif

#define CPTR_FROM_SEXP(x) ((x)->cptr) 
#define UPTR_FROM_SEXP(x) (x)
#define SEXP_FROM_CPTR(x) ((SEXP) SGGC_DATA(x))

#endif


/* Flags.  Order may be fiddled to try to improve performance.  Total
   size is 32 bits = 4 bytes. */

struct sxpinfo_struct {

    /* Type and namedcnt in first byte */
    unsigned int nmcnt : 3;   /* count of "names" referring to object */
    unsigned int type : 5;    /* ==> (FUNSXP == 99) %% 2^5 == 3 == CLOSXP
                                 -> warning: `type' is narrower than values
                                              of its type
                                 when SEXPTYPE was an enum */

    /* Miscellaneous flags, some with multiple meanings depending on type */

    unsigned int debug : 1;       /* Function/Environment: is being debugged */
    unsigned int rstep_spec : 1;  /* Function: is to be debugged just once,
                                     Symbol: this is a "special" symbol,
                                     Environment: has no special symbols */
    unsigned int trace_base : 1;  /* Function: is being traced,
                                     Symbol: has base binding in global cache,
                                     Environment: R_BaseEnv or R_BaseNamespace*/
    unsigned int has_attrib : 1;  /* Set to 1 iff ATTRIB != R_NilValue, except
                                     not used when ATTRIB isn't normal attrib */
    unsigned int is_printname : 1;/* CHARSXP: is used as a symbol's printname */

    /* Object flag */
    unsigned int obj : 1;     /* set if this is an S3 or S4 object */

    /* Flags to synchronize with helper threads */
    unsigned int in_use: 1;   /* whether contents may be in use by a helper */
    unsigned int being_computed : 1;  /* whether helper may be computing this */

    /* The "general purpose" field, used for miscellaneous purposes */
    unsigned int gp : 16;     /* The "general purpose" field */
};

struct listsxp_struct {
    SEXP carval;
    SEXP cdrval;
    SEXP tagval;
};

struct closxp_struct {
    SEXP formals;
    SEXP body;
    SEXP env;
};

struct promsxp_struct {
    SEXP value;
    SEXP expr;
    SEXP env;
};

#if USE_COMPRESSED_POINTERS

/* Every node must have a set of sxpinfo flags in the header.  They also
   all have an attribute field and a length (possibly a shared constant),
   but these are in auxiliary information 1 and auxiliary information 2. */

#define SEXPREC_HEADER \
    struct sxpinfo_struct sxpinfo

#endif

#if !USE_COMPRESSED_POINTERS && !USE_AUX_FOR_ATTRIB

/* Every node must have a set of sxpinfo flags and an attribute field,
   plus a cptr field giving the compressed pointer to the node.  They
   also all have length fields at present, though this is supposed to
   be used only for vectors (but having always suppresses some bugs). */

#define SEXPREC_HEADER \
    struct sxpinfo_struct sxpinfo; \
    uint32_t cptr; \
    SEXP attrib; \
    R_len_t length;
#endif

#if !USE_COMPRESSED_POINTERS && USE_AUX_FOR_ATTRIB

/* Every node must have a set of sxpinfo flags and a cptr field giving 
   the compressed pointer to the node.  They also all have an attribute
   field, but it is in auxiliary information 1.  Not all nodes have
   a length field, so it's not in the header. */

#define SEXPREC_HEADER \
    struct sxpinfo_struct sxpinfo; \
    uint32_t cptr

#endif

/* The standard node structure consists of a header followed by the
   node data. */


/* SEXPREC for types not specially handled below. */

typedef struct SEXPREC {
    SEXPREC_HEADER;
#if !USE_COMPRESSED_POINTERS && SIZEOF_CHAR_P == 8 && !USE_AUX_FOR_ATTRIB
    int32_t padding;
#endif
    union {
	struct listsxp_struct listsxp;
	struct closxp_struct closxp;
	struct promsxp_struct promsxp;
    } u;
#if !USE_COMPRESSED_POINTERS && SIZEOF_CHAR_P == 4
    int32_t padding;
#endif
} SEXPREC;


/* Version of SEXPREC used for environments. */

typedef uint64_t R_symbits_t;

typedef struct ENV_SEXPREC {
    SEXPREC_HEADER;
#if !USE_COMPRESSED_POINTERS && SIZEOF_CHAR_P == 8 && !USE_AUX_FOR_ATTRIB
    int32_t padding;
#endif
    SEXP frame;
    SEXP enclos;
    SEXP hashtab;
    R_symbits_t envsymbits;
    int64_t padding2;
} ENV_SEXPREC, *ENVSEXP;


/* Version of SEXPREC used for primitives. */

struct primsxp_struct {    /* table offset of this and other info is in gp  */
    /* The two function pointers below can't use SEXP, since not defined yet*/
    void *(*primsxp_cfun)();   /* c-code address for prim fun, from table   */
    void *(*primsxp_fast_cfun)(); /* c-code addr for fast interface, or NULL*/
    unsigned short var1;       /* variant for eval of unary primitive arg */
    short primsxp_code;        /* operation code, from table                */
    signed char primsxp_arity; /* function arity (-1 for any), from table   */
    unsigned char pending_ok;  /* whether args can have computation pending */
    unsigned int primsxp_print:2;   /* print/invisible indicator, from table*/
    unsigned int primsxp_variant:1; /* pass variant to cfun, from table     */
    unsigned int primsxp_internal:1;/* call with .Internal flag, from table */
    unsigned int primsxp_fast_sub:1;/* subassign fn that can use fast method*/
    unsigned int primsxp_dsptch1:1; /* might dispatch on 1st argument (only
                                       for when fast_cfun != NULL */
#if USE_COMPRESSED_POINTERS && SIZEOF_CHAR_P == 4
    int32_t padding1, padding2;
#endif
};

typedef struct PRIM_SEXPREC {
    SEXPREC_HEADER;
#if USE_COMPRESSED_POINTERS
    int32_t padding;
#endif
#if !USE_COMPRESSED_POINTERS && SIZEOF_CHAR_P == 8 && !USE_AUX_FOR_ATTRIB
    int32_t padding;
#endif
    struct primsxp_struct primsxp;
} PRIM_SEXPREC, *PRIMSEXP;


/* Version of SEXPREC used for symbols. */

struct symsxp_struct {
};

typedef struct SYM_SEXPREC {
    SEXPREC_HEADER;
#if !USE_COMPRESSED_POINTERS && SIZEOF_CHAR_P == 8 && !USE_AUX_FOR_ATTRIB
    int32_t padding;
#endif
<<<<<<< HEAD
    SEXP pname;
=======
    SEXP pname_disabled;
>>>>>>> 62b5186c
    SEXP value;
    int32_t sym_hash;
    SEXP32 lastenv;
    SEXP lastbinding;
#if !USE_COMPRESSED_POINTERS && SIZEOF_CHAR_P == 4
    int32_t padding;
#endif
    R_symbits_t symbits;
} SYM_SEXPREC, *SYMSEXP;


/* Version of SEXPREC used for external pointers. */

typedef struct EXTPTR_SEXPREC {
    SEXPREC_HEADER;
#if !USE_COMPRESSED_POINTERS && SIZEOF_CHAR_P == 8 && !USE_AUX_FOR_ATTRIB
    int32_t padding;
#endif
#if USE_COMPRESSED_POINTERS
    SEXP unused;             /* Include 'unused' to match the offsets with    */
    SEXP prot;               /*   uncompressed pointers, in case of wrong use */
    SEXP tag;                /*   of CDR and TAG to get prot and tag fields   */
    void *ptr;               /* The actual exernal pointer */
#else
    void *ptr;               /* The actual exernal pointer */
    SEXP prot;
    SEXP tag;
#endif
#if SIZEOF_CHAR_P == 4
    int32_t padding;
#endif
#if USE_COMPRESSED_POINTERS
    int32_t padding1, padding2;
#endif
} EXTPTR_SEXPREC, *EXTPTRSEXP;

/* Version of SEXPREC used as a header in vector nodes.  MUST be kept 
   consistent with the SEXPREC definition, and with VECTOR_SEXPREC_C. */

typedef struct VECTOR_SEXPREC {
    SEXPREC_HEADER;
#if !USE_COMPRESSED_POINTERS && SIZEOF_CHAR_P == 8 && USE_AUX_FOR_ATTRIB
    R_len_t length;       /* The length, only in vectors for this setup */
#endif
    R_len_t truelength;   /* The mis-named "truelength" field */
#if !USE_COMPRESSED_POINTERS && SIZEOF_CHAR_P == 4
    int32_t padding;
#endif
} VECTOR_SEXPREC;

typedef union { VECTOR_SEXPREC s; double align; } SEXPREC_ALIGN;

/* Version of VECTOR_SEXPREC used for defining constants in const-objs.c. 
   MUST be kept consistent with the VECTOR_SEXPREC definition. */

#define R_CONST const  /* Define as 'const' to get actual read-only constants,
                          or nothing if you don't want them to be read-only */
typedef struct VECTOR_SEXPREC_C {
    SEXPREC_HEADER;
#if !USE_COMPRESSED_POINTERS && SIZEOF_CHAR_P == 8 && USE_AUX_FOR_ATTRIB
    R_len_t length;       /* The length, only in vectors for this setup */
#endif
    R_len_t truelength;   /* The mis-named "truelength" field */
#if !USE_COMPRESSED_POINTERS && SIZEOF_CHAR_P == 4
    int32_t padding;
#endif
    union { double d; int w[2]; int i; char c; char s[8]; } data;
#if USE_AUX_FOR_ATTRIB
    double const_padding; /* Needed to fill out full chunk */
#endif
} VECTOR_SEXPREC_C;

#define DATAPTR(x)	(((SEXPREC_ALIGN *) UPTR_FROM_SEXP(x)) + 1)


/* Pairlist and data access macros / static inline functions that are now 
   used everywhere (rather than non-inline functions, though those still
   exist in memory.c).  Type checks are done for data access unless 
   USE_RINTERNALS is defined. */

#ifdef USE_RINTERNALS

#define TAG(e)     NOT_LVALUE(UPTR_FROM_SEXP(e)->u.listsxp.tagval)
#define CAR(e)     NOT_LVALUE(UPTR_FROM_SEXP(e)->u.listsxp.carval)
#define CDR(e)     NOT_LVALUE(UPTR_FROM_SEXP(e)->u.listsxp.cdrval)

#define TYPEOF(x)  /*NOT_LVALUE*/(UPTR_FROM_SEXP(x)->sxpinfo.type)

#define LOGICAL(x) ((int *) DATAPTR(x))
#define INTEGER(x) ((int *) DATAPTR(x))
#define RAW(x)     ((Rbyte *) DATAPTR(x))
#define COMPLEX(x) ((Rcomplex *) DATAPTR(x))
#define REAL(x)    ((double *) DATAPTR(x))

#if USE_COMPRESSED_POINTERS
#define LENGTH(x)  NOT_LVALUE(* (R_len_t *) SGGC_AUX1(x))
#else
#define LENGTH(x)  NOT_LVALUE(((VECTOR_SEXPREC *) UPTR_FROM_SEXP(x))->length)
#endif

#else /* USE_RINTERNALS not defined */

static inline SEXP TAG (SEXP e) 
  { return UPTR_FROM_SEXP(e)->u.listsxp.tagval; }
static inline SEXP CAR (SEXP e) 
  { return UPTR_FROM_SEXP(e)->u.listsxp.carval; }
static inline SEXP CDR (SEXP e) 
  { return UPTR_FROM_SEXP(e)->u.listsxp.cdrval; }

static inline SEXPTYPE TYPEOF (SEXP x) 
  { return UPTR_FROM_SEXP(x)->sxpinfo.type; }

extern R_NORETURN void Rf_LOGICAL_error(SEXP);
static inline int *LOGICAL(SEXP x) 
{   if (TYPEOF(x) != LGLSXP) Rf_LOGICAL_error(x);
    return (int *) DATAPTR(x);
}
extern R_NORETURN void Rf_INTEGER_error(SEXP);
static inline int *INTEGER(SEXP x) /* allows logical too, due to common usage */
{   if (TYPEOF(x) != INTSXP && TYPEOF(x) != LGLSXP) Rf_INTEGER_error(x);
    return (int *) DATAPTR(x);
}
extern R_NORETURN void Rf_RAW_error(SEXP);
static inline Rbyte *RAW(SEXP x) 
{   if (TYPEOF(x) != RAWSXP) Rf_RAW_error(x);
    return (Rbyte *) DATAPTR(x);
}
extern R_NORETURN void Rf_COMPLEX_error(SEXP);
static inline Rcomplex *COMPLEX(SEXP x) 
{   if (TYPEOF(x) != CPLXSXP) Rf_COMPLEX_error(x);
    return (Rcomplex *) DATAPTR(x);
}
extern R_NORETURN void Rf_REAL_error(SEXP);
static inline double *REAL(SEXP x) 
{   if (TYPEOF(x) != REALSXP) Rf_REAL_error(x);
    return (double *) DATAPTR(x);
}

#if USE_COMPRESSED_POINTERS
static inline int LENGTH (SEXP x) 
  { return * (R_len_t *) SGGC_AUX1(x); }
#else
static inline int LENGTH (SEXP x) 
  { return ((VECTOR_SEXPREC *) UPTR_FROM_SEXP(x))->length; }
#endif

#endif /* USE_RINTERNALS */

/* Long/short versions for compatibility with R-3.x.y. */

#define XLENGTH(x) LENGTH(x)
#define XTRUELENGTH(x) TRUELENGTH(x)
#define SHORT_VEC_LENGTH(x) LENGTH(x)
#define SET_SHORT_VEC_LENGTH SETLENGTH
#define SET_SHORT_VEC_TRUELENGTH(x,v) SET_TRUELENGTH((x),(v))
#define IS_LONG_VEC(x) 0
#define IS_SCALAR(x,type) (TYPEOF(x) == (type) && LENGTH(x) == 1)

#define CAAR(e)		CAR(CAR(e))
#define CDAR(e)		CDR(CAR(e))
#define CADR(e)		CAR(CDR(e))
#define CDDR(e)		CDR(CDR(e))
#define CADDR(e)	CAR(CDR(CDR(e)))
#define CADDDR(e)	CAR(CDR(CDR(CDR(e))))
#define CAD4R(e)	CAR(CDR(CDR(CDR(CDR(e)))))


#ifdef USE_RINTERNALS
/* This is intended for use only within R itself.
 * It defines internal structures that are otherwise only accessible
 * via SEXP, and macros to replace many (but not all) of accessor functions
 * (which are always defined).
 *
 * Making R_NilValue a constant has necessitated exposing more of the
 * internals (some of what is above used to be after this ifdef).
 */


/* Macros for accessing and changing NAMEDCNT. */

#define MAX_NAMEDCNT 7	/* Must be either 2 or a power of 2 minus 1, limited 
                           by the number of bits in the nmcnt sxpinfo field */

/* Below is the obvious way of implementing these macros. */

/* When a variable may be being used by a helper, it is treated as temporarily
   having a nmcnt value that is greater than the value stored.  If the value
   of a macro is the same regardless of whether this temporary increment is
   counted, the value can be returned immediately.  Otherwise, it's necessary
   to wait for the variable to not be in use, and then return the value based
   on the stored nmcnt. 

   A declaration for helpers_wait_until_not_in_use is put here, so that the
   helpers.h file needn't be included. 

   When helper threads are disabled, helpers_wait_until_not_in_use is normally
   a null macro, but a stub for it will also be defined in main.c for linking 
   to by any modules that don't know that helper threads are disabled. */

#ifdef HELPERS_DISABLED
#define helpers_wait_until_not_in_use(v) 0
#else
extern void helpers_wait_until_not_in_use(SEXP);
#endif

/* Below is for packages that (naughtily) define USE_RINTERNALS, but don't
   include Defn.h, where helpers_is_in_use is defined. */

#ifndef helpers_is_in_use  
#define helpers_is_in_use(x)        (UPTR_FROM_SEXP(x)->sxpinfo.in_use)
#endif

#define NAMEDCNT(x) \
( helpers_is_in_use(x) && UPTR_FROM_SEXP(x)->sxpinfo.nmcnt != MAX_NAMEDCNT \
     ? (helpers_wait_until_not_in_use(x), UPTR_FROM_SEXP(x)->sxpinfo.nmcnt) \
     : UPTR_FROM_SEXP(x)->sxpinfo.nmcnt )

#define NAMEDCNT_EQ_0(x) \
( UPTR_FROM_SEXP(x)->sxpinfo.nmcnt != 0 ? 0 : !helpers_is_in_use(x) ? 1 \
    : (helpers_wait_until_not_in_use(x), 1) )

#define NAMEDCNT_GT_0(x) \
( UPTR_FROM_SEXP(x)->sxpinfo.nmcnt != 0 ? 1 : !helpers_is_in_use(x) ? 0 \
    : (helpers_wait_until_not_in_use(x), 0) )

#define NAMEDCNT_GT_1(x) \
( UPTR_FROM_SEXP(x)->sxpinfo.nmcnt > 1 ? 1 : !helpers_is_in_use(x) ? 0 \
    : (helpers_wait_until_not_in_use(x), 0) )

#define SET_NAMEDCNT_0(x)    (UPTR_FROM_SEXP(x)->sxpinfo.nmcnt = 0)
#define SET_NAMEDCNT_1(x)    (UPTR_FROM_SEXP(x)->sxpinfo.nmcnt = 1)

/* Be careful not to write to an object with NAMEDCNT equal to MAX_NAMEDCNT, 
   even if the new value is also MAX_NAMEDCNT, since it might be a constant 
   object in a read-only memory area. */

#define SET_NAMEDCNT(x,v) do { \
    SEXPREC *_p_ = UPTR_FROM_SEXP(x); \
    int _v_ = v; \
    if (_p_->sxpinfo.nmcnt != _v_) \
        _p_->sxpinfo.nmcnt = _v_; \
  } while (0)

#define SET_NAMEDCNT_MAX(x) do { \
    SEXPREC *_p_ = UPTR_FROM_SEXP(x); \
    if (_p_->sxpinfo.nmcnt < MAX_NAMEDCNT) \
        _p_->sxpinfo.nmcnt = MAX_NAMEDCNT; \
  } while (0)

#define INC_NAMEDCNT(x) do { \
    SEXPREC *_p_ = UPTR_FROM_SEXP(x); \
    if (_p_->sxpinfo.nmcnt < MAX_NAMEDCNT) \
        _p_->sxpinfo.nmcnt += 1; \
  } while (0)

#define INC_NAMEDCNT_0_AS_1(x) do { \
    SEXPREC *_p_ = UPTR_FROM_SEXP(x); \
    if (_p_->sxpinfo.nmcnt == 0) \
        _p_->sxpinfo.nmcnt = 2; \
    else if (_p_->sxpinfo.nmcnt < MAX_NAMEDCNT) \
        _p_->sxpinfo.nmcnt += 1; \
  } while (0)

#define DEC_NAMEDCNT(x) do { \
    SEXPREC *_p_ = UPTR_FROM_SEXP(x); \
    if (_p_->sxpinfo.nmcnt < MAX_NAMEDCNT && _p_->sxpinfo.nmcnt != 0) \
        _p_->sxpinfo.nmcnt -= 1; \
  } while (0)

/* Changes for an optimized implemention of the above macros.  The optimization
   assumes MAX_NAMEDCNT is a power of 2 minus 1.  There's not much to gain with
   gcc 4.6.3 on Intel - gcc is sometimes too smart to need help, and other times
   too dumb to take advantage of hints. */

#if MAX_NAMEDCNT!=2 && 1     /* Change 1 to 0 to disable these optimizations */

#undef NAMEDCNT_GT_1
#define NAMEDCNT_GT_1(x) \
( (UPTR_FROM_SEXP(x)->sxpinfo.nmcnt & (MAX_NAMEDCNT-1)) != 0 ? 1 \
    : !helpers_is_in_use(x) ? 0 \
    : (helpers_wait_until_not_in_use(x), 0) )

#endif

/* Backward-compatible NAMED macros.  To mimic the 0/1/2 scheme, any nmcnt 
   greater than 1 must be converted to 2, and a value of 2 must be convert back
   to the maximum.  Furthermore, when NAMED returns 2, the actual nmcnt must 
   be set to the maximum - this is necessary to mimic the effect such code as

                      if (NAMED(v)<2) SET_NAMED(v,2)

   which should have the effect of keeping v with maximum nmcnt even if later
   a DEC_NAMEDCNT(v) is done.
*/

#if MAX_NAMEDCNT == 2	/* Gives the old scheme */

#define NAMED(x)	NAMEDCNT((x))
#define SET_NAMED(x,v)	SET_NAMEDCNT((x),(v))

#else 			/* New scheme with MAX_NAMEDCNT > 2 */

#define NAMED(x) \
  ( UPTR_FROM_SEXP(x)->sxpinfo.nmcnt > 1 \
     && UPTR_FROM_SEXP(x)->sxpinfo.nmcnt < MAX_NAMEDCNT \
      ? ((UPTR_FROM_SEXP(x)->sxpinfo.nmcnt = MAX_NAMEDCNT), 2) \
      : NAMEDCNT((x)) )

#define SET_NAMED(x,v) do { \
    if ((v) > 1) SET_NAMEDCNT_MAX((x)); else SET_NAMEDCNT((x),(v)); \
  } while (0)

#endif

/* Decrement NAMEDCNT for object and for PRVALUE if object is a promise. */

#if 0  /* temporarily disabled, pending problem resolution */
#define DEC_NAMEDCNT_AND_PRVALUE(x) do { \
    SEXP _q_ = (x); \
    DEC_NAMEDCNT(_q_); \
    if (TYPEOF(_q_) == PROMSXP && NAMEDCNT_EQ_0(_q_) \
                               && PRVALUE(_q_) != R_UnboundValue) \
        DEC_NAMEDCNT(PRVALUE(_q_)); \
  } while (0)
#else
#define DEC_NAMEDCNT_AND_PRVALUE(x) DEC_NAMEDCNT((x))
#endif

/* Set an element in VECSXP or EXPRSXP to a given value or to an element from
   another vector.  The element is duplicated or namedcnt is adjusted as 
   appropriate, and as specified by the setting of DUPVE. */

#define DUPVE 0  /* Set to 1 to duplicate values, to 0 to adjust namedcnt */

/* Set element to a value whose namedcnt is properly set.  One can lazily
   let namedcnt of zero stay zero, rather than increment, for the moment. */
#define SET_VECTOR_ELEMENT_TO_VALUE(_dst_,_i_,_val_) do { \
    SEXP _v_ = _val_; \
    if (!DUPVE || NAMEDCNT_EQ_0(_v_)) { \
        SET_VECTOR_ELT (_dst_, _i_, _v_); \
        if (NAMEDCNT_GT_0(_v_)) \
            INC_NAMEDCNT(_v_); \
    } \
    else \
        SET_VECTOR_ELT (_dst_, _i_, duplicate(_v_)); \
} while (0)

/* Set element to a value from another list.  If the value has namedcnt of
   zero, it must be regarded as actually being one, unless the list it came
   from has namedcnt of zero (which for proper operation must be the real
   namedcnt for it, not a lazy zero). */
#define SET_VECTOR_ELEMENT_FROM_VECTOR(_dst_,_i_,_src_,_j_) do { \
    SEXP _s_ = _src_; \
    SEXP _v_ = VECTOR_ELT(_s_,_j_); \
    if (!DUPVE || NAMEDCNT_EQ_0(_s_)) { \
        SET_VECTOR_ELT (_dst_, _i_, _v_); \
        if (NAMEDCNT_GT_0(_s_) || NAMEDCNT_GT_0(_v_)) \
            INC_NAMEDCNT_0_AS_1(_v_); \
    } \
    else \
        SET_VECTOR_ELT (_dst_, _i_, duplicate(_v_)); \
} while (0)


/* General Cons Cell Attributes */

#if USE_COMPRESSED_POINTERS
#define ATTRIB_W(x)     (* (SEXP *) SGGC_AUX2(x))
#elif SIZEOF_CHAR_P==8 && USE_AUX_FOR_ATTRIB
#define ATTRIB_W(x)     (* (SEXP *) SGGC_AUX1(CPTR_FROM_SEXP(x)))
#else
#define ATTRIB_W(x)     (UPTR_FROM_SEXP(x)->attrib)
#endif

#define ATTRIB(x)       NOT_LVALUE(TYPEOF(x)==SYMSXP ? R_NilValue : ATTRIB_W(x))

#define IS_PRINTNAME(x) (UPTR_FROM_SEXP(x)->sxpinfo.is_printname)
#define HAS_ATTRIB(x)   NOT_LVALUE(UPTR_FROM_SEXP(x)->sxpinfo.has_attrib)
#define OBJECT(x)	NOT_LVALUE(UPTR_FROM_SEXP(x)->sxpinfo.obj)
#define RTRACE(x)	NOT_LVALUE(UPTR_FROM_SEXP(x)->sxpinfo.trace_base)
#define LEVELS(x)	NOT_LVALUE(UPTR_FROM_SEXP(x)->sxpinfo.gp)
  /* For SET_OBJECT and SET_TYPEOF, don't set if new value is the current value,
     to avoid crashing on an innocuous write to a constant that may be stored
     in read-only memory. */
#define SET_OBJECT(x,v) do { \
    SEXPREC *_x_ = UPTR_FROM_SEXP(x); int _v_ = (v); \
    if (_x_->sxpinfo.obj!=_v_) _x_->sxpinfo.obj = _v_; \
  } while (0)
#define SET_TYPEOF(x,v) do { \
    SEXPREC *_x_ = UPTR_FROM_SEXP(x); int _v_ = (v); \
    if (_x_->sxpinfo.type!=_v_) _x_->sxpinfo.type = _v_; \
  } while (0)
#define SET_RTRACE(x,v)	(UPTR_FROM_SEXP(x)->sxpinfo.trace_base=(v))
#define SETLEVELS(x,v)	(UPTR_FROM_SEXP(x)->sxpinfo.gp=(v))

/* The TRUELENGTH is seldom used, and usually has no connection with length. */
#define TRUELENGTH(x)	\
  NOT_LVALUE(((VECTOR_SEXPREC *) UPTR_FROM_SEXP(x))->truelength)
#define SET_TRUELENGTH(x,v) \
  (((VECTOR_SEXPREC *) UPTR_FROM_SEXP(x))->truelength = (v))

/* S4 object bit, set by R_do_new_object for all new() calls.  Avoid writes
   of what's already there, in case object is a constant in read-only memory. */
#define S4_OBJECT_BIT_POS 4
#define S4_OBJECT_MASK (1<<S4_OBJECT_BIT_POS)
#define IS_S4_OBJECT(x) ((UPTR_FROM_SEXP(x)->sxpinfo.gp & S4_OBJECT_MASK)!=0)
#define SET_S4_OBJECT(x) SET_S4_OBJECT_inline(x)
static inline void SET_S4_OBJECT_inline (SEXP x) {
    if (!IS_S4_OBJECT(x)) UPTR_FROM_SEXP(x)->sxpinfo.gp |= S4_OBJECT_MASK;
}
#define UNSET_S4_OBJECT(x) UNSET_S4_OBJECT_inline(x)
static inline void UNSET_S4_OBJECT_inline (SEXP x) {
    if (IS_S4_OBJECT(x)) UPTR_FROM_SEXP(x)->sxpinfo.gp &= ~S4_OBJECT_MASK;
}

/* Vector Access Macros */

/* Under the generational allocator the data for vector nodes comes
   immediately after the node structure, so the data address is a
   known offset from the node SEXP. */
#define CHAR(x)		((const char *) DATAPTR(x))
#define STRING_ELT(x,i)	NOT_LVALUE(((SEXP *) DATAPTR(x))[i])
#define VECTOR_ELT(x,i)	NOT_LVALUE(((SEXP *) DATAPTR(x))[i])
#define STRING_PTR(x)	((SEXP *) DATAPTR(x))
#define VECTOR_PTR(x)	((SEXP *) DATAPTR(x))

/* List Access Macros.  Some are now found above, outside USE_RINTERNALS. */
/* These also work for ... objects */
#define LISTVAL(x)	(UPTR_FROM_SEXP(x)->u.listsxp)
#define MISSING_MASK	15 /* reserve 4 bits--only 2 uses now */
#define MISSING(x)	(UPTR_FROM_SEXP(x)->sxpinfo.gp & MISSING_MASK)/* for closure calls */
#define SET_MISSING(x,v) do { \
  SEXPREC *__x__ = UPTR_FROM_SEXP(x); \
  int __v__ = (v); \
  int __other_flags__ = __x__->sxpinfo.gp & ~MISSING_MASK; \
  __x__->sxpinfo.gp = __other_flags__ | __v__; \
} while (0)

/* Closure Access Macros */
#define FORMALS(x)	NOT_LVALUE(UPTR_FROM_SEXP(x)->u.closxp.formals)
#define BODY(x)		NOT_LVALUE(UPTR_FROM_SEXP(x)->u.closxp.body)
#define CLOENV(x)	NOT_LVALUE(UPTR_FROM_SEXP(x)->u.closxp.env)
#define RDEBUG(x)	NOT_LVALUE(UPTR_FROM_SEXP(x)->sxpinfo.debug)
#define SET_RDEBUG(x,v)	(UPTR_FROM_SEXP(x)->sxpinfo.debug=(v))
#define RSTEP(x)	NOT_LVALUE(UPTR_FROM_SEXP(x)->sxpinfo.rstep_spec)
#define SET_RSTEP(x,v)	(UPTR_FROM_SEXP(x)->sxpinfo.rstep_spec=(v))

/* Symbol Access Macros */
<<<<<<< HEAD
#define PRINTNAME(x)	NOT_LVALUE(((SYMSEXP) UPTR_FROM_SEXP(x))->pname)
=======
>>>>>>> 62b5186c
#define SYMVALUE(x)	NOT_LVALUE(((SYMSEXP) UPTR_FROM_SEXP(x))->value)
#define LASTSYMENV(x)	(((SYMSEXP) UPTR_FROM_SEXP(x))->lastenv)
#define LASTSYMBINDING(x) (((SYMSEXP) UPTR_FROM_SEXP(x))->lastbinding)
#define SYMBITS(x)      NOT_LVALUE((((SYMSEXP) UPTR_FROM_SEXP(x))->symbits))
#define SET_SYMBITS(x,v)  (((SYMSEXP) UPTR_FROM_SEXP(x))->symbits = (v))
#define DDVAL_MASK	1
#define DDVAL(x)	(UPTR_FROM_SEXP(x)->sxpinfo.gp & DDVAL_MASK) /* for ..1, ..2 etc */
#define SET_DDVAL_BIT(x) ((UPTR_FROM_SEXP(x)->sxpinfo.gp) |= DDVAL_MASK)
#define UNSET_DDVAL_BIT(x) ((UPTR_FROM_SEXP(x)->sxpinfo.gp) &= ~DDVAL_MASK)
#define SET_DDVAL(x,v) ((v) ? SET_DDVAL_BIT(x) : UNSET_DDVAL_BIT(x)) /* for ..1, ..2 etc */
#define BASE_CACHE(x)  NOT_LVALUE(UPTR_FROM_SEXP(x)->sxpinfo.trace_base) /* 1 = base binding
                                                               in global cache*/
#define SET_BASE_CACHE(x,v) (UPTR_FROM_SEXP(x)->sxpinfo.trace_base = (v))

/* Environment Access Macros */
#define FRAME(x)	NOT_LVALUE(((ENVSEXP)UPTR_FROM_SEXP(x))->frame)
#define ENCLOS(x)	NOT_LVALUE(((ENVSEXP)UPTR_FROM_SEXP(x))->enclos)
#define HASHTAB(x)	NOT_LVALUE(((ENVSEXP)UPTR_FROM_SEXP(x))->hashtab)
#define ENVFLAGS(x)	NOT_LVALUE(UPTR_FROM_SEXP(x)->sxpinfo.gp)
#define SET_ENVFLAGS(x,v)	((UPTR_FROM_SEXP(x)->sxpinfo.gp)=(v))
#define ENVSYMBITS(x)   NOT_LVALUE(((ENVSEXP)UPTR_FROM_SEXP(x))->envsymbits)
#define SET_ENVSYMBITS(x,v)  (((ENVSEXP)UPTR_FROM_SEXP(x))->envsymbits=(v))
#define IS_BASE(x)	NOT_LVALUE(UPTR_FROM_SEXP(x)->sxpinfo.trace_base)
                           /* 1 = R_BaseEnv or R_BaseNamespace */
#define IS_USER_DATABASE(rho) \
  ( OBJECT((rho)) && inherits((rho), "UserDefinedDatabase") )

#else /* not USE_RINTERNALS */

#define CHAR(x)		R_CHAR(x)
const char *(R_CHAR)(SEXP x);

/* Various tests with macro versions below */
Rboolean (Rf_isNull)(SEXP s);
Rboolean (Rf_isRaw)(SEXP s);
Rboolean (Rf_isSymbol)(SEXP s);
Rboolean (Rf_isLogical)(SEXP s);
Rboolean (Rf_isReal)(SEXP s);
Rboolean (Rf_isComplex)(SEXP s);
Rboolean (Rf_isExpression)(SEXP s);
Rboolean (Rf_isEnvironment)(SEXP s);
Rboolean (Rf_isString)(SEXP s);
Rboolean (Rf_isObject)(SEXP s);

#endif /* USE_RINTERNALS */

/* Accessor functions.  Many are declared using () to avoid the macro
   definitions in the USE_RINTERNALS section.
   The function STRING_ELT is used as an argument to arrayAssign even
   if the macro version is in use.
*/

#ifdef TESTING_WRITE_BARRIER
#ifndef PROTECTCHECK
# define PROTECTCHECK
#endif
#endif

#ifdef PROTECTCHECK
SEXP Rf_chk_valid_SEXP (SEXP x);
#else
#define Rf_chk_valid_SEXP(x) (x)
#endif

/* General Cons Cell Attributes */
SEXP (ATTRIB)(SEXP x);
int  (OBJECT)(SEXP x);
int  (NAMED)(SEXP x);
void (SET_OBJECT)(SEXP x, int v);
void (SET_TYPEOF)(SEXP x, int v);
void (SET_NAMED)(SEXP x, int v);
void SET_ATTRIB(SEXP x, SEXP v);
void DUPLICATE_ATTRIB(SEXP to, SEXP from);

/* S4 object testing */
int (IS_S4_OBJECT)(SEXP x);
void (SET_S4_OBJECT)(SEXP x);
void (UNSET_S4_OBJECT)(SEXP x);

/* Vector Access Functions */
int  (TRUELENGTH)(SEXP x);
void (SETLENGTH)(SEXP x, int v);
void (SET_TRUELENGTH)(SEXP x, int v);
int  (LEVELS)(SEXP x);
int  (SETLEVELS)(SEXP x, int v);

SEXP (STRING_ELT)(SEXP x, int i);
SEXP (VECTOR_ELT)(SEXP x, int i);
void SET_STRING_ELT(SEXP x, int i, SEXP v);
void copy_string_elements(SEXP x, int i, SEXP v, int j, int n);
SEXP SET_VECTOR_ELT(SEXP x, int i, SEXP v);
void copy_vector_elements(SEXP x, int i, SEXP v, int j, int n);
SEXP *(STRING_PTR)(SEXP x);
SEXP *(VECTOR_PTR)(SEXP x);

/* List Access Functions. Declared here even if there are macro versions. */
/* These also work for ... objects */
#define CONS(a, b)	cons((a), (b))		/* data lists */
#define LCONS(a, b)	lcons((a), (b))		/* language lists */
int  (MISSING)(SEXP x);
void (SET_MISSING)(SEXP x, int v);
void SET_TAG(SEXP x, SEXP y);
SEXP SETCAR(SEXP x, SEXP y);
SEXP SETCDR(SEXP x, SEXP y);
SEXP SETCADR(SEXP x, SEXP y);
SEXP SETCADDR(SEXP x, SEXP y);
SEXP SETCADDDR(SEXP x, SEXP y);
SEXP SETCAD4R(SEXP e, SEXP y);

/* Closure Access Functions */
SEXP (FORMALS)(SEXP x);
SEXP (BODY)(SEXP x);
SEXP (CLOENV)(SEXP x);
int  (RDEBUG)(SEXP x);
int  (RSTEP)(SEXP x);
int  (RTRACE)(SEXP x);
void (SET_RDEBUG)(SEXP x, int v);
void (SET_RSTEP)(SEXP x, int v);
void (SET_RTRACE)(SEXP x, int v);
void SET_FORMALS(SEXP x, SEXP v);
void SET_BODY(SEXP x, SEXP v);
void SET_CLOENV(SEXP x, SEXP v);

/* Symbol Access Functions */
SEXP (PRINTNAME)(SEXP x);
SEXP (SYMVALUE)(SEXP x);
SEXP (INTERNAL)(SEXP x);
int  (DDVAL)(SEXP x);
void (SET_DDVAL)(SEXP x, int v);
void SET_SYMVALUE(SEXP x, SEXP v);
void SET_INTERNAL(SEXP x, SEXP v);

/* Environment Access Functions */
SEXP (FRAME)(SEXP x);
SEXP (ENCLOS)(SEXP x);
SEXP (HASHTAB)(SEXP x);
int  (ENVFLAGS)(SEXP x);
void (SET_ENVFLAGS)(SEXP x, int v);
void SET_FRAME(SEXP x, SEXP v);
void SET_ENCLOS(SEXP x, SEXP v);
void SET_HASHTAB(SEXP x, SEXP v);

/* Promise Access Functions */
/* First five have macro versions in Defn.h */
SEXP (PRCODE)(SEXP x);
SEXP (PRENV)(SEXP x);
SEXP (PRVALUE)(SEXP x);
int  (PRSEEN)(SEXP x);
void (SET_PRSEEN)(SEXP x, int v);
void SET_PRENV(SEXP x, SEXP v);
void SET_PRVALUE(SEXP x, SEXP v);
void SET_PRCODE(SEXP x, SEXP v);
void SET_PRSEEN(SEXP x, int v);

/* External pointer access macros */
#define EXTPTR_PTR(x)	(((EXTPTRSEXP)UPTR_FROM_SEXP(x))->ptr)
#define EXTPTR_PROT(x)	(((EXTPTRSEXP)UPTR_FROM_SEXP(x))->prot)
#define EXTPTR_TAG(x)	(((EXTPTRSEXP)UPTR_FROM_SEXP(x))->tag)

/* Bytecode access macros */
#define BCODE_CODE(x)	CAR(x)
#define BCODE_CONSTS(x) CDR(x)
#define BCODE_EXPR(x)	TAG(x)
#define isByteCode(x)	(TYPEOF(x)==BCODESXP)

/* Pointer Protection and Unprotection */
#define PROTECT(s)		Rf_protect(s)
#define PROTECT2(s1,s2)		Rf_protect2(s1,s2) /* BEWARE! All args eval'd */
#define PROTECT3(s1,s2,s3)	Rf_protect3(s1,s2,s3) /* before any protected */
#define UNPROTECT(n)		Rf_unprotect(n)
#define UNPROTECT_PTR(s)	Rf_unprotect_ptr(s)

/* We sometimes need to coerce a protected value and place the new
   coerced value under protection.  For these cases PROTECT_WITH_INDEX
   saves an index of the protection location that can be used to
   replace the protected value using REPROTECT. */
typedef int PROTECT_INDEX;
#define PROTECT_WITH_INDEX(x,i) R_ProtectWithIndex(x,i)
#define REPROTECT(x,i) R_Reprotect(x,i)


/* New protection scheme, that records local variables containing pointers
   that should be protected, rather that recording the pointers themselves. 

   Note that these definitions include some defensive measures designed to
   produce compile errors, or at least unwanted behaviour, when the rules
   for using these macros are violated.  (But not all violations are caught.) */

struct R_local_protect {
    const struct R_local_protect *next;  /* next in list, or NULL */
    int cnt;                             /* number of pointers present below */
    SEXP *Protected[9];                  /* array of ptrs to protected vars  */
};                                       /*    (may be a shorter array)      */

#define R_local_protect_start R_high_frequency_globals.local_protect_start


#define CHK_IS_SEXP(v) \
    if (0) (UPTR_FROM_SEXP(v)->sxpinfo) /* try to get error if v not a SEXP */

#define BEGIN_PROTECT0() \
    do { \
        BEGIN_PROTECT_label: if (0) goto END_PROTECT_label; \
        const struct { /* not actually put in local_protect list */ \
            const struct R_local_protect *next; \
        } R_local_protect = { R_local_protect_start }; \
        struct { int outer; } R_protect_check; /* for error check */ \
        do {

#define BEGIN_PROTECT1(v1) \
    do { \
        SEXP v1 = R_NilValue; \
        BEGIN_PROTECT_label: if (0) goto END_PROTECT_label; /* error check */ \
        const struct { \
            const struct R_local_protect *next; int cnt; SEXP *Protected[1]; \
        } R_local_protect = { R_local_protect_start, \
              1, { &v1 } }; \
        R_local_protect_start = (const struct R_local_protect *) \
                                  &R_local_protect; \
        struct { int outer; } R_protect_check; /* for error check */ \
        do {

#define BEGIN_PROTECT2(v1,v2) \
    do { \
        SEXP v1 = R_NilValue, v2 = R_NilValue; \
        BEGIN_PROTECT_label: if (0) goto END_PROTECT_label; /* error check */ \
        const struct { \
            const struct R_local_protect *next; int cnt; SEXP *Protected[2]; \
        } R_local_protect = { R_local_protect_start, \
              2, { &v1, &v2 } }; \
        R_local_protect_start = (const struct R_local_protect *) \
                                  &R_local_protect; \
        struct { int outer; } R_protect_check; /* for error check */ \
        do {

#define BEGIN_PROTECT3(v1,v2,v3) \
    do { \
        SEXP v1 = R_NilValue, v2 = R_NilValue, v3 = R_NilValue; \
        BEGIN_PROTECT_label: if (0) goto END_PROTECT_label; /* error check */ \
        const struct { \
            const struct R_local_protect *next; int cnt; SEXP *Protected[3]; \
        } R_local_protect = { R_local_protect_start, \
              3, { &v1, &v2, &v3 } }; \
        R_local_protect_start = (const struct R_local_protect *) \
                                  &R_local_protect; \
        struct { int outer; } R_protect_check; /* for error check */ \
        do {

#define BEGIN_PROTECT4(v1,v2,v3,v4) \
    do { \
        SEXP v1 = R_NilValue, v2 = R_NilValue, v3 = R_NilValue; \
        SEXP v4 = R_NilValue; \
        BEGIN_PROTECT_label: if (0) goto END_PROTECT_label; /* error check */ \
        const struct { \
            const struct R_local_protect *next; int cnt; SEXP *Protected[4]; \
        } R_local_protect = { R_local_protect_start, \
              4, { &v1, &v2, &v3, &v4 } }; \
        R_local_protect_start = (const struct R_local_protect *) \
                                  &R_local_protect; \
        struct { int outer; } R_protect_check; /* for error check */ \
        do {

#define BEGIN_PROTECT5(v1,v2,v3,v4,v5) \
    do { \
        SEXP v1 = R_NilValue, v2 = R_NilValue, v3 = R_NilValue; \
        SEXP v4 = R_NilValue, v5 = R_NilValue; \
        BEGIN_PROTECT_label: if (0) goto END_PROTECT_label; /* error check */ \
        const struct { \
            const struct R_local_protect *next; int cnt; SEXP *Protected[5]; \
        } R_local_protect = { R_local_protect_start, \
              5, { &v1, &v2, &v3, &v4, &v5 } }; \
        R_local_protect_start = (const struct R_local_protect *) \
                                  &R_local_protect; \
        struct { int outer; } R_protect_check; /* for error check */ \
        do {

#define BEGIN_PROTECT6(v1,v2,v3,v4,v5,v6) \
    do { \
        SEXP v1 = R_NilValue, v2 = R_NilValue, v3 = R_NilValue; \
        SEXP v4 = R_NilValue, v5 = R_NilValue, v6 = R_NilValue; \
        BEGIN_PROTECT_label: if (0) goto END_PROTECT_label; /* error check */ \
        const struct { \
            const struct R_local_protect *next; int cnt; SEXP *Protected[6]; \
        } R_local_protect = { R_local_protect_start, \
              6, { &v1, &v2, &v3, &v4, &v5, &v6 } }; \
        R_local_protect_start = (const struct R_local_protect *) \
                                  &R_local_protect; \
        struct { int outer; } R_protect_check; /* for error check */ \
        do {

#define BEGIN_PROTECT7(v1,v2,v3,v4,v5,v6,v7) \
    do { \
        SEXP v1 = R_NilValue, v2 = R_NilValue, v3 = R_NilValue; \
        SEXP v4 = R_NilValue, v5 = R_NilValue, v6 = R_NilValue; \
        SEXP v7 = R_NilValue; \
        BEGIN_PROTECT_label: if (0) goto END_PROTECT_label; /* error check */ \
        const struct { \
            const struct R_local_protect *next; int cnt; SEXP *Protected[7]; \
        } R_local_protect = { R_local_protect_start, \
              7, { &v1, &v2, &v3, &v4, &v5, &v6, &v7 } }; \
        R_local_protect_start = (const struct R_local_protect *) \
                                  &R_local_protect; \
        struct { int outer; } R_protect_check; /* for error check */ \
        do {

#define BEGIN_PROTECT8(v1,v2,v3,v4,v5,v6,v7,v8) \
    do { \
        SEXP v1 = R_NilValue, v2 = R_NilValue, v3 = R_NilValue; \
        SEXP v4 = R_NilValue, v5 = R_NilValue, v6 = R_NilValue; \
        SEXP v7 = R_NilValue, v8 = R_NilValue; \
        BEGIN_PROTECT_label: if (0) goto END_PROTECT_label; /* error check */ \
        const struct { \
            const struct R_local_protect *next; int cnt; SEXP *Protected[8]; \
        } R_local_protect = { R_local_protect_start, \
              8, { &v1, &v2, &v3, &v4, &v5, &v6, &v7, &v8 } }; \
        R_local_protect_start = (const struct R_local_protect *) \
                                  &R_local_protect; \
        struct { int outer; } R_protect_check; /* for error check */ \
        do {

#define BEGIN_PROTECT9(v1,v2,v3,v4,v5,v6,v7,v8,v9) \
    do { \
        SEXP v1 = R_NilValue, v2 = R_NilValue, v3 = R_NilValue; \
        SEXP v4 = R_NilValue, v5 = R_NilValue, v6 = R_NilValue; \
        SEXP v7 = R_NilValue, v8 = R_NilValue, v9 = R_NilValue; \
        BEGIN_PROTECT_label: if (0) goto END_PROTECT_label; /* error check */ \
        const struct { \
            const struct R_local_protect *next; int cnt; SEXP *Protected[9]; \
        } R_local_protect = { R_local_protect_start, \
              9, { &v1, &v2, &v3, &v4, &v5, &v6, &v7, &v8, &v9 } }; \
        R_local_protect_start = (const struct R_local_protect *) \
                                  &R_local_protect; \
        struct { int outer; } R_protect_check; /* for error check */ \
        do {

#define BEGIN_INNER_PROTECT0() \
    do { \
        if (0) R_local_protect . next /* error check */; \
        const struct { /* not actually put in local_protect list */ \
            const struct R_local_protect *next; \
        } R_local_protect_inner = { R_local_protect_start }; \
        int R_protect_check; /* for error check */ \
        do {

#define BEGIN_INNER_PROTECT1(v1) \
    do { \
        SEXP v1 = R_NilValue; \
        if (0) R_local_protect . next /* error check */; \
        const struct { \
            const struct R_local_protect *next; int cnt; SEXP *Protected[1]; \
        } R_local_protect_inner = { R_local_protect_start, \
              1, { &v1 } }; \
        R_local_protect_start = (const struct R_local_protect *) \
                                  &R_local_protect_inner; \
        int R_protect_check; /* for error check */ \
        do {

#define BEGIN_INNER_PROTECT2(v1,v2) \
    do { \
        SEXP v1 = R_NilValue, v2 = R_NilValue; \
        if (0) R_local_protect . next /* error check */; \
        const struct { \
            const struct R_local_protect *next; int cnt; SEXP *Protected[2]; \
        } R_local_protect_inner = { R_local_protect_start, \
              2, { &v1, &v2 } }; \
        R_local_protect_start = (const struct R_local_protect *) \
                                  &R_local_protect_inner; \
        int R_protect_check; /* for error check */ \
        do {

#define BEGIN_INNER_PROTECT3(v1,v2,v3) \
    do { \
        SEXP v1 = R_NilValue, v2 = R_NilValue, v3 = R_NilValue; \
        if (0) R_local_protect . next /* error check */; \
        const struct { \
            const struct R_local_protect *next; int cnt; SEXP *Protected[3]; \
        } R_local_protect_inner = { R_local_protect_start, \
              3, { &v1, &v2, &v3 } }; \
        R_local_protect_start = (const struct R_local_protect *) \
                                  &R_local_protect_inner; \
        int R_protect_check; /* for error check */ \
        do {

#define BEGIN_INNER_PROTECT4(v1,v2,v3,v4) \
    do { \
        SEXP v1 = R_NilValue, v2 = R_NilValue, v3 = R_NilValue; \
        SEXP v4 = R_NilValue; \
        if (0) R_local_protect . next /* error check */; \
        const struct { \
            const struct R_local_protect *next; int cnt; SEXP *Protected[4]; \
        } R_local_protect_inner = { R_local_protect_start, \
              4, { &v1, &v2, &v3, &v4 } }; \
        R_local_protect_start = (const struct R_local_protect *) \
                                  &R_local_protect_inner; \
        int R_protect_check; /* for error check */ \
        do {

#define BEGIN_INNER_PROTECT5(v1,v2,v3,v4,v5) \
    do { \
        SEXP v1 = R_NilValue, v2 = R_NilValue, v3 = R_NilValue; \
        SEXP v4 = R_NilValue, v5 = R_NilValue; \
        if (0) R_local_protect . next /* error check */; \
        const struct { \
            const struct R_local_protect *next; int cnt; SEXP *Protected[5]; \
        } R_local_protect_inner = { R_local_protect_start, \
              5, { &v1, &v2, &v3, &v4, &v5 } }; \
        R_local_protect_start = (const struct R_local_protect *) \
                                  &R_local_protect_inner; \
        int R_protect_check; /* for error check */ \
        do {

#define BEGIN_INNER_PROTECT6(v1,v2,v3,v4,v5,v6) \
    do { \
        SEXP v1 = R_NilValue, v2 = R_NilValue, v3 = R_NilValue; \
        SEXP v4 = R_NilValue, v5 = R_NilValue, v6 = R_NilValue; \
        if (0) R_local_protect . next /* error check */; \
        const struct { \
            const struct R_local_protect *next; int cnt; SEXP *Protected[6]; \
        } R_local_protect_inner = { R_local_protect_start, \
              6, { &v1, &v2, &v3, &v4, &v5, &v6 } }; \
        R_local_protect_start = (const struct R_local_protect *) \
                                  &R_local_protect_inner; \
        int R_protect_check; /* for error check */ \
        do {

#define BEGIN_INNER_PROTECT7(v1,v2,v3,v4,v5,v6,v7) \
    do { \
        SEXP v1 = R_NilValue, v2 = R_NilValue, v3 = R_NilValue; \
        SEXP v4 = R_NilValue, v5 = R_NilValue, v6 = R_NilValue; \
        SEXP v7 = R_NilValue; \
        if (0) R_local_protect . next /* error check */; \
        const struct { \
            const struct R_local_protect *next; int cnt; SEXP *Protected[7]; \
        } R_local_protect_inner = { R_local_protect_start, \
              7, { &v1, &v2, &v3, &v4, &v5, &v6, &v7 } }; \
        R_local_protect_start = (const struct R_local_protect *) \
                                  &R_local_protect_inner; \
        int R_protect_check; /* for error check */ \
        do {

#define BEGIN_INNER_PROTECT8(v1,v2,v3,v4,v5,v6,v7,v8) \
    do { \
        SEXP v1 = R_NilValue, v2 = R_NilValue, v3 = R_NilValue; \
        SEXP v4 = R_NilValue, v5 = R_NilValue, v6 = R_NilValue; \
        SEXP v7 = R_NilValue, v8 = R_NilValue; \
        if (0) R_local_protect . next /* error check */; \
        const struct { \
            const struct R_local_protect *next; int cnt; SEXP *Protected[8]; \
        } R_local_protect_inner = { R_local_protect_start, \
              8, { &v1, &v2, &v3, &v4, &v5, &v6, &v7, &v8 } }; \
        R_local_protect_start = (const struct R_local_protect *) \
                                  &R_local_protect_inner; \
        int R_protect_check; /* for error check */ \
        do {

#define BEGIN_INNER_PROTECT9(v1,v2,v3,v4,v5,v6,v7,v8,v9) \
    do { \
        SEXP v1 = R_NilValue, v2 = R_NilValue, v3 = R_NilValue; \
        SEXP v4 = R_NilValue, v5 = R_NilValue, v6 = R_NilValue; \
        SEXP v7 = R_NilValue, v8 = R_NilValue, v9 = R_NilValue; \
        if (0) R_local_protect . next /* error check */; \
        const struct { \
            const struct R_local_protect *next; int cnt; SEXP *Protected[9]; \
        } R_local_protect_inner = { R_local_protect_start, \
              9, { &v1, &v2, &v3, &v4, &v5, &v6, &v7, &v8, &v9 } }; \
        R_local_protect_start = (const struct R_local_protect *) \
                                  &R_local_protect_inner; \
        int R_protect_check; /* for error check */ \
        do {

#define ALSO_PROTECT1(v1) \
    if (0) R_local_protect . next /* error check */; \
    CHK_IS_SEXP(v1); \
    const struct { \
        const struct R_local_protect *next; int cnt; SEXP *Protected[1]; \
    } R_local_protect_also = { R_local_protect_start, \
          1, { &v1 } }; \
    R_local_protect_start = (const struct R_local_protect *) \
                              &R_local_protect_also;

#define ALSO_PROTECT2(v1,v2) \
    if (0) R_local_protect . next /* error check */; \
    CHK_IS_SEXP(v1); CHK_IS_SEXP(v2); \
    const struct { \
        const struct R_local_protect *next; int cnt; SEXP *Protected[2]; \
    } R_local_protect_also = { R_local_protect_start, \
          2, { &v1, &v2 } }; \
    R_local_protect_start = (const struct R_local_protect *) \
                              &R_local_protect_also;

#define ALSO_PROTECT3(v1,v2,v3) \
    if (0) R_local_protect . next /* error check */; \
    CHK_IS_SEXP(v1); CHK_IS_SEXP(v2); CHK_IS_SEXP(v3); \
    const struct { \
        const struct R_local_protect *next; int cnt; SEXP *Protected[3]; \
    } R_local_protect_also = { R_local_protect_start, \
          3, { &v1, &v2, &v3 } }; \
    R_local_protect_start = (const struct R_local_protect *) \
                              &R_local_protect_also;

#define ALSO_PROTECT4(v1,v2,v3,v4) \
    if (0) R_local_protect . next /* error check */; \
    CHK_IS_SEXP(v1); CHK_IS_SEXP(v2); CHK_IS_SEXP(v3); CHK_IS_SEXP(v4); \
    const struct { \
        const struct R_local_protect *next; int cnt; SEXP *Protected[4]; \
    } R_local_protect_also = { R_local_protect_start, \
          4, { &v1, &v2, &v3, &v4 } }; \
    R_local_protect_start = (const struct R_local_protect *) \
                              &R_local_protect_also;

#define ALSO_PROTECT5(v1,v2,v3,v4,v5) \
    if (0) R_local_protect . next /* error check */; \
    CHK_IS_SEXP(v1); CHK_IS_SEXP(v2); CHK_IS_SEXP(v3); CHK_IS_SEXP(v4); \
    CHK_IS_SEXP(v5); \
    const struct { \
        const struct R_local_protect *next; int cnt; SEXP *Protected[5]; \
    } R_local_protect_also = { R_local_protect_start, \
          5, { &v1, &v2, &v3, &v4, &v5 } }; \
    R_local_protect_start = (const struct R_local_protect *) \
                              &R_local_protect_also;

#define ALSO_PROTECT6(v1,v2,v3,v4,v5,v6) \
    if (0) R_local_protect . next /* error check */; \
    CHK_IS_SEXP(v1); CHK_IS_SEXP(v2); CHK_IS_SEXP(v3); CHK_IS_SEXP(v4); \
    CHK_IS_SEXP(v5); CHK_IS_SEXP(v6); \
    const struct { \
        const struct R_local_protect *next; int cnt; SEXP *Protected[6]; \
    } R_local_protect_also = { R_local_protect_start, \
          6, { &v1, &v2, &v3, &v4, &v5, &v6 } }; \
    R_local_protect_start = (const struct R_local_protect *) \
                              &R_local_protect_also;

#define ALSO_PROTECT7(v1,v2,v3,v4,v5,v6,v7) \
    if (0) R_local_protect . next /* error check */; \
    CHK_IS_SEXP(v1); CHK_IS_SEXP(v2); CHK_IS_SEXP(v3); CHK_IS_SEXP(v4); \
    CHK_IS_SEXP(v5); CHK_IS_SEXP(v6); CHK_IS_SEXP(v7); \
    const struct { \
        const struct R_local_protect *next; int cnt; SEXP *Protected[7]; \
    } R_local_protect_also = { R_local_protect_start, \
          7, { &v1, &v2, &v3, &v4, &v5, &v6, &v7 } }; \
    R_local_protect_start = (const struct R_local_protect *) \
                              &R_local_protect_also;

#define ALSO_PROTECT8(v1,v2,v3,v4,v5,v6,v7,v8) \
    if (0) R_local_protect . next /* error check */; \
    CHK_IS_SEXP(v1); CHK_IS_SEXP(v2); CHK_IS_SEXP(v3); CHK_IS_SEXP(v4); \
    CHK_IS_SEXP(v5); CHK_IS_SEXP(v6); CHK_IS_SEXP(v7); CHK_IS_SEXP(v8); \
    const struct { \
        const struct R_local_protect *next; int cnt; SEXP *Protected[8]; \
    } R_local_protect_also = { R_local_protect_start, \
          8, { &v1, &v2, &v3, &v4, &v5, &v6, &v7, &v8 } }; \
    R_local_protect_start = (const struct R_local_protect *) \
                              &R_local_protect_also;

#define ALSO_PROTECT9(v1,v2,v3,v4,v5,v6,v7,v8,v9) \
    if (0) R_local_protect . next /* error check */; \
    CHK_IS_SEXP(v1); CHK_IS_SEXP(v2); CHK_IS_SEXP(v3); CHK_IS_SEXP(v4); \
    CHK_IS_SEXP(v5); CHK_IS_SEXP(v6); CHK_IS_SEXP(v7); CHK_IS_SEXP(v8); \
    CHK_IS_SEXP(v9); \
    const struct { \
        const struct R_local_protect *next; int cnt; SEXP *Protected[9]; \
    } R_local_protect_also = { R_local_protect_start, \
          9, { &v1, &v2, &v3, &v4, &v5, &v6, &v7, &v8, &v9 } }; \
    R_local_protect_start = (const struct R_local_protect *) \
                              &R_local_protect_also;

#define END_PROTECT \
        } while (0); /* break/continue inside will go here */ \
        if (0) R_protect_check . outer; /* error check */ \
        R_local_protect_start = R_local_protect . next; \
        END_PROTECT_label: if (0) goto BEGIN_PROTECT_label; /* error check */ \
    } while (0)

#define END_INNER_PROTECT \
        } while (0); /* break/continue inside will go here */ \
        R_local_protect_start = R_local_protect_inner . next; \
    } while (0)

#define RETURN_SEXP_INSIDE_PROTECT(e) \
    do { \
        CHK_IS_SEXP(e); \
        SEXP R_value_about_to_be_returned = (e); \
        R_local_protect_start = R_local_protect . next; \
        return R_value_about_to_be_returned; \
    } while (0)

#define RETURN_OUTSIDE_PROTECT(e) \
    do { \
        R_local_protect_start = R_local_protect . next; \
        return (e); \
    } while (0)


/* Segment indexes for constant segments.  They start at 0 or 1 depending
   on whether SGGC_NO_OBJECT_ZERO is defined (1) or not (0). */

#ifdef SGGC_NO_OBJECT_ZERO
#define R_SGGC_NIL_INDEX 1
#define R_SGGC_STATIC_BOXES_INDEX 2
#define R_SGGC_ENV_INDEX 3
#define R_SGGC_SYM_INDEX 4
#define R_SGGC_NUM_INDEX 5
#define R_SGGC_LIST1_INDEX 6
#else
#define R_SGGC_NIL_INDEX 0
#define R_SGGC_STATIC_BOXES_INDEX 1
#define R_SGGC_ENV_INDEX 2
#define R_SGGC_SYM_INDEX 3
#define R_SGGC_NUM_INDEX 4
#define R_SGGC_LIST1_INDEX 5
#endif

#define R_N_NUM_CONSTS (3+12+3)     /* # of numerical constants in const-objs */


/* R_EmptyEnv - a n empty environment at the root of the environment tree */

LibExtern SEXP R_EmptyEnv;          /* Variable form, for those that need it */
                                    /* Set in const-objs.c, as done below */

#if USE_COMPRESSED_POINTERS
#define R_EmptyEnv ((SEXP)SGGC_CPTR_VAL(R_SGGC_ENV_INDEX,0))
#else
ConstExtern R_CONST ENV_SEXPREC R_env_consts[1]; /* Defined in const-objs.c */
#define R_EmptyEnv ((SEXP) &R_env_consts[0])
#endif

LibExtern SEXP	R_GlobalEnv;        /* The "global" environment */
LibExtern SEXP	R_BaseEnv;          /* The base environment (formerly R_NilValue) */

LibExtern SEXP	R_BaseNamespace;    /* The (fake) namespace for base */
LibExtern SEXP	R_NamespaceRegistry;/* Registry for registered namespaces */

#define R_Srcref R_high_frequency_globals.Srcref

/* R_NilValue - the R NULL object */

LibExtern SEXP R_NilValue;          /* Variable form, for those that need it */
                                    /* Set in const-objs.c, as done below */
#if USE_COMPRESSED_POINTERS
#define R_NilValue ((SEXP)SGGC_CPTR_VAL(R_SGGC_NIL_INDEX,0))
#else
ConstExtern R_CONST SEXPREC R_NilValue_const; /* defined in const-objs.c */
#define R_NilValue ((SEXP) &R_NilValue_const)
#endif

/* R_UnboundValue - for symbol with no value. */

LibExtern SEXP R_UnboundValue;      /* Variable form, for those that need it */
                                    /* Set in const-objs.c, as done below */

#if USE_COMPRESSED_POINTERS
#define R_UnboundValue ((SEXP)SGGC_CPTR_VAL(R_SGGC_SYM_INDEX,0))
#else
ConstExtern SYM_SEXPREC R_sym_consts[1];         /* defined in const-objs.c */
#define R_UnboundValue ((SEXP) &R_sym_consts[0]) /* for sym with no value */
#endif

LibExtern SEXP	R_MissingArg;       /* Missing argument marker */
LibExtern SEXP	R_MissingUnder;	    /* Missing argument marker as "_" */

/* Logical / Intteger / Real Values.  Defined in const-objs.c, must keep
   in sync. */

#if USE_COMPRESSED_POINTERS
#define R_ScalarLogicalFALSE      ((SEXP)SGGC_CPTR_VAL(R_SGGC_NUM_INDEX,0))
#define R_ScalarLogicalTRUE       ((SEXP)SGGC_CPTR_VAL(R_SGGC_NUM_INDEX,1))
#define R_ScalarLogicalNA         ((SEXP)SGGC_CPTR_VAL(R_SGGC_NUM_INDEX,2))
#define R_ScalarInteger0To10(v)   ((SEXP)SGGC_CPTR_VAL(R_SGGC_NUM_INDEX,3+v))
#define R_ScalarIntegerNA         ((SEXP)SGGC_CPTR_VAL(R_SGGC_NUM_INDEX,14))
#define R_ScalarRealZero          ((SEXP)SGGC_CPTR_VAL(R_SGGC_NUM_INDEX,15))
#define R_ScalarRealOne           ((SEXP)SGGC_CPTR_VAL(R_SGGC_NUM_INDEX,16))
#define R_ScalarRealNA            ((SEXP)SGGC_CPTR_VAL(R_SGGC_NUM_INDEX,17))
#else
ConstExtern R_CONST VECTOR_SEXPREC_C R_ScalarNumerical_consts[R_N_NUM_CONSTS];
#define R_ScalarLogicalFALSE    ((SEXP) &R_ScalarNumerical_consts[0])
#define R_ScalarLogicalTRUE     ((SEXP) &R_ScalarNumerical_consts[1])
#define R_ScalarLogicalNA       ((SEXP) &R_ScalarNumerical_consts[2])
#define R_ScalarInteger0To10(v) ((SEXP) &R_ScalarNumerical_consts[3+v])
#define R_ScalarIntegerNA       ((SEXP) &R_ScalarNumerical_consts[14])
#define R_ScalarRealZero        ((SEXP) &R_ScalarNumerical_consts[15])
#define R_ScalarRealOne         ((SEXP) &R_ScalarNumerical_consts[16])
#define R_ScalarRealNA          ((SEXP) &R_ScalarNumerical_consts[17])
#endif

/* Integer and real static boxes.  Defined in const-objs.c. */

#if USE_COMPRESSED_POINTERS
#define R_ScalarIntegerBox0 ((SEXP)SGGC_CPTR_VAL(R_SGGC_STATIC_BOXES_INDEX,0))
#define R_ScalarIntegerBox  ((SEXP)SGGC_CPTR_VAL(R_SGGC_STATIC_BOXES_INDEX,1))
#define R_ScalarRealBox0    ((SEXP)SGGC_CPTR_VAL(R_SGGC_STATIC_BOXES_INDEX,2))
#define R_ScalarRealBox     ((SEXP)SGGC_CPTR_VAL(R_SGGC_STATIC_BOXES_INDEX,3))
#else
ConstExtern VECTOR_SEXPREC_C R_ScalarBox_space[4];
#define R_ScalarIntegerBox0 ((SEXP) &R_ScalarBox_space[0])
#define R_ScalarIntegerBox  ((SEXP) &R_ScalarBox_space[1])
#define R_ScalarRealBox0    ((SEXP) &R_ScalarBox_space[2])
#define R_ScalarRealBox     ((SEXP) &R_ScalarBox_space[3])
#endif

#if USE_COMPRESSED_POINTERS
#define R_NoObject SGGC_NO_OBJECT
#else
#define R_NoObject NULL
#endif

#ifdef __MAIN__
attribute_hidden
#else
extern
#endif
SEXP	R_RestartToken;     /* Marker for restarted function calls */

/* Symbol Table Shortcuts */

#define R_DotsSymbol R_high_frequency_globals.DotsSymbol
#define R_BraceSymbol R_high_frequency_globals.BraceSymbol

LibExtern SEXP	R_BracketSymbol;    /* "[" */
LibExtern SEXP	R_Bracket2Symbol;   /* "[[" */
LibExtern SEXP	R_DollarSymbol;	    /* "$" */
LibExtern SEXP	R_SubAssignSymbol;  /* "[<-" */
LibExtern SEXP	R_SubSubAssignSymbol; /* "[[<-" */
LibExtern SEXP	R_DollarAssignSymbol; /* "$<-" */
LibExtern SEXP	R_AssignSymbols[4]; /* 0, "<-", "<<-", "=" */
LibExtern SEXP	R_LocalAssignSymbol;   /* same as R_AssignSymbols[1] */
LibExtern SEXP	R_GlobalAssignSymbol;  /* same as R_AssignSymbols[2] */
LibExtern SEXP	R_EqAssignSymbol;      /* same as R_AssignSymbols[3] */
LibExtern SEXP	R_LocalRightAssignSymbol;  /* -> */
LibExtern SEXP	R_GlobalRightAssignSymbol; /* ->> */

LibExtern SEXP	R_ClassSymbol;	    /* "class" */
LibExtern SEXP	R_DeviceSymbol;     /* ".Device" */
LibExtern SEXP	R_DimNamesSymbol;   /* "dimnames" */
LibExtern SEXP	R_DimSymbol;	    /* "dim" */
LibExtern SEXP	R_DropSymbol;	    /* "drop" */
LibExtern SEXP	R_LastvalueSymbol;  /* ".Last.value" */
LibExtern SEXP	R_LevelsSymbol;	    /* "levels" */
LibExtern SEXP	R_ModeSymbol;	    /* "mode" */
LibExtern SEXP	R_NameSymbol;	    /* "name" */
LibExtern SEXP	R_NamesSymbol;	    /* "names" */
LibExtern SEXP	R_NaRmSymbol;	    /* "na.rm" */
LibExtern SEXP	R_xSymbol;          /* "x" */
LibExtern SEXP  R_PackageSymbol;    /* "package" */
LibExtern SEXP  R_QuoteSymbol;	    /* "quote" */
LibExtern SEXP	R_RowNamesSymbol;   /* "row.names" */
LibExtern SEXP	R_SeedsSymbol;	    /* ".Random.seed" */
LibExtern SEXP	R_SourceSymbol;     /* "source" */
LibExtern SEXP	R_SrcrefSymbol;     /* "srcref" */
LibExtern SEXP	R_TspSymbol;	    /* "tsp" */
LibExtern SEXP	R_ValueSymbol;	    /* "value" */

LibExtern SEXP  R_dot_defined;      /* ".defined" */
LibExtern SEXP  R_dot_Method;       /* ".Method" */
LibExtern SEXP  R_dot_target;       /* ".target" */

LibExtern SEXP R_NaokSymbol;	    /* "NAOK" */
LibExtern SEXP R_DupSymbol;	    /* "DUP" */
LibExtern SEXP R_PkgSymbol;	    /* "PACKAGE" */
LibExtern SEXP R_EncSymbol;	    /* "ENCODING" */
LibExtern SEXP R_HelperSymbol;	    /* "HELPER" */
LibExtern SEXP R_CSingSymbol;	    /* "Csingle" */

LibExtern SEXP R_NativeSymbolSymbol;            /* "native symbol" */
LibExtern SEXP R_RegisteredNativeSymbolSymbol;  /* "registered native symbol" */

/* Missing Values - others from Arith.h */
#define NA_STRING	R_NaString
LibExtern SEXP	R_NaString;	    /* NA_STRING as a CHARSXP */
LibExtern SEXP	R_BlankString;	    /* "" as a CHARSXP */
LibExtern SEXP	R_BlankScalarString; /* "" as a STRSXP */
 
/* srcref related functions */
SEXP R_GetCurrentSrcref(int);
SEXP R_GetSrcFilename(SEXP);

/* Coercion warnings - will be OR'ed : */

#define WARN_NA	   1
#define WARN_INACC 2
#define WARN_IMAG  4
#define WARN_RAW  8


/*--- FUNCTIONS ------------------------------------------------------ */

/* Type Coercions of all kinds */

SEXP Rf_asChar(SEXP);
SEXP Rf_coerceVector(SEXP, SEXPTYPE);
SEXP Rf_PairToVectorList(SEXP x);
SEXP Rf_VectorToPairList(SEXP x);
SEXP Rf_asCharacterFactor(SEXP x);
int Rf_asLogical(SEXP x);
int Rf_asInteger(SEXP x);
double Rf_asReal(SEXP x);
Rcomplex Rf_asComplex(SEXP x);



/* Other Internally Used Functions, excluding those which are inline-able*/

char * Rf_acopy_string(const char *);
SEXP Rf_alloc3DArray(SEXPTYPE, int, int, int);
SEXP Rf_allocArray(SEXPTYPE, SEXP);
SEXP Rf_allocMatrix(SEXPTYPE, int, int);
SEXP Rf_allocList(int);
SEXP Rf_allocS4Object(void);
SEXP Rf_allocSExp(SEXPTYPE);
SEXP Rf_allocVector(SEXPTYPE, R_len_t);
SEXP Rf_allocVector1RAW(void);
SEXP Rf_allocVector1LGL(void);
SEXP Rf_allocVector1INT(void);
SEXP Rf_allocVector1REAL(void);
int  Rf_any_duplicated(SEXP x, Rboolean from_last);
int  Rf_any_duplicated3(SEXP x, SEXP incomp, Rboolean from_last);
SEXP Rf_applyClosure(SEXP, SEXP, SEXP, SEXP, SEXP);
SEXP Rf_applyClosure_v(SEXP, SEXP, SEXP, SEXP, SEXP, int);
SEXP Rf_arraySubscript(int, SEXP, SEXP, SEXP (*)(SEXP,SEXP),
                       SEXP (*)(SEXP, int), SEXP);
SEXP Rf_classgets(SEXP, SEXP);
SEXP Rf_cons_with_tag(SEXP, SEXP, SEXP);
SEXP Rf_cons(SEXP, SEXP);
void Rf_integer_to_string(char *, int);
Rboolean Rf_copy_1_string(char *, int, const char *);
Rboolean Rf_copy_2_strings(char *, int, const char *, const char *);
Rboolean Rf_copy_3_strings(char *, int, const char *, const char *, const char *);
void Rf_copyMatrix(SEXP, SEXP, Rboolean);
void Rf_copyMostAttrib(SEXP, SEXP);
void Rf_copyVector(SEXP, SEXP);
void Rf_copy_elements(SEXP, int, int, SEXP, int, int, int);
int Rf_copy_elements_coerced(SEXP, int, int, SEXP, int, int, int);
int Rf_countContexts(int, int);
SEXP Rf_CreateTag(SEXP);
void Rf_defineVar(SEXP, SEXP, SEXP);
SEXP Rf_dimgets(SEXP, SEXP);
SEXP Rf_dimnamesgets(SEXP, SEXP);
SEXP Rf_DropDims(SEXP);
SEXP Rf_DropDimsNotSuppressed(SEXP,int*);
SEXP Rf_duplicate(SEXP);
SEXP Rf_duplicated(SEXP, Rboolean);
int Rf_ep_match_strings(const char *, const char *);
int Rf_ep_match_exprs(SEXP, SEXP);
int Rf_ep_match_string_expr(const char *, SEXP);
SEXP Rf_eval(SEXP, SEXP);
SEXP Rf_evalv(SEXP, SEXP, int);
SEXP Rf_findFun(SEXP, SEXP);
SEXP Rf_findFunMethod(SEXP, SEXP);
SEXP Rf_findVar(SEXP, SEXP);
SEXP Rf_findVarPendingOK(SEXP, SEXP);
SEXP Rf_findVarInFrame(SEXP, SEXP);
SEXP Rf_findVarInFramePendingOK(SEXP, SEXP);
SEXP Rf_findVarInFrame3(SEXP, SEXP, int);
SEXP Rf_findVarInFrame3_nolast(SEXP, SEXP, int);
SEXP Rf_fixup_NaRm(SEXP);
SEXP Rf_getAttrib(SEXP, SEXP);
SEXP Rf_getAttrib00(SEXP, SEXP);
SEXP Rf_GetArrayDimnames(SEXP);
SEXP Rf_GetColNames(SEXP);
void Rf_GetMatrixDimnames(SEXP, SEXP*, SEXP*, const char**, const char**);
SEXP Rf_GetOption(SEXP, SEXP); /* pre-2.13.0 compatibility */
SEXP Rf_GetOption1(SEXP);
int Rf_GetOptionDigits(void);
int Rf_GetOptionWidth(void);
SEXP Rf_GetRowNames(SEXP);
void Rf_gsetVar(SEXP, SEXP, SEXP);
SEXP Rf_install(const char *);
SEXP Rf_installChar(SEXP);
SEXP Rf_installed_already(const char *);
Rboolean Rf_isFree(SEXP);
Rboolean Rf_isOrdered(SEXP);
Rboolean Rf_isUnordered(SEXP);
Rboolean Rf_isUnsorted(SEXP, Rboolean);
R_len_t Rf_length(SEXP);
SEXP Rf_lengthgets(SEXP, R_len_t);
SEXP Rf_xlengthgets(SEXP, R_xlen_t);
SEXP R_lsInternal(SEXP, Rboolean);
SEXP Rf_match(SEXP, SEXP, int);
SEXP Rf_matchE(SEXP, SEXP, int, SEXP);
SEXP Rf_namesgets(SEXP, SEXP);
SEXP Rf_mkChar(const char *);
SEXP Rf_mkCharLen(const char *, int);
int Rf_ncols(SEXP);
int Rf_nrows(SEXP);
SEXP Rf_nthcdr(SEXP, int);

Rboolean Rf_pmatch(SEXP, SEXP, Rboolean);
Rboolean Rf_psmatch(const char *, const char *, Rboolean);
void Rf_PrintValue(SEXP);
SEXP Rf_protect(SEXP);
void Rf_protect2(SEXP, SEXP);
void Rf_protect3(SEXP, SEXP, SEXP);
SEXP Rf_ScalarComplexMaybeConst(Rcomplex);
SEXP Rf_ScalarIntegerMaybeConst(int);
SEXP Rf_ScalarRawMaybeConst(Rbyte);
SEXP Rf_ScalarRealMaybeConst(double);
SEXP Rf_ScalarStringMaybeConst(SEXP);
SEXP Rf_setAttrib(SEXP, SEXP, SEXP);
void Rf_setSVector(SEXP*, int, SEXP);
void Rf_set_elements_to_NA_or_NULL(SEXP, int, int);
void Rf_set_envsymbits(SEXP);
void Rf_setVar(SEXP, SEXP, SEXP);
int Rf_set_var_in_frame(SEXP, SEXP, SEXP, int, int);
void Rf_set_var_nonlocal(SEXP, SEXP, SEXP, int);
SEXP Rf_MaybeConstList1(SEXP);
SEXPTYPE Rf_str2type(const char *);
Rboolean Rf_StringBlank(SEXP);
SEXP Rf_substitute(SEXP,SEXP);
int Rf_tag_index(SEXP,SEXP);
const char * Rf_translateChar(SEXP);
const char * Rf_translateChar0(SEXP);
const char * Rf_translateCharUTF8(SEXP);
const char * Rf_type2char(SEXPTYPE);
SEXP Rf_type2str(SEXPTYPE);
void Rf_unprotect(int);
void Rf_unprotect_ptr(SEXP);
SEXP Rf_with_changed_nth(SEXP,int,SEXP);
SEXP Rf_with_no_nth(SEXP,int);
SEXP Rf_with_pairlist_appended(SEXP,SEXP);
R_xlen_t Rf_xlength(SEXP);

SEXP R_ProtectWithIndex(SEXP, PROTECT_INDEX *);
void R_Reprotect(SEXP, PROTECT_INDEX);
SEXP R_tryEval(SEXP, SEXP, int *);
SEXP R_tryEvalSilent(SEXP, SEXP, int *);
const char *R_curErrorBuf();

Rboolean Rf_isS4(SEXP);
SEXP Rf_asS4(SEXP, Rboolean, int);
SEXP Rf_S3Class(SEXP);
int Rf_isBasicClass(const char *);

typedef enum {
    CE_NATIVE = 0,
    CE_UTF8   = 1,
    CE_LATIN1 = 2,
    CE_BYTES  = 3,
    CE_SYMBOL = 5,
    CE_ANY    =99
} cetype_t;

cetype_t Rf_getCharCE(SEXP);
SEXP Rf_mkCharCE(const char *, cetype_t);
SEXP Rf_mkCharLenCE(const char *, int, cetype_t);
const char *Rf_reEnc(const char *x, cetype_t ce_in, cetype_t ce_out, int subst);

				/* return(.) NOT reached : for -Wall */
#define error_return(msg)	{ Rf_error(msg);	   return R_NilValue; }
#define errorcall_return(cl,msg){ Rf_errorcall(cl, msg);   return R_NilValue; }


/* Structure containing frequently-used globals, to ensure locality of
   reference, and perhaps allow the compiler to generate faster code
   for addressing these variables (from knowing they are adjacent). */

LibExtern struct {
    SEXP *PPStack;                /* Pointer to area for pointer protect stack*/
    int PPStackTop;               /* Top of the pointer protection stack */
    int PPStackSize;              /* Size of pointer protect stack (elements) */
    unsigned variant_result;      /* 0 or kind of variant result */
    int EvalDepth;                /* Evaluation recursion depth */
    int Expressions;              /* options(expressions) */
    short evalcount;              /* counts down to check user interrupt */
    short Q_Visible;              /* Value visibility flag.  Note: The symbol
                                          "Visible" is used in Windows Rtools */
    SEXP DotsSymbol;              /* Symbol ... */
    SEXP binding_cell;            /* Binding cell for variable found, or NULL */
    char *CStackThreshold;        /* Threshold for overflow detection */
    SEXP VStack;                  /* R_alloc stack pointer */
    const struct R_local_protect *local_protect_start;/*Start of protect chain*/
    SEXP Srcref;                  /* Current srcref, for debuggers */
    SEXP BraceSymbol;             /* Symbol { */
    short Profiling;              /* Whether performance profiling enabled */
} R_high_frequency_globals;

#define InitHighFrequencyGlobals() \
do \
{ \
    R_high_frequency_globals.EvalDepth   = 0; \
    R_high_frequency_globals.Expressions = 5000; \
    R_high_frequency_globals.evalcount   = 0; \
    R_high_frequency_globals.VStack      = R_NoObject; \
    R_high_frequency_globals.PPStackSize = R_PPSSIZE; \
    R_high_frequency_globals.local_protect_start = NULL; \
    R_high_frequency_globals.Profiling = 0; \
} while (0)


#ifdef __MAIN__
#undef extern
#undef LibExtern
#endif

/* External pointer interface */
SEXP R_MakeExternalPtr(void *p, SEXP tag, SEXP prot);
void *R_ExternalPtrAddr(SEXP s);
SEXP R_ExternalPtrTag(SEXP s);
SEXP R_ExternalPtrProtected(SEXP s);
void R_ClearExternalPtr(SEXP s);
void R_SetExternalPtrAddr(SEXP s, void *p);
void R_SetExternalPtrTag(SEXP s, SEXP tag);
void R_SetExternalPtrProtected(SEXP s, SEXP p);

/* Finalization interface */
typedef void (*R_CFinalizer_t)(SEXP);
void R_RegisterFinalizer(SEXP s, SEXP fun);
void R_RegisterCFinalizer(SEXP s, R_CFinalizer_t fun);
void R_RegisterFinalizerEx(SEXP s, SEXP fun, Rboolean onexit);
void R_RegisterCFinalizerEx(SEXP s, R_CFinalizer_t fun, Rboolean onexit);

/* Weak reference interface */
SEXP R_MakeWeakRef(SEXP key, SEXP val, SEXP fin, Rboolean onexit);
SEXP R_MakeWeakRefC(SEXP key, SEXP val, R_CFinalizer_t fin, Rboolean onexit);
SEXP R_WeakRefKey(SEXP w);
SEXP R_WeakRefValue(SEXP w);
void R_RunWeakRefFinalizer(SEXP w);

SEXP R_PromiseExpr(SEXP);
SEXP R_ClosureExpr(SEXP);
void R_initialize_bcode(void);
SEXP R_bcEncode(SEXP);
SEXP R_bcDecode(SEXP);
#define PREXPR(e) R_PromiseExpr(e)
#define BODY_EXPR(e) R_ClosureExpr(e)

/* Protected evaluation */
Rboolean R_ToplevelExec(void (*fun)(void *), void *data);

/* Environment and Binding Features */
void R_RestoreHashCount(SEXP rho);
Rboolean R_IsPackageEnv(SEXP rho);
SEXP R_PackageEnvName(SEXP rho);
SEXP R_FindPackageEnv(SEXP info);
Rboolean R_IsNamespaceEnv(SEXP rho);
SEXP R_NamespaceEnvSpec(SEXP rho);
SEXP R_FindNamespace(SEXP info);
void R_LockEnvironment(SEXP env, Rboolean bindings);
Rboolean R_EnvironmentIsLocked(SEXP env);
void R_LockBinding(SEXP sym, SEXP env);
void R_unLockBinding(SEXP sym, SEXP env);
void R_MakeActiveBinding(SEXP sym, SEXP fun, SEXP env);
Rboolean R_BindingIsLocked(SEXP sym, SEXP env);
Rboolean R_BindingIsActive(SEXP sym, SEXP env);
Rboolean R_HasFancyBindings(SEXP rho);


/* ../main/errors.c : */
/* needed for R_load/savehistory handling in front ends */
R_NORETURN void Rf_errorcall(SEXP, const char *, ...);
void Rf_warningcall(SEXP, const char *, ...);
void Rf_warningcall_immediate(SEXP, const char *, ...);

/* Save/Load Interface */
#define R_XDR_DOUBLE_SIZE 8
#define R_XDR_INTEGER_SIZE 4

void R_XDREncodeDouble(double d, void *buf);
double R_XDRDecodeDouble(void *buf);
void R_XDREncodeInteger(int i, void *buf);
int R_XDRDecodeInteger(void *buf);

typedef void *R_pstream_data_t;

typedef enum {
    R_pstream_any_format,
    R_pstream_ascii_format,
    R_pstream_binary_format,
    R_pstream_xdr_format
} R_pstream_format_t;

typedef struct R_outpstream_st *R_outpstream_t;
struct R_outpstream_st {
    R_pstream_data_t data;
    R_pstream_format_t type;
    int version;
    void (*OutChar)(R_outpstream_t, int);
    void (*OutBytes)(R_outpstream_t, void *, int);
    SEXP (*OutPersistHookFunc)(SEXP, SEXP);
    SEXP OutPersistHookData;
};

typedef struct R_inpstream_st *R_inpstream_t;
struct R_inpstream_st {
    R_pstream_data_t data;
    R_pstream_format_t type;
    int (*InChar)(R_inpstream_t);
    void (*InBytes)(R_inpstream_t, void *, int);
    SEXP (*InPersistHookFunc)(SEXP, SEXP);
    SEXP InPersistHookData;
};

void R_InitInPStream(R_inpstream_t stream, R_pstream_data_t data,
		     R_pstream_format_t type,
		     int (*inchar)(R_inpstream_t),
		     void (*inbytes)(R_inpstream_t, void *, int),
		     SEXP (*phook)(SEXP, SEXP), SEXP pdata);
void R_InitOutPStream(R_outpstream_t stream, R_pstream_data_t data,
		      R_pstream_format_t type, int version,
		      void (*outchar)(R_outpstream_t, int),
		      void (*outbytes)(R_outpstream_t, void *, int),
		      SEXP (*phook)(SEXP, SEXP), SEXP pdata);

void R_InitFileInPStream(R_inpstream_t stream, FILE *fp,
			 R_pstream_format_t type,
			 SEXP (*phook)(SEXP, SEXP), SEXP pdata);
void R_InitFileOutPStream(R_outpstream_t stream, FILE *fp,
			  R_pstream_format_t type, int version,
			  SEXP (*phook)(SEXP, SEXP), SEXP pdata);

#ifdef NEED_CONNECTION_PSTREAMS
/* The connection interface is not yet available to packages.  To
   allow limited use of connection pointers this defines the opaque
   pointer type. */
#ifndef HAVE_RCONNECTION_TYPEDEF
typedef struct Rconn  *Rconnection;
#define HAVE_RCONNECTION_TYPEDEF
#endif
void R_InitConnOutPStream(R_outpstream_t stream, Rconnection con,
			  R_pstream_format_t type, int version,
			  SEXP (*phook)(SEXP, SEXP), SEXP pdata);
void R_InitConnInPStream(R_inpstream_t stream,  Rconnection con,
			 R_pstream_format_t type,
			 SEXP (*phook)(SEXP, SEXP), SEXP pdata);
#endif

void R_Serialize(SEXP s, R_outpstream_t ops);
SEXP R_Unserialize(R_inpstream_t ips);

/* slot management (in attrib.c) */
SEXP R_do_slot(SEXP obj, SEXP name);
SEXP R_do_slot_assign(SEXP obj, SEXP name, SEXP value);
int R_has_slot(SEXP obj, SEXP name);

/* class definition, new objects (objects.c) */
SEXP R_do_MAKE_CLASS(const char *what);
SEXP R_getClassDef  (const char *what);
SEXP R_do_new_object(SEXP class_def);
/* supporting  a C-level version of  is(., .) : */
int R_check_class_and_super(SEXP x, const char **valid, SEXP rho);
int R_check_class_etc      (SEXP x, const char **valid);

/* preserve objects across GCs */
void R_PreserveObject(SEXP);
void R_ReleaseObject(SEXP);

/* Shutdown actions */
void R_dot_Last(void);		/* in main.c */
void R_RunExitFinalizers(void);	/* in memory.c */

/* Replacements for popen and system */
#ifdef HAVE_POPEN
FILE *R_popen(const char *, const char *);
#endif
int R_system(const char *);

/* R_compute_identical:  C version of identical() function
   The third arg to R_compute_identical() consists of bitmapped flags for non-default options:
   currently all default to TRUE, so the flag is set for FALSE values:
   1 = !NUM_EQ
   2 = !SINGLE_NA
   4 = !ATTR_AS_SET
   8 = !IGNORE_BYTECODE
*/
Rboolean R_compute_identical(SEXP, SEXP, int);

#ifndef R_NO_REMAP
#define acopy_string		Rf_acopy_string
#define alloc3DArray            Rf_alloc3DArray
#define allocArray		Rf_allocArray
#define allocList		Rf_allocList
#define allocMatrix		Rf_allocMatrix
#define allocS4Object		Rf_allocS4Object
#define allocSExp		Rf_allocSExp
#define allocVector		Rf_allocVector
#define allocVector1RAW		Rf_allocVector1RAW
#define allocVector1LGL		Rf_allocVector1LGL
#define allocVector1INT		Rf_allocVector1INT
#define allocVector1REAL	Rf_allocVector1REAL
#define any_duplicated		Rf_any_duplicated
#define any_duplicated3		Rf_any_duplicated3
#define applyClosure		Rf_applyClosure
#define applyClosure_v		Rf_applyClosure_v
#define arraySubscript		Rf_arraySubscript
#define asChar			Rf_asChar
#define asCharacterFactor	Rf_asCharacterFactor
#define asComplex		Rf_asComplex
#define asInteger		Rf_asInteger
#define asLogical		Rf_asLogical
#define asReal			Rf_asReal
#define asS4			Rf_asS4
#define C99_from_R_complex	Rf_C99_from_R_complex
#define classgets		Rf_classgets
#define coerceVector		Rf_coerceVector
#define conformable		Rf_conformable
#define cons_with_tag		Rf_cons_with_tag
#define cons			Rf_cons
#define copy_1_string		Rf_copy_1_string
#define copy_2_strings		Rf_copy_2_strings
#define copy_3_strings		Rf_copy_3_strings
#define copyMatrix		Rf_copyMatrix
#define copyMostAttrib		Rf_copyMostAttrib
#define copyVector		Rf_copyVector
#define copy_elements		Rf_copy_elements
#define copy_elements_coerced	Rf_copy_elements_coerced
#define countContexts		Rf_countContexts
#define CreateTag		Rf_CreateTag
#define defineVar		Rf_defineVar
#define dimgets			Rf_dimgets
#define dimnamesgets		Rf_dimnamesgets
#define DropDims                Rf_DropDims
#define DropDimsNotSuppressed   Rf_DropDimsNotSuppressed
#define duplicate		Rf_duplicate
#define duplicated		Rf_duplicated
#define elt			Rf_elt
#define ep_match_strings	Rf_ep_match_strings
#define ep_match_exprs		Rf_ep_match_exprs
#define ep_match_string_expr	Rf_ep_match_string_expr
#define errorcall		Rf_errorcall
#define eval			Rf_eval
#define evalv			Rf_evalv
#define findFun			Rf_findFun
#define findFunMethod		Rf_findFunMethod
#define findVar			Rf_findVar
#define findVarPendingOK	Rf_findVarPendingOK
#define findVarInFrame		Rf_findVarInFrame
#define findVarInFramePendingOK	Rf_findVarInFramePendingOK
#define findVarInFrame3		Rf_findVarInFrame3
#define findVarInFrame3_nolast	Rf_findVarInFrame3_nolast
#define fixup_NaRm		Rf_fixup_NaRm
#define GetArrayDimnames	Rf_GetArrayDimnames
#define getAttrib		Rf_getAttrib
#define getAttrib00		Rf_getAttrib00
#define getCharCE		Rf_getCharCE
#define GetColNames		Rf_GetColNames
#define GetMatrixDimnames	Rf_GetMatrixDimnames
#define GetOption1		Rf_GetOption1
#define GetOptionDigits		Rf_GetOptionDigits
#define GetOptionWidth		Rf_GetOptionWidth
#define GetOption		Rf_GetOption
#define GetRowNames		Rf_GetRowNames
#define gsetVar			Rf_gsetVar
#define inherits		Rf_inherits
#define integer_to_string	Rf_integer_to_string
#define install			Rf_install
#define installChar		Rf_installChar
#define installed_already	Rf_installed_already
#define isArray			Rf_isArray
#define isBasicClass            Rf_isBasicClass
#define isComplex		Rf_isComplex
#define isEnvironment		Rf_isEnvironment
#define isExpression		Rf_isExpression
#define isFactor		Rf_isFactor
#define isFrame			Rf_isFrame
#define isFree			Rf_isFree
#define isFunction		Rf_isFunction
#define isInteger		Rf_isInteger
#define isLanguage		Rf_isLanguage
#define isList			Rf_isList
#define isLogical		Rf_isLogical
#define isSymbol		Rf_isSymbol
#define isMatrix		Rf_isMatrix
#define isNewList		Rf_isNewList
#define isNull			Rf_isNull
#define isNumeric		Rf_isNumeric
#define isNumber		Rf_isNumber
#define isObject		Rf_isObject
#define isOrdered		Rf_isOrdered
#define isPairList		Rf_isPairList
#define isPrimitive		Rf_isPrimitive
#define isRaw			Rf_isRaw
#define isReal			Rf_isReal
#define isS4			Rf_isS4
#define isString		Rf_isString
#define isTs			Rf_isTs
#define isUnordered		Rf_isUnordered
#define isUnsorted		Rf_isUnsorted
#define isUserBinop		Rf_isUserBinop
#define isValidString		Rf_isValidString
#define isValidStringF		Rf_isValidStringF
#define isVector		Rf_isVector
#define isVectorAtomic		Rf_isVectorAtomic
#define isVectorizable		Rf_isVectorizable
#define isVectorList		Rf_isVectorList
#define isVectorNonpointer	Rf_isVectorNonpointer
#define lang1			Rf_lang1
#define lang2			Rf_lang2
#define lang3			Rf_lang3
#define lang4			Rf_lang4
#define lang5			Rf_lang5
#define lang6			Rf_lang6
#define lastElt			Rf_lastElt
#define lcons			Rf_lcons
#define length(x)		Rf_length(x)
#define lengthgets		Rf_lengthgets
#define list1			Rf_list1
#define list2			Rf_list2
#define list3			Rf_list3
#define list4			Rf_list4
#define list5			Rf_list5
#define listAppend		Rf_listAppend
#define match			Rf_match
#define matchE			Rf_matchE
#define mkChar			Rf_mkChar
#define mkCharCE		Rf_mkCharCE
#define mkCharLen		Rf_mkCharLen
#define mkCharLenCE		Rf_mkCharLenCE
#define mkNamed			Rf_mkNamed
#define mkString		Rf_mkString
#define namesgets		Rf_namesgets
#define ncols			Rf_ncols
#define nlevels			Rf_nlevels
#define nrows			Rf_nrows
#define nthcdr			Rf_nthcdr
#define PairToVectorList	Rf_PairToVectorList
#define pmatch			Rf_pmatch
#define psmatch			Rf_psmatch
#define PrintValue		Rf_PrintValue
#define protect			Rf_protect
#define R_from_C99_complex	Rf_R_from_C99_complex
#define reEnc			Rf_reEnc
#define rownamesgets		Rf_rownamesgets
#define S3Class                 Rf_S3Class
#define ScalarComplex		Rf_ScalarComplex
#define ScalarComplexMaybeConst	Rf_ScalarComplexMaybeConst
#define ScalarInteger		Rf_ScalarInteger
#define ScalarIntegerMaybeConst	Rf_ScalarIntegerMaybeConst
#define ScalarLogical		Rf_ScalarLogical
#define ScalarLogicalMaybeConst	Rf_ScalarLogicalMaybeConst
#define ScalarReal		Rf_ScalarReal
#define ScalarRealMaybeConst	Rf_ScalarRealMaybeConst
#define ScalarString		Rf_ScalarString
#define ScalarStringMaybeConst	Rf_ScalarStringMaybeConst
#define ScalarRaw		Rf_ScalarRaw
#define ScalarRawMaybeConst		Rf_ScalarRawMaybeConst
#define setAttrib		Rf_setAttrib
#define setSVector		Rf_setSVector
#define set_elements_to_NA_or_NULL Rf_set_elements_to_NA_or_NULL
#define set_envsymbits		Rf_set_envsymbits
#define setVar			Rf_setVar
#define set_var_in_frame	Rf_set_var_in_frame
#define set_var_nonlocal	Rf_set_var_nonlocal
#define MaybeConstList1		Rf_MaybeConstList1
#define str2type		Rf_str2type
#define StringBlank		Rf_StringBlank
#define substitute		Rf_substitute
#define tag_index		Rf_tag_index
#define translateChar		Rf_translateChar
#define translateChar0		Rf_translateChar0
#define translateCharUTF8      	Rf_translateCharUTF8
#define type2char		Rf_type2char
#define type2str		Rf_type2str
#define unprotect		Rf_unprotect
#define unprotect_ptr		Rf_unprotect_ptr
#define VectorToPairList	Rf_VectorToPairList
#define warningcall		Rf_warningcall
#define warningcall_immediate	Rf_warningcall_immediate
#define with_changed_nth	Rf_with_changed_nth
#define with_no_nth		Rf_with_no_nth
#define with_pairlist_appended	Rf_with_pairlist_appended
#define xlength(x)		Rf_xlength(x)
#define xlengthgets		Rf_xlengthgets

#endif

/* Sets of SEXTYPES, for fast testing with if ((set >> type) & 1) ... 
   Used in inlined functions, and elsewhere. */

#define CONS_TYPES ( \
  (1<<LISTSXP) + (1<<LANGSXP) + (1<<DOTSXP) \
)

#define PAIRLIST_TYPES ( \
  (1<<NILSXP) + (1<<LISTSXP) + (1<<LANGSXP) \
)

#define ATOMIC_VECTOR_TYPES ( \
  (1<<LGLSXP) + (1<<INTSXP) + (1<<REALSXP) + \
  (1<<RAWSXP) + (1<<STRSXP) + (1<<CPLXSXP) \
)

#define NONATOMIC_VECTOR_TYPES ( \
  (1<<VECSXP) + (1<<EXPRSXP) \
)

#define NONPOINTER_VECTOR_TYPES ( \
  (1<<LGLSXP) + (1<<INTSXP) + (1<<REALSXP) + \
  (1<<RAWSXP) + (1<<CPLXSXP) \
)

#define VECTOR_TYPES ( \
  ATOMIC_VECTOR_TYPES + NONATOMIC_VECTOR_TYPES \
)

#define VECTOR_OR_CHAR_TYPES ( \
  VECTOR_TYPES + (1<<CHARSXP) \
)

#define PRIMITIVE_FUN_TYPES ( \
  (1<<BUILTINSXP) + (1<<SPECIALSXP) \
)

#define FUNCTION_TYPES ( \
  PRIMITIVE_FUN_TYPES + (1<<CLOSXP) \
)

#define NUMERIC_TYPES ( \
  (1<<LGLSXP) + (1<<INTSXP) + (1<<REALSXP) \
)

#define NUMBER_TYPES ( \
  NUMERIC_TYPES + (1<<CPLXSXP) \
)

/* Bit flags that say whether each SEXP type evaluates to itself.  Used via
   SELF_EVAL(t), which says whether something of type t evaluates to itself. 
   Relies on the type field being 5 bits, so that the shifts below will not
   exceed the capacity of a 32-bit word.  (Also assumes, of course, that these
   shifts and adds will be done at compile time.) */

#define SELF_EVAL_TYPES ( \
  (1<<NILSXP) + \
  (1<<LISTSXP) + \
  (1<<LGLSXP) + \
  (1<<INTSXP) + \
  (1<<REALSXP) + \
  (1<<STRSXP) + \
  (1<<CPLXSXP) + \
  (1<<RAWSXP) + \
  (1<<S4SXP) + \
  (1<<SPECIALSXP) + \
  (1<<BUILTINSXP) + \
  (1<<ENVSXP) + \
  (1<<CLOSXP) + \
  (1<<VECSXP) + \
  (1<<EXTPTRSXP) + \
  (1<<WEAKREFSXP) + \
  (1<<EXPRSXP) )

#define SELF_EVAL(t) ((SELF_EVAL_TYPES>>(t))&1)


#if defined(CALLED_FROM_DEFN_H) && !defined(__MAIN__) && (defined(COMPILING_R) || ( __GNUC__ && !defined(__INTEL_COMPILER) ))
#include "Rinlinedfuns.h"
#else
/* need remapped names here for use with R_NO_REMAP */

/*
   These are the inlinable functions that are provided in Rinlinedfuns.h
   It is *essential* that these do not appear in any other header file,
   with or without the Rf_ prefix.
*/
Rboolean Rf_conformable(SEXP, SEXP);
SEXP	 Rf_elt(SEXP, int);
Rboolean Rf_inherits(SEXP, const char *);
Rboolean Rf_isArray(SEXP);
Rboolean Rf_isFactor(SEXP);
Rboolean Rf_isFrame(SEXP);
Rboolean Rf_isFunction(SEXP);
Rboolean Rf_isInteger(SEXP);
Rboolean Rf_isLanguage(SEXP);
Rboolean Rf_isList(SEXP);
Rboolean Rf_isMatrix(SEXP);
Rboolean Rf_isNewList(SEXP);
Rboolean Rf_isNumber(SEXP);
Rboolean Rf_isNumeric(SEXP);
Rboolean Rf_isPairList(SEXP);
Rboolean Rf_isPrimitive(SEXP);
Rboolean Rf_isTs(SEXP);
Rboolean Rf_isUserBinop(SEXP);
Rboolean Rf_isValidString(SEXP);
Rboolean Rf_isValidStringF(SEXP);
Rboolean Rf_isVector(SEXP);
Rboolean Rf_isVectorAtomic(SEXP);
Rboolean Rf_isVectorList(SEXP);
Rboolean Rf_isVectorNonpointer(SEXP);
Rboolean Rf_isVectorizable(SEXP);
SEXP	 Rf_lang1(SEXP);
SEXP	 Rf_lang2(SEXP, SEXP);
SEXP	 Rf_lang3(SEXP, SEXP, SEXP);
SEXP	 Rf_lang4(SEXP, SEXP, SEXP, SEXP);
SEXP	 Rf_lang5(SEXP, SEXP, SEXP, SEXP, SEXP);
SEXP	 Rf_lang6(SEXP, SEXP, SEXP, SEXP, SEXP, SEXP);
SEXP	 Rf_lastElt(SEXP);
SEXP	 Rf_lcons(SEXP, SEXP);
SEXP	 Rf_list1(SEXP);
SEXP	 Rf_list2(SEXP, SEXP);
SEXP	 Rf_list3(SEXP, SEXP, SEXP);
SEXP	 Rf_list4(SEXP, SEXP, SEXP, SEXP);
SEXP	 Rf_list5(SEXP, SEXP, SEXP, SEXP, SEXP);
SEXP	 Rf_listAppend(SEXP, SEXP);
SEXP	 Rf_mkNamed(SEXPTYPE, const char **);
SEXP	 Rf_mkString(const char *);
int	 Rf_nlevels(SEXP);
SEXP	 Rf_ScalarRaw(Rbyte);
SEXP	 Rf_ScalarLogical(int);
SEXP	 Rf_ScalarInteger(int);
SEXP	 Rf_ScalarReal(double);
SEXP	 Rf_ScalarComplex(Rcomplex);
SEXP	 Rf_ScalarString(SEXP);
SEXP	 Rf_ScalarLogicalMaybeConst(int);

#ifdef complex  /* In C99, should be defined if complex.h included */
double complex Rf_C99_from_R_complex(Rcomplex *);
void Rf_R_from_C99_complex(Rcomplex *, double complex);
#endif

#endif

#ifdef USE_RINTERNALS

/* Test macros with function versions above */
#undef isNull
#define isNull(s)	((s) == R_NilValue)
#undef isRaw
#define isRaw(s)	(TYPEOF(s) == RAWSXP)
#undef isSymbol
#define isSymbol(s)	(TYPEOF(s) == SYMSXP)
#undef isLogical
#define isLogical(s)	(TYPEOF(s) == LGLSXP)
#undef isReal
#define isReal(s)	(TYPEOF(s) == REALSXP)
#undef isComplex
#define isComplex(s)	(TYPEOF(s) == CPLXSXP)
#undef isExpression
#define isExpression(s) (TYPEOF(s) == EXPRSXP)
#undef isEnvironment
#define isEnvironment(s) (TYPEOF(s) == ENVSXP)
#undef isString
#define isString(s)	(TYPEOF(s) == STRSXP)
#undef isObject
#define isObject(s)	(OBJECT(s) != 0)

#endif


#ifdef __cplusplus
}
#endif
 
#endif /* R_INTERNALS_H_ */<|MERGE_RESOLUTION|>--- conflicted
+++ resolved
@@ -382,11 +382,7 @@
 #if !USE_COMPRESSED_POINTERS && SIZEOF_CHAR_P == 8 && !USE_AUX_FOR_ATTRIB
     int32_t padding;
 #endif
-<<<<<<< HEAD
-    SEXP pname;
-=======
     SEXP pname_disabled;
->>>>>>> 62b5186c
     SEXP value;
     int32_t sym_hash;
     SEXP32 lastenv;
@@ -835,10 +831,6 @@
 #define SET_RSTEP(x,v)	(UPTR_FROM_SEXP(x)->sxpinfo.rstep_spec=(v))
 
 /* Symbol Access Macros */
-<<<<<<< HEAD
-#define PRINTNAME(x)	NOT_LVALUE(((SYMSEXP) UPTR_FROM_SEXP(x))->pname)
-=======
->>>>>>> 62b5186c
 #define SYMVALUE(x)	NOT_LVALUE(((SYMSEXP) UPTR_FROM_SEXP(x))->value)
 #define LASTSYMENV(x)	(((SYMSEXP) UPTR_FROM_SEXP(x))->lastenv)
 #define LASTSYMBINDING(x) (((SYMSEXP) UPTR_FROM_SEXP(x))->lastbinding)
