--- conflicted
+++ resolved
@@ -76,59 +76,7 @@
 
 
 #include <string.h> /* for strlen, strcmp */
-<<<<<<< HEAD
 #include <complex.h>
-
-/* Sets of SEXTYPES, for fast testing with if ((set >> type) & 1) ... */
-
-#define CONS_TYPES ( \
-  (1<<LISTSXP) + (1<<LANGSXP) + (1<<DOTSXP) \
-)
-
-#define PAIRLIST_TYPES ( \
-  (1<<NILSXP) + (1<<LISTSXP) + (1<<LANGSXP) \
-)
-
-#define ATOMIC_VECTOR_TYPES ( \
-  (1<<LGLSXP) + (1<<INTSXP) + (1<<REALSXP) + \
-  (1<<RAWSXP) + (1<<STRSXP) + (1<<CPLXSXP) \
-)
-
-#define NONPOINTER_VECTOR_TYPES ( \
-  (1<<LGLSXP) + (1<<INTSXP) + (1<<REALSXP) + \
-  (1<<RAWSXP) + (1<<CPLXSXP) \
-)
-
-#define NONATOMIC_VECTOR_TYPES ( \
-  (1<<VECSXP) + (1<<EXPRSXP) \
-)
-
-#define VECTOR_TYPES ( \
-  ATOMIC_VECTOR_TYPES + NONATOMIC_VECTOR_TYPES \
-)
-
-#define VECTOR_OR_CHAR_TYPES ( \
-  VECTOR_TYPES + (1<<CHARSXP) \
-)
-
-#define PRIMITIVE_FUN_TYPES ( \
-  (1<<BUILTINSXP) + (1<<SPECIALSXP) \
-)
-
-#define FUNCTION_TYPES ( \
-  PRIMITIVE_FUN_TYPES + (1<<CLOSXP) \
-)
-
-#define NUMERIC_TYPES ( \
-  (1<<LGLSXP) + (1<<INTSXP) + (1<<REALSXP) \
-)
-
-#define NUMBER_TYPES ( \
-  NUMERIC_TYPES + (1<<CPLXSXP) \
-)
-
-=======
->>>>>>> a5062ed5
 
 /* define inline-able functions */
 
