--- conflicted
+++ resolved
@@ -44,22 +44,13 @@
 #include <complex.h>
 
 
-<<<<<<< HEAD
-/* USED IN EVAL AND BYTECODE. */
-
-/* Caller needn't protect the s arg below */
-=======
 /* Used in eval.c and bytecode.c */
->>>>>>> 30b752b0
 
 extern void Rf_asLogicalNoNA_warning(SEXP s, SEXP call);
 extern R_NORETURN void Rf_asLogicalNoNA_error(SEXP s, SEXP call);
 
-<<<<<<< HEAD
-=======
 /* Caller needn't protect the s arg below */
 
->>>>>>> 30b752b0
 static inline Rboolean asLogicalNoNA(SEXP s, SEXP call)
 {
     int len, cond;
@@ -88,8 +79,6 @@
     Rf_asLogicalNoNA_error (s, call);
 }
 
-<<<<<<< HEAD
-=======
 /* Keep myfmod and myfloor in step. */
 
 static inline double myfmod(double x1, double x2)
@@ -126,7 +115,6 @@
     return f + floor(tmp/x2);
 }
 
->>>>>>> 30b752b0
 
 /* ATTRIBUTE FETCHING */
 
