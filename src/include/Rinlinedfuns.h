--- conflicted
+++ resolved
@@ -59,16 +59,6 @@
     case INTSXP:  /* assume logical and integer are the same */
     case LGLSXP:
         len = LENGTH(s);
-<<<<<<< HEAD
-        if (len == 0 || LOGICAL(s)[0] == NA_LOGICAL) goto error;
-        cond = LOGICAL(s)[0];
-        break;
-    default:
-        len = length(s);
-        if (len == 0) goto error;
-        cond = asLogical(s);
-        break;
-=======
         if (len == 0) goto error;
         cond = LOGICAL(s)[0];
         break;
@@ -82,7 +72,6 @@
         break;
     default:
         goto error;
->>>>>>> 27e69364
     }
 
     if (cond == NA_LOGICAL) goto error;
