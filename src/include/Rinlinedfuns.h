--- conflicted
+++ resolved
@@ -426,17 +426,10 @@
                                : ((NUMBER_TYPES >> TYPEOF(s)) & 1);
 }
 
-<<<<<<< HEAD
-/* Only ScalarLogicalShared is here, others not inline, but in memory.c,
-   where a compiler might inline specialized versions of allocVector. */
-
-INLINE_FUN SEXP ScalarLogicalShared(int x)
-=======
 /* Only ScalarLogicalMaybeConst is here, others not inline, but in memory.c,
    where a compiler might inline specialized versions of allocVector. */
 
 INLINE_FUN SEXP ScalarLogicalMaybeConst(int x)
->>>>>>> c187a452
 {
     return x == 0 ? R_ScalarLogicalFALSE
          : x == NA_LOGICAL ? R_ScalarLogicalNA
