/*
 *  pqR : A pretty quick version of R
 *  Copyright (C) 2013, 2014 by Radford M. Neal
 *
 *  Based on R : A Computer Language for Statistical Data Analysis
 *  Copyright (C) 1995, 1996  Robert Gentleman and Ross Ihaka
 *  Copyright (C) 1997--2009  The R Development Core Team
 *
 *  The changes in pqR from R-2.15.0 distributed by the R Core Team are
 *  documented in the NEWS and MODS files in the top-level source directory.
 *
 *  This program is free software; you can redistribute it and/or modify
 *  it under the terms of the GNU General Public License as published by
 *  the Free Software Foundation; either version 2 of the License, or
 *  (at your option) any later version.
 *
 *  This program is distributed in the hope that it will be useful,
 *  but WITHOUT ANY WARRANTY; without even the implied warranty of
 *  MERCHANTABILITY or FITNESS FOR A PARTICULAR PURPOSE.  See the
 *  GNU General Public License for more details.
 *
 *  You should have received a copy of the GNU General Public License
 *  along with this program; if not, a copy is available at
 *  http://www.r-project.org/Licenses/
 */

/* Names of  .Internal(.) and .Primitive(.)  R functions
 *
 * Must all return SEXP because of CCODE in Defn.h.
 * do_math*() and do_cmathfuns are in ../main/arithmetic.h
 */

#ifndef R_INTERNAL_H
#define R_INTERNAL_H


/* Device drivers here (for ease of access) */

SEXP do_X11(SEXP, SEXP, SEXP, SEXP);
SEXP do_saveplot(SEXP, SEXP, SEXP, SEXP);

#if defined(__APPLE_CC__) && defined(HAVE_AQUA)
SEXP do_wsbrowser(SEXP, SEXP, SEXP, SEXP);
SEXP do_browsepkgs(SEXP, SEXP, SEXP, SEXP);
SEXP do_datamanger(SEXP, SEXP, SEXP, SEXP);
SEXP do_packagemanger(SEXP, SEXP, SEXP, SEXP);
SEXP do_flushconsole(SEXP, SEXP, SEXP, SEXP);
SEXP do_hsbrowser(SEXP, SEXP, SEXP, SEXP);
SEXP do_selectlist(SEXP, SEXP, SEXP, SEXP);
SEXP do_aqua_custom_print(SEXP, SEXP, SEXP, SEXP);
#endif


/* Function Names */

#if Win32
SEXP do_arrangeWindows(SEXP, SEXP, SEXP, SEXP);
SEXP do_bringtotop(SEXP, SEXP, SEXP, SEXP);
SEXP do_chooseFiles(SEXP, SEXP, SEXP, SEXP);
SEXP do_chooseDir(SEXP, SEXP, SEXP, SEXP);
SEXP do_dllversion(SEXP, SEXP, SEXP, SEXP);
SEXP do_flushconsole(SEXP, SEXP, SEXP, SEXP);
SEXP do_getClipboardFormats(SEXP, SEXP, SEXP, SEXP);
SEXP do_getIdentification(SEXP, SEXP, SEXP, SEXP);
SEXP do_getWindowHandle(SEXP, SEXP, SEXP, SEXP);
SEXP do_getWindowHandles(SEXP, SEXP, SEXP, SEXP);
SEXP do_getWindowTitle(SEXP, SEXP, SEXP, SEXP);
SEXP do_loadRconsole(SEXP, SEXP, SEXP, SEXP);
SEXP do_memsize(SEXP, SEXP, SEXP, SEXP);
SEXP do_msgwindow(SEXP, SEXP, SEXP, SEXP);
SEXP do_readClipboard(SEXP, SEXP, SEXP, SEXP);
SEXP do_readRegistry(SEXP, SEXP, SEXP, SEXP);
SEXP do_selectlist(SEXP, SEXP, SEXP, SEXP);
SEXP do_setTitle(SEXP, SEXP, SEXP, SEXP);
SEXP do_setStatusBar(SEXP, SEXP, SEXP, SEXP);
SEXP do_shellexec(SEXP, SEXP, SEXP, SEXP);
SEXP do_shortpath(SEXP, SEXP, SEXP, SEXP);
SEXP do_syswhich(SEXP, SEXP, SEXP, SEXP);
SEXP do_windialog(SEXP, SEXP, SEXP, SEXP);
SEXP do_windialogstring(SEXP, SEXP, SEXP, SEXP);
SEXP do_winmenuadd(SEXP, SEXP, SEXP, SEXP);
SEXP do_winmenudel(SEXP, SEXP, SEXP, SEXP);
SEXP do_winmenunames(SEXP, SEXP, SEXP, SEXP);
SEXP do_wingetmenuitems(SEXP, SEXP, SEXP, SEXP);
SEXP do_winver(SEXP, SEXP, SEXP, SEXP);
SEXP do_writeClipboard(SEXP, SEXP, SEXP, SEXP);
SEXP do_winprogressbar(SEXP, SEXP, SEXP, SEXP);
SEXP do_closewinprogressbar(SEXP, SEXP, SEXP, SEXP);
SEXP do_setwinprogressbar(SEXP, SEXP, SEXP, SEXP);
#endif

SEXP do_addhistory(SEXP, SEXP, SEXP, SEXP);
SEXP do_anydf(SEXP, SEXP, SEXP, SEXP);
SEXP do_asmatrixdf(SEXP, SEXP, SEXP, SEXP);
SEXP do_AT_assign(SEXP call, SEXP op, SEXP args, SEXP env);
SEXP do_browser(SEXP, SEXP, SEXP, SEXP);
SEXP do_c_dflt(SEXP, SEXP, SEXP, SEXP);
SEXP do_dataentry(SEXP, SEXP, SEXP, SEXP);
SEXP do_dataframe(SEXP, SEXP, SEXP, SEXP);
SEXP do_dataviewer(SEXP, SEXP, SEXP, SEXP);
SEXP do_dumpb(SEXP, SEXP, SEXP, SEXP);
SEXP do_edit(SEXP, SEXP, SEXP, SEXP);
SEXP do_expression(SEXP, SEXP, SEXP, SEXP);
SEXP do_flatContour(SEXP, SEXP, SEXP, SEXP);
SEXP do_getGraphicsEvent(SEXP, SEXP, SEXP, SEXP);
SEXP do_getGraphicsEventEnv(SEXP, SEXP, SEXP, SEXP);
SEXP do_internal(SEXP, SEXP, SEXP, SEXP, int);
SEXP do_lazyLoadDBfetch(SEXP, SEXP, SEXP, SEXP);
SEXP do_libfixup(SEXP, SEXP, SEXP, SEXP);
SEXP do_loadhistory(SEXP, SEXP, SEXP, SEXP);
SEXP do_machine(SEXP, SEXP, SEXP, SEXP);
SEXP do_pack(SEXP, SEXP, SEXP, SEXP);
SEXP do_pause(SEXP, SEXP, SEXP, SEXP);
SEXP do_primitive(SEXP, SEXP, SEXP, SEXP);
SEXP do_printdf(SEXP, SEXP, SEXP, SEXP);
SEXP do_fast_relop(SEXP, SEXP, SEXP, SEXP, SEXP, int);
SEXP do_restoreb(SEXP, SEXP, SEXP, SEXP);
SEXP do_rownames(SEXP, SEXP, SEXP, SEXP);
SEXP do_savehistory(SEXP, SEXP, SEXP, SEXP);
SEXP do_serializeToConn(SEXP, SEXP, SEXP, SEXP);
SEXP do_setGraphicsEventEnv(SEXP, SEXP, SEXP, SEXP);
SEXP do_shade(SEXP, SEXP, SEXP, SEXP);
SEXP do_sysinfo(SEXP,SEXP,SEXP,SEXP);
SEXP do_syssleep(SEXP,SEXP,SEXP,SEXP);
<<<<<<< HEAD
SEXP do_subassign_dflt(SEXP, SEXP, SEXP, SEXP);
SEXP do_subassign2_dflt(SEXP, SEXP, SEXP, SEXP);
=======
SEXP do_subassign_dflt(SEXP, SEXP, SEXP, SEXP, int);
SEXP do_subassign2_dflt(SEXP, SEXP, SEXP, SEXP, int);
>>>>>>> 755bca78
SEXP do_subassigndf(SEXP, SEXP, SEXP, SEXP);
SEXP do_subassigndf2(SEXP, SEXP, SEXP, SEXP);
SEXP do_subset_dflt(SEXP, SEXP, SEXP, SEXP);
SEXP do_subset2_dflt(SEXP, SEXP, SEXP, SEXP);
SEXP do_subsetdf(SEXP, SEXP, SEXP, SEXP);
SEXP do_subsetdf2(SEXP, SEXP, SEXP, SEXP);
SEXP do_surface(SEXP, SEXP, SEXP, SEXP);
SEXP do_system(SEXP, SEXP, SEXP, SEXP);
SEXP do_unserializeFromConn(SEXP, SEXP, SEXP, SEXP);


SEXP R_do_data_class(SEXP call, SEXP op, SEXP args, SEXP env);
SEXP R_do_set_class(SEXP call, SEXP op, SEXP args, SEXP env);
SEXP R_getS4DataSlot(SEXP obj, SEXPTYPE type);

/* Connections */
SEXP do_readlines(SEXP, SEXP, SEXP, SEXP);



SEXP R_unary(SEXP, SEXP, SEXP, int);
SEXP R_binary(SEXP, SEXP, SEXP, SEXP, int);

#endif /* not R_INTERNAL_H */<|MERGE_RESOLUTION|>--- conflicted
+++ resolved
@@ -122,13 +122,8 @@
 SEXP do_shade(SEXP, SEXP, SEXP, SEXP);
 SEXP do_sysinfo(SEXP,SEXP,SEXP,SEXP);
 SEXP do_syssleep(SEXP,SEXP,SEXP,SEXP);
-<<<<<<< HEAD
-SEXP do_subassign_dflt(SEXP, SEXP, SEXP, SEXP);
-SEXP do_subassign2_dflt(SEXP, SEXP, SEXP, SEXP);
-=======
 SEXP do_subassign_dflt(SEXP, SEXP, SEXP, SEXP, int);
 SEXP do_subassign2_dflt(SEXP, SEXP, SEXP, SEXP, int);
->>>>>>> 755bca78
 SEXP do_subassigndf(SEXP, SEXP, SEXP, SEXP);
 SEXP do_subassigndf2(SEXP, SEXP, SEXP, SEXP);
 SEXP do_subset_dflt(SEXP, SEXP, SEXP, SEXP);
