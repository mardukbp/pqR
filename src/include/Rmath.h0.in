/* -*- C -*-
 *  Mathlib : A C Library of Special Functions
 *  Copyright (C) 1998-2011  The R Development Core Team
 *  Copyright (C) 2004       The R Foundation
 *
 *  This program is free software; you can redistribute it and/or modify
 *  it under the terms of the GNU Lesser General Public License as published by
 *  the Free Software Foundation; either version 2.1 of the License, or
 *  (at your option) any later version.
 *
 *  This program is distributed in the hope that it will be useful,
 *  but WITHOUT ANY WARRANTY; without even the implied warranty of
 *  MERCHANTABILITY or FITNESS FOR A PARTICULAR PURPOSE.  See the
 *  GNU Lesser General Public License for more details.
 *
 *  You should have received a copy of the GNU Lesser General Public License
 *  along with this program; if not, a copy is available at
 *  http://www.r-project.org/Licenses/
 *

 * Rmath.h  should contain ALL headers from R's C code in `src/nmath'
   -------  such that ``the Math library'' can be used by simply

   ``#include <Rmath.h> ''

   and nothing else.
*/
#ifndef RMATH_H
#define RMATH_H

/* Note that on some systems we need to include math.h before the
   defines below, to avoid redefining ftrunc */
#ifndef NO_C_HEADERS
# include <math.h>
#endif

/*-- Mathlib as part of R --  define this for standalone : */
/* #undef MATHLIB_STANDALONE */

#define R_VERSION_STRING "@PACKAGE_VERSION@"

#ifndef HAVE_EXPM1
@RMATH_HAVE_EXPM1@
#endif

#ifndef HAVE_HYPOT
@RMATH_HAVE_HYPOT@
#endif

#ifndef HAVE_LOG1P
@RMATH_HAVE_LOG1P@
#endif

#ifndef HAVE_WORKING_LOG1P
@RMATH_HAVE_WORKING_LOG1P@
#endif

#if defined(HAVE_LOG1P) && !defined(HAVE_WORKING_LOG1P)
/* remap to avoid problems with getting the right entry point */
double  Rlog1p(double);
#define log1p Rlog1p
#endif


	/* Undo SGI Madness */

#ifdef ftrunc
# undef ftrunc
#endif
#ifdef qexp
# undef qexp
#endif
#ifdef qgamma
# undef qgamma
#endif


/* ----- The following constants and entry points are part of the R API ---- */

/* 30 Decimal-place constants */
/* Computed with bc -l (scale=32; proper round) */

/* SVID & X/Open Constants */
/* Names from Solaris math.h */

#ifndef M_E
#define M_E		2.718281828459045235360287471353	/* e */
#endif

#ifndef M_LOG2E
#define M_LOG2E		1.442695040888963407359924681002	/* log2(e) */
#endif

#ifndef M_LOG10E
#define M_LOG10E	0.434294481903251827651128918917	/* log10(e) */
#endif

#ifndef M_LN2
#define M_LN2		0.693147180559945309417232121458	/* ln(2) */
#endif

#ifndef M_LN10
#define M_LN10		2.302585092994045684017991454684	/* ln(10) */
#endif

#ifndef M_PI
#define M_PI		3.141592653589793238462643383280	/* pi */
#endif

#ifndef M_2PI
#define M_2PI		6.283185307179586476925286766559	/* 2*pi */
#endif

#ifndef M_PI_2
#define M_PI_2		1.570796326794896619231321691640	/* pi/2 */
#endif

#ifndef M_PI_4
#define M_PI_4		0.785398163397448309615660845820	/* pi/4 */
#endif

#ifndef M_1_PI
#define M_1_PI		0.318309886183790671537767526745	/* 1/pi */
#endif

#ifndef M_2_PI
#define M_2_PI		0.636619772367581343075535053490	/* 2/pi */
#endif

#ifndef M_2_SQRTPI
#define M_2_SQRTPI	1.128379167095512573896158903122	/* 2/sqrt(pi) */
#endif

#ifndef M_SQRT2
#define M_SQRT2		1.414213562373095048801688724210	/* sqrt(2) */
#endif

#ifndef M_SQRT1_2
#define M_SQRT1_2	0.707106781186547524400844362105	/* 1/sqrt(2) */
#endif

/* R-Specific Constants */

#ifndef M_SQRT_3
#define M_SQRT_3	1.732050807568877293527446341506	/* sqrt(3) */
#endif

#ifndef M_SQRT_32
#define M_SQRT_32	5.656854249492380195206754896838	/* sqrt(32) */
#endif

#ifndef M_LOG10_2
#define M_LOG10_2	0.301029995663981195213738894724	/* log10(2) */
#endif

#ifndef M_SQRT_PI
#define M_SQRT_PI	1.772453850905516027298167483341	/* sqrt(pi) */
#endif

#ifndef M_1_SQRT_2PI
#define M_1_SQRT_2PI	0.398942280401432677939946059934	/* 1/sqrt(2pi) */
#endif

#ifndef M_SQRT_2dPI
#define M_SQRT_2dPI	0.797884560802865355879892119869	/* sqrt(2/pi) */
#endif


#ifndef M_LN_SQRT_PI
#define M_LN_SQRT_PI	0.572364942924700087071713675677	/* log(sqrt(pi))
								   == log(pi)/2 */
#endif

#ifndef M_LN_SQRT_2PI
#define M_LN_SQRT_2PI	0.918938533204672741780329736406	/* log(sqrt(2*pi))
								 == log(2*pi)/2 */
#endif

#ifndef M_LN_SQRT_PId2
#define M_LN_SQRT_PId2	0.225791352644727432363097614947	/* log(sqrt(pi/2)) */
#endif


#ifdef MATHLIB_STANDALONE
# ifndef R_EXT_BOOLEAN_H_
/* "copy-paste" R_ext/Boolean.h if not already included: */
 #define R_EXT_BOOLEAN_H_
 #undef FALSE
 #undef TRUE
 typedef enum { FALSE = 0, TRUE } Rboolean;
# endif
#else
# include <R_ext/Boolean.h>
#endif


#ifndef MATHLIB_STANDALONE
#define bessel_i	Rf_bessel_i
#define bessel_j	Rf_bessel_j
#define bessel_k	Rf_bessel_k
#define bessel_y	Rf_bessel_y
#define bessel_i_ex	Rf_bessel_i_ex
#define bessel_j_ex	Rf_bessel_j_ex
#define bessel_k_ex	Rf_bessel_k_ex
#define bessel_y_ex	Rf_bessel_y_ex
#define beta		Rf_beta
#define choose		Rf_choose
#define dbeta		Rf_dbeta
#define dbinom		Rf_dbinom
#define dcauchy		Rf_dcauchy
#define dchisq		Rf_dchisq
#define dexp		Rf_dexp
#define df		Rf_df
#define dgamma		Rf_dgamma
#define dgeom		Rf_dgeom
#define dhyper		Rf_dhyper
#define digamma		Rf_digamma
#define dlnorm		Rf_dlnorm
#define dlogis		Rf_dlogis
#define dnbeta		Rf_dnbeta
#define dnbinom		Rf_dnbinom
#define dnchisq		Rf_dnchisq
#define dnf		Rf_dnf
#define dnorm4		Rf_dnorm4
#define dnt		Rf_dnt
#define dpois		Rf_dpois
#define dpsifn		Rf_dpsifn
#define dsignrank	Rf_dsignrank
#define dt		Rf_dt
#define dtukey		Rf_dtukey
#define dunif		Rf_dunif
#define dweibull	Rf_dweibull
#define dwilcox		Rf_dwilcox
#define fmax2		Rf_fmax2
#define fmin2		Rf_fmin2
#define fprec		Rf_fprec
#define fround		Rf_fround
#define ftrunc		Rf_ftrunc
#define fsign		Rf_fsign
#define gammafn		Rf_gammafn
#define imax2		Rf_imax2
#define imin2		Rf_imin2
#define lbeta		Rf_lbeta
#define lchoose		Rf_lchoose
#define lgammafn	Rf_lgammafn
#define lgammafn_sign	Rf_lgammafn_sign
#define lgamma1p	Rf_lgamma1p
#define log1pmx		Rf_log1pmx
#define logspace_add	Rf_logspace_add
#define logspace_sub	Rf_logspace_sub
#define pbeta		Rf_pbeta
#define pbeta_raw	Rf_pbeta_raw
#define pbinom		Rf_pbinom
#define pcauchy		Rf_pcauchy
#define pchisq		Rf_pchisq
#define pentagamma	Rf_pentagamma
#define pexp		Rf_pexp
#define pf		Rf_pf
#define pgamma		Rf_pgamma
#define pgeom		Rf_pgeom
#define phyper		Rf_phyper
#define plnorm		Rf_plnorm
#define plogis		Rf_plogis
#define pnbeta		Rf_pnbeta
#define pnbinom		Rf_pnbinom
#define pnchisq		Rf_pnchisq
#define pnf		Rf_pnf
#define pnorm5		Rf_pnorm5
#define pnorm_both	Rf_pnorm_both
#define pnt		Rf_pnt
#define ppois		Rf_ppois
#define psignrank	Rf_psignrank
#define psigamma	Rf_psigamma
#define pt		Rf_pt
#define ptukey		Rf_ptukey
#define punif		Rf_punif
#define pythag		Rf_pythag
#define pweibull	Rf_pweibull
#define pwilcox		Rf_pwilcox
#define qbeta		Rf_qbeta
#define qbinom		Rf_qbinom
#define qcauchy		Rf_qcauchy
#define qchisq		Rf_qchisq
#define qchisq_appr	Rf_qchisq_appr
#define qexp		Rf_qexp
#define qf		Rf_qf
#define qgamma		Rf_qgamma
#define qgeom		Rf_qgeom
#define qhyper		Rf_qhyper
#define qlnorm		Rf_qlnorm
#define qlogis		Rf_qlogis
#define qnbeta		Rf_qnbeta
#define qnbinom		Rf_qnbinom
#define qnchisq		Rf_qnchisq
#define qnf		Rf_qnf
#define qnorm5		Rf_qnorm5
#define qnt		Rf_qnt
#define qpois		Rf_qpois
#define qsignrank	Rf_qsignrank
#define qt		Rf_qt
#define qtukey		Rf_qtukey
#define qunif		Rf_qunif
#define qweibull	Rf_qweibull
#define qwilcox		Rf_qwilcox
#define rbeta		Rf_rbeta
#define rbinom		Rf_rbinom
#define rcauchy		Rf_rcauchy
#define rchisq		Rf_rchisq
#define rexp		Rf_rexp
#define rf		Rf_rf
#define rgamma		Rf_rgamma
#define rgeom		Rf_rgeom
#define rhyper		Rf_rhyper
#define rlnorm		Rf_rlnorm
#define rlogis		Rf_rlogis
#define rnbeta		Rf_rnbeta
#define rnbinom		Rf_rnbinom
#define rnchisq		Rf_rnchisq
#define rnf		Rf_rnf
#define rnorm		Rf_rnorm
#define rnt		Rf_rnt
#define rpois		Rf_rpois
#define rsignrank	Rf_rsignrank
#define rt		Rf_rt
#define rtukey		Rf_rtukey
#define runif		Rf_runif
#define rweibull	Rf_rweibull
#define rwilcox		Rf_rwilcox
#define sign		Rf_sign
#define tetragamma	Rf_tetragamma
#define trigamma	Rf_trigamma
#endif

#define	rround	fround
#define	prec	fprec
#undef trunc
#define	trunc	ftrunc

#ifdef  __cplusplus
extern "C" {
#endif
	/* R's versions with !R_FINITE checks */

double R_pow(double x, double y);
double R_pow_di(double, int);

	/* Random Number Generators */

double	norm_rand(void);
double	unif_rand(void);
double	exp_rand(void);
#ifdef MATHLIB_STANDALONE
void	set_seed(unsigned int, unsigned int);
void	get_seed(unsigned int *, unsigned int *);
#endif

	/* Normal Distribution */

#define pnorm pnorm5
#define qnorm qnorm5
#define dnorm dnorm4

double	dnorm(double, double, double, int);
double	pnorm(double, double, double, int, int);
double	qnorm(double, double, double, int, int);
double	rnorm(double, double);
void	pnorm_both(double, double *, double *, int, int);/* both tails */

	/* Uniform Distribution */

double	dunif(double, double, double, int);
double	punif(double, double, double, int, int);
double	qunif(double, double, double, int, int);
double	runif(double, double);

	/* Gamma Distribution */

double	dgamma(double, double, double, int);
double	pgamma(double, double, double, int, int);
double	qgamma(double, double, double, int, int);
double	rgamma(double, double);

double  log1pmx(double);
double  lgamma1p(double);
double  logspace_add(double, double);
double  logspace_sub(double, double);

	/* Beta Distribution */

double	dbeta(double, double, double, int);
double	pbeta(double, double, double, int, int);
double	qbeta(double, double, double, int, int);
double	rbeta(double, double);

	/* Lognormal Distribution */

double	dlnorm(double, double, double, int);
double	plnorm(double, double, double, int, int);
double	qlnorm(double, double, double, int, int);
double	rlnorm(double, double);

	/* Chi-squared Distribution */

double	dchisq(double, double, int);
double	pchisq(double, double, int, int);
double	qchisq(double, double, int, int);
double	rchisq(double);

	/* Non-central Chi-squared Distribution */

double	dnchisq(double, double, double, int);
double	pnchisq(double, double, double, int, int);
double	qnchisq(double, double, double, int, int);
double	rnchisq(double, double);

	/* F Distibution */

double	df(double, double, double, int);
double	pf(double, double, double, int, int);
double	qf(double, double, double, int, int);
double	rf(double, double);

	/* Student t Distibution */

double	dt(double, double, int);
double	pt(double, double, int, int);
double	qt(double, double, int, int);
double	rt(double);

	/* Binomial Distribution */

double	dbinom(double, double, double, int);
double	pbinom(double, double, double, int, int);
double	qbinom(double, double, double, int, int);
double	rbinom(double, double);

	/* Multnomial Distribution */

void	rmultinom(int, double*, int, int*);

	/* Cauchy Distribution */

double	dcauchy(double, double, double, int);
double	pcauchy(double, double, double, int, int);
double	qcauchy(double, double, double, int, int);
double	rcauchy(double, double);

	/* Exponential Distribution */

double	dexp(double, double, int);
double	pexp(double, double, int, int);
double	qexp(double, double, int, int);
double	rexp(double);

	/* Geometric Distribution */

double	dgeom(double, double, int);
double	pgeom(double, double, int, int);
double	qgeom(double, double, int, int);
double	rgeom(double);

	/* Hypergeometric Distibution */

double	dhyper(double, double, double, double, int);
double	phyper(double, double, double, double, int, int);
double	qhyper(double, double, double, double, int, int);
double	rhyper(double, double, double);

	/* Negative Binomial Distribution */

double	dnbinom(double, double, double, int);
double	pnbinom(double, double, double, int, int);
double	qnbinom(double, double, double, int, int);
double	rnbinom(double, double);

double	dnbinom_mu(double, double, double, int);
double	pnbinom_mu(double, double, double, int, int);
double	qnbinom_mu(double, double, double, int, int);
double	rnbinom_mu(double, double);

	/* Poisson Distribution */

double	dpois(double, double, int);
double	ppois(double, double, int, int);
double	qpois(double, double, int, int);
double	rpois(double);

	/* Weibull Distribution */

double	dweibull(double, double, double, int);
double	pweibull(double, double, double, int, int);
double	qweibull(double, double, double, int, int);
double	rweibull(double, double);

	/* Logistic Distribution */

double	dlogis(double, double, double, int);
double	plogis(double, double, double, int, int);
double	qlogis(double, double, double, int, int);
double	rlogis(double, double);

	/* Non-central Beta Distribution */

double	dnbeta(double, double, double, double, int);
double	pnbeta(double, double, double, double, int, int);
double	qnbeta(double, double, double, double, int, int);
double	rnbeta(double, double, double);

	/* Non-central F Distribution */

double  dnf(double, double, double, double, int);
double	pnf(double, double, double, double, int, int);
double	qnf(double, double, double, double, int, int);

	/* Non-central Student t Distribution */

double	dnt(double, double, double, int);
double	pnt(double, double, double, int, int);
double	qnt(double, double, double, int, int);

	/* Studentized Range Distribution */

double	ptukey(double, double, double, double, int, int);
double	qtukey(double, double, double, double, int, int);

	/* Wilcoxon Rank Sum Distribution */

double dwilcox(double, double, double, int);
double pwilcox(double, double, double, int, int);
double qwilcox(double, double, double, int, int);
double rwilcox(double, double);

	/* Wilcoxon Signed Rank Distribution */

double dsignrank(double, double, int);
double psignrank(double, double, int, int);
double qsignrank(double, double, int, int);
double rsignrank(double);

	/* Gamma and Related Functions */
double	gammafn(double);
double	lgammafn(double);
double	lgammafn_sign(double, int*);
void    dpsifn(double, int, int, int, double*, int*, int*);
double	psigamma(double, double);
double	digamma(double);
double	trigamma(double);
double	tetragamma(double);
double	pentagamma(double);

double	beta(double, double);
double	lbeta(double, double);

double	choose(double, double);
double	lchoose(double, double);

	/* Bessel Functions */

double	bessel_i(double, double, double);
double	bessel_j(double, double);
double	bessel_k(double, double, double);
double	bessel_y(double, double);
double	bessel_i_ex(double, double, double, double *);
double	bessel_j_ex(double, double, double *);
double	bessel_k_ex(double, double, double, double *);
double	bessel_y_ex(double, double, double *);


	/* General Support Functions */

#ifndef HAVE_HYPOT
double 	hypot(double, double);
#endif
double 	pythag(double, double);
#ifndef HAVE_EXPM1
double  expm1(double); /* = exp(x)-1 {care for small x} */
#endif
#ifndef HAVE_LOG1P
double  log1p(double); /* = log(1+x) {care for small x} */
#endif
int	imax2(int, int);
int	imin2(int, int);
double	fmax2(double, double);
double	fmin2(double, double);
double	sign(double);
double	fprec(double, double);
double	fround(double, double);
double	fsign(double, double);
double	ftrunc(double);

double  log1pmx(double); /* Accurate log(1+x) - x, {care for small x} */
double  lgamma1p(double);/* accurate log(gamma(x+1)), small x (0 < x < 0.5) */

/* Compute the log of a sum or difference from logs of terms, i.e.,
 *
 *     log (exp (logx) + exp (logy))
 * or  log (exp (logx) - exp (logy))
 *
 * without causing overflows or throwing away too much accuracy:
 */
double  logspace_add(double logx, double logy);
double  logspace_sub(double logx, double logy);




/* ----------------- Private part of the header file ------------------- */

	/* old-R Compatibility */

#ifdef OLD_RMATH_COMPAT
# define snorm	norm_rand
# define sunif	unif_rand
# define sexp	exp_rand
#endif

#if defined(MATHLIB_STANDALONE) && !defined(MATHLIB_PRIVATE_H)
/* second is defined by nmath.h */

/* The following definitions of ISNAN, ISNA, and R_FINITE are the same as 
   in Arith.h */

<<<<<<< HEAD
=======
#ifndef R_ISNAN_ETC_DEFINED
#define R_ISNAN_ETC_DEFINED 1

>>>>>>> d1d7a499
#ifdef __cplusplus

int R_isnancpp(double), R_IsNA(double), R_finite(double); /* in arithmetic.c */
#define ISNAN(x) (R_isnancpp(x))
#define ISNA(x) (R_IsNA(x))
#define R_FINITE(x) (R_finite(x))

#else

<<<<<<< HEAD
#include <stdint.h>

static inline int ISNAN (double x)
=======
/* We need to keep ISNAN, etc. macros, since some packages do things like
   "#ifndef ISNAN"  There are also uses like "if ISNAN(x)" that are OK
   without parentheses if ISNAN is defined to have parentheses. */

#include <stdint.h>

#define ISNAN(x) (ISNAN_inline_fun(x))
static inline int ISNAN_inline_fun (double x)
>>>>>>> d1d7a499
{
  union { double d; uint64_t u; } un;
  un.d = x;
  return (un.u << 1) > ((uint64_t)0x7ff << 53);
}

<<<<<<< HEAD
static inline int ISNA (double x)
=======
#define ISNA(x) (ISNA_inline_fun(x))
static inline int ISNA_inline_fun (double x)
>>>>>>> d1d7a499
{
  union { double d; uint64_t u; } un;
  un.d = x;
  return ((un.u >> 52) & 0x7ff) == 0x7ff
           && (un.u & (((uint64_t)1<<32)-1)) == 1954;
}

<<<<<<< HEAD
static inline int R_FINITE (double x)
=======
#define R_FINITE(x) (R_FINITE_inline_fun(x))
static inline int R_FINITE_inline_fun (double x)
>>>>>>> d1d7a499
{
  union { double d; uint64_t u; } un;
  un.d = x;
  return (un.u << 1) < ((uint64_t)0x7ff << 53);
}

#endif
<<<<<<< HEAD
=======

#endif
>>>>>>> d1d7a499


# ifdef WIN32  /* not Win32 as no config information */
#  ifdef RMATH_DLL
#   define R_EXTERN extern __declspec(dllimport)
#  else
#   define R_EXTERN extern
#  endif
R_EXTERN double NA_REAL;
R_EXTERN double R_PosInf;
R_EXTERN double R_NegInf;
R_EXTERN int N01_kind;
#  undef R_EXTERN
#else
extern int N01_kind;
# endif

#endif /* MATHLIB_STANDALONE */

#ifdef  __cplusplus
}
#endif

#endif /* RMATH_H */<|MERGE_RESOLUTION|>--- conflicted
+++ resolved
@@ -620,12 +620,9 @@
 /* The following definitions of ISNAN, ISNA, and R_FINITE are the same as 
    in Arith.h */
 
-<<<<<<< HEAD
-=======
 #ifndef R_ISNAN_ETC_DEFINED
 #define R_ISNAN_ETC_DEFINED 1
 
->>>>>>> d1d7a499
 #ifdef __cplusplus
 
 int R_isnancpp(double), R_IsNA(double), R_finite(double); /* in arithmetic.c */
@@ -635,11 +632,6 @@
 
 #else
 
-<<<<<<< HEAD
-#include <stdint.h>
-
-static inline int ISNAN (double x)
-=======
 /* We need to keep ISNAN, etc. macros, since some packages do things like
    "#ifndef ISNAN"  There are also uses like "if ISNAN(x)" that are OK
    without parentheses if ISNAN is defined to have parentheses. */
@@ -648,19 +640,14 @@
 
 #define ISNAN(x) (ISNAN_inline_fun(x))
 static inline int ISNAN_inline_fun (double x)
->>>>>>> d1d7a499
 {
   union { double d; uint64_t u; } un;
   un.d = x;
   return (un.u << 1) > ((uint64_t)0x7ff << 53);
 }
 
-<<<<<<< HEAD
-static inline int ISNA (double x)
-=======
 #define ISNA(x) (ISNA_inline_fun(x))
 static inline int ISNA_inline_fun (double x)
->>>>>>> d1d7a499
 {
   union { double d; uint64_t u; } un;
   un.d = x;
@@ -668,12 +655,8 @@
            && (un.u & (((uint64_t)1<<32)-1)) == 1954;
 }
 
-<<<<<<< HEAD
-static inline int R_FINITE (double x)
-=======
 #define R_FINITE(x) (R_FINITE_inline_fun(x))
 static inline int R_FINITE_inline_fun (double x)
->>>>>>> d1d7a499
 {
   union { double d; uint64_t u; } un;
   un.d = x;
@@ -681,11 +664,8 @@
 }
 
 #endif
-<<<<<<< HEAD
-=======
-
-#endif
->>>>>>> d1d7a499
+
+#endif
 
 
 # ifdef WIN32  /* not Win32 as no config information */
