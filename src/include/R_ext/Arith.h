--- conflicted
+++ resolved
@@ -76,42 +76,6 @@
 int R_finite(double);		/* True if none of NA, NaN, +/-Inf */
 
 /* The code below also appears in Rmath.h */
-<<<<<<< HEAD
-
-#ifdef __cplusplus
-
-int R_isnancpp(double); /* in arithmetic.c */
-#define ISNAN(x) (R_isnancpp(x))
-#define ISNA(x) (R_IsNA(x))
-#define R_FINITE(x) (R_finite(x))
-
-#else
-
-#include <stdint.h>
-
-static inline int ISNAN (double x)
-{
-  union { double d; uint64_t u; } un;
-  un.d = x;
-  return (un.u << 1) > ((uint64_t)0x7ff << 53);
-}
-
-static inline int ISNA (double x)
-{
-  union { double d; uint64_t u; } un;
-  un.d = x;
-  return ((un.u >> 52) & 0x7ff) == 0x7ff
-           && (un.u & (((uint64_t)1<<32)-1)) == 1954;
-}
-
-static inline int R_FINITE (double x)
-{
-  union { double d; uint64_t u; } un;
-  un.d = x;
-  return (un.u << 1) < ((uint64_t)0x7ff << 53);
-}
-
-=======
 
 #ifndef R_ISNAN_ETC_DEFINED
 #define R_ISNAN_ETC_DEFINED 1
@@ -158,7 +122,6 @@
 
 #endif
 
->>>>>>> d1d7a499
 #endif
 
 #ifdef  __cplusplus
