--- conflicted
+++ resolved
@@ -29,33 +29,18 @@
 extern "C" {
 #endif
 
-<<<<<<< HEAD
-/* Possible status returns for R_ParseVector and R_ParseStream. 
-   In actuality, only PARSE_OK and PARSE_ERROR are possible status
-   returns from these functions, though the others are used for other 
-   internal interfaces. */
-=======
 /* Possible status returns for R_ParseVector and R_ParseStream.  
    In actuality, only PARSE_OK and PARSE_ERROR are possible status
    returns from these functions, though the others except
    PARSE_INCOMPLETE are used for internal interfaces. */
->>>>>>> 2ebfe821
 
 typedef enum {
     PARSE_NULL,
     PARSE_OK,
-<<<<<<< HEAD
-=======
     PARSE_INCOMPLETE,  /* No longer ever returned, but might be referenced */
->>>>>>> 2ebfe821
     PARSE_ERROR,
     PARSE_EOF
 } ParseStatus;
-
-/* Define PARSE_INCOMPLETE, which is no longer ever returned, but which
-   may be looked for by callers. */
-
-#define PARSE_INCOMPLETE (PARSE_EOF+1)
 
 SEXP R_ParseVector(SEXP, int, ParseStatus *, SEXP);
 SEXP R_ParseStream(int (*)(void *), void *, int, ParseStatus *, SEXP);
