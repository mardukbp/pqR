/*
 *  pqR : A pretty quick version of R
 *  Copyright (C) 2013, 2014 by Radford M. Neal
 *
 *  Based on R : A Computer Language for Statistical Data Analysis
 *  Copyright (C) 1995, 1996  Robert Gentleman and Ross Ihaka
 *  Copyright (C) 1998--2011  The R Development Core Team.
 *
 *  The changes in pqR from R-2.15.0 distributed by the R Core Team are
 *  documented in the NEWS and MODS files in the top-level source directory.
 *
 *  This program is free software; you can redistribute it and/or modify
 *  it under the terms of the GNU General Public License as published by
 *  the Free Software Foundation; either version 2 of the License, or
 *  (at your option) any later version.
 *
 *  This program is distributed in the hope that it will be useful,
 *  but WITHOUT ANY WARRANTY; without even the implied warranty of
 *  MERCHANTABILITY or FITNESS FOR A PARTICULAR PURPOSE.  See the
 *  GNU General Public License for more details.
 *
 *  You should have received a copy of the GNU General Public License
 *  along with this program; if not, a copy is available at
 *  http://www.r-project.org/Licenses/
 */

#ifndef DEFN_H_
#define DEFN_H_

/* seems unused */
#define COUNTING

#define BYTECODE

/* probably no longer needed */
#define NEW_CONDITION_HANDLING

/* To test the write barrier used by the generational collector,
   define TESTING_WRITE_BARRIER.  This makes the internal structure of
   SEXPRECs visible only inside of files that explicitly define
   USE_RINTERNALS, and all uses of SEXPREC fields that do not go
   through the appropriate functions or macros will become compilation
   errors.  Since this does impose a small but noticable performance
   penalty, code that includes Defn.h (or code that explicitly defines
   USE_RINTERNALS) can access a SEXPREC's fields directly. */

#ifndef TESTING_WRITE_BARRIER
# define USE_RINTERNALS
#endif

#ifdef HAVE_VISIBILITY_ATTRIBUTE
# define attribute_visible __attribute__ ((visibility ("default")))
# define attribute_hidden __attribute__ ((visibility ("hidden")))
#else
# define attribute_visible
# define attribute_hidden
#endif

#ifdef __MAIN__
# define extern0 attribute_hidden
#else
# define extern0 extern
#endif

/* Define HELPERS_DISABLED if no helper support.  This has the effect of 
   making helpers.h define stubs for the helpers routines.  Also define
   HELPERS_NO_MULTITHREADING if helpers not disabled, but R_HELPER_THREADS
   is not defined. */

# ifdef R_DEFERRED_EVAL
#   ifndef R_HELPER_THREADS
#     define HELPERS_NO_MULTITHREADING
#   endif
# else
#   define HELPERS_DISABLED
# endif

#define MAXELTSIZE 8192 /* Used as a default for string buffer sizes,
			   and occasionally as a limit. */

#include <R_ext/Complex.h>
void Rf_CoercionWarning(int);/* warning code */
int Rf_LogicalFromInteger(int, int*);
int Rf_LogicalFromReal(double, int*);
int Rf_LogicalFromComplex(Rcomplex, int*);
int Rf_IntegerFromLogical(int, int*);
int Rf_IntegerFromReal(double, int*);
int Rf_IntegerFromComplex(Rcomplex, int*);
double Rf_RealFromLogical(int, int*);
double Rf_RealFromInteger(int, int*);
double Rf_RealFromComplex(Rcomplex, int*);
Rcomplex Rf_ComplexFromLogical(int, int*);
Rcomplex Rf_ComplexFromInteger(int, int*);
Rcomplex Rf_ComplexFromReal(double, int*);

#define CALLED_FROM_DEFN_H 1
#include <Rinternals.h>		/*-> Arith.h, Boolean.h, Complex.h, Error.h,
				  Memory.h, PrtUtil.h, Utils.h */
#undef CALLED_FROM_DEFN_H

extern0 SEXP	R_CommentSymbol;    /* "comment" */
extern0 SEXP	R_DotEnvSymbol;     /* ".Environment" */
extern0 SEXP	R_ExactSymbol;	    /* "exact" */
extern0 SEXP	R_RecursiveSymbol;  /* "recursive" */
extern0 SEXP	R_SrcfileSymbol;    /* "srcfile" */
extern0 SEXP	R_WholeSrcrefSymbol;   /* "wholeSrcref" */
extern0 SEXP	R_SrcrefSymbol;     /* "srcref" */
extern0 SEXP	R_TmpvalSymbol;     /* "*tmp*" */
extern0 SEXP	R_UseNamesSymbol;   /* "use.names" */
extern0 SEXP	R_DoubleColonSymbol;   /* "::" */
extern0 SEXP	R_TripleColonSymbol;   /* ":::" */
extern0 SEXP    R_ConnIdSymbol;  /* "conn_id" */
extern0 SEXP    R_DevicesSymbol;  /* ".Devices" */

extern0 SEXP    R_dot_Generic;  /* ".Generic" */
extern0 SEXP    R_dot_Methods;  /* ".Methods" */
extern0 SEXP    R_dot_Group;  /* ".Group" */
extern0 SEXP    R_dot_Class;  /* ".Class" */
extern0 SEXP    R_dot_GenericCallEnv;  /* ".GenericCallEnv" */
extern0 SEXP    R_dot_GenericDefEnv;  /* ".GenericDefEnv" */


 /* writable char access for R internal use only */
#define CHAR_RW(x)	((char *) CHAR(x))

/* CHARSXP charset bits */
#define BYTES_MASK (1<<1)
#define LATIN1_MASK (1<<2)
#define UTF8_MASK (1<<3)
/* (1<<4) is taken by S4_OBJECT_MASK */
#define CACHED_MASK (1<<5)
#define ASCII_MASK (1<<6)
#define HASHASH_MASK 1

/* Symbol and string hash table declarations. */
#define HASHMAXSIZE          1000000
#define HASHSIZE(x)	     LENGTH(x)
#define HASHSLOTSUSED(x)     TRUELENGTH(x)
#define HASHTABLEGROWTHRATE  1.27
#define HASHMINSIZE	     29
/* #define SET_HASHSIZE(x,v)    SETLENGTH(x,v) */
#define SET_HASHSLOTSUSED(x,v) SET_TRUELENGTH(x,v)
#define IS_HASHED(x)	     (HASHTAB(x) != R_NilValue)

/* Test whether this is a constant object (defined in const-objs.c). */
extern const SEXPREC R_unserialize_as_constant;
#define IS_CONSTANT(x) ((x)->gengc_next_node == &R_unserialize_as_constant)

#ifdef USE_RINTERNALS
# define IS_BYTES(x) ((x)->sxpinfo.gp & BYTES_MASK)
# define SET_BYTES(x) (((x)->sxpinfo.gp) |= BYTES_MASK)
# define IS_LATIN1(x) ((x)->sxpinfo.gp & LATIN1_MASK)
# define SET_LATIN1(x) (((x)->sxpinfo.gp) |= LATIN1_MASK)
# define IS_ASCII(x) ((x)->sxpinfo.gp & ASCII_MASK)
# define SET_ASCII(x) (((x)->sxpinfo.gp) |= ASCII_MASK)
# define IS_UTF8(x) ((x)->sxpinfo.gp & UTF8_MASK)
# define SET_UTF8(x) (((x)->sxpinfo.gp) |= UTF8_MASK)
# define ENC_KNOWN(x) ((x)->sxpinfo.gp & (LATIN1_MASK | UTF8_MASK))
# define SET_CACHED(x) (((x)->sxpinfo.gp) |= CACHED_MASK)
# define IS_CACHED(x) (((x)->sxpinfo.gp) & CACHED_MASK)
#else /* USE_RINTERNALS */
/* Needed only for write-barrier testing */
int IS_BYTES(SEXP x);
void SET_BYTES(SEXP x);
int IS_LATIN1(SEXP x);
void SET_LATIN1(SEXP x);
int IS_ASCII(SEXP x);
void SET_ASCII(SEXP x);
int IS_UTF8(SEXP x);
void SET_UTF8(SEXP x);
int ENC_KNOWN(SEXP x);
int SET_CACHED(SEXP x);
int IS_CACHED(SEXP x);
#endif /* USE_RINTERNALS */

/* macros and declarations for managing CHARSXP cache */
#define USE_ATTRIB_FIELD_FOR_CHARSXP_CACHE_CHAINS
#ifdef USE_ATTRIB_FIELD_FOR_CHARSXP_CACHE_CHAINS
# define CXHEAD(x) (x)
# define CXTAIL(x) ATTRIB(x)
#else
# define CXHEAD(x) CAR(x)
# define CXTAIL(x) CDR(x)
#endif /* USE_ATTRIB_FIELD_FOR_CHARSXP_CACHE_CHAINS */

#include "Internal.h"		/* do_FOO */

#include "Errormsg.h"

extern void R_ProcessEvents(void);

#ifdef R_USE_SIGNALS
#ifdef Win32
# include <psignal.h>
#else
# include <signal.h>
# include <setjmp.h>
#endif
#endif

#ifdef Unix
# define OSTYPE      "unix"
# define FILESEP     "/"
#endif /* Unix */

#ifdef Win32
# define OSTYPE      "windows"
# define FILESEP     "/"
#endif /* Win32 */

#ifdef HAVE_F77_UNDERSCORE
# define F77_SYMBOL(x)	x ## _
# define F77_QSYMBOL(x)	#x "_"
#else
# define F77_SYMBOL(x)	x
# define F77_QSYMBOL(x) #x
#endif

/*  Heap and Pointer Protection Stack Sizes.  */

/* These are all required by C99 */
#ifdef HAVE_INTTYPES_H
# include <inttypes.h>
#endif
/* According to POSIX inttypes.h should include stdint.h,
   but let's be sure. */
#ifdef HAVE_STDINT_H
# include <stdint.h>
#endif
#ifdef HAVE_LIMITS_H
# include <limits.h>
#endif

#if defined HAVE_DECL_SIZE_MAX && HAVE_DECL_SIZE_MAX
  typedef size_t R_size_t;
# define R_SIZE_T_MAX SIZE_MAX
#else
# error SIZE_MAX is required for C99
#endif


#define Mega 1048576. /* 1 Mega Byte := 2^20 (= 1048576) Bytes */
#define Giga 1073741824. /* 1 Giga Byte := 2^30 Bytes */

/*	R_PPSSIZE  The pointer protection stack size  */
/*	R_NSIZE	   The number of cons cells	 */
/*	R_VSIZE	   The vector heap size in bytes */
/*  These values are defaults and can be overridden in config.h
    The maxima and minima are in startup.c */

#ifndef R_PPSSIZE
#define	R_PPSSIZE	50000L
#endif
#ifndef R_NSIZE
#define	R_NSIZE		350000L
#endif
#ifndef R_VSIZE
#define	R_VSIZE		8000000L
#endif

/* some commonly needed headers */
#include <math.h>
#include <stdlib.h>
#include <string.h>

/* declare substitutions */
#if !defined(strdup) && defined(HAVE_DECL_STRDUP) && !HAVE_DECL_STRDUP
extern char *strdup(const char *s1);
#endif
#if !defined(strncascmp) && defined(HAVE_DECL_STRNCASECMP) && !HAVE_DECL_STRNCASECMP
extern int strncasecmp(const char *s1, const char *s2, size_t n);
#endif

/* Glibc manages to not define this in -pedantic -ansi */
#if defined(HAVE_PUTENV) && !defined(putenv) && defined(HAVE_DECL_PUTENV) && !HAVE_DECL_PUTENV
extern int putenv(char *string);
#endif


/* Maximal length in bytes of an entire path name.
   POSIX has required this to be at least 255/256, and X/Open at least 1024.
   Solaris has 1024, Linux glibc has 4192.
   File names are limited to FILENAME_MAX bytes (usually the same as PATH_MAX)
   or NAME_MAX (often 255/256).
 */
#if !defined(PATH_MAX)
# if defined(HAVE_SYS_PARAM_H)
#  include <sys/param.h>
# endif
# if !defined(PATH_MAX)
#  if defined(MAXPATHLEN)
/* Try BSD name */
#    define PATH_MAX MAXPATHLEN
#  elif defined(Win32)
/* seems this is now defined by MinGW to be 259, whereas FILENAME_MAX
   and MAX_PATH are 260.  It is not clear that this really is in bytes,
   but might be chars for the Unicode interfaces.
*/
#    define PATH_MAX 260
#  else
/* quite possibly unlimited, so we make this large, and test when used */
#    define PATH_MAX 5000
#  endif
# endif
#endif

#ifdef R_USE_SIGNALS
#ifdef HAVE_POSIX_SETJMP
# define SIGJMP_BUF sigjmp_buf
# define SIGSETJMP(x,s) sigsetjmp(x,s)
# define SIGLONGJMP(x,i) siglongjmp(x,i)
# define JMP_BUF sigjmp_buf
# define SETJMP(x) sigsetjmp(x,0)
# define LONGJMP(x,i) siglongjmp(x,i)
#else
# define SIGJMP_BUF jmp_buf
# define SIGSETJMP(x,s) setjmp(x)
# define SIGLONGJMP(x,i) longjmp(x,i)
# define JMP_BUF jmp_buf
# define SETJMP(x) setjmp(x)
# define LONGJMP(x,i) longjmp(x,i)
#endif
#endif

#define HSIZE	   4119	/* The size of the hash table for symbols */
#define MAXIDSIZE 10000	/* Largest symbol size, 
			   in bytes excluding terminator.
			   Was 256 prior to 2.13.0, now just a sanity check.
			*/

/* Types for the do_xxxx functions for SPECIAL and BUILTIN operations. */

typedef SEXP (*CCODE)(SEXP, SEXP, SEXP, SEXP);
typedef SEXP (*CCODEV)(SEXP, SEXP, SEXP, SEXP, int);  /* with variant info */

#define CALL_PRIMFUN(call,op,args,env,variant) \
  (PRIMVARIANT(op) ? PRIMFUNV(op)(call,op,args,env,variant) \
                   : PRIMFUN(op)(call,op,args,env))

/* Information for Deparsing Expressions */
typedef enum {
    PP_INVALID  =  0,
    PP_ASSIGN   =  1,
    PP_ASSIGN2  =  2,
    PP_BINARY   =  3,
    PP_BINARY2  =  4,
    PP_BREAK    =  5,
    PP_CURLY    =  6,
    PP_FOR      =  7,
    PP_FUNCALL  =  8,
    PP_FUNCTION =  9,
    PP_IF 	= 10,
    PP_NEXT 	= 11,
    PP_PAREN    = 12,
    PP_RETURN   = 13,
    PP_SUBASS   = 14,
    PP_SUBSET   = 15,
    PP_WHILE 	= 16,
    PP_UNARY 	= 17,
    PP_DOLLAR 	= 18,
    PP_FOREIGN 	= 19,
    PP_REPEAT 	= 20
} PPkind;

typedef enum {
    PREC_FN	 = 0,
    PREC_LEFT    = 1,
    PREC_EQ	 = 2,
    PREC_RIGHT	 = 3,
    PREC_TILDE	 = 4,
    PREC_OR	 = 5,
    PREC_AND	 = 6,
    PREC_NOT	 = 7,
    PREC_COMPARE = 8,
    PREC_SUM	 = 9,
    PREC_PROD	 = 10,
    PREC_PERCENT = 11,
    PREC_COLON	 = 12,
    PREC_SIGN	 = 13,
    PREC_POWER	 = 14,
    PREC_DOLLAR  = 15,
    PREC_NS	 = 16,
    PREC_SUBSET	 = 17
} PPprec;

typedef struct {
	PPkind kind; 	 /* deparse kind */
	PPprec precedence; /* operator precedence */
	unsigned int rightassoc;  /* right associative? */
} PPinfo;

/* The type definitions for the table of built-in functions. */
/* This table is set up in ../main/names.c, using tables from various 
   other source files. */
typedef struct {
    char   *name;    /* print name */
    SEXP   (*cfun)();/* c-code address, function pointer */
    int	   code;     /* offset within c-code */
    int	   eval;     /* evaluate args? (and other info) */
    int	   arity;    /* function arity */
    PPinfo gram;     /* pretty-print info */
} FUNTAB;

/* The type definitions for the table of fast built-in functions.
   An earlier entry with a specific value for op takes precedence
   over a later entry where op is -1 (for any).
   This table is set up in ../main/names.c, using tables from various 
   other source files. */
typedef struct {
    SEXP   (*slow)();/* slow function pointer */
    SEXP   (*fast)();/* fast function pointer */
    int    code;     /* operation code, or -1 for any */
    int    arity;    /* function arity, 1, 2, or 3 (for either 1 or 2) */
    int    dsptch1;  /* is object dispatch done on 1st argument? */
    int    dsptch2;  /* is object dispatch done on 2nd argument? */
    int    var1;     /* variant requested when evaluating 1st argument */
    int    var2;     /* variant requested when evaluating 2nd argument */
} FASTFUNTAB;

#ifdef USE_RINTERNALS
/* There is much more in Rinternals.h, including function versions
 * of the Promise and Hashing groups.
 */

/* Primitive Access Macros */

/* Set offset of primitive in table, and copy some of the information from
   the table into the primsxp structure (and misc) for fast access.  Note that 
   primsxp_fast_cfun will (possibly) be set by the slow function, not here. */

#define SET_PRIMOFFSET(x,v) do { \
    SEXP setprim_ptr = (x); \
    int setprim_value = (v); \
    setprim_ptr->sxpinfo.gp = setprim_value; \
    setprim_ptr->u.primsxp.primsxp_cfun = \
      (void *(*)()) R_FunTab[setprim_value].cfun; \
    setprim_ptr->u.primsxp.primsxp_fast_cfun = 0; \
    setprim_ptr->u.primsxp.primsxp_code   = R_FunTab[setprim_value].code; \
    setprim_ptr->u.primsxp.primsxp_arity  = R_FunTab[setprim_value].arity; \
    setprim_ptr->u.primsxp.primsxp_foreign \
        = R_FunTab[setprim_value].gram.kind==PP_FOREIGN; \
    setprim_ptr->u.primsxp.primsxp_print \
        = (R_FunTab[setprim_value].eval/100)%10; \
    setprim_ptr->u.primsxp.primsxp_variant \
        = (R_FunTab[setprim_value].eval/1000)&1; \
    setprim_ptr->u.primsxp.primsxp_internal \
        = (R_FunTab[setprim_value].eval/10)&1; \
    NONVEC_SXPINFO(setprim_ptr).pending_ok \
        = R_FunTab[setprim_value].eval/10000; \
} while (0)

#define PRIMOFFSET(x)	((x)->sxpinfo.gp)

#define PRIMFUN(x)	((CCODE)((x)->u.primsxp.primsxp_cfun))
#define PRIMFUNV(x)	((CCODEV)((x)->u.primsxp.primsxp_cfun))
#define SET_PRIMFUN(x,f) \
    ( (x)->u.primsxp.primsxp_cfun = \
        (void *(*)()) (R_FunTab[PRIMOFFSET(x)].cfun = (SEXP (*)()) (f)), \
      (x)->u.primsxp.primsxp_fast_cfun = 0 )
#define PRIMVAL(x)	((x)->u.primsxp.primsxp_code)
#define PRIMARITY(x)	((x)->u.primsxp.primsxp_arity)
#define PRIMPRINT(x)	((x)->u.primsxp.primsxp_print)
#define PRIMINTERNAL(x)	((x)->u.primsxp.primsxp_internal)
#define PRIMVARIANT(x)	((x)->u.primsxp.primsxp_variant)
#define PRIMFOREIGN(x)	((x)->u.primsxp.primsxp_foreign)
#define PRIMNAME(x)	(R_FunTab[PRIMOFFSET(x)].name)
#define PPINFO(x)	(R_FunTab[PRIMOFFSET(x)].gram)

#define PRIMFUN_PENDING_OK(x) (NONVEC_SXPINFO(x).pending_ok)

#define PRIMFUN_FAST(x)	((x)->u.primsxp.primsxp_fast_cfun)
#define PRIMFUN_DSPTCH1(x) ((x)->u.primsxp.primsxp_dsptch1)
#define PRIMFUN_DSPTCH2(x) ((x)->u.primsxp.primsxp_dsptch2)
#define PRIMFUN_ARG1VAR(x) (NONVEC_SXPINFO(x).var1)
#define PRIMFUN_ARG2VAR(x) (NONVEC_SXPINFO(x).var2)
#define PRIMFUN_UNI_TOO(x) ((x)->u.primsxp.primsxp_uni_too)

#define SET_PRIMFUN_FAST_UNARY(x,f,dsptch1,v1) do { \
    (x)->u.primsxp.primsxp_fast_cfun = (void *(*)()) (f); \
    (x)->u.primsxp.primsxp_dsptch1 = (dsptch1); \
    NONVEC_SXPINFO(x).var1 = (v1); \
} while (0)

#define SET_PRIMFUN_FAST_BINARY(x,f,dsptch1,dsptch2,v1,v2,uni_too) do { \
    (x)->u.primsxp.primsxp_fast_cfun = (void *(*)()) (f); \
    (x)->u.primsxp.primsxp_dsptch1 = (dsptch1); \
    (x)->u.primsxp.primsxp_dsptch2 = (dsptch2); \
    (x)->u.primsxp.primsxp_uni_too = (uni_too); \
    NONVEC_SXPINFO(x).var1 = (v1); \
    NONVEC_SXPINFO(x).var2 = (v2); \
} while (0)

/* Symbols for eval variants.  The symbols with values less than 16 may be
   OR'd with zero or more symbols with values 16, 32, 64, or 128.  The result
   will fit in one unsigned char.

   Return of a variant result is indicated either by the nature of the 
   returned value, or by R_variant_result being set to a non-zero value
   (to 1 unless something else is used to provide further details).  
   If a call of evalv leads to R_variant_result being non-zero, the caller 
   must set R_variant_result to zero after noting its value, so an outer 
   return will not appear to have a variant result.  Accordingly, variants
   that set R_variant_return are not allowed for evaluation of arguments 
   for fast primitives (ie, for ARG1VAR or ARG2VAR), since the code in
   evalv that handles these does not know how to record such a flag.

   A caller of evalv need not set R_variant_result to zero before a call,
   since that is done inside evalv. */

#define VARIANT_NULL  1  /* May just return R_NilValue, while doing side effects
                            (should usually be OR'd with VARIANT_PENDING_OK). 
                            Does not set R_variant_result. */

#define VARIANT_SEQ   2  /* May return a sequence spec, rather than a vector.
                            Sets R_variant_result to 1 if so. */

#define VARIANT_AND   3  /* May return AND of a logical vec rather than vec.
                            Does not set R_variant_result. */

#define VARIANT_OR    4  /* May return OR of a logical vec rather than vec.
                            Does not set R_variant_result. */
<<<<<<< HEAD

#define VARIANT_SUM   5  /* May return sum of vec elements rather than vec.
                            Does not set R_variant_result. */

#define VARIANT_TRANS 6  /* May return the transpose of the result.  
                            Sets R_variant_result to 1 if so. */
=======

#define VARIANT_SUM   5  /* May return sum of vec elements rather than vec.
                            Does not set R_variant_result. */

#define VARIANT_TRANS 6  /* May return the transpose of the result.  
                            Sets R_variant_result to 1 if so. */

#define VARIANT_ONE_NAMED 7  /* When the result is a vector list with exactly
                                one named element, may return a one-element
                                pairlist with this element (used for $).
                                Does not set R_variant_result. */
>>>>>>> 28196485

/* The variant below controls behaviour of [<-, [[<-, and $<-.  The MUST_COPY
   variant must be obeyed, except when a copy is never indicated (eg, for
   environments), overriding what would otherwise be done based on NAMEDCNT. */

#define VARIANT_MUST_COPY 15  /* Must make a copy before modifying object.
                                 Does not set R_variant_result */

#define VARIANT_KIND(v) ((v)&15) /* Isolate low 4 bits to compare with symbols
                                    defined above */

#define VARIANT_PENDING_OK 16  /* Computation may be deferred pending completion
                                  of a task (in a helper or the master) */

#ifdef R_DEFERRED_EVAL

/* Markers maintained in conjunction with the helpers facility.  We need to
   avoid writing to constant objects, which will have max NAMEDCNT (and hence
   don't need "in use" anyway, since they'll never have lower NAMEDCNT). */

#define helpers_is_being_computed(x)       ((x)->sxpinfo.being_computed)
#define helpers_is_in_use(x)               ((x)->sxpinfo.in_use)

#define helpers_mark_in_use(v) \
    ((v)->sxpinfo.nmcnt < MAX_NAMEDCNT ? (v)->sxpinfo.in_use = 1 : 1)
#define helpers_mark_not_in_use(v) \
    ((v)->sxpinfo.in_use ? (v)->sxpinfo.in_use = 0 : 0)

#define helpers_mark_being_computed(v)     ((v)->sxpinfo.being_computed = 1)
#define helpers_mark_not_being_computed(v) ((v)->sxpinfo.being_computed = 0)

/* Macros to wait until variables(s) computed. */

#define helpers_wait_until_not_being_computed(v) \
  helpers_wait_until_not_being_computed2 ((v), (SEXP)0)
extern void helpers_wait_until_not_being_computed2 (SEXP, SEXP);

#define WAIT_UNTIL_COMPUTED(x) \
  ( ! helpers_is_being_computed(x) \
    ? (void) 0 \
    : helpers_wait_until_not_being_computed(x) )

#define WAIT_UNTIL_COMPUTED_2(x1,x2) \
  ( ! helpers_is_being_computed(x1) && ! helpers_is_being_computed(x2) \
    ? (void) 0 \
    : helpers_wait_until_not_being_computed2(x1,x2) ) \

#else 

#undef helpers_is_being_computed
#undef helpers_is_in_use
#define helpers_is_being_computed(x) 0  /* Stub routines used when support */
#define helpers_is_in_use(x) 0          /*   for helpers is not enabled    */

#define WAIT_UNTIL_COMPUTED(x) 0
#define WAIT_UNTIL_COMPUTED_2(x1,x2) 0

#endif

/* Promise Access Macros */
#define PRVALUE(x) \
  (WAIT_UNTIL_COMPUTED((x)->u.promsxp.value), ((x)->u.promsxp.value))
#define PRVALUE_PENDING_OK(x) \
  ((x)->u.promsxp.value)
#define PRCODE(x)	((x)->u.promsxp.expr)
#define PRENV(x)	((x)->u.promsxp.env)
#define PRSEEN(x)	((x)->sxpinfo.gp)
#define SET_PRSEEN(x,v)	(((x)->sxpinfo.gp)=(v))

/* Hashing Macros */
#define HASHASH(x)      ((x)->sxpinfo.gp & HASHASH_MASK)
#define HASHVALUE(x)    TRUELENGTH(x)
#define SET_HASHASH(x,v) ((v) ? (((x)->sxpinfo.gp) |= HASHASH_MASK) : \
			  (((x)->sxpinfo.gp) &= (~HASHASH_MASK)))
#define SET_HASHVALUE(x,v) SET_TRUELENGTH(x, v)

/* Vector Heap Structure */
typedef struct {
	union {
		SEXP		backpointer;
		double		align;
	} u;
} VECREC, *VECP;

/* Vector Heap Macros */
#define BACKPOINTER(v)	((v).u.backpointer)
#define BYTE2VEC(n)	(((n)>0)?(((n)-1)/sizeof(VECREC)+1):0)
#define INT2VEC(n)	(((n)>0)?(((n)*sizeof(int)-1)/sizeof(VECREC)+1):0)
#define FLOAT2VEC(n)	(((n)>0)?(((n)*sizeof(double)-1)/sizeof(VECREC)+1):0)
#define COMPLEX2VEC(n)	(((n)>0)?(((n)*sizeof(Rcomplex)-1)/sizeof(VECREC)+1):0)
#define PTR2VEC(n)	(((n)>0)?(((n)*sizeof(SEXP)-1)/sizeof(VECREC)+1):0)

/* Bindings */
/* use the same bits (15 and 14) in symbols and bindings */
#define ACTIVE_BINDING_MASK (1<<15)
#define BINDING_LOCK_MASK (1<<14)
#define SPECIAL_BINDING_MASK (ACTIVE_BINDING_MASK | BINDING_LOCK_MASK)
#define IS_ACTIVE_BINDING(b) ((b)->sxpinfo.gp & ACTIVE_BINDING_MASK)
#define BINDING_IS_LOCKED(b) ((b)->sxpinfo.gp & BINDING_LOCK_MASK)
#define SET_ACTIVE_BINDING_BIT(b) ((b)->sxpinfo.gp |= ACTIVE_BINDING_MASK)
#define LOCK_BINDING(b) ((b)->sxpinfo.gp |= BINDING_LOCK_MASK)
#define UNLOCK_BINDING(b) ((b)->sxpinfo.gp &= (~BINDING_LOCK_MASK))

#define check1arg_x(args,call) \
    do { \
        if (TAG(args) != R_NilValue && TAG(args) != R_xSymbol) \
            check1arg_error (args, call, "x"); \
    } while (0)

#else /* USE_RINTERNALS */

typedef struct VECREC *VECP;
int (PRIMOFFSET)(SEXP x);
void (SET_PRIMOFFSET)(SEXP x, int v);

#define PRIMFUN(x)	(R_FunTab[PRIMOFFSET(x)].cfun)
#define PRIMNAME(x)	(R_FunTab[PRIMOFFSET(x)].name)
#define PRIMVAL(x)	(R_FunTab[PRIMOFFSET(x)].code)
#define PRIMARITY(x)	(R_FunTab[PRIMOFFSET(x)].arity)
#define PPINFO(x)	(R_FunTab[PRIMOFFSET(x)].gram)
#define PRIMPRINT(x)	(((R_FunTab[PRIMOFFSET(x)].eval)/100)%10)
#define PRIMINTERNAL(x) (((R_FunTab[PRIMOFFSET(x)].eval)%100)/10)


Rboolean (IS_ACTIVE_BINDING)(SEXP b);
Rboolean (BINDING_IS_LOCKED)(SEXP b);
void (SET_ACTIVE_BINDING_BIT)(SEXP b);
void (LOCK_BINDING)(SEXP b);
void (UNLOCK_BINDING)(SEXP b);

#endif /* USE_RINTERNALS */

typedef SEXP R_bcstack_t;
#ifdef BC_INT_STACK
typedef union { void *p; int i; } IStackval;
#endif

#ifdef R_USE_SIGNALS
/* Stack entry for pending promises */
typedef struct RPRSTACK {
    SEXP promise;
    struct RPRSTACK *next;
} RPRSTACK;

/* Evaluation Context Structure */
typedef struct RCNTXT {
    struct RCNTXT *nextcontext;	/* The next context up the chain */
    int cstacktop;		/* Top of the pointer protection stack */
    int evaldepth;	        /* evaluation depth at inception */
    SEXP callfun;		/* The closure called */
    void *vmax;		        /* top of R_alloc stack */
    int intsusp;                /* interrupts are suspended */
    int callflag;		/* The context "type" */
    SEXP handlerstack;          /* condition handler stack */
    SEXP restartstack;          /* stack of available restarts */
    SEXP promargs;		/* Promises supplied to closure */
    SEXP sysparent;		/* environment the closure was called from */
    SEXP call;			/* The call that effected this context*/
    SEXP cloenv;		/* The environment */
    SEXP conexit;		/* Interpreted "on.exit" code */
    void (*cend)(void *);	/* C "on.exit" thunk */
    struct RPRSTACK *prstack;   /* stack of pending promises */
    SEXP srcref;	        /* The source line in effect */
    SEXP *nodestack;
#ifdef BC_INT_STACK
    IStackval *intstack;
#endif
    void *cenddata;		/* data for C "on.exit" thunk */
    JMP_BUF cjmpbuf;		/* C stack and register information */
} RCNTXT, *context;

/* The Various Context Types.

 * In general the type is a bitwise OR of the values below.
 * Note that CTXT_LOOP is already the or of CTXT_NEXT and CTXT_BREAK.
 * Only functions should have the third bit turned on;
 * this allows us to move up the context stack easily
 * with either RETURN's or GENERIC's or RESTART's.
 * If you add a new context type for functions make sure
 *   CTXT_NEWTYPE & CTXT_FUNCTION > 0
 */
enum {
    CTXT_TOPLEVEL = 0,
    CTXT_NEXT	  = 1,
    CTXT_BREAK	  = 2,
    CTXT_LOOP	  = 3,	/* break OR next target */
    CTXT_FUNCTION = 4,
    CTXT_CCODE	  = 8,
    CTXT_RETURN	  = 12,
    CTXT_BROWSER  = 16,
    CTXT_GENERIC  = 20,
    CTXT_RESTART  = 32,
    CTXT_BUILTIN  = 64  /* used in profiling */
};

/*
TOP   0 0 0 0 0 0  = 0
NEX   1 0 0 0 0 0  = 1
BRE   0 1 0 0 0 0  = 2
LOO   1 1 0 0 0 0  = 3
FUN   0 0 1 0 0 0  = 4
CCO   0 0 0 1 0 0  = 8
BRO   0 0 0 0 1 0  = 16
RET   0 0 1 1 0 0  = 12
GEN   0 0 1 0 1 0  = 20
RES   0 0 0 0 0 0 1 = 32
BUI   0 0 0 0 0 0 0 1 = 64
*/

#define IS_RESTART_BIT_SET(flags) ((flags) & CTXT_RESTART)
#define SET_RESTART_BIT_ON(flags) (flags |= CTXT_RESTART)
#define SET_RESTART_BIT_OFF(flags) (flags &= ~CTXT_RESTART)
#endif

/* Miscellaneous Definitions */
#define streql(s, t)	(!strcmp((s), (t)))

/* Arithmetic and Relation Operators */
typedef enum {
    PLUSOP = 1,
    MINUSOP,
    TIMESOP,
    DIVOP,
    POWOP,
    MODOP,
    IDIVOP
} ARITHOP_TYPE;

typedef enum {
    EQOP = 1,
    NEOP,
    LTOP,
    LEOP,
    GEOP,
    GTOP
} RELOP_TYPE;

/* File Handling */
/*
#define R_EOF	65535
*/
#define R_EOF	-1


/*--- Global Variables ---------------------------------------------------- */

/* Defined and initialized in names.c (not main.c) :*/
#ifndef __R_Names__
extern
#endif
FUNTAB	R_FunTab[];	    /* Built in functions */


#include <R_ext/libextern.h>

#ifdef __MAIN__
# define INI_as(v) = v
#define extern0 attribute_hidden
#else
# define INI_as(v)
#define extern0 extern
#endif

LibExtern Rboolean R_interrupts_suspended INI_as(FALSE);
LibExtern int R_interrupts_pending INI_as(0);

/* R Home Directory */
LibExtern char *R_Home;		    /* Root of the R tree */

/* Memory Management */
extern0 R_size_t R_NSize  INI_as(R_NSIZE);/* Size of cons cell heap */
extern0 R_size_t R_VSize  INI_as(R_VSIZE);/* Size of the vector heap */
extern0 SEXP	R_NHeap;	    /* Start of the cons cell heap */
extern0 SEXP	R_FreeSEXP;	    /* Cons cell free list */
extern0 R_size_t R_Collected;	    /* Number of free cons cells (after gc) */
LibExtern int	R_Is_Running;	    /* for Windows memory manager */

/* The Pointer Protection Stack */
extern0 int	R_PPStackSize	INI_as(R_PPSSIZE); /* The stack size (elements) */
extern0 int	R_PPStackTop;	    /* The top of the stack */
extern0 SEXP*	R_PPStack;	    /* The pointer protection stack */

/* Evaluation Environment */
LibExtern SEXP	R_CurrentExpr;	    /* Currently evaluating expression */
extern0 SEXP	R_ReturnedValue;    /* Slot for return-ing values */
extern0 SEXP*	R_SymbolTable;	    /* The symbol table */
#ifdef R_USE_SIGNALS
LibExtern RCNTXT R_Toplevel;	    /* Storage for the toplevel environment */
LibExtern RCNTXT* R_ToplevelContext;  /* The toplevel environment */
LibExtern RCNTXT* R_GlobalContext;    /* The global environment */
#endif
extern0 Rboolean R_Visible;	    /* Value visibility flag */
LibExtern int   R_variant_result INI_as(0);     /* 0 or flags variant result */
LibExtern int	R_EvalDepth	INI_as(0);	/* Evaluation recursion depth */
extern0 int	R_BrowseLines	INI_as(0);	/* lines/per call in browser */

extern0 SEXP    R_VStack        INI_as(NULL);   /* R_alloc stack pointer */

extern0 int	R_Expressions	INI_as(5000);	/* options(expressions) */
extern0 int	R_Expressions_keep INI_as(5000);	/* options(expressions) */
extern0 Rboolean R_KeepSource	INI_as(FALSE);	/* options(keep.source) */
extern0 int	R_WarnLength	INI_as(1000);	/* Error/warning max length */
extern0 int	R_nwarnings	INI_as(50);
extern uintptr_t R_CStackLimit	INI_as((uintptr_t)-1);	/* C stack limit */
extern uintptr_t R_CStackStart	INI_as((uintptr_t)-1);	/* Initial stack address */
extern0 int	R_CStackDir	INI_as(1);	/* C stack direction */
extern0 uintptr_t R_CStackThreshold;	/* Threshold for overflow detection */

#ifdef R_USE_SIGNALS
extern0 struct RPRSTACK *R_PendingPromises INI_as(NULL); /* Pending promise stack */
#endif

/* File Input/Output */
LibExtern Rboolean R_Interactive INI_as(TRUE);	/* TRUE during interactive use*/
extern0 Rboolean R_Quiet	INI_as(FALSE);	/* Be as quiet as possible */
extern Rboolean  R_Slave	INI_as(FALSE);	/* Run as a slave process */
extern0 Rboolean R_Verbose	INI_as(FALSE);	/* Be verbose */
/* extern int	R_Console; */	    /* Console active flag */
/* IoBuffer R_ConsoleIob; : --> ./IOStuff.h */
/* R_Consolefile is used in the internet module */
extern FILE*	R_Consolefile	INI_as(NULL);	/* Console output file */
extern FILE*	R_Outputfile	INI_as(NULL);	/* Output file */
extern0 int	R_ErrorCon	INI_as(2);	/* Error connection */
LibExtern char *R_TempDir	INI_as(NULL);	/* Name of per-session dir */
extern0 char   *Sys_TempDir	INI_as(NULL);	/* Name of per-session dir
						   if set by R itself */
extern0 char	R_StdinEnc[31]  INI_as("");	/* Encoding assumed for stdin */

/* Objects Used In Parsing  */
extern0 int	R_ParseError	INI_as(0); /* Line where parse error occurred */
extern0 int	R_ParseErrorCol;    /* Column of start of token where parse error occurred */
extern0 SEXP	R_ParseErrorFile;   /* Source file where parse error was seen */
#define PARSE_ERROR_SIZE 256	    /* Parse error messages saved here */
extern0 char	R_ParseErrorMsg[PARSE_ERROR_SIZE] INI_as("");
#define PARSE_CONTEXT_SIZE 256	    /* Recent parse context kept in a circular buffer */
extern0 char	R_ParseContext[PARSE_CONTEXT_SIZE] INI_as("");
extern0 int	R_ParseContextLast INI_as(0); /* last character in context buffer */
extern0 int	R_ParseContextLine; /* Line in file of the above */

/* Image Dump/Restore */
extern int	R_DirtyImage	INI_as(0);	/* Current image dirty */

/* How should %*% operations be done - with C routines or BLAS routines?  
   For four kinds of operations: vec-dot, mat-vec, vec-mat, mat-mat. */
#define R_mat_mult_with_BLAS_len 4
extern0 Rboolean R_mat_mult_with_BLAS [R_mat_mult_with_BLAS_len] 
#ifdef __MAIN__
#ifdef R_MAT_MULT_WITH_BLAS_BY_DEFAULT
  = { TRUE, TRUE, TRUE, TRUE }
#else
  = { FALSE, FALSE, FALSE, FALSE }
#endif
#endif
;

/* History */
LibExtern char *R_HistoryFile;	/* Name of the history file */
LibExtern int	R_HistorySize;	/* Size of the history file */
LibExtern int	R_RestoreHistory;	/* restore the history file? */
extern void 	R_setupHistory(void);

/* Warnings/Errors */
extern0 int	R_CollectWarnings INI_as(0);	/* the number of warnings */
extern0 SEXP	R_Warnings;	    /* the warnings and their calls */
extern0 int	R_ShowErrorMessages INI_as(1);	/* show error messages? */
extern0 SEXP	R_HandlerStack;	/* Condition handler stack */
extern0 SEXP	R_RestartStack;	/* Stack of available restarts */
extern0 Rboolean R_warn_partial_match_args   INI_as(FALSE);
extern0 Rboolean R_warn_partial_match_dollar INI_as(FALSE);
extern0 Rboolean R_warn_partial_match_attr INI_as(FALSE);
extern0 Rboolean R_ShowWarnCalls INI_as(FALSE);
extern0 Rboolean R_ShowErrorCalls INI_as(FALSE);
extern0 int	R_NShowCalls INI_as(50);

LibExtern Rboolean utf8locale  INI_as(FALSE);  /* is this a UTF-8 locale? */
LibExtern Rboolean mbcslocale  INI_as(FALSE);  /* is this a MBCS locale? */
extern0   Rboolean latin1locale INI_as(FALSE); /* is this a Latin-1 locale? */
#ifdef Win32
LibExtern unsigned int localeCP  INI_as(1252); /* the locale's codepage */
extern0   Rboolean WinUTF8out  INI_as(FALSE);  /* Use UTF-8 for output */
extern0   void WinCheckUTF8(void);
#endif

extern0 char OutDec	INI_as('.');  /* decimal point used for output */
extern0 Rboolean R_DisableNLinBrowser	INI_as(FALSE);

/* Initialization of the R environment when it is embedded */
extern int Rf_initEmbeddedR(int argc, char **argv);

/* GUI type */

extern char	*R_GUIType	INI_as("unknown");
extern Rboolean R_isForkedChild		INI_as(FALSE); /* was this forked? */

extern double cpuLimit			INI_as(-1.0);
extern double cpuLimit2			INI_as(-1.0);
extern double cpuLimitValue		INI_as(-1.0);
extern double elapsedLimit		INI_as(-1.0);
extern double elapsedLimit2		INI_as(-1.0);
extern double elapsedLimitValue		INI_as(-1.0);

void resetTimeLimits(void);

#define R_BCNODESTACKSIZE 100000
extern0 SEXP *R_BCNodeStackBase, *R_BCNodeStackTop, *R_BCNodeStackEnd;
#ifdef BC_INT_STACK
# define R_BCINTSTACKSIZE 10000
extern0 IStackval *R_BCIntStackBase, *R_BCIntStackTop, *R_BCIntStackEnd;
#endif
extern0 int R_jit_enabled INI_as(0);
extern0 int R_compile_pkgs INI_as(0);
extern SEXP R_cmpfun(SEXP);
extern void R_init_jit_enabled(void);

LibExtern int R_num_math_threads INI_as(1);
LibExtern int R_max_num_math_threads INI_as(1);

/* Pointer  type and utilities for dispatch in the methods package */
typedef SEXP (*R_stdGen_ptr_t)(SEXP, SEXP, SEXP); /* typedef */
R_stdGen_ptr_t R_get_standardGeneric_ptr(void); /* get method */
R_stdGen_ptr_t R_set_standardGeneric_ptr(R_stdGen_ptr_t, SEXP); /* set method */
LibExtern SEXP R_MethodsNamespace;
SEXP R_deferred_default_method(void);
SEXP R_set_prim_method(SEXP fname, SEXP op, SEXP code_vec, SEXP fundef,
		       SEXP mlist);
SEXP do_set_prim_method(SEXP op, const char *code_string, SEXP fundef,
			SEXP mlist);
void R_set_quick_method_check(R_stdGen_ptr_t);
SEXP R_primitive_methods(SEXP op);
SEXP R_primitive_generic(SEXP op);

/* smallest decimal exponent, needed in format.c, set in Init_R_Machine */
extern0 int R_dec_min_exponent		INI_as(-308);

/* structure for caching machine accuracy values */
typedef struct {
    int ibeta, it, irnd, ngrd, machep, negep, iexp, minexp, maxexp;
    double eps, epsneg, xmin, xmax;
} AccuracyInfo;

LibExtern AccuracyInfo R_AccuracyInfo;

extern0 unsigned int max_contour_segments INI_as(25000);

extern0 Rboolean known_to_be_latin1 INI_as(FALSE);
extern0 Rboolean known_to_be_utf8 INI_as(FALSE);

#ifdef __MAIN__
# undef extern
# undef extern0
# undef LibExtern
#endif
#undef INI_as

#define checkArity(a,b) Rf_checkArityCall(a,b,call)

/*--- FUNCTIONS ------------------------------------------------------ */

# define allocCharsxp		Rf_allocCharsxp
# define begincontext		Rf_begincontext
# define can_save_alloc		Rf_can_save_alloc
# define check_stack_balance	Rf_check_stack_balance
# define check1arg		Rf_check1arg
# define check1arg_error	Rf_check1arg_error
# define CheckFormals		Rf_CheckFormals
# define CleanEd		Rf_CleanEd
# define CoercionWarning       	Rf_CoercionWarning
# define ComplexFromInteger	Rf_ComplexFromInteger
# define ComplexFromLogical	Rf_ComplexFromLogical
# define ComplexFromReal	Rf_ComplexFromReal
# define ComplexFromString	Rf_ComplexFromString
# define copyListMatrix		Rf_copyListMatrix
# define copyMostAttribNoTs	Rf_copyMostAttribNoTs
# define CustomPrintValue	Rf_CustomPrintValue
# define DataFrameClass		Rf_DataFrameClass
# define ddfindVar		Rf_ddfindVar
# define deparse1		Rf_deparse1
# define deparse1line		Rf_deparse1line
# define deparse1s		Rf_deparse1s
# define DispatchGroup		Rf_DispatchGroup
# define DispatchOrEval		Rf_DispatchOrEval
# define DispatchAnyOrEval      Rf_DispatchAnyOrEval
# define dup_top_level		Rf_dup_to_level
# define dynamicfindVar		Rf_dynamicfindVar
# define EncodeRaw              Rf_EncodeRaw
# define EncodeString           Rf_EncodeString
# define EnsureString 		Rf_EnsureString
# define endcontext		Rf_endcontext
# define envlength		Rf_envlength
# define ErrorMessage		Rf_ErrorMessage
# define evalList		Rf_evalList
# define evalListKeepMissing	Rf_evalListKeepMissing
# define evalListPendingOK	Rf_evalListPendingOK
# define factorsConform		Rf_factorsConform
# define findcontext		Rf_findcontext
# define findVar1		Rf_findVar1
# define forcePromise		Rf_forcePromise
# define forcePromisePendingOK	Rf_forcePromisePendingOK
# define FrameClassFix		Rf_FrameClassFix
# define framedepth		Rf_framedepth
# define frameSubscript		Rf_frameSubscript
# define get1index		Rf_get1index
# define getVar			Rf_getVar
# define getVarInFrame		Rf_getVarInFrame
# define InitArithmetic		Rf_InitArithmetic
# define InitColors		Rf_InitColors
# define InitConnections	Rf_InitConnections
# define InitEd			Rf_InitEd
# define InitFunctionHashing	Rf_InitFunctionHashing
# define InitBaseEnv		Rf_InitBaseEnv
# define InitGlobalEnv		Rf_InitGlobalEnv
# define InitGraphics		Rf_InitGraphics
# define InitMemory		Rf_InitMemory
# define InitNames		Rf_InitNames
# define InitOptions		Rf_InitOptions
# define InitStringHash		Rf_InitStringHash
# define InitTempDir		Rf_InitTempDir
# define initStack		Rf_initStack
# define IntegerFromComplex	Rf_IntegerFromComplex
# define IntegerFromLogical	Rf_IntegerFromLogical
# define IntegerFromReal	Rf_IntegerFromReal
# define IntegerFromString	Rf_IntegerFromString
# define internalTypeCheck	Rf_internalTypeCheck
# define isValidName		Rf_isValidName
# define ItemName		Rf_ItemName
# define jump_to_toplevel	Rf_jump_to_toplevel
# define KillAllDevices		Rf_KillAllDevices
# define levelsgets		Rf_levelsgets
# define LogicalFromComplex	Rf_LogicalFromComplex
# define LogicalFromInteger	Rf_LogicalFromInteger
# define LogicalFromReal	Rf_LogicalFromReal
# define LogicalFromString	Rf_LogicalFromString
# define mainloop		Rf_mainloop
# define makeSubscript		Rf_makeSubscript
# define markKnown		Rf_markKnown
# define mat2indsub		Rf_mat2indsub
# define matchArg		Rf_matchArg
# define matchArgExact		Rf_matchArgExact
# define matchArgs		Rf_matchArgs
# define matchPar		Rf_matchPar
# define Mbrtowc		Rf_mbrtowc
# define mbtoucs		Rf_mbtoucs
# define mkCLOSXP		Rf_mkCLOSXP
# define mkFalse		Rf_mkFalse
# define mkPROMISE		Rf_mkPROMISE
# define mkQUOTE		Rf_mkQUOTE
# define mkSYMSXP		Rf_mkSYMSXP
# define mkTrue			Rf_mkTrue
# define NewEnvironment		Rf_NewEnvironment
# define onintr			Rf_onintr
# define onsigusr1              Rf_onsigusr1
# define onsigusr2              Rf_onsigusr2
# define parse			Rf_parse
# define PrintDefaults		Rf_PrintDefaults
# define PrintGreeting		Rf_PrintGreeting
# define PrintValueEnv		Rf_PrintValueEnv
# define PrintValueRec		Rf_PrintValueRec
# define PrintVersion		Rf_PrintVersion
# define PrintVersion_part_1	Rf_PrintVersion_part_1
# define PrintVersionString    	Rf_PrintVersionString
# define PrintWarnings		Rf_PrintWarnings
# define promiseArgs		Rf_promiseArgs
# define promiseArgsWithValues	Rf_promiseArgsWithValues
# define promiseArgsWith1Value	Rf_promiseArgsWith1Value
# define RealFromComplex	Rf_RealFromComplex
# define RealFromInteger	Rf_RealFromInteger
# define RealFromLogical	Rf_RealFromLogical
# define RealFromString		Rf_RealFromString
# define RemoveVariable		Rf_RemoveVariable
# define revisecontext          Rf_revisecontext
# define Seql			Rf_Seql
# define Scollate		Rf_Scollate
# define sortVector		Rf_sortVector
# define SrcrefPrompt		Rf_SrcrefPrompt
# define ssort			Rf_ssort
# define StringFromComplex	Rf_StringFromComplex
# define StringFromInteger	Rf_StringFromInteger
# define StringFromLogical	Rf_StringFromLogical
# define StringFromReal		Rf_StringFromReal
# define strIsASCII		Rf_strIsASCII
# define StrToInternal		Rf_StrToInternal
# define strmat2intmat		Rf_strmat2intmat
# define substituteList		Rf_substituteList
# define tsConform		Rf_tsConform
# define tspgets		Rf_tspgets
# define type2symbol		Rf_type2symbol
# define usemethod		Rf_usemethod
# define ucstomb		Rf_ucstomb
# define ucstoutf8		Rf_ucstoutf8
# define utf8toucs		Rf_utf8toucs
# define utf8towcs		Rf_utf8towcs
# define vectorSubscript	Rf_vectorSubscript
# define wait_until_arguments_computed Rf_wait_until_arguments_computed
# define warningcall		Rf_warningcall
# define WarningMessage		Rf_WarningMessage
# define wcstoutf8		Rf_wcstoutf8
# define wtransChar		Rf_wtransChar
# define yychar			Rf_yychar
# define yylval			Rf_yylval
# define yynerrs		Rf_yynerrs
# define yyparse		Rf_yyparse

/* Platform Dependent Gui Hooks */

#define	R_CONSOLE	1
#define	R_FILE		2
#define R_TEXT		3

/* The maximum length of input line which will be asked for,
   in bytes, including the terminator */
#define CONSOLE_BUFFER_SIZE 4096
int	R_ReadConsole(const char *, unsigned char *, int, int);
void	R_WriteConsole(const char *, int); /* equivalent to R_WriteConsoleEx(a, b, 0) */
void	R_WriteConsoleEx(const char *, int, int);
void	R_ResetConsole(void);
void	R_FlushConsole(void);
void	R_ClearerrConsole(void);
void	R_Busy(int);
int	R_ShowFiles(int, const char **, const char **, const char *,
		    Rboolean, const char *);
int     R_EditFiles(int, const char **, const char **, const char *);
int	R_ChooseFile(int, char *, int);
char	*R_HomeDir(void);
Rboolean R_FileExists(const char *);
Rboolean R_HiddenFile(const char *);
double	R_FileMtime(const char *);

/* environment cell access */
typedef struct R_varloc_st *R_varloc_t;
R_varloc_t R_findVarLocInFrame(SEXP, SEXP);
SEXP R_GetVarLocValue(R_varloc_t);
SEXP R_GetVarLocSymbol(R_varloc_t);
Rboolean R_GetVarLocMISSING(R_varloc_t);
void R_SetVarLocValue(R_varloc_t, SEXP);

/* deparse option bits: change do_dump if more are added */

#define KEEPINTEGER 		1
#define QUOTEEXPRESSIONS 	2
#define SHOWATTRIBUTES 		4
#define USESOURCE 		8
#define WARNINCOMPLETE 		16
#define DELAYPROMISES 		32
#define KEEPNA			64
#define S_COMPAT       		128
/* common combinations of the above */
#define SIMPLEDEPARSE		0
#define DEFAULTDEPARSE		65 /* KEEPINTEGER | KEEPNA, used for calls */
#define FORSOURCING		95 /* not DELAYPROMISES, used in edit.c */

/* Coercion functions */
int Rf_LogicalFromString(SEXP, int*);
int Rf_IntegerFromString(SEXP, int*);
double Rf_RealFromString(SEXP, int*);
Rcomplex Rf_ComplexFromString(SEXP, int*);
SEXP Rf_StringFromLogical(int, int*);
SEXP Rf_StringFromInteger(int, int*);
SEXP Rf_StringFromReal(double, int*);
SEXP Rf_StringFromComplex(Rcomplex, int*);
SEXP Rf_EnsureString(SEXP);

/* Other Internally Used Functions */

SEXP Rf_allocCharsxp(R_len_t);
SEXP Rf_append(SEXP, SEXP); /* apparently unused now */
void check1arg(SEXP, SEXP, const char *);
void check1arg_error(SEXP, SEXP, const char *);
void Rf_checkArityCall(SEXP, SEXP, SEXP);
void CheckFormals(SEXP);
void R_check_locale(void);
void check_stack_balance(SEXP op, int save);
void CleanEd(void);
SEXP can_save_alloc (SEXP, SEXP, SEXPTYPE);
void copyListMatrix(SEXP, SEXP, Rboolean);
void copyMostAttribNoTs(SEXP, SEXP);
void CustomPrintValue(SEXP, SEXP);
void DataFrameClass(SEXP);
SEXP ddfindVar(SEXP, SEXP);
SEXP Rf_DecideVectorOrRange (SEXP, int *, int *, SEXP);
SEXP deparse1(SEXP,Rboolean,int);
SEXP deparse1line(SEXP,Rboolean);
SEXP deparse1s(SEXP call);
int DispatchAnyOrEval(SEXP, SEXP, const char *, SEXP, SEXP, SEXP*, int, int);
int DispatchOrEval(SEXP, SEXP, const char *, SEXP, SEXP, SEXP*, int, int);
int DispatchGroup(const char *, SEXP,SEXP,SEXP,SEXP,SEXP*);
SEXP dup_top_level(SEXP);
SEXP duplicated(SEXP, Rboolean);
SEXP duplicated3(SEXP, SEXP, Rboolean);
int any_duplicated(SEXP, Rboolean);
int any_duplicated3(SEXP, SEXP, Rboolean);
int envlength(SEXP);
SEXP evalList(SEXP, SEXP, SEXP);
SEXP evalListKeepMissing(SEXP, SEXP);
SEXP evalListPendingOK(SEXP, SEXP, SEXP);
int factorsConform(SEXP, SEXP);
void findcontext(int, SEXP, SEXP);
SEXP findVar1(SEXP, SEXP, SEXPTYPE, int);
SEXP forcePromise(SEXP);
SEXP forcePromisePendingOK(SEXP);
void FrameClassFix(SEXP);
SEXP frameSubscript(int, SEXP, SEXP);
int get1index(SEXP, SEXP, int, int, int, SEXP);
SEXP getVar(SEXP, SEXP);
SEXP getVarInFrame(SEXP, SEXP);
void InitArithmetic(void);
void InitColors(void);
void InitConnections(void);
void InitEd(void);
void InitFunctionHashing(void);
void InitBaseEnv(void);
void InitGlobalEnv(void);
Rboolean R_current_trace_state(void);
Rboolean R_has_methods(SEXP);
void R_InitialData(void);
SEXP R_possible_dispatch(SEXP, SEXP, SEXP, SEXP, Rboolean);
void InitGraphics(void);
void InitMemory(void);
void InitNames(void);
void InitOptions(void);
void InitStringHash(void);
void Init_R_Variables(SEXP);
void InitTempDir(void);
void initStack(void);
void internalTypeCheck(SEXP, SEXP, SEXPTYPE);
Rboolean isMethodsDispatchOn(void);
int isValidName(const char *);
void jump_to_toplevel(void);
void KillAllDevices(void);
SEXP levelsgets(SEXP, SEXP);
void mainloop(void);
SEXP makeSubscript(SEXP, SEXP, int *, SEXP, int);
SEXP markKnown(const char *, SEXP);
SEXP mat2indsub(SEXP, SEXP, SEXP);
SEXP matchArg(SEXP, SEXP*);
SEXP matchArgExact(SEXP, SEXP*);
SEXP matchArgs(SEXP, char **, int, SEXP, SEXP);
SEXP matchPar(const char *, SEXP*);
SEXP mkCLOSXP(SEXP, SEXP, SEXP);
SEXP mkFalse(void);
SEXP mkPRIMSXP (int, int);
SEXP mkPROMISE(SEXP, SEXP);
SEXP mkQUOTE(SEXP);
SEXP mkSYMSXP(SEXP, SEXP);
SEXP mkTrue(void);
SEXP NewEnvironment(SEXP, SEXP, SEXP);
void onintr(void);
RETSIGTYPE onsigusr1(int);
RETSIGTYPE onsigusr2(int);
SEXP parse(FILE*, int);
void PrintDefaults(void);
void PrintGreeting(void);
void PrintValueEnv(SEXP, SEXP);
void PrintValueRec(SEXP, SEXP);
void PrintVersion(char *);
void PrintVersion_part_1(char *);
void PrintVersionString(char *);
void PrintWarnings(void);
void process_site_Renviron(void);
void process_system_Renviron(void);
void process_user_Renviron(void);
SEXP promiseArgs(SEXP, SEXP);
SEXP promiseArgsWithValues(SEXP, SEXP, SEXP);
SEXP promiseArgsWith1Value(SEXP, SEXP, SEXP);
void Rcons_vprintf(const char *, va_list);
SEXP RemoveVariable(SEXP, SEXP);
SEXP R_data_class(SEXP , Rboolean);
SEXP R_data_class2(SEXP);
char *R_LibraryFileName(const char *, char *, size_t);
SEXP R_LoadFromFile(FILE*, int);
SEXP R_NewHashedEnv(SEXP, SEXP);
extern int R_Newhashpjw(const char *);
FILE* R_OpenLibraryFile(const char *);
SEXP R_Primitive(const char *);
void R_RestoreGlobalEnv(void);
void R_RestoreGlobalEnvFromFile(const char *, Rboolean);
void R_SaveGlobalEnv(void);
void R_SaveGlobalEnvToFile(const char *);
void R_SaveToFile(SEXP, FILE*, int);
void R_SaveToFileV(SEXP, FILE*, int, int);
Rboolean R_seemsOldStyleS4Object(SEXP object);
int R_SetOptionWarn(int);
int R_SetOptionWidth(int);
void R_Suicide(const char *);
void R_getProcTime(double *data);
int R_isMissing(SEXP symbol, SEXP rho);
void sortVector(SEXP, Rboolean);
void SrcrefPrompt(const char *, SEXP);
void ssort(SEXP*,int);
int StrToInternal(const char *);
SEXP strmat2intmat(SEXP, SEXP, SEXP);
SEXP substituteList(SEXP, SEXP);
Rboolean tsConform(SEXP,SEXP);
SEXP tspgets(SEXP, SEXP);
SEXP type2symbol(SEXPTYPE);
SEXP Rf_VectorFromRange (int, int);
#ifdef ALLOW_OLD_SAVE
void unmarkPhase(void);
#endif
SEXP R_LookupMethod(SEXP, SEXP, SEXP, SEXP);
int usemethod(const char *, SEXP, SEXP, SEXP, SEXP, SEXP, SEXP, int, SEXP*);
SEXP Rf_vectorSubscript(int, SEXP, int*, SEXP (*)(SEXP,SEXP),
                        SEXP (*)(SEXP, int), SEXP, SEXP);
void Rf_wait_until_arguments_computed (SEXP);

#ifdef R_USE_SIGNALS
void begincontext(RCNTXT*, int, SEXP, SEXP, SEXP, SEXP, SEXP);
void revisecontext(SEXP, SEXP);
SEXP dynamicfindVar(SEXP, RCNTXT*);
void endcontext(RCNTXT*);
int framedepth(RCNTXT*);
void R_InsertRestartHandlers(RCNTXT *, Rboolean);
void R_JumpToContext(RCNTXT *, int, SEXP);
SEXP R_syscall(int,RCNTXT*);
int R_sysparent(int,RCNTXT*);
SEXP R_sysframe(int,RCNTXT*);
SEXP R_sysfunction(int,RCNTXT*);

void R_run_onexits(RCNTXT *);
void R_restore_globals(RCNTXT *);
#endif

/* ../main/bind.c */
SEXP ItemName(SEXP, int);

/* ../main/errors.c : */
void ErrorMessage(SEXP, int, ...);
void WarningMessage(SEXP, R_WARNING, ...);
SEXP R_GetTraceback(int);

R_size_t R_GetMaxVSize(void);
void R_SetMaxVSize(R_size_t);
R_size_t R_GetMaxNSize(void);
void R_SetMaxNSize(R_size_t);
R_size_t R_Decode2Long(char *p, int *ierr);
void R_SetPPSize(R_size_t);

/* ../main/devices.c, used in memory.c, gnuwin32/extra.c */
#define R_MaxDevices 64

/* ../../main/printutils.c : */
typedef enum {
    Rprt_adj_left = 0,
    Rprt_adj_right = 1,
    Rprt_adj_centre = 2,
    Rprt_adj_none = 3
} Rprt_adj;

int	Rstrlen(SEXP, int);
const char *EncodeRaw(Rbyte);
const char *EncodeString(SEXP, int, int, Rprt_adj);
const char *EncodeReal2(double, int, int, int);


/* main/sort.c */
void orderVector1(int *indx, int n, SEXP key, Rboolean nalast,
		  Rboolean decreasing, SEXP rho);

/* main/subset.c */
SEXP R_subset3_dflt(SEXP, SEXP, SEXP, SEXP);

/* main/subassign.c */
SEXP R_subassign3_dflt(SEXP, SEXP, SEXP, SEXP, int);

#include <wchar.h>

/* main/util.c */
void UNIMPLEMENTED_TYPE(const char *s, SEXP x);
void UNIMPLEMENTED_TYPEt(const char *s, SEXPTYPE t);
Rboolean Rf_strIsASCII(const char *str);
int utf8clen(char c);

typedef unsigned short ucs2_t;
size_t mbcsToUcs2(const char *in, ucs2_t *out, int nout, int enc);
/* size_t mbcsMblen(char *in);
size_t ucs2ToMbcs(ucs2_t *in, char *out);
size_t ucs2Mblen(ucs2_t *in); */
size_t utf8toucs(wchar_t *wc, const char *s);
size_t utf8towcs(wchar_t *wc, const char *s, size_t n);
size_t ucstomb(char *s, const unsigned int wc);
size_t ucstoutf8(char *s, const unsigned int wc);
size_t mbtoucs(unsigned int *wc, const char *s, size_t n);
size_t wcstoutf8(char *s, const wchar_t *wc, size_t n);

const wchar_t *wtransChar(SEXP x); /* from sysutils.c */

#define mbs_init(x) memset(x, 0, sizeof(mbstate_t))
size_t Mbrtowc(wchar_t *wc, const char *s, size_t n, mbstate_t *ps);
Rboolean mbcsValid(const char *str);
Rboolean utf8Valid(const char *str);
char *Rf_strchr(const char *s, int c);
char *Rf_strrchr(const char *s, int c);

#ifdef Win32
void R_fixslash(char *s);
void R_fixbackslash(char *s);
wchar_t *filenameToWchar(const SEXP fn, const Rboolean expand);

#if defined(SUPPORT_UTF8_WIN32)
#define mbrtowc(a,b,c,d) Rmbrtowc(a,b)
#define wcrtomb(a,b,c) Rwcrtomb(a,b)
#define mbstowcs(a,b,c) Rmbstowcs(a,b,c)
#define wcstombs(a,b,c) Rwcstombs(a,b,c)
size_t Rmbrtowc(wchar_t *wc, const char *s);
size_t Rwcrtomb(char *s, const wchar_t wc);
size_t Rmbstowcs(wchar_t *wc, const char *s, size_t n);
size_t Rwcstombs(char *s, const wchar_t *wc, size_t n);
#endif
#endif

FILE *RC_fopen(const SEXP fn, const char *mode, const Rboolean expand);
int Seql(SEXP a, SEXP b);
int Scollate(SEXP a, SEXP b);

double R_strtod4(const char *str, char **endptr, char dec, Rboolean NA);
double R_strtod(const char *str, char **endptr);
double R_atof(const char *str);

/* unix/sys-std.c, main/options.c */
void set_rl_word_breaks(const char *str);

/* From localecharset.c */
extern char *locale2charset(const char *);

/* Localization */

#ifdef ENABLE_NLS
#include <libintl.h>
#ifdef Win32
#define _(String) libintl_gettext (String)
#undef gettext /* needed for graphapp */
#else
#define _(String) gettext (String)
#endif
#define gettext_noop(String) String
#define N_(String) gettext_noop (String)
#else /* not NLS */
#define _(String) (String)
#define N_(String) String
#define ngettext(String, StringP, N) (N > 1 ? StringP: String)
#endif


/* Macros for suspending interrupts: also in GraphicsDevice.h */
#define BEGIN_SUSPEND_INTERRUPTS do { \
    Rboolean __oldsusp__ = R_interrupts_suspended; \
    R_interrupts_suspended = TRUE;
#define END_SUSPEND_INTERRUPTS R_interrupts_suspended = __oldsusp__; \
    if (R_interrupts_pending && ! R_interrupts_suspended) \
        onintr(); \
} while(0)


/* Macros for fast vmaxget and vmaxset */

#define VMAXGET() ((void *) R_VStack)
#define VMAXSET(ovmax) (R_VStack = (SEXP) (ovmax))


#ifdef __GNUC__
# undef alloca
# define alloca(x) __builtin_alloca((x))
#else
# ifdef HAVE_ALLOCA_H
#  include <alloca.h>
# endif
# if !HAVE_DECL_ALLOCA
extern void *alloca(size_t);
# endif
#endif


/* Macro version of SETCAR.  Assumes FLAG_OLD_TO_NEW is set to 1 in
   memory.c, though it will give correct results either way.  Avoids
   a function call when the node is already in the old-to-new list.
   Similar macros could be defined for SETCDR, SET_TAG, etc., but it
   is less likely that they will be called repeatedly for the same
   object. */

#define SETCAR(x,y) \
  ((x)->gengc_prev_node==0 ? (x)->u.listsxp.carval = (y) : (SETCAR)((x),(y)))


/* Macro for fast stack checking */

#define R_CHECKSTACK() do { \
    int dummy; \
    if (R_CStackDir > 0 ? (uintptr_t)&dummy < R_CStackThreshold \
                        : (uintptr_t)&dummy > R_CStackThreshold) \
        R_CheckStack(); \
} while (0)


/* Enable this by defining USE_FAST_PROTECT_MACROS before including Defn.h.

   Redefines PROTECT, UNPROTECT, PROTECT_WITH_INDEX, and REPROTECT for speed,
   as is possible because the required variables are defined above.  The
   macros below call procedure in memory.c for error handling.  PROTECT_PTR is 
   not redefined, since it contains a significant amount of code.

   Macros PROTECT2 and PROTECT3 for protecting 2 or 3 objects are also defined.

   Defining USE_FAST_PROTECT_MACROS in source files outside src/main may
   cause problems at link time. */

#ifdef USE_FAST_PROTECT_MACROS

extern void Rf_protect_error (void);
extern void Rf_unprotect_error (void);

#undef  PROTECT
#define PROTECT(s) \
( (R_PPStackTop >= R_PPStackSize ? Rf_protect_error() : (void)0), \
   R_PPStack[R_PPStackTop++] = (s) )

#undef  PROTECT2
#define PROTECT2(s1,s2) \
( (R_PPStackTop+1 >= R_PPStackSize ? Rf_protect_error() : (void)0), \
   R_PPStack[R_PPStackTop++] = (s1), \
   R_PPStack[R_PPStackTop++] = (s2) )

#undef  PROTECT3
#define PROTECT3(s1,s2,s3) \
( (R_PPStackTop+2 >= R_PPStackSize ? Rf_protect_error() : (void)0), \
   R_PPStack[R_PPStackTop++] = (s1), \
   R_PPStack[R_PPStackTop++] = (s2), \
   R_PPStack[R_PPStackTop++] = (s3) )

#undef  UNPROTECT
#define UNPROTECT(n) \
  ( R_PPStackTop >= (n) ? (void) (R_PPStackTop -= (n)) \
                        : Rf_unprotect_error() )

#undef  PROTECT_WITH_INDEX
#define PROTECT_WITH_INDEX(x,i) \
  ( (*(i) = R_PPStackTop), PROTECT(x) )

#undef  REPROTECT
#define REPROTECT(x,i) \
  ( (void) (R_PPStack[i] = x) )

#endif

/* Redefine NA_INTEGER and NA_LOGICAL to be constants.  Defined in Arith.h
   to refer to R_NaInt, because the RcppEigen package needs them to be
   variables, but they may be faster as constants inside the interpreter. */

#undef NA_INTEGER
#define NA_INTEGER INT_MIN
#undef NA_LOGICAL
#define NA_LOGICAL INT_MIN

/* Redefine ISNAN to make use of a trick, if ENABLE_ISNAN_TRICK is
   defined (with a -D argument in CFLAGS).  This is done here only, not 
   in Arith.h, because the macro implementing the trick evaluates its 
   argument twice, which is bad if it has side effects.  Such macro
   calls are avoided in the interpreter, but may occur in packages. 

   The trick is faster for many non-NaN and non-NA numbers.  It relies
   on the results of converting NaN, NA, -NaN, and -NA to int all being 
   the same, which is checked for in InitArithmetic. */

#ifdef ENABLE_ISNAN_TRICK
#  undef ISNAN
#  define ISNAN(x) ((int)(x) == R_NaN_cast_to_int && isnan(x) != 0)
#endif

#endif /* DEFN_H_ */
/*
 *- Local Variables:
 *- page-delimiter: "^/\\*---"
 *- End:
 */<|MERGE_RESOLUTION|>--- conflicted
+++ resolved
@@ -519,14 +519,6 @@
 
 #define VARIANT_OR    4  /* May return OR of a logical vec rather than vec.
                             Does not set R_variant_result. */
-<<<<<<< HEAD
-
-#define VARIANT_SUM   5  /* May return sum of vec elements rather than vec.
-                            Does not set R_variant_result. */
-
-#define VARIANT_TRANS 6  /* May return the transpose of the result.  
-                            Sets R_variant_result to 1 if so. */
-=======
 
 #define VARIANT_SUM   5  /* May return sum of vec elements rather than vec.
                             Does not set R_variant_result. */
@@ -538,7 +530,6 @@
                                 one named element, may return a one-element
                                 pairlist with this element (used for $).
                                 Does not set R_variant_result. */
->>>>>>> 28196485
 
 /* The variant below controls behaviour of [<-, [[<-, and $<-.  The MUST_COPY
    variant must be obeyed, except when a copy is never indicated (eg, for
