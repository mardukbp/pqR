/*
 *  pqR : A pretty quick version of R
 *  Copyright (C) 2013 by Radford M. Neal
 *
 *  Based on R : A Computer Language for Statistical Data Analysis
 *  Copyright (C) 1995, 1996  Robert Gentleman and Ross Ihaka
 *  Copyright (C) 1998--2011  The R Development Core Team.
 *
 *  The changes in pqR from R-2.15.0 distributed by the R Core Team are
 *  documented in the NEWS and MODS files in the top-level source directory.
 *
 *  This program is free software; you can redistribute it and/or modify
 *  it under the terms of the GNU General Public License as published by
 *  the Free Software Foundation; either version 2 of the License, or
 *  (at your option) any later version.
 *
 *  This program is distributed in the hope that it will be useful,
 *  but WITHOUT ANY WARRANTY; without even the implied warranty of
 *  MERCHANTABILITY or FITNESS FOR A PARTICULAR PURPOSE.  See the
 *  GNU General Public License for more details.
 *
 *  You should have received a copy of the GNU General Public License
 *  along with this program; if not, a copy is available at
 *  http://www.r-project.org/Licenses/
 */

#ifndef DEFN_H_
#define DEFN_H_

/* seems unused */
#define COUNTING

#define BYTECODE

/* probably no longer needed */
#define NEW_CONDITION_HANDLING

/* To test the write barrier used by the generational collector,
   define TESTING_WRITE_BARRIER.  This makes the internal structure of
   SEXPRECs visible only inside of files that explicitly define
   USE_RINTERNALS, and all uses of SEXPREC fields that do not go
   through the appropriate functions or macros will become compilation
   errors.  Since this does impose a small but noticable performance
   penalty, code that includes Defn.h (or code that explicitly defines
   USE_RINTERNALS) can access a SEXPREC's fields directly. */

#ifndef TESTING_WRITE_BARRIER
# define USE_RINTERNALS
#endif

#ifdef HAVE_VISIBILITY_ATTRIBUTE
# define attribute_visible __attribute__ ((visibility ("default")))
# define attribute_hidden __attribute__ ((visibility ("hidden")))
#else
# define attribute_visible
# define attribute_hidden
#endif

#ifdef __MAIN__
# define extern0 attribute_hidden
#else
# define extern0 extern
#endif

/* Define HELPERS_DISABLED if no helper support.  This has the effect of 
   making helpers.h define stubs for the helpers routines. */

#ifndef R_HELPER_THREADS
#define HELPERS_DISABLED
#endif

#define MAXELTSIZE 8192 /* Used as a default for string buffer sizes,
			   and occasionally as a limit. */

#include <R_ext/Complex.h>
void Rf_CoercionWarning(int);/* warning code */
int Rf_LogicalFromInteger(int, int*);
int Rf_LogicalFromReal(double, int*);
int Rf_LogicalFromComplex(Rcomplex, int*);
int Rf_IntegerFromLogical(int, int*);
int Rf_IntegerFromReal(double, int*);
int Rf_IntegerFromComplex(Rcomplex, int*);
double Rf_RealFromLogical(int, int*);
double Rf_RealFromInteger(int, int*);
double Rf_RealFromComplex(Rcomplex, int*);
Rcomplex Rf_ComplexFromLogical(int, int*);
Rcomplex Rf_ComplexFromInteger(int, int*);
Rcomplex Rf_ComplexFromReal(double, int*);

#define CALLED_FROM_DEFN_H 1
#include <Rinternals.h>		/*-> Arith.h, Boolean.h, Complex.h, Error.h,
				  Memory.h, PrtUtil.h, Utils.h */
#undef eval
#define eval(e,rho) evalv(e,rho,0)  /* eval is a macro within interpreter */
#undef CALLED_FROM_DEFN_H

extern0 SEXP	R_CommentSymbol;    /* "comment" */
extern0 SEXP	R_DotEnvSymbol;     /* ".Environment" */
extern0 SEXP	R_ExactSymbol;	    /* "exact" */
extern0 SEXP	R_RecursiveSymbol;  /* "recursive" */
extern0 SEXP	R_SrcfileSymbol;    /* "srcfile" */
extern0 SEXP	R_WholeSrcrefSymbol;   /* "wholeSrcref" */
extern0 SEXP	R_SrcrefSymbol;     /* "srcref" */
extern0 SEXP	R_TmpvalSymbol;     /* "*tmp*" */
extern0 SEXP	R_UseNamesSymbol;   /* "use.names" */
extern0 SEXP	R_DoubleColonSymbol;   /* "::" */
extern0 SEXP	R_TripleColonSymbol;   /* ":::" */
extern0 SEXP    R_ConnIdSymbol;  /* "conn_id" */
extern0 SEXP    R_DevicesSymbol;  /* ".Devices" */

extern0 SEXP    R_dot_Generic;  /* ".Generic" */
extern0 SEXP    R_dot_Methods;  /* ".Methods" */
extern0 SEXP    R_dot_Group;  /* ".Group" */
extern0 SEXP    R_dot_Class;  /* ".Class" */
extern0 SEXP    R_dot_GenericCallEnv;  /* ".GenericCallEnv" */
extern0 SEXP    R_dot_GenericDefEnv;  /* ".GenericDefEnv" */

extern0 SEXP	R_StringHash;       /* Global hash of CHARSXPs */


 /* writable char access for R internal use only */
#define CHAR_RW(x)	((char *) CHAR(x))

/* CHARSXP charset bits */
#define BYTES_MASK (1<<1)
#define LATIN1_MASK (1<<2)
#define UTF8_MASK (1<<3)
/* (1<<4) is taken by S4_OBJECT_MASK */
#define CACHED_MASK (1<<5)
#define ASCII_MASK (1<<6)
#define HASHASH_MASK 1

/* Symbol and string hash table declarations. */
#define HASHMAXSIZE ((1<<28)-1)  /* so the count of entries used will fit
                                    in the 28-bit gc2 (aka TRUELENGTH) field */
#define HASHSIZE(x)	     LENGTH(x)
#define HASHSLOTSUSED(x)     TRUELENGTH(x)
#define HASHTABLEGROWTHRATE  1.2
#define HASHMINSIZE	     29
#define SET_HASHSIZE(x,v)    SETLENGTH(x,v)
#define SET_HASHSLOTSUSED(x,v) SET_TRUELENGTH(x,v)
#define IS_HASHED(x)	     (HASHTAB(x) != R_NilValue)

#ifdef USE_RINTERNALS
# define IS_BYTES(x) ((x)->sxpinfo.gp & BYTES_MASK)
# define SET_BYTES(x) (((x)->sxpinfo.gp) |= BYTES_MASK)
# define IS_LATIN1(x) ((x)->sxpinfo.gp & LATIN1_MASK)
# define SET_LATIN1(x) (((x)->sxpinfo.gp) |= LATIN1_MASK)
# define IS_ASCII(x) ((x)->sxpinfo.gp & ASCII_MASK)
# define SET_ASCII(x) (((x)->sxpinfo.gp) |= ASCII_MASK)
# define IS_UTF8(x) ((x)->sxpinfo.gp & UTF8_MASK)
# define SET_UTF8(x) (((x)->sxpinfo.gp) |= UTF8_MASK)
# define ENC_KNOWN(x) ((x)->sxpinfo.gp & (LATIN1_MASK | UTF8_MASK))
# define SET_CACHED(x) (((x)->sxpinfo.gp) |= CACHED_MASK)
# define IS_CACHED(x) (((x)->sxpinfo.gp) & CACHED_MASK)
#else /* USE_RINTERNALS */
/* Needed only for write-barrier testing */
int IS_BYTES(SEXP x);
void SET_BYTES(SEXP x);
int IS_LATIN1(SEXP x);
void SET_LATIN1(SEXP x);
int IS_ASCII(SEXP x);
void SET_ASCII(SEXP x);
int IS_UTF8(SEXP x);
void SET_UTF8(SEXP x);
int ENC_KNOWN(SEXP x);
int SET_CACHED(SEXP x);
int IS_CACHED(SEXP x);
#endif /* USE_RINTERNALS */

/* macros and declarations for managing CHARSXP cache */
#define USE_ATTRIB_FIELD_FOR_CHARSXP_CACHE_CHAINS
#ifdef USE_ATTRIB_FIELD_FOR_CHARSXP_CACHE_CHAINS
# define CXHEAD(x) (x)
# define CXTAIL(x) ATTRIB(x)
#else
# define CXHEAD(x) CAR(x)
# define CXTAIL(x) CDR(x)
#endif /* USE_ATTRIB_FIELD_FOR_CHARSXP_CACHE_CHAINS */

#include "Internal.h"		/* do_FOO */

#include "Errormsg.h"

extern void R_ProcessEvents(void);

#ifdef R_USE_SIGNALS
#ifdef Win32
# include <psignal.h>
#else
# include <signal.h>
# include <setjmp.h>
#endif
#endif

#ifdef Unix
# define OSTYPE      "unix"
# define FILESEP     "/"
#endif /* Unix */

#ifdef Win32
# define OSTYPE      "windows"
# define FILESEP     "/"
#endif /* Win32 */

#ifdef HAVE_F77_UNDERSCORE
# define F77_SYMBOL(x)	x ## _
# define F77_QSYMBOL(x)	#x "_"
#else
# define F77_SYMBOL(x)	x
# define F77_QSYMBOL(x) #x
#endif

/*  Heap and Pointer Protection Stack Sizes.  */

/* These are all required by C99 */
#ifdef HAVE_INTTYPES_H
# include <inttypes.h>
#endif
/* According to POSIX inttypes.h should include stdint.h,
   but let's be sure. */
#ifdef HAVE_STDINT_H
# include <stdint.h>
#endif
#ifdef HAVE_LIMITS_H
# include <limits.h>
#endif

#if defined HAVE_DECL_SIZE_MAX && HAVE_DECL_SIZE_MAX
  typedef size_t R_size_t;
# define R_SIZE_T_MAX SIZE_MAX
#else
# error SIZE_MAX is required for C99
#endif


#define Mega 1048576. /* 1 Mega Byte := 2^20 (= 1048576) Bytes */
#define Giga 1073741824. /* 1 Giga Byte := 2^30 Bytes */

/*	R_PPSSIZE  The pointer protection stack size  */
/*	R_NSIZE	   The number of cons cells	 */
/*	R_VSIZE	   The vector heap size in bytes */
/*  These values are defaults and can be overridden in config.h
    The maxima and minima are in startup.c */

#ifndef R_PPSSIZE
#define	R_PPSSIZE	50000L
#endif
#ifndef R_NSIZE
#define	R_NSIZE		350000L
#endif
#ifndef R_VSIZE
#define	R_VSIZE		8000000L
#endif

/* some commonly needed headers */
#include <math.h>
#include <stdlib.h>
#include <string.h>

/* declare substitutions */
#if !defined(strdup) && defined(HAVE_DECL_STRDUP) && !HAVE_DECL_STRDUP
extern char *strdup(const char *s1);
#endif
#if !defined(strncascmp) && defined(HAVE_DECL_STRNCASECMP) && !HAVE_DECL_STRNCASECMP
extern int strncasecmp(const char *s1, const char *s2, size_t n);
#endif

/* Glibc manages to not define this in -pedantic -ansi */
#if defined(HAVE_PUTENV) && !defined(putenv) && defined(HAVE_DECL_PUTENV) && !HAVE_DECL_PUTENV
extern int putenv(char *string);
#endif


/* Maximal length in bytes of an entire path name.
   POSIX has required this to be at least 255/256, and X/Open at least 1024.
   Solaris has 1024, Linux glibc has 4192.
   File names are limited to FILENAME_MAX bytes (usually the same as PATH_MAX)
   or NAME_MAX (often 255/256).
 */
#if !defined(PATH_MAX)
# if defined(HAVE_SYS_PARAM_H)
#  include <sys/param.h>
# endif
# if !defined(PATH_MAX)
#  if defined(MAXPATHLEN)
/* Try BSD name */
#    define PATH_MAX MAXPATHLEN
#  elif defined(Win32)
/* seems this is now defined by MinGW to be 259, whereas FILENAME_MAX
   and MAX_PATH are 260.  It is not clear that this really is in bytes,
   but might be chars for the Unicode interfaces.
*/
#    define PATH_MAX 260
#  else
/* quite possibly unlimited, so we make this large, and test when used */
#    define PATH_MAX 5000
#  endif
# endif
#endif

#ifdef R_USE_SIGNALS
#ifdef HAVE_POSIX_SETJMP
# define SIGJMP_BUF sigjmp_buf
# define SIGSETJMP(x,s) sigsetjmp(x,s)
# define SIGLONGJMP(x,i) siglongjmp(x,i)
# define JMP_BUF sigjmp_buf
# define SETJMP(x) sigsetjmp(x,0)
# define LONGJMP(x,i) siglongjmp(x,i)
#else
# define SIGJMP_BUF jmp_buf
# define SIGSETJMP(x,s) setjmp(x)
# define SIGLONGJMP(x,i) longjmp(x,i)
# define JMP_BUF jmp_buf
# define SETJMP(x) setjmp(x)
# define LONGJMP(x,i) longjmp(x,i)
#endif
#endif

#define HSIZE	   4119	/* The size of the hash table for symbols */
#define MAXIDSIZE 10000	/* Largest symbol size, 
			   in bytes excluding terminator.
			   Was 256 prior to 2.13.0, now just a sanity check.
			*/

/* Types for the do_xxxx functions for SPECIAL and BUILTIN operations. */

typedef SEXP (*CCODE)(SEXP, SEXP, SEXP, SEXP);
typedef SEXP (*CCODEV)(SEXP, SEXP, SEXP, SEXP, int);  /* with variant info */

#define CALL_PRIMFUN(call,op,args,env,variant) \
  (PRIMVARIANT(op) ? PRIMFUNV(op)(call,op,args,env,variant) \
                   : PRIMFUN(op)(call,op,args,env))

/* Information for Deparsing Expressions */
typedef enum {
    PP_INVALID  =  0,
    PP_ASSIGN   =  1,
    PP_ASSIGN2  =  2,
    PP_BINARY   =  3,
    PP_BINARY2  =  4,
    PP_BREAK    =  5,
    PP_CURLY    =  6,
    PP_FOR      =  7,
    PP_FUNCALL  =  8,
    PP_FUNCTION =  9,
    PP_IF 	= 10,
    PP_NEXT 	= 11,
    PP_PAREN    = 12,
    PP_RETURN   = 13,
    PP_SUBASS   = 14,
    PP_SUBSET   = 15,
    PP_WHILE 	= 16,
    PP_UNARY 	= 17,
    PP_DOLLAR 	= 18,
    PP_FOREIGN 	= 19,
    PP_REPEAT 	= 20
} PPkind;

typedef enum {
    PREC_FN	 = 0,
    PREC_LEFT    = 1,
    PREC_EQ	 = 2,
    PREC_RIGHT	 = 3,
    PREC_TILDE	 = 4,
    PREC_OR	 = 5,
    PREC_AND	 = 6,
    PREC_NOT	 = 7,
    PREC_COMPARE = 8,
    PREC_SUM	 = 9,
    PREC_PROD	 = 10,
    PREC_PERCENT = 11,
    PREC_COLON	 = 12,
    PREC_SIGN	 = 13,
    PREC_POWER	 = 14,
    PREC_DOLLAR  = 15,
    PREC_NS	 = 16,
    PREC_SUBSET	 = 17
} PPprec;

typedef struct {
	PPkind kind; 	 /* deparse kind */
	PPprec precedence; /* operator precedence */
	unsigned int rightassoc;  /* right associative? */
} PPinfo;

/* The type definitions for the table of built-in functions. */
/* This table can be found in ../main/names.c */
typedef struct {
    char   *name;    /* print name */
    void   *cfun;    /* c-code address */
    int	   code;     /* offset within c-code */
    int	   eval;     /* evaluate args? (and other info) */
    int	   arity;    /* function arity */
    PPinfo gram;     /* pretty-print info */
} FUNTAB;

#ifdef USE_RINTERNALS
/* There is much more in Rinternals.h, including function versions
 * of the Promise and Hashing groups.
 */

/* Primitive Access Macros */

/* Set offset of primitive in table, and copy some of the information from
   the table into the primsxp structure (and misc) for fast access.  Note that 
   primsxp_fast_cfun will (possibly) be set by the slow function, not here. */

#define SET_PRIMOFFSET(x,v) do { \
    SEXP setprim_ptr = (x); \
    int setprim_value = (v); \
    setprim_ptr->sxpinfo.gp = setprim_value; \
    setprim_ptr->u.primsxp.primsxp_cfun   = R_FunTab[setprim_value].cfun; \
    setprim_ptr->u.primsxp.primsxp_fast_cfun = 0; \
    setprim_ptr->u.primsxp.primsxp_code   = R_FunTab[setprim_value].code; \
    setprim_ptr->u.primsxp.primsxp_arity  = R_FunTab[setprim_value].arity; \
    setprim_ptr->u.primsxp.primsxp_foreign \
        = R_FunTab[setprim_value].gram.kind==PP_FOREIGN; \
    setprim_ptr->u.primsxp.primsxp_print \
        = (R_FunTab[setprim_value].eval/100)%10; \
    setprim_ptr->u.primsxp.primsxp_variant \
        = (R_FunTab[setprim_value].eval/1000)&1; \
    setprim_ptr->u.primsxp.primsxp_internal \
        = (R_FunTab[setprim_value].eval/10)&1; \
    setprim_ptr->sxpinfo.u.p.pending_ok \
        = R_FunTab[setprim_value].eval/10000; \
} while (0)

#define PRIMOFFSET(x)	((x)->sxpinfo.gp)

#define PRIMFUN(x)	((CCODE)((x)->u.primsxp.primsxp_cfun))
#define PRIMFUNV(x)	((CCODEV)((x)->u.primsxp.primsxp_cfun))
#define SET_PRIMFUN(x,f) \
    ( (x)->u.primsxp.primsxp_cfun = R_FunTab[PRIMOFFSET(x)].cfun = (f), \
      (x)->u.primsxp.primsxp_fast_cfun = 0 )
#define PRIMVAL(x)	((x)->u.primsxp.primsxp_code)
#define PRIMARITY(x)	((x)->u.primsxp.primsxp_arity)
#define PRIMPRINT(x)	((x)->u.primsxp.primsxp_print)
#define PRIMINTERNAL(x)	((x)->u.primsxp.primsxp_internal)
#define PRIMVARIANT(x)	((x)->u.primsxp.primsxp_variant)
#define PRIMFOREIGN(x)	((x)->u.primsxp.primsxp_foreign)
#define PRIMNAME(x)	(R_FunTab[PRIMOFFSET(x)].name)
#define PPINFO(x)	(R_FunTab[PRIMOFFSET(x)].gram)

#define PRIMFUN_PENDING_OK(x) ((x)->sxpinfo.u.p.pending_ok)

#define PRIMFUN_FAST(x)	((x)->u.primsxp.primsxp_fast_cfun)
#define PRIMFUN_DSPTCH1(x) ((x)->u.primsxp.primsxp_dsptch1)
#define PRIMFUN_DSPTCH2(x) ((x)->u.primsxp.primsxp_dsptch2)
#define PRIMFUN_ARG1VAR(x) ((x)->sxpinfo.u.p.var1)
#define PRIMFUN_ARG2VAR(x) ((x)->sxpinfo.u.p.var2)
#define PRIMFUN_UNI_TOO(x) ((x)->u.primsxp.primsxp_uni_too)

#define SET_PRIMFUN_FAST_UNARY(x,f,dsptch1,v1) do { \
    (x)->u.primsxp.primsxp_fast_cfun = (f); \
    (x)->u.primsxp.primsxp_dsptch1 = (dsptch1); \
    (x)->sxpinfo.u.p.var1 = (v1); \
} while (0)

#define SET_PRIMFUN_FAST_BINARY(x,f,dsptch1,dsptch2,v1,v2,uni_too) do { \
    (x)->u.primsxp.primsxp_fast_cfun = (f); \
    (x)->u.primsxp.primsxp_dsptch1 = (dsptch1); \
    (x)->u.primsxp.primsxp_dsptch2 = (dsptch2); \
    (x)->u.primsxp.primsxp_uni_too = (uni_too); \
    (x)->sxpinfo.u.p.var1 = (v1); \
    (x)->sxpinfo.u.p.var2 = (v2); \
} while (0)

/* Symbols for eval variants.  The symbols with values less than 16 may be
   OR'd with zero or more symbols with values 16, 32, 64, or 128.  The result
   will fit in one unsigned char.

   Return of a variant result is usually indicated by the attribute field 
   being R_VariantResult, but a VARIANT_NULL variant result can be just 
   R_NilValue, and results with VARIANT_PENDING_OK may be ordinary vectors
   marked as IS_BEING_COMPUTED_BY_TASK. */

#define VARIANT_NULL 1  /* May just return R_NilValue (but do side effects) */
                        /* (Should usually be OR'd with VARIANT_PENDING_OK) */

#define VARIANT_SEQ  2  /* May return a sequence spec, rather than a vector */
#define VARIANT_AND  3  /* May return AND of a logical vec rather than vec  */
#define VARIANT_OR   4  /* May return OR of a logical vec rather than vec   */
#define VARIANT_SUM  5  /* May return sum of vec elements rather than vec   */

#define VARIANT_KIND(v) (v&15) /* Isolate low four bits to compare with symbols
                                  defined above */

#define VARIANT_PENDING_OK 16  /* Computation may be deferred pending completion
                                  of a task (in a helper or the master) */

#ifdef R_HELPER_THREADS

/* Access to markers maintained with assistance of the helpers facility. */

#define IS_BEING_COMPUTED_BY_TASK(x)  ((x)->sxpinfo.u.g.being_computed)
#define IS_IN_USE_BY_TASK(x)          ((x)->sxpinfo.u.g.in_use)

/* Macros to wait until variables(s) computed. */

#ifndef HELPERS_DISABLED
#define helpers_wait_until_not_being_computed(v) \
  helpers_wait_until_not_being_computed2 ((v), (SEXP)0)
extern void helpers_wait_until_not_being_computed2 (SEXP, SEXP);
#else
#define helpers_wait_until_not_being_computed(v) 0
#define helpers_wait_until_not_being_computed2(u,v) 0
#endif

#define WAIT_UNTIL_COMPUTED(x) \
<<<<<<< HEAD
  ( ! IS_BEING_COMPUTED_BY_TASK(x) ? 0 \
    : helpers_wait_until_not_being_computed(x) )

#define WAIT_UNTIL_COMPUTED_2(x1,x2) \
  ( ! IS_BEING_COMPUTED_BY_TASK(x1) && ! IS_BEING_COMPUTED_BY_TASK(x2) ? 0 \
=======
  ( ! IS_BEING_COMPUTED_BY_TASK(x) \
    ? (void) 0 \
    : helpers_wait_until_not_being_computed(x) )

#define WAIT_UNTIL_COMPUTED_2(x1,x2) \
  ( ! IS_BEING_COMPUTED_BY_TASK(x1) && ! IS_BEING_COMPUTED_BY_TASK(x2) \
    ? (void) 0 \
>>>>>>> 3674852c
    : helpers_wait_until_not_being_computed2(x1,x2) ) \

#else 

#define IS_BEING_COMPUTED_BY_TASK(x) 0  /* Stub routines used when support */
#define IS_IN_USE_BY_TASK(x) 0          /*   for helpers is not enabled    */

#define WAIT_UNTIL_COMPUTED(x) 0
#define WAIT_UNTIL_COMPUTED_2(x1,x2) 0

#endif

/* Promise Access Macros */
#define PRVALUE(x) \
  (WAIT_UNTIL_COMPUTED((x)->u.promsxp.value), ((x)->u.promsxp.value))
#define PRVALUE_PENDING_OK(x) \
  ((x)->u.promsxp.value)
#define PRCODE(x)	((x)->u.promsxp.expr)
#define PRENV(x)	((x)->u.promsxp.env)
#define PRSEEN(x)	((x)->sxpinfo.gp)
#define SET_PRSEEN(x,v)	(((x)->sxpinfo.gp)=(v))

/* Hashing Macros */
#define HASHASH(x)      ((x)->sxpinfo.gp & HASHASH_MASK)
#define HASHVALUE(x)    TRUELENGTH(x)
#define SET_HASHASH(x,v) ((v) ? (((x)->sxpinfo.gp) |= HASHASH_MASK) : \
			  (((x)->sxpinfo.gp) &= (~HASHASH_MASK)))
#define SET_HASHVALUE(x,v) SET_TRUELENGTH(x, v)

/* Vector Heap Structure */
typedef struct {
	union {
		SEXP		backpointer;
		double		align;
	} u;
} VECREC, *VECP;

/* Vector Heap Macros */
#define BACKPOINTER(v)	((v).u.backpointer)
#define BYTE2VEC(n)	(((n)>0)?(((n)-1)/sizeof(VECREC)+1):0)
#define INT2VEC(n)	(((n)>0)?(((n)*sizeof(int)-1)/sizeof(VECREC)+1):0)
#define FLOAT2VEC(n)	(((n)>0)?(((n)*sizeof(double)-1)/sizeof(VECREC)+1):0)
#define COMPLEX2VEC(n)	(((n)>0)?(((n)*sizeof(Rcomplex)-1)/sizeof(VECREC)+1):0)
#define PTR2VEC(n)	(((n)>0)?(((n)*sizeof(SEXP)-1)/sizeof(VECREC)+1):0)

/* Bindings */
/* use the same bits (15 and 14) in symbols and bindings */
#define ACTIVE_BINDING_MASK (1<<15)
#define BINDING_LOCK_MASK (1<<14)
#define SPECIAL_BINDING_MASK (ACTIVE_BINDING_MASK | BINDING_LOCK_MASK)
#define IS_ACTIVE_BINDING(b) ((b)->sxpinfo.gp & ACTIVE_BINDING_MASK)
#define BINDING_IS_LOCKED(b) ((b)->sxpinfo.gp & BINDING_LOCK_MASK)
#define SET_ACTIVE_BINDING_BIT(b) ((b)->sxpinfo.gp |= ACTIVE_BINDING_MASK)
#define LOCK_BINDING(b) ((b)->sxpinfo.gp |= BINDING_LOCK_MASK)
#define UNLOCK_BINDING(b) ((b)->sxpinfo.gp &= (~BINDING_LOCK_MASK))

#define check1arg_x(args,call) \
    do { \
        if (TAG(args) != R_NilValue && TAG(args) != R_xSymbol) \
            check1arg_error (args, call, "x"); \
    } while (0)

#else /* USE_RINTERNALS */

typedef struct VECREC *VECP;
int (PRIMOFFSET)(SEXP x);
void (SET_PRIMOFFSET)(SEXP x, int v);

#define PRIMFUN(x)	(R_FunTab[PRIMOFFSET(x)].cfun)
#define PRIMNAME(x)	(R_FunTab[PRIMOFFSET(x)].name)
#define PRIMVAL(x)	(R_FunTab[PRIMOFFSET(x)].code)
#define PRIMARITY(x)	(R_FunTab[PRIMOFFSET(x)].arity)
#define PPINFO(x)	(R_FunTab[PRIMOFFSET(x)].gram)
#define PRIMPRINT(x)	(((R_FunTab[PRIMOFFSET(x)].eval)/100)%10)
#define PRIMINTERNAL(x) (((R_FunTab[PRIMOFFSET(x)].eval)%100)/10)


Rboolean (IS_ACTIVE_BINDING)(SEXP b);
Rboolean (BINDING_IS_LOCKED)(SEXP b);
void (SET_ACTIVE_BINDING_BIT)(SEXP b);
void (LOCK_BINDING)(SEXP b);
void (UNLOCK_BINDING)(SEXP b);

#endif /* USE_RINTERNALS */

typedef SEXP R_bcstack_t;
#ifdef BC_INT_STACK
typedef union { void *p; int i; } IStackval;
#endif

#ifdef R_USE_SIGNALS
/* Stack entry for pending promises */
typedef struct RPRSTACK {
    SEXP promise;
    struct RPRSTACK *next;
} RPRSTACK;

/* Evaluation Context Structure */
typedef struct RCNTXT {
    struct RCNTXT *nextcontext;	/* The next context up the chain */
    int cstacktop;		/* Top of the pointer protection stack */
    int evaldepth;	        /* evaluation depth at inception */
    SEXP callfun;		/* The closure called */
    void *vmax;		        /* top of R_alloc stack */
    int intsusp;                /* interrupts are suspended */
    int callflag;		/* The context "type" */
    SEXP handlerstack;          /* condition handler stack */
    SEXP restartstack;          /* stack of available restarts */
    SEXP promargs;		/* Promises supplied to closure */
    SEXP sysparent;		/* environment the closure was called from */
    SEXP call;			/* The call that effected this context*/
    SEXP cloenv;		/* The environment */
    SEXP conexit;		/* Interpreted "on.exit" code */
    void (*cend)(void *);	/* C "on.exit" thunk */
    struct RPRSTACK *prstack;   /* stack of pending promises */
    SEXP srcref;	        /* The source line in effect */
    SEXP *nodestack;
#ifdef BC_INT_STACK
    IStackval *intstack;
#endif
    void *cenddata;		/* data for C "on.exit" thunk */
    JMP_BUF cjmpbuf;		/* C stack and register information */
} RCNTXT, *context;

/* The Various Context Types.

 * In general the type is a bitwise OR of the values below.
 * Note that CTXT_LOOP is already the or of CTXT_NEXT and CTXT_BREAK.
 * Only functions should have the third bit turned on;
 * this allows us to move up the context stack easily
 * with either RETURN's or GENERIC's or RESTART's.
 * If you add a new context type for functions make sure
 *   CTXT_NEWTYPE & CTXT_FUNCTION > 0
 */
enum {
    CTXT_TOPLEVEL = 0,
    CTXT_NEXT	  = 1,
    CTXT_BREAK	  = 2,
    CTXT_LOOP	  = 3,	/* break OR next target */
    CTXT_FUNCTION = 4,
    CTXT_CCODE	  = 8,
    CTXT_RETURN	  = 12,
    CTXT_BROWSER  = 16,
    CTXT_GENERIC  = 20,
    CTXT_RESTART  = 32,
    CTXT_BUILTIN  = 64  /* used in profiling */
};

/*
TOP   0 0 0 0 0 0  = 0
NEX   1 0 0 0 0 0  = 1
BRE   0 1 0 0 0 0  = 2
LOO   1 1 0 0 0 0  = 3
FUN   0 0 1 0 0 0  = 4
CCO   0 0 0 1 0 0  = 8
BRO   0 0 0 0 1 0  = 16
RET   0 0 1 1 0 0  = 12
GEN   0 0 1 0 1 0  = 20
RES   0 0 0 0 0 0 1 = 32
BUI   0 0 0 0 0 0 0 1 = 64
*/

#define IS_RESTART_BIT_SET(flags) ((flags) & CTXT_RESTART)
#define SET_RESTART_BIT_ON(flags) (flags |= CTXT_RESTART)
#define SET_RESTART_BIT_OFF(flags) (flags &= ~CTXT_RESTART)
#endif

/* Miscellaneous Definitions */
#define streql(s, t)	(!strcmp((s), (t)))

/* Arithmetic and Relation Operators */
typedef enum {
    PLUSOP = 1,
    MINUSOP,
    TIMESOP,
    DIVOP,
    POWOP,
    MODOP,
    IDIVOP
} ARITHOP_TYPE;

typedef enum {
    EQOP = 1,
    NEOP,
    LTOP,
    LEOP,
    GEOP,
    GTOP
} RELOP_TYPE;

/* File Handling */
/*
#define R_EOF	65535
*/
#define R_EOF	-1


/*--- Global Variables ---------------------------------------------------- */

/* Defined and initialized in names.c (not main.c) :*/
#ifndef __R_Names__
extern
#endif
FUNTAB	R_FunTab[];	    /* Built in functions */


#include <R_ext/libextern.h>

#ifdef __MAIN__
# define INI_as(v) = v
#define extern0 attribute_hidden
#else
# define INI_as(v)
#define extern0 extern
#endif

LibExtern Rboolean R_interrupts_suspended INI_as(FALSE);
LibExtern int R_interrupts_pending INI_as(0);

/* R Home Directory */
LibExtern char *R_Home;		    /* Root of the R tree */

/* Memory Management */
extern0 R_size_t R_NSize  INI_as(R_NSIZE);/* Size of cons cell heap */
extern0 R_size_t R_VSize  INI_as(R_VSIZE);/* Size of the vector heap */
extern0 SEXP	R_NHeap;	    /* Start of the cons cell heap */
extern0 SEXP	R_FreeSEXP;	    /* Cons cell free list */
extern0 R_size_t R_Collected;	    /* Number of free cons cells (after gc) */
LibExtern int	R_Is_Running;	    /* for Windows memory manager */

/* The Pointer Protection Stack */
extern0 int	R_PPStackSize	INI_as(R_PPSSIZE); /* The stack size (elements) */
extern0 int	R_PPStackTop;	    /* The top of the stack */
extern0 SEXP*	R_PPStack;	    /* The pointer protection stack */

/* Evaluation Environment */
LibExtern SEXP	R_CurrentExpr;	    /* Currently evaluating expression */
extern0 SEXP	R_ReturnedValue;    /* Slot for return-ing values */
extern0 SEXP*	R_SymbolTable;	    /* The symbol table */
#ifdef R_USE_SIGNALS
LibExtern RCNTXT R_Toplevel;	    /* Storage for the toplevel environment */
LibExtern RCNTXT* R_ToplevelContext;  /* The toplevel environment */
LibExtern RCNTXT* R_GlobalContext;    /* The global environment */
#endif
extern0 Rboolean R_Visible;	    /* Value visibility flag */
LibExtern int	R_EvalDepth	INI_as(0);	/* Evaluation recursion depth */
extern0 int	R_BrowseLines	INI_as(0);	/* lines/per call in browser */

extern0 SEXP    R_VStack        INI_as(NULL);   /* R_alloc stack pointer */

extern0 int	R_Expressions	INI_as(5000);	/* options(expressions) */
extern0 int	R_Expressions_keep INI_as(5000);	/* options(expressions) */
extern0 Rboolean R_KeepSource	INI_as(FALSE);	/* options(keep.source) */
extern0 int	R_WarnLength	INI_as(1000);	/* Error/warning max length */
extern0 int	R_nwarnings	INI_as(50);
extern0 uintptr_t R_CStackLimit	INI_as((uintptr_t)-1);	/* C stack limit */
extern0 uintptr_t R_CStackStart	INI_as((uintptr_t)-1);	/* Initial stack address */
extern0 int	R_CStackDir	INI_as(1);	/* C stack direction */
extern0 uintptr_t R_CStackThreshold;	/* Threshold for overflow detection */

#ifdef R_USE_SIGNALS
extern0 struct RPRSTACK *R_PendingPromises INI_as(NULL); /* Pending promise stack */
#endif

/* File Input/Output */
LibExtern Rboolean R_Interactive INI_as(TRUE);	/* TRUE during interactive use*/
extern0 Rboolean R_Quiet	INI_as(FALSE);	/* Be as quiet as possible */
extern Rboolean  R_Slave	INI_as(FALSE);	/* Run as a slave process */
extern0 Rboolean R_Verbose	INI_as(FALSE);	/* Be verbose */
/* extern int	R_Console; */	    /* Console active flag */
/* IoBuffer R_ConsoleIob; : --> ./IOStuff.h */
/* R_Consolefile is used in the internet module */
extern FILE*	R_Consolefile	INI_as(NULL);	/* Console output file */
extern FILE*	R_Outputfile	INI_as(NULL);	/* Output file */
extern0 int	R_ErrorCon	INI_as(2);	/* Error connection */
LibExtern char *R_TempDir	INI_as(NULL);	/* Name of per-session dir */
extern0 char   *Sys_TempDir	INI_as(NULL);	/* Name of per-session dir
						   if set by R itself */
extern0 char	R_StdinEnc[31]  INI_as("");	/* Encoding assumed for stdin */

/* Objects Used In Parsing  */
extern0 int	R_ParseError	INI_as(0); /* Line where parse error occurred */
extern0 int	R_ParseErrorCol;    /* Column of start of token where parse error occurred */
extern0 SEXP	R_ParseErrorFile;   /* Source file where parse error was seen */
#define PARSE_ERROR_SIZE 256	    /* Parse error messages saved here */
extern0 char	R_ParseErrorMsg[PARSE_ERROR_SIZE] INI_as("");
#define PARSE_CONTEXT_SIZE 256	    /* Recent parse context kept in a circular buffer */
extern0 char	R_ParseContext[PARSE_CONTEXT_SIZE] INI_as("");
extern0 int	R_ParseContextLast INI_as(0); /* last character in context buffer */
extern0 int	R_ParseContextLine; /* Line in file of the above */

/* Image Dump/Restore */
extern int	R_DirtyImage	INI_as(0);	/* Current image dirty */

/* How should %*% operations be done - with C routines or BLAS routines?  
   For four kinds of operations: vec-dot, mat-vec, vec-mat, mat-mat. */
#define R_mat_mult_with_BLAS_len 4
extern0 Rboolean R_mat_mult_with_BLAS [R_mat_mult_with_BLAS_len] 
#ifdef __MAIN__
#ifdef R_MAT_MULT_WITH_BLAS_BY_DEFAULT
  = { TRUE, TRUE, TRUE, TRUE }
#else
  = { FALSE, FALSE, FALSE, FALSE }
#endif
#endif
;

/* History */
LibExtern char *R_HistoryFile;	/* Name of the history file */
LibExtern int	R_HistorySize;	/* Size of the history file */
LibExtern int	R_RestoreHistory;	/* restore the history file? */
extern void 	R_setupHistory(void);

/* Warnings/Errors */
extern0 int	R_CollectWarnings INI_as(0);	/* the number of warnings */
extern0 SEXP	R_Warnings;	    /* the warnings and their calls */
extern0 int	R_ShowErrorMessages INI_as(1);	/* show error messages? */
extern0 SEXP	R_HandlerStack;	/* Condition handler stack */
extern0 SEXP	R_RestartStack;	/* Stack of available restarts */
extern0 Rboolean R_warn_partial_match_args   INI_as(FALSE);
extern0 Rboolean R_warn_partial_match_dollar INI_as(FALSE);
extern0 Rboolean R_warn_partial_match_attr INI_as(FALSE);
extern0 Rboolean R_ShowWarnCalls INI_as(FALSE);
extern0 Rboolean R_ShowErrorCalls INI_as(FALSE);
extern0 int	R_NShowCalls INI_as(50);

LibExtern Rboolean utf8locale  INI_as(FALSE);  /* is this a UTF-8 locale? */
LibExtern Rboolean mbcslocale  INI_as(FALSE);  /* is this a MBCS locale? */
extern0   Rboolean latin1locale INI_as(FALSE); /* is this a Latin-1 locale? */
#ifdef Win32
LibExtern unsigned int localeCP  INI_as(1252); /* the locale's codepage */
extern0   Rboolean WinUTF8out  INI_as(FALSE);  /* Use UTF-8 for output */
extern0   void WinCheckUTF8(void);
#endif

extern0 char OutDec	INI_as('.');  /* decimal point used for output */
extern0 Rboolean R_DisableNLinBrowser	INI_as(FALSE);

/* Initialization of the R environment when it is embedded */
extern int Rf_initEmbeddedR(int argc, char **argv);

/* GUI type */

extern char	*R_GUIType	INI_as("unknown");
extern Rboolean R_isForkedChild		INI_as(FALSE); /* was this forked? */

extern double cpuLimit			INI_as(-1.0);
extern double cpuLimit2			INI_as(-1.0);
extern double cpuLimitValue		INI_as(-1.0);
extern double elapsedLimit		INI_as(-1.0);
extern double elapsedLimit2		INI_as(-1.0);
extern double elapsedLimitValue		INI_as(-1.0);

void resetTimeLimits(void);

#define R_BCNODESTACKSIZE 100000
extern0 SEXP *R_BCNodeStackBase, *R_BCNodeStackTop, *R_BCNodeStackEnd;
#ifdef BC_INT_STACK
# define R_BCINTSTACKSIZE 10000
extern0 IStackval *R_BCIntStackBase, *R_BCIntStackTop, *R_BCIntStackEnd;
#endif
extern0 int R_jit_enabled INI_as(0);
extern0 int R_compile_pkgs INI_as(0);
extern SEXP R_cmpfun(SEXP);
extern void R_init_jit_enabled(void);

LibExtern int R_num_math_threads INI_as(1);
LibExtern int R_max_num_math_threads INI_as(1);

/* Pointer  type and utilities for dispatch in the methods package */
typedef SEXP (*R_stdGen_ptr_t)(SEXP, SEXP, SEXP); /* typedef */
R_stdGen_ptr_t R_get_standardGeneric_ptr(void); /* get method */
R_stdGen_ptr_t R_set_standardGeneric_ptr(R_stdGen_ptr_t, SEXP); /* set method */
LibExtern SEXP R_MethodsNamespace;
SEXP R_deferred_default_method(void);
SEXP R_set_prim_method(SEXP fname, SEXP op, SEXP code_vec, SEXP fundef,
		       SEXP mlist);
SEXP do_set_prim_method(SEXP op, const char *code_string, SEXP fundef,
			SEXP mlist);
void R_set_quick_method_check(R_stdGen_ptr_t);
SEXP R_primitive_methods(SEXP op);
SEXP R_primitive_generic(SEXP op);

/* smallest decimal exponent, needed in format.c, set in Init_R_Machine */
extern0 int R_dec_min_exponent		INI_as(-308);

/* structure for caching machine accuracy values */
typedef struct {
    int ibeta, it, irnd, ngrd, machep, negep, iexp, minexp, maxexp;
    double eps, epsneg, xmin, xmax;
} AccuracyInfo;

LibExtern AccuracyInfo R_AccuracyInfo;

extern0 unsigned int max_contour_segments INI_as(25000);

extern0 Rboolean known_to_be_latin1 INI_as(FALSE);
extern0 Rboolean known_to_be_utf8 INI_as(FALSE);

#ifdef __MAIN__
# undef extern
# undef extern0
# undef LibExtern
#endif
#undef INI_as

#define checkArity(a,b) Rf_checkArityCall(a,b,call)

/*--- FUNCTIONS ------------------------------------------------------ */

# define allocCharsxp		Rf_allocCharsxp
# define begincontext		Rf_begincontext
# define can_save_alloc		Rf_can_save_alloc
# define check_stack_balance	Rf_check_stack_balance
# define check1arg		Rf_check1arg
# define check1arg_error	Rf_check1arg_error
# define CheckFormals		Rf_CheckFormals
# define CleanEd		Rf_CleanEd
# define CoercionWarning       	Rf_CoercionWarning
# define ComplexFromInteger	Rf_ComplexFromInteger
# define ComplexFromLogical	Rf_ComplexFromLogical
# define ComplexFromReal	Rf_ComplexFromReal
# define ComplexFromString	Rf_ComplexFromString
# define copyListMatrix		Rf_copyListMatrix
# define copyMostAttribNoTs	Rf_copyMostAttribNoTs
# define CustomPrintValue	Rf_CustomPrintValue
# define DataFrameClass		Rf_DataFrameClass
# define ddfindVar		Rf_ddfindVar
# define deparse1		Rf_deparse1
# define deparse1line		Rf_deparse1line
# define deparse1s		Rf_deparse1s
# define DispatchGroup		Rf_DispatchGroup
# define DispatchOrEval		Rf_DispatchOrEval
# define DispatchAnyOrEval      Rf_DispatchAnyOrEval
# define dynamicfindVar		Rf_dynamicfindVar
# define EncodeRaw              Rf_EncodeRaw
# define EncodeString           Rf_EncodeString
# define EnsureString 		Rf_EnsureString
# define endcontext		Rf_endcontext
# define envlength		Rf_envlength
# define ErrorMessage		Rf_ErrorMessage
# define evalList		Rf_evalList
# define evalListKeepMissing	Rf_evalListKeepMissing
# define evalListPendingOK	Rf_evalListPendingOK
# define factorsConform		Rf_factorsConform
# define findcontext		Rf_findcontext
# define findVar1		Rf_findVar1
# define forcePromise		Rf_forcePromise
# define forcePromisePendingOK	Rf_forcePromisePendingOK
# define FrameClassFix		Rf_FrameClassFix
# define framedepth		Rf_framedepth
# define frameSubscript		Rf_frameSubscript
# define get1index		Rf_get1index
# define getVar			Rf_getVar
# define getVarInFrame		Rf_getVarInFrame
# define InitArithmetic		Rf_InitArithmetic
# define InitColors		Rf_InitColors
# define InitConnections	Rf_InitConnections
# define InitEd			Rf_InitEd
# define InitFunctionHashing	Rf_InitFunctionHashing
# define InitBaseEnv		Rf_InitBaseEnv
# define InitGlobalEnv		Rf_InitGlobalEnv
# define InitGraphics		Rf_InitGraphics
# define InitMemory		Rf_InitMemory
# define InitNames		Rf_InitNames
# define InitOptions		Rf_InitOptions
# define InitStringHash		Rf_InitStringHash
# define InitTempDir		Rf_InitTempDir
# define initStack		Rf_initStack
# define IntegerFromComplex	Rf_IntegerFromComplex
# define IntegerFromLogical	Rf_IntegerFromLogical
# define IntegerFromReal	Rf_IntegerFromReal
# define IntegerFromString	Rf_IntegerFromString
# define internalTypeCheck	Rf_internalTypeCheck
# define isValidName		Rf_isValidName
# define ItemName		Rf_ItemName
# define jump_to_toplevel	Rf_jump_to_toplevel
# define KillAllDevices		Rf_KillAllDevices
# define levelsgets		Rf_levelsgets
# define LogicalFromComplex	Rf_LogicalFromComplex
# define LogicalFromInteger	Rf_LogicalFromInteger
# define LogicalFromReal	Rf_LogicalFromReal
# define LogicalFromString	Rf_LogicalFromString
# define mainloop		Rf_mainloop
# define makeSubscript		Rf_makeSubscript
# define markKnown		Rf_markKnown
# define mat2indsub		Rf_mat2indsub
# define matchArg		Rf_matchArg
# define matchArgExact		Rf_matchArgExact
# define matchArgs		Rf_matchArgs
# define matchPar		Rf_matchPar
# define Mbrtowc		Rf_mbrtowc
# define mbtoucs		Rf_mbtoucs
# define mkCLOSXP		Rf_mkCLOSXP
# define mkFalse		Rf_mkFalse
# define mkPROMISE		Rf_mkPROMISE
# define mkQUOTE		Rf_mkQUOTE
# define mkSYMSXP		Rf_mkSYMSXP
# define mkTrue			Rf_mkTrue
# define NewEnvironment		Rf_NewEnvironment
# define OneIndex		Rf_OneIndex
# define onintr			Rf_onintr
# define onsigusr1              Rf_onsigusr1
# define onsigusr2              Rf_onsigusr2
# define parse			Rf_parse
# define PrintDefaults		Rf_PrintDefaults
# define PrintGreeting		Rf_PrintGreeting
# define PrintValueEnv		Rf_PrintValueEnv
# define PrintValueRec		Rf_PrintValueRec
# define PrintVersion		Rf_PrintVersion
# define PrintVersion_part_1	Rf_PrintVersion_part_1
# define PrintVersionString    	Rf_PrintVersionString
# define PrintWarnings		Rf_PrintWarnings
# define promiseArgs		Rf_promiseArgs
# define promiseArgsWithValues	Rf_promiseArgsWithValues
# define promiseArgsWith1Value	Rf_promiseArgsWith1Value
# define RealFromComplex	Rf_RealFromComplex
# define RealFromInteger	Rf_RealFromInteger
# define RealFromLogical	Rf_RealFromLogical
# define RealFromString		Rf_RealFromString
# define revisecontext          Rf_revisecontext
# define Seql			Rf_Seql
# define Scollate		Rf_Scollate
# define sortVector		Rf_sortVector
# define SrcrefPrompt		Rf_SrcrefPrompt
# define ssort			Rf_ssort
# define StringFromComplex	Rf_StringFromComplex
# define StringFromInteger	Rf_StringFromInteger
# define StringFromLogical	Rf_StringFromLogical
# define StringFromReal		Rf_StringFromReal
# define strIsASCII		Rf_strIsASCII
# define StrToInternal		Rf_StrToInternal
# define strmat2intmat		Rf_strmat2intmat
# define substituteList		Rf_substituteList
# define tsConform		Rf_tsConform
# define tspgets		Rf_tspgets
# define type2symbol		Rf_type2symbol
# define unbindVar		Rf_unbindVar
# define usemethod		Rf_usemethod
# define ucstomb		Rf_ucstomb
# define ucstoutf8		Rf_ucstoutf8
# define utf8toucs		Rf_utf8toucs
# define utf8towcs		Rf_utf8towcs
# define vectorIndex		Rf_vectorIndex
# define vectorSubscript	Rf_vectorSubscript
# define wait_until_arguments_computed Rf_wait_until_arguments_computed
# define warningcall		Rf_warningcall
# define WarningMessage		Rf_WarningMessage
# define wcstoutf8		Rf_wcstoutf8
# define wtransChar		Rf_wtransChar
# define yychar			Rf_yychar
# define yylval			Rf_yylval
# define yynerrs		Rf_yynerrs
# define yyparse		Rf_yyparse

/* Platform Dependent Gui Hooks */

#define	R_CONSOLE	1
#define	R_FILE		2
#define R_TEXT		3

/* The maximum length of input line which will be asked for,
   in bytes, including the terminator */
#define CONSOLE_BUFFER_SIZE 4096
int	R_ReadConsole(const char *, unsigned char *, int, int);
void	R_WriteConsole(const char *, int); /* equivalent to R_WriteConsoleEx(a, b, 0) */
void	R_WriteConsoleEx(const char *, int, int);
void	R_ResetConsole(void);
void	R_FlushConsole(void);
void	R_ClearerrConsole(void);
void	R_Busy(int);
int	R_ShowFiles(int, const char **, const char **, const char *,
		    Rboolean, const char *);
int     R_EditFiles(int, const char **, const char **, const char *);
int	R_ChooseFile(int, char *, int);
char	*R_HomeDir(void);
Rboolean R_FileExists(const char *);
Rboolean R_HiddenFile(const char *);
double	R_FileMtime(const char *);

/* environment cell access */
typedef struct R_varloc_st *R_varloc_t;
R_varloc_t R_findVarLocInFrame(SEXP, SEXP);
SEXP R_GetVarLocValue(R_varloc_t);
SEXP R_GetVarLocSymbol(R_varloc_t);
Rboolean R_GetVarLocMISSING(R_varloc_t);
void R_SetVarLocValue(R_varloc_t, SEXP);

/* deparse option bits: change do_dump if more are added */

#define KEEPINTEGER 		1
#define QUOTEEXPRESSIONS 	2
#define SHOWATTRIBUTES 		4
#define USESOURCE 		8
#define WARNINCOMPLETE 		16
#define DELAYPROMISES 		32
#define KEEPNA			64
#define S_COMPAT       		128
/* common combinations of the above */
#define SIMPLEDEPARSE		0
#define DEFAULTDEPARSE		65 /* KEEPINTEGER | KEEPNA, used for calls */
#define FORSOURCING		95 /* not DELAYPROMISES, used in edit.c */

/* Coercion functions */
int Rf_LogicalFromString(SEXP, int*);
int Rf_IntegerFromString(SEXP, int*);
double Rf_RealFromString(SEXP, int*);
Rcomplex Rf_ComplexFromString(SEXP, int*);
SEXP Rf_StringFromLogical(int, int*);
SEXP Rf_StringFromInteger(int, int*);
SEXP Rf_StringFromReal(double, int*);
SEXP Rf_StringFromComplex(Rcomplex, int*);
SEXP Rf_EnsureString(SEXP);

/* Other Internally Used Functions */

SEXP Rf_allocCharsxp(R_len_t);
SEXP Rf_append(SEXP, SEXP); /* apparently unused now */
void check1arg(SEXP, SEXP, const char *);
void check1arg_error(SEXP, SEXP, const char *);
void Rf_checkArityCall(SEXP, SEXP, SEXP);
void CheckFormals(SEXP);
void R_check_locale(void);
void check_stack_balance(SEXP op, int save);
void CleanEd(void);
SEXP can_save_alloc (SEXP, SEXP, SEXPTYPE);
void copyListMatrix(SEXP, SEXP, Rboolean);
void copyMostAttribNoTs(SEXP, SEXP);
void CustomPrintValue(SEXP, SEXP);
void DataFrameClass(SEXP);
SEXP ddfindVar(SEXP, SEXP);
SEXP deparse1(SEXP,Rboolean,int);
SEXP deparse1line(SEXP,Rboolean);
SEXP deparse1s(SEXP call);
int DispatchAnyOrEval(SEXP, SEXP, const char *, SEXP, SEXP, SEXP*, int, int);
int DispatchOrEval(SEXP, SEXP, const char *, SEXP, SEXP, SEXP*, int, int);
int DispatchGroup(const char *, SEXP,SEXP,SEXP,SEXP,SEXP*);
SEXP duplicated(SEXP, Rboolean);
SEXP duplicated3(SEXP, SEXP, Rboolean);
int any_duplicated(SEXP, Rboolean);
int any_duplicated3(SEXP, SEXP, Rboolean);
int envlength(SEXP);
SEXP evalList(SEXP, SEXP, SEXP);
SEXP evalListKeepMissing(SEXP, SEXP);
SEXP evalListPendingOK(SEXP, SEXP, SEXP);
int factorsConform(SEXP, SEXP);
void findcontext(int, SEXP, SEXP);
SEXP findVar1(SEXP, SEXP, SEXPTYPE, int);
SEXP forcePromise(SEXP);
SEXP forcePromisePendingOK(SEXP);
void FrameClassFix(SEXP);
SEXP frameSubscript(int, SEXP, SEXP);
int get1index(SEXP, SEXP, int, int, int, SEXP);
SEXP getVar(SEXP, SEXP);
SEXP getVarInFrame(SEXP, SEXP);
void InitArithmetic(void);
void InitColors(void);
void InitConnections(void);
void InitEd(void);
void InitFunctionHashing(void);
void InitBaseEnv(void);
void InitGlobalEnv(void);
Rboolean R_current_trace_state(void);
Rboolean R_has_methods(SEXP);
void R_InitialData(void);
SEXP R_possible_dispatch(SEXP, SEXP, SEXP, SEXP, Rboolean);
void InitGraphics(void);
void InitMemory(void);
void InitNames(void);
void InitOptions(void);
void InitStringHash(void);
void Init_R_Variables(SEXP);
void InitTempDir(void);
void initStack(void);
void internalTypeCheck(SEXP, SEXP, SEXPTYPE);
Rboolean isMethodsDispatchOn(void);
int isValidName(const char *);
void jump_to_toplevel(void);
void KillAllDevices(void);
SEXP levelsgets(SEXP, SEXP);
void mainloop(void);
SEXP makeSubscript(SEXP, SEXP, int *, SEXP, int);
SEXP markKnown(const char *, SEXP);
SEXP mat2indsub(SEXP, SEXP, SEXP);
SEXP matchArg(SEXP, SEXP*);
SEXP matchArgExact(SEXP, SEXP*);
SEXP matchArgs(SEXP, char **, int, SEXP, SEXP);
SEXP matchPar(const char *, SEXP*);
void memtrace_report(void *, void *);
SEXP mkCLOSXP(SEXP, SEXP, SEXP);
SEXP mkFalse(void);
SEXP mkPRIMSXP (int, int);
SEXP mkPROMISE(SEXP, SEXP);
SEXP mkQUOTE(SEXP);
SEXP mkSYMSXP(SEXP, SEXP);
SEXP mkTrue(void);
SEXP NewEnvironment(SEXP, SEXP, SEXP);
void onintr(void);
RETSIGTYPE onsigusr1(int);
RETSIGTYPE onsigusr2(int);
int OneIndex(SEXP, SEXP, int, int, SEXP*, int, SEXP);
SEXP parse(FILE*, int);
void PrintDefaults(void);
void PrintGreeting(void);
void PrintValueEnv(SEXP, SEXP);
void PrintValueRec(SEXP, SEXP);
void PrintVersion(char *);
void PrintVersion_part_1(char *);
void PrintVersionString(char *);
void PrintWarnings(void);
void process_site_Renviron(void);
void process_system_Renviron(void);
void process_user_Renviron(void);
SEXP promiseArgs(SEXP, SEXP);
SEXP promiseArgsWithValues(SEXP, SEXP, SEXP);
SEXP promiseArgsWith1Value(SEXP, SEXP, SEXP);
void Rcons_vprintf(const char *, va_list);
SEXP R_data_class(SEXP , Rboolean);
SEXP R_data_class2(SEXP);
char *R_LibraryFileName(const char *, char *, size_t);
SEXP R_LoadFromFile(FILE*, int);
SEXP R_NewHashedEnv(SEXP, SEXP);
extern int R_Newhashpjw(const char *);
FILE* R_OpenLibraryFile(const char *);
SEXP R_Primitive(const char *);
void R_RestoreGlobalEnv(void);
void R_RestoreGlobalEnvFromFile(const char *, Rboolean);
void R_SaveGlobalEnv(void);
void R_SaveGlobalEnvToFile(const char *);
void R_SaveToFile(SEXP, FILE*, int);
void R_SaveToFileV(SEXP, FILE*, int, int);
Rboolean R_seemsOldStyleS4Object(SEXP object);
int R_SetOptionWarn(int);
int R_SetOptionWidth(int);
void R_Suicide(const char *);
void R_getProcTime(double *data);
int R_isMissing(SEXP symbol, SEXP rho);
void sortVector(SEXP, Rboolean);
void SrcrefPrompt(const char *, SEXP);
void ssort(SEXP*,int);
int StrToInternal(const char *);
SEXP strmat2intmat(SEXP, SEXP, SEXP);
SEXP substituteList(SEXP, SEXP);
Rboolean tsConform(SEXP,SEXP);
SEXP tspgets(SEXP, SEXP);
SEXP type2symbol(SEXPTYPE);
void unbindVar(SEXP, SEXP);
#ifdef ALLOW_OLD_SAVE
void unmarkPhase(void);
#endif
SEXP R_LookupMethod(SEXP, SEXP, SEXP, SEXP);
int usemethod(const char *, SEXP, SEXP, SEXP, SEXP, SEXP, SEXP, int, SEXP*);
SEXP vectorIndex(SEXP, SEXP, int, int, int, SEXP);
SEXP Rf_vectorSubscript(int, SEXP, int*, SEXP (*)(SEXP,SEXP),
                        SEXP (*)(SEXP, int), SEXP, SEXP);
void Rf_wait_until_arguments_computed (SEXP);

#ifdef R_USE_SIGNALS
void begincontext(RCNTXT*, int, SEXP, SEXP, SEXP, SEXP, SEXP);
void revisecontext(SEXP, SEXP);
SEXP dynamicfindVar(SEXP, RCNTXT*);
void endcontext(RCNTXT*);
int framedepth(RCNTXT*);
void R_InsertRestartHandlers(RCNTXT *, Rboolean);
void R_JumpToContext(RCNTXT *, int, SEXP);
SEXP R_syscall(int,RCNTXT*);
int R_sysparent(int,RCNTXT*);
SEXP R_sysframe(int,RCNTXT*);
SEXP R_sysfunction(int,RCNTXT*);

void R_run_onexits(RCNTXT *);
void R_restore_globals(RCNTXT *);
#endif

/* ../main/bind.c */
SEXP ItemName(SEXP, int);

/* ../main/errors.c : */
void ErrorMessage(SEXP, int, ...);
void WarningMessage(SEXP, R_WARNING, ...);
SEXP R_GetTraceback(int);

R_size_t R_GetMaxVSize(void);
void R_SetMaxVSize(R_size_t);
R_size_t R_GetMaxNSize(void);
void R_SetMaxNSize(R_size_t);
R_size_t R_Decode2Long(char *p, int *ierr);
void R_SetPPSize(R_size_t);

/* ../main/devices.c, used in memory.c, gnuwin32/extra.c */
#define R_MaxDevices 64

/* ../../main/printutils.c : */
typedef enum {
    Rprt_adj_left = 0,
    Rprt_adj_right = 1,
    Rprt_adj_centre = 2,
    Rprt_adj_none = 3
} Rprt_adj;

int	Rstrlen(SEXP, int);
const char *EncodeRaw(Rbyte);
const char *EncodeString(SEXP, int, int, Rprt_adj);
const char *EncodeReal2(double, int, int, int);


/* main/sort.c */
void orderVector1(int *indx, int n, SEXP key, Rboolean nalast,
		  Rboolean decreasing, SEXP rho);

/* main/subset.c */
SEXP R_subset3_dflt(SEXP, SEXP, SEXP, SEXP);

/* main/subassign.c */
SEXP R_subassign3_dflt(SEXP, SEXP, SEXP, SEXP);

#include <wchar.h>

/* main/util.c */
void UNIMPLEMENTED_TYPE(const char *s, SEXP x);
void UNIMPLEMENTED_TYPEt(const char *s, SEXPTYPE t);
Rboolean Rf_strIsASCII(const char *str);
int utf8clen(char c);

typedef unsigned short ucs2_t;
size_t mbcsToUcs2(const char *in, ucs2_t *out, int nout, int enc);
/* size_t mbcsMblen(char *in);
size_t ucs2ToMbcs(ucs2_t *in, char *out);
size_t ucs2Mblen(ucs2_t *in); */
size_t utf8toucs(wchar_t *wc, const char *s);
size_t utf8towcs(wchar_t *wc, const char *s, size_t n);
size_t ucstomb(char *s, const unsigned int wc);
size_t ucstoutf8(char *s, const unsigned int wc);
size_t mbtoucs(unsigned int *wc, const char *s, size_t n);
size_t wcstoutf8(char *s, const wchar_t *wc, size_t n);

const wchar_t *wtransChar(SEXP x); /* from sysutils.c */

#define mbs_init(x) memset(x, 0, sizeof(mbstate_t))
size_t Mbrtowc(wchar_t *wc, const char *s, size_t n, mbstate_t *ps);
Rboolean mbcsValid(const char *str);
Rboolean utf8Valid(const char *str);
char *Rf_strchr(const char *s, int c);
char *Rf_strrchr(const char *s, int c);

#ifdef Win32
void R_fixslash(char *s);
void R_fixbackslash(char *s);
wchar_t *filenameToWchar(const SEXP fn, const Rboolean expand);

#if defined(SUPPORT_UTF8_WIN32)
#define mbrtowc(a,b,c,d) Rmbrtowc(a,b)
#define wcrtomb(a,b,c) Rwcrtomb(a,b)
#define mbstowcs(a,b,c) Rmbstowcs(a,b,c)
#define wcstombs(a,b,c) Rwcstombs(a,b,c)
size_t Rmbrtowc(wchar_t *wc, const char *s);
size_t Rwcrtomb(char *s, const wchar_t wc);
size_t Rmbstowcs(wchar_t *wc, const char *s, size_t n);
size_t Rwcstombs(char *s, const wchar_t *wc, size_t n);
#endif
#endif

FILE *RC_fopen(const SEXP fn, const char *mode, const Rboolean expand);
int Seql(SEXP a, SEXP b);
int Scollate(SEXP a, SEXP b);

double R_strtod4(const char *str, char **endptr, char dec, Rboolean NA);
double R_strtod(const char *str, char **endptr);
double R_atof(const char *str);

/* unix/sys-std.c, main/options.c */
void set_rl_word_breaks(const char *str);

/* From localecharset.c */
extern char *locale2charset(const char *);

/* Localization */

#ifdef ENABLE_NLS
#include <libintl.h>
#ifdef Win32
#define _(String) libintl_gettext (String)
#undef gettext /* needed for graphapp */
#else
#define _(String) gettext (String)
#endif
#define gettext_noop(String) String
#define N_(String) gettext_noop (String)
#else /* not NLS */
#define _(String) (String)
#define N_(String) String
#define ngettext(String, StringP, N) (N > 1 ? StringP: String)
#endif


/* Macros for suspending interrupts: also in GraphicsDevice.h */
#define BEGIN_SUSPEND_INTERRUPTS do { \
    Rboolean __oldsusp__ = R_interrupts_suspended; \
    R_interrupts_suspended = TRUE;
#define END_SUSPEND_INTERRUPTS R_interrupts_suspended = __oldsusp__; \
    if (R_interrupts_pending && ! R_interrupts_suspended) \
        onintr(); \
} while(0)


/* Macros for fast vmaxget and vmaxset */

#define VMAXGET() ((void *) R_VStack)
#define VMAXSET(ovmax) (R_VStack = (SEXP) (ovmax))


#ifdef __GNUC__
# undef alloca
# define alloca(x) __builtin_alloca((x))
#else
# ifdef HAVE_ALLOCA_H
#  include <alloca.h>
# endif
# if !HAVE_DECL_ALLOCA
extern void *alloca(size_t);
# endif
#endif


/* Macro for fast stack checking */

#define R_CHECKSTACK() do { \
    int dummy; \
    if (R_CStackDir > 0 ? (uintptr_t)&dummy < R_CStackThreshold \
                        : (uintptr_t)&dummy > R_CStackThreshold) \
        R_CheckStack(); \
} while (0)


/* Enable this by defining USE_FAST_PROTECT_MACROS before including Defn.h.

   Redefines PROTECT, UNPROTECT, PROTECT_WITH_INDEX, and REPROTECT for speed,
   as is possible because the required variables are defined above.  The
   macros below call procedure in memory.c for error handling.  PROTECT_PTR is 
   not redefined, since it contains a significant amount of code.

   Defining USE_FAST_PROTECT_MACROS in source files outside src/main may
   cause problems at link time. */

#ifdef USE_FAST_PROTECT_MACROS

extern SEXP Rf_protect_error (void);    /* SEXP only so it will work with "?" */
extern void Rf_unprotect_error (void);

#undef  PROTECT
#define PROTECT(s) \
  ( R_PPStackTop < R_PPStackSize ? R_PPStack[R_PPStackTop++] = (s) \
                                 : Rf_protect_error() )
#undef  PROTECT2
#define PROTECT2(s1,s2) \
  ( R_PPStackTop+1 < R_PPStackSize ? (R_PPStack[R_PPStackTop++] = (s1), \
                                      R_PPStack[R_PPStackTop++] = (s2)) \
                                   : Rf_protect_error() )
#undef  PROTECT3
#define PROTECT3(s1,s2,s3) \
  ( R_PPStackTop+2 < R_PPStackSize ? (R_PPStack[R_PPStackTop++] = (s1), \
                                      R_PPStack[R_PPStackTop++] = (s2), \
                                      R_PPStack[R_PPStackTop++] = (s3)) \
                                   : Rf_protect_error() )
#undef  UNPROTECT
#define UNPROTECT(n) \
  ( R_PPStackTop >= (n) ? (void) (R_PPStackTop -= (n)) \
                        : Rf_unprotect_error() )

#undef  PROTECT_WITH_INDEX
#define PROTECT_WITH_INDEX(x,i) \
  ( (*(i) = R_PPStackTop), PROTECT(x) )

#undef  REPROTECT
#define REPROTECT(x,i) \
  ( (void) (R_PPStack[i] = x) )

#endif

#endif /* DEFN_H_ */
/*
 *- Local Variables:
 *- page-delimiter: "^/\\*---"
 *- End:
 */<|MERGE_RESOLUTION|>--- conflicted
+++ resolved
@@ -508,13 +508,6 @@
 #endif
 
 #define WAIT_UNTIL_COMPUTED(x) \
-<<<<<<< HEAD
-  ( ! IS_BEING_COMPUTED_BY_TASK(x) ? 0 \
-    : helpers_wait_until_not_being_computed(x) )
-
-#define WAIT_UNTIL_COMPUTED_2(x1,x2) \
-  ( ! IS_BEING_COMPUTED_BY_TASK(x1) && ! IS_BEING_COMPUTED_BY_TASK(x2) ? 0 \
-=======
   ( ! IS_BEING_COMPUTED_BY_TASK(x) \
     ? (void) 0 \
     : helpers_wait_until_not_being_computed(x) )
@@ -522,7 +515,6 @@
 #define WAIT_UNTIL_COMPUTED_2(x1,x2) \
   ( ! IS_BEING_COMPUTED_BY_TASK(x1) && ! IS_BEING_COMPUTED_BY_TASK(x2) \
     ? (void) 0 \
->>>>>>> 3674852c
     : helpers_wait_until_not_being_computed2(x1,x2) ) \
 
 #else 
