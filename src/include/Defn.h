--- conflicted
+++ resolved
@@ -137,16 +137,10 @@
 extern0 SEXP	R_IfSymbol;           /* "if" */
 extern0 SEXP	R_NextSymbol;         /* "next" */
 extern0 SEXP	R_BreakSymbol;        /* "break" */
-<<<<<<< HEAD
-extern0 SEXP	R_WithGradientSymbol; /* "with gradient" */
-extern0 SEXP	R_TrackGradientSymbol;  /* "track gradient" */
-extern0 SEXP	R_ComputeGradientSymbol;  /* "compute gradient" */
-=======
 extern0 SEXP	R_WithGradientSymbol;   /* "with gradient" */
 extern0 SEXP	R_TrackGradientSymbol;  /* "track gradient" */
 extern0 SEXP	R_BackGradientSymbol;   /* "back gradient" */
 extern0 SEXP	R_ComputeGradientSymbol;/* "compute gradient" */
->>>>>>> 4ee15ef4
 extern0 SEXP	R_AsSymbol;           /* "as" */
 extern0 SEXP	R_ColonSymbol;        /* ":" */
 extern0 SEXP	R_DoubleColonSymbol;  /* "::" */
@@ -1265,10 +1259,7 @@
 /*--- FUNCTIONS ------------------------------------------------------ */
 
 # define add_scaled_gradients	Rf_add_scaled_gradients
-<<<<<<< HEAD
-=======
 # define add_scaled_gradients_vec Rf_add_scaled_gradients_vec
->>>>>>> 4ee15ef4
 # define allocCharsxp		Rf_allocCharsxp
 # define alloc_or_reuse		Rf_alloc_or_reuse
 # define apply_non_functon_error Rf_apply_non_function_error
@@ -1301,11 +1292,8 @@
 # define copyMostAttribNoClass	Rf_copyMostAttribNoClass
 # define copyMostAttribNoTs	Rf_copyMostAttribNoTs
 # define copy_scaled_gradients	Rf_copy_scaled_gradients
-<<<<<<< HEAD
-=======
 # define copy_scaled_gradients_vec Rf_copy_scaled_gradients_vec
 # define create_diag_matrix_gradient Rf_create_diag_matrix_gradient
->>>>>>> 4ee15ef4
 # define CustomPrintValue	Rf_CustomPrintValue
 # define DataFrameClass		Rf_DataFrameClass
 # define ddfindVar		Rf_ddfindVar
@@ -1322,12 +1310,8 @@
 # define EncodeRaw              Rf_EncodeRaw
 # define EncodeString           Rf_EncodeString
 # define EnsureString 		Rf_EnsureString
-<<<<<<< HEAD
-# define delete_list_gradient	Rf_delete_list_gradient
-=======
 # define delete_range_list_gradient Rf_delete_range_list_gradient
 # define delete_selected_list_gradient Rf_delete_selected_list_gradient
->>>>>>> 4ee15ef4
 # define endcontext		Rf_endcontext
 # define envlength		Rf_envlength
 # define ErrorMessage		Rf_ErrorMessage
@@ -1338,10 +1322,7 @@
 # define evalList_v		Rf_evalList_v
 # define eval_unshared		Rf_eval_unshared
 # define extend_list_gradient	Rf_extend_list_gradient
-<<<<<<< HEAD
-=======
 # define extend_numeric_gradient Rf_extend_numeric_gradient
->>>>>>> 4ee15ef4
 # define factorsConform		Rf_factorsConform
 # define findcontext		Rf_findcontext
 # define findFun_nospecsym	Rf_findFun_nospecsym
@@ -1450,9 +1431,6 @@
 # define strIsASCII		Rf_strIsASCII
 # define StrToInternal		Rf_StrToInternal
 # define subassign_list_gradient Rf_subassign_list_gradient
-<<<<<<< HEAD
-# define subset_list_gradient	Rf_subset_list_gradient
-=======
 # define subassign_indexes_list_gradient Rf_subassign_indexes_list_gradient
 # define subassign_indexes_numeric_gradient Rf_subassign_indexes_numeric_gradient
 # define subassign_numeric_gradient Rf_subassign_numeric_gradient
@@ -1463,7 +1441,6 @@
 # define subset_indexes_numeric_gradient Rf_subset_indexes_numeric_gradient
 # define subset_range_list_gradient	Rf_subset_range_list_gradient
 # define subset_range_numeric_gradient Rf_subset_range_numeric_gradient
->>>>>>> 4ee15ef4
 # define substituteList		Rf_substituteList
 # define sum_gradient		Rf_sum_gradient
 # define too_deep_error		Rf_too_deep_error
@@ -1549,10 +1526,6 @@
 
 /* Other Internally Used Functions */
 
-<<<<<<< HEAD
-SEXP copy_scaled_gradients (SEXP, double);
-SEXP add_scaled_gradients (SEXP, SEXP, double);
-=======
 SEXP copy_list_recycled_byrow_gradient (SEXP, R_len_t, R_len_t);
 SEXP copy_list_recycled_gradient (SEXP, R_len_t);
 SEXP copy_numeric_recycled_byrow_gradient (SEXP, R_len_t, R_len_t);
@@ -1562,7 +1535,6 @@
 SEXP create_diag_matrix_gradient (SEXP, R_len_t, R_len_t, R_len_t, R_len_t);
 SEXP add_scaled_gradients (SEXP, SEXP, double, int);
 SEXP add_scaled_gradients_vec (SEXP, SEXP, SEXP, R_len_t);
->>>>>>> 4ee15ef4
 SEXP Rf_allocCharsxp(R_len_t);
 SEXP alloc_or_reuse (SEXP, SEXP, SEXPTYPE, int, int, int);
 SEXP Rf_append(SEXP, SEXP); /* apparently unused now */
@@ -1605,12 +1577,8 @@
 SEXP duplicated3(SEXP, SEXP, Rboolean);
 int any_duplicated(SEXP, Rboolean);
 int any_duplicated3(SEXP, SEXP, Rboolean);
-<<<<<<< HEAD
-SEXP delete_list_gradient(SEXP, R_len_t, R_len_t);
-=======
 SEXP delete_range_list_gradient(SEXP, R_len_t, R_len_t, R_len_t);
 SEXP delete_selected_list_gradient(SEXP, SEXP, R_len_t, R_len_t);
->>>>>>> 4ee15ef4
 int envlength(SEXP);
 SEXP evalList(SEXP, SEXP);
 SEXP evalListKeepMissing(SEXP, SEXP);
@@ -1619,10 +1587,7 @@
 SEXP evalList_v(SEXP, SEXP, int);
 SEXP eval_unshared(SEXP,SEXP,int);
 SEXP extend_list_gradient(SEXP, SEXP, R_len_t);
-<<<<<<< HEAD
-=======
 SEXP extend_numeric_gradient(SEXP, SEXP, R_len_t);
->>>>>>> 4ee15ef4
 int factorsConform(SEXP, SEXP);
 void R_NORETURN findcontext(int, SEXP, SEXP);
 SEXP findFun_nospecsym(SEXP, SEXP);
@@ -1746,9 +1711,6 @@
 void start_browser (SEXP, SEXP, SEXP, SEXP);
 int StrToInternal(const char *);
 SEXP subassign_list_gradient(SEXP, SEXP, R_len_t, R_len_t);
-<<<<<<< HEAD
-SEXP subset_list_gradient(SEXP, R_len_t, R_len_t);
-=======
 SEXP subassign_indexes_list_gradient(SEXP, SEXP, SEXP, R_len_t);
 SEXP subassign_indexes_numeric_gradient(SEXP, SEXP, SEXP, R_len_t);
 SEXP subassign_numeric_gradient(SEXP, SEXP, R_len_t, R_len_t);
@@ -1759,7 +1721,6 @@
 SEXP subset_indexes_numeric_gradient(SEXP, SEXP, R_len_t);
 SEXP subset_range_list_gradient(SEXP, R_len_t, R_len_t, R_len_t);
 SEXP subset_range_numeric_gradient(SEXP, R_len_t, R_len_t, R_len_t);
->>>>>>> 4ee15ef4
 SEXP substituteList(SEXP, SEXP);
 SEXP sum_gradient(SEXP, SEXP, SEXP, int, R_len_t);
 void R_trace_call(SEXP, SEXP);
@@ -2156,11 +2117,6 @@
    at user level. */
 
 void SET_ATTRIB_TO_ANYTHING (SEXP, SEXP);
-
-#define SET_GRADIENT_IN_CELL(x,v) \
-   (ATTRIB_W(x) != R_NilValue && !HAS_GRADIENT_IN_CELL(x) ? (void) abort() \
-      : (v) != R_NilValue && TYPEOF(v) != LISTSXP ? (void) abort() \
-      : SET_ATTRIB_TO_ANYTHING((x),(v)))
 
 
 /* Update gradient information in binding cell or promise. */
