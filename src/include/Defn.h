--- conflicted
+++ resolved
@@ -906,7 +906,6 @@
 #define extern0 extern
 #endif
 
-<<<<<<< HEAD
 
 /* Fast interface for subassign primitives.  These variables are set in
    do_set as a fast way of passing information to the fast versions of
@@ -916,8 +915,6 @@
 LibExtern SEXP R_fast_sub_value;  /* Value assigned */
 
 
-=======
->>>>>>> ea3a12b9
 #define R_binding_cell R_high_frequency_globals.binding_cell
                                /* NULL, or the binding cell for the variable
                                   just found or created (if the binding uses
