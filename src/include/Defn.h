/*
 *  pqR : A pretty quick version of R
 *  Copyright (C) 2013, 2014 by Radford M. Neal
 *
 *  Based on R : A Computer Language for Statistical Data Analysis
 *  Copyright (C) 1995, 1996  Robert Gentleman and Ross Ihaka
 *  Copyright (C) 1998--2011  The R Development Core Team.
 *
 *  The changes in pqR from R-2.15.0 distributed by the R Core Team are
 *  documented in the NEWS and MODS files in the top-level source directory.
 *
 *  This program is free software; you can redistribute it and/or modify
 *  it under the terms of the GNU General Public License as published by
 *  the Free Software Foundation; either version 2 of the License, or
 *  (at your option) any later version.
 *
 *  This program is distributed in the hope that it will be useful,
 *  but WITHOUT ANY WARRANTY; without even the implied warranty of
 *  MERCHANTABILITY or FITNESS FOR A PARTICULAR PURPOSE.  See the
 *  GNU General Public License for more details.
 *
 *  You should have received a copy of the GNU General Public License
 *  along with this program; if not, a copy is available at
 *  http://www.r-project.org/Licenses/
 */

#ifndef DEFN_H_
#define DEFN_H_

/* seems unused */
#define COUNTING

#define BYTECODE

/* probably no longer needed */
#define NEW_CONDITION_HANDLING

/* To test the write barrier used by the generational collector,
   define TESTING_WRITE_BARRIER.  This makes the internal structure of
   SEXPRECs visible only inside of files that explicitly define
   USE_RINTERNALS, and all uses of SEXPREC fields that do not go
   through the appropriate functions or macros will become compilation
   errors.  Since this does impose a small but noticable performance
   penalty, code that includes Defn.h (or code that explicitly defines
   USE_RINTERNALS) can access a SEXPREC's fields directly. */

#ifndef TESTING_WRITE_BARRIER
# define USE_RINTERNALS
#endif

#ifdef HAVE_VISIBILITY_ATTRIBUTE
# define attribute_visible __attribute__ ((visibility ("default")))
# define attribute_hidden __attribute__ ((visibility ("hidden")))
#else
# define attribute_visible
# define attribute_hidden
#endif

#ifdef __MAIN__
# define extern0 attribute_hidden
#else
# define extern0 extern
#endif

/* Define HELPERS_DISABLED if no helper support.  This has the effect of 
   making helpers.h define stubs for the helpers routines.  Also define
   HELPERS_NO_MULTITHREADING if helpers not disabled, but R_HELPER_THREADS
   is not defined. */

# ifdef R_DEFERRED_EVAL
#   ifndef R_HELPER_THREADS
#     define HELPERS_NO_MULTITHREADING
#   endif
# else
#   define HELPERS_DISABLED
# endif

#define MAXELTSIZE 8192 /* Used as a default for string buffer sizes,
			   and occasionally as a limit. */

#include <R_ext/Complex.h>
void Rf_CoercionWarning(int);/* warning code */
int Rf_LogicalFromInteger(int, int*);
int Rf_LogicalFromReal(double, int*);
int Rf_LogicalFromComplex(Rcomplex, int*);
int Rf_IntegerFromLogical(int, int*);
int Rf_IntegerFromReal(double, int*);
int Rf_IntegerFromComplex(Rcomplex, int*);
double Rf_RealFromLogical(int, int*);
double Rf_RealFromInteger(int, int*);
double Rf_RealFromComplex(Rcomplex, int*);
Rcomplex Rf_ComplexFromLogical(int, int*);
Rcomplex Rf_ComplexFromInteger(int, int*);
Rcomplex Rf_ComplexFromReal(double, int*);

#define CALLED_FROM_DEFN_H 1
#include <Rinternals.h>		/*-> Arith.h, Boolean.h, Complex.h, Error.h,
				  Memory.h, PrtUtil.h, Utils.h */
#undef CALLED_FROM_DEFN_H

extern0 SEXP	R_CommentSymbol;    /* "comment" */
extern0 SEXP	R_DotEnvSymbol;     /* ".Environment" */
extern0 SEXP	R_ExactSymbol;	    /* "exact" */
extern0 SEXP	R_RecursiveSymbol;  /* "recursive" */
extern0 SEXP	R_SrcfileSymbol;    /* "srcfile" */
extern0 SEXP	R_WholeSrcrefSymbol;   /* "wholeSrcref" */
extern0 SEXP	R_SrcrefSymbol;     /* "srcref" */
extern0 SEXP	R_TmpvalSymbol;     /* "*tmp*" */
extern0 SEXP	R_UseNamesSymbol;   /* "use.names" */
extern0 SEXP	R_DoubleColonSymbol;   /* "::" */
extern0 SEXP	R_TripleColonSymbol;   /* ":::" */
extern0 SEXP    R_ConnIdSymbol;  /* "conn_id" */
extern0 SEXP    R_DevicesSymbol;  /* ".Devices" */

extern0 SEXP    R_dot_Generic;  /* ".Generic" */
extern0 SEXP    R_dot_Methods;  /* ".Methods" */
extern0 SEXP    R_dot_Group;  /* ".Group" */
extern0 SEXP    R_dot_Class;  /* ".Class" */
extern0 SEXP    R_dot_GenericCallEnv;  /* ".GenericCallEnv" */
extern0 SEXP    R_dot_GenericDefEnv;  /* ".GenericDefEnv" */
extern0 SEXP	R_sort_list;  /* "sort.list" */
extern0 SEXP	R_S3MethodsTable;  /* ".__S3MethodsTable__." */
extern0 SEXP	R_previousSymbol; /* "previous" */


 /* writable char access for R internal use only */
#define CHAR_RW(x)	((char *) CHAR(x))

/* CHARSXP charset bits */
#define BYTES_MASK (1<<1)
#define LATIN1_MASK (1<<2)
#define UTF8_MASK (1<<3)
/* (1<<4) is taken by S4_OBJECT_MASK */
#define CACHED_MASK (1<<5)
#define ASCII_MASK (1<<6)
#define HASHASH_MASK 1

/* Symbol and string hash table declarations. */
#define HASHMAXSIZE          1000000
#define HASHSIZE(x)	     LENGTH(x)
#define HASHSLOTSUSED(x)     TRUELENGTH(x)
#define HASHTABLEGROWTHRATE  1.27
#define HASHMINSIZE	     29
/* #define SET_HASHSIZE(x,v)    SETLENGTH(x,v) */
#define SET_HASHSLOTSUSED(x,v) SET_TRUELENGTH(x,v)
#define IS_HASHED(x)	     (HASHTAB(x) != R_NilValue)

/* Test whether this is a constant object (defined in const-objs.c). */
extern R_CONST SEXPREC R_unserialize_as_constant;
#define IS_CONSTANT(x) ((x)->gengc_next_node == &R_unserialize_as_constant)

#ifdef USE_RINTERNALS
# define IS_BYTES(x) ((x)->sxpinfo.gp & BYTES_MASK)
# define SET_BYTES(x) (((x)->sxpinfo.gp) |= BYTES_MASK)
# define IS_LATIN1(x) ((x)->sxpinfo.gp & LATIN1_MASK)
# define SET_LATIN1(x) (((x)->sxpinfo.gp) |= LATIN1_MASK)
# define IS_ASCII(x) ((x)->sxpinfo.gp & ASCII_MASK)
# define SET_ASCII(x) (((x)->sxpinfo.gp) |= ASCII_MASK)
# define IS_UTF8(x) ((x)->sxpinfo.gp & UTF8_MASK)
# define SET_UTF8(x) (((x)->sxpinfo.gp) |= UTF8_MASK)
# define ENC_KNOWN(x) ((x)->sxpinfo.gp & (LATIN1_MASK | UTF8_MASK))
# define SET_CACHED(x) (((x)->sxpinfo.gp) |= CACHED_MASK)
# define IS_CACHED(x) (((x)->sxpinfo.gp) & CACHED_MASK)
#else /* USE_RINTERNALS */
/* Needed only for write-barrier testing */
int IS_BYTES(SEXP x);
void SET_BYTES(SEXP x);
int IS_LATIN1(SEXP x);
void SET_LATIN1(SEXP x);
int IS_ASCII(SEXP x);
void SET_ASCII(SEXP x);
int IS_UTF8(SEXP x);
void SET_UTF8(SEXP x);
int ENC_KNOWN(SEXP x);
int SET_CACHED(SEXP x);
int IS_CACHED(SEXP x);
#endif /* USE_RINTERNALS */

#include "Internal.h"		/* do_FOO */

#include "Errormsg.h"

extern void R_ProcessEvents(void);

#ifdef R_USE_SIGNALS
#ifdef Win32
# include <psignal.h>
#else
# include <signal.h>
# include <setjmp.h>
#endif
#endif

#ifdef Unix
# define OSTYPE      "unix"
# define FILESEP     "/"
#endif /* Unix */

#ifdef Win32
# define OSTYPE      "windows"
# define FILESEP     "/"
#endif /* Win32 */

#ifdef HAVE_F77_UNDERSCORE
# define F77_SYMBOL(x)	x ## _
# define F77_QSYMBOL(x)	#x "_"
#else
# define F77_SYMBOL(x)	x
# define F77_QSYMBOL(x) #x
#endif

/*  Heap and Pointer Protection Stack Sizes.  */

/* These are all required by C99 */
#ifdef HAVE_INTTYPES_H
# include <inttypes.h>
#endif
/* According to POSIX inttypes.h should include stdint.h,
   but let's be sure. */
#ifdef HAVE_STDINT_H
# include <stdint.h>
#endif
#ifdef HAVE_LIMITS_H
# include <limits.h>
#endif

#if defined HAVE_DECL_SIZE_MAX && HAVE_DECL_SIZE_MAX
  typedef size_t R_size_t;
# define R_SIZE_T_MAX SIZE_MAX
#else
# error SIZE_MAX is required for C99
#endif


#define Mega 1048576. /* 1 Mega Byte := 2^20 (= 1048576) Bytes */
#define Giga 1073741824. /* 1 Giga Byte := 2^30 Bytes */

/*	R_PPSSIZE  The pointer protection stack size  */
/*	R_NSIZE	   The number of cons cells	 */
/*	R_VSIZE	   The vector heap size in bytes */
/*  These values are defaults and can be overridden in config.h
    The maxima and minima are in startup.c */

#ifndef R_PPSSIZE
#define	R_PPSSIZE	50000L
#endif
#ifndef R_NSIZE
#define	R_NSIZE		350000L
#endif
#ifndef R_VSIZE
#define	R_VSIZE		8000000L
#endif

/* some commonly needed headers */
#include <math.h>
#include <stdlib.h>
#include <string.h>

/* declare substitutions */
#if !defined(strdup) && defined(HAVE_DECL_STRDUP) && !HAVE_DECL_STRDUP
extern char *strdup(const char *s1);
#endif
#if !defined(strncascmp) && defined(HAVE_DECL_STRNCASECMP) && !HAVE_DECL_STRNCASECMP
extern int strncasecmp(const char *s1, const char *s2, size_t n);
#endif

/* Glibc manages to not define this in -pedantic -ansi */
#if defined(HAVE_PUTENV) && !defined(putenv) && defined(HAVE_DECL_PUTENV) && !HAVE_DECL_PUTENV
extern int putenv(char *string);
#endif


/* Maximal length in bytes of an entire path name.
   POSIX has required this to be at least 255/256, and X/Open at least 1024.
   Solaris has 1024, Linux glibc has 4192.
   File names are limited to FILENAME_MAX bytes (usually the same as PATH_MAX)
   or NAME_MAX (often 255/256).
 */
#if !defined(PATH_MAX)
# if defined(HAVE_SYS_PARAM_H)
#  include <sys/param.h>
# endif
# if !defined(PATH_MAX)
#  if defined(MAXPATHLEN)
/* Try BSD name */
#    define PATH_MAX MAXPATHLEN
#  elif defined(Win32)
/* seems this is now defined by MinGW to be 259, whereas FILENAME_MAX
   and MAX_PATH are 260.  It is not clear that this really is in bytes,
   but might be chars for the Unicode interfaces.
*/
#    define PATH_MAX 260
#  else
/* quite possibly unlimited, so we make this large, and test when used */
#    define PATH_MAX 5000
#  endif
# endif
#endif

#ifdef R_USE_SIGNALS
#ifdef HAVE_POSIX_SETJMP
# define SIGJMP_BUF sigjmp_buf
# define SIGSETJMP(x,s) sigsetjmp(x,s)
# define SIGLONGJMP(x,i) siglongjmp(x,i)
# define JMP_BUF sigjmp_buf
# define SETJMP(x) sigsetjmp(x,0)
# define LONGJMP(x,i) siglongjmp(x,i)
#else
# define SIGJMP_BUF jmp_buf
# define SIGSETJMP(x,s) setjmp(x)
# define SIGLONGJMP(x,i) longjmp(x,i)
# define JMP_BUF jmp_buf
# define SETJMP(x) setjmp(x)
# define LONGJMP(x,i) longjmp(x,i)
#endif
#endif

#define HSIZE	   4119	/* The size of the hash table for symbols */
#define MAXIDSIZE 10000	/* Largest symbol size, 
			   in bytes excluding terminator.
			   Was 256 prior to 2.13.0, now just a sanity check.
			*/

/* Types for the do_xxxx functions for SPECIAL and BUILTIN operations. */

typedef SEXP (*CCODE)(SEXP, SEXP, SEXP, SEXP);
typedef SEXP (*CCODEV)(SEXP, SEXP, SEXP, SEXP, int);  /* with variant info */

#define CALL_PRIMFUN(call,op,args,env,variant) \
  (PRIMVARIANT(op) ? PRIMFUNV(op)(call,op,args,env,variant) \
                   : PRIMFUN(op)(call,op,args,env))

/* Information for Deparsing Expressions */
typedef enum {
    PP_INVALID  =  0,
    PP_ASSIGN   =  1,
    PP_ASSIGN2  =  2,
    PP_BINARY   =  3,
    PP_BINARY2  =  4,
    PP_BREAK    =  5,
    PP_CURLY    =  6,
    PP_FOR      =  7,
    PP_FUNCALL  =  8,
    PP_FUNCTION =  9,
    PP_IF 	= 10,
    PP_NEXT 	= 11,
    PP_PAREN    = 12,
    PP_RETURN   = 13,
    PP_SUBASS   = 14,
    PP_SUBSET   = 15,
    PP_WHILE 	= 16,
    PP_UNARY 	= 17,
    PP_DOLLAR 	= 18,
    PP_FOREIGN 	= 19,
    PP_REPEAT 	= 20
} PPkind;

typedef enum {
    PREC_FN	 = 0,
    PREC_LEFT    = 1,
    PREC_EQ	 = 2,
    PREC_RIGHT	 = 3,
    PREC_TILDE	 = 4,
    PREC_OR	 = 5,
    PREC_AND	 = 6,
    PREC_NOT	 = 7,
    PREC_COMPARE = 8,
    PREC_SUM	 = 9,
    PREC_PROD	 = 10,
    PREC_PERCENT = 11,
    PREC_COLON	 = 12,
    PREC_SIGN	 = 13,
    PREC_POWER	 = 14,
    PREC_DOLLAR  = 15,
    PREC_NS	 = 16,
    PREC_SUBSET	 = 17
} PPprec;

typedef struct {
	PPkind kind; 	 /* deparse kind */
	PPprec precedence; /* operator precedence */
	unsigned int rightassoc;  /* right associative? */
} PPinfo;

/* The type definitions for the table of built-in functions. */
/* This table is set up in ../main/names.c, using tables from various 
   other source files. */
typedef struct {
    char   *name;    /* print name */
    SEXP   (*cfun)();/* c-code address, function pointer */
    int	   code;     /* offset within c-code */
    int	   eval;     /* evaluate args? (and other info) */
    int	   arity;    /* function arity */
    PPinfo gram;     /* pretty-print info */
} FUNTAB;

/* The type definitions for the table of fast built-in functions.
   An earlier entry with a specific value for op takes precedence
   over a later entry where op is -1 (for any).
   This table is set up in ../main/names.c, using tables from various 
   other source files. */
typedef struct {
    SEXP   (*slow)();/* slow function pointer */
    SEXP   (*fast)();/* fast function pointer */
    int    code;     /* operation code, or -1 for any */
    int    arity;    /* function arity, 1, 2, or 3 (for either 1 or 2) */
    int    dsptch1;  /* is object dispatch done on 1st argument? */
    int    dsptch2;  /* is object dispatch done on 2nd argument? */
    int    var1;     /* variant requested when evaluating 1st argument */
    int    var2;     /* variant requested when evaluating 2nd argument */
} FASTFUNTAB;

#ifdef USE_RINTERNALS
/* There is much more in Rinternals.h, including function versions
 * of the Promise and Hashing groups.
 */

/* Primitive Access Macros */

/* Set offset of primitive in table, and copy some of the information from
   the table into the primsxp structure (and misc) for fast access.  Note that 
   primsxp_fast_cfun will (possibly) be set by the slow function, not here. */

#define SET_PRIMOFFSET(x,v) do { \
    SEXP setprim_ptr = (x); \
    int setprim_value = (v); \
    setprim_ptr->sxpinfo.gp = setprim_value; \
    setprim_ptr->u.primsxp.primsxp_cfun = \
      (void *(*)()) R_FunTab[setprim_value].cfun; \
    setprim_ptr->u.primsxp.primsxp_fast_cfun = 0; \
    setprim_ptr->u.primsxp.primsxp_code   = R_FunTab[setprim_value].code; \
    setprim_ptr->u.primsxp.primsxp_arity  = R_FunTab[setprim_value].arity; \
    setprim_ptr->u.primsxp.primsxp_foreign \
        = R_FunTab[setprim_value].gram.kind==PP_FOREIGN; \
    setprim_ptr->u.primsxp.primsxp_print \
        = (R_FunTab[setprim_value].eval/100)%10; \
    setprim_ptr->u.primsxp.primsxp_variant \
        = (R_FunTab[setprim_value].eval/1000)&1; \
    setprim_ptr->u.primsxp.primsxp_internal \
        = (R_FunTab[setprim_value].eval/10)&1; \
    NONVEC_SXPINFO(setprim_ptr).pending_ok \
        = R_FunTab[setprim_value].eval/10000; \
} while (0)

#define PRIMOFFSET(x)	((x)->sxpinfo.gp)

#define PRIMFUN(x)	((CCODE)((x)->u.primsxp.primsxp_cfun))
#define PRIMFUNV(x)	((CCODEV)((x)->u.primsxp.primsxp_cfun))
#define SET_PRIMFUN(x,f) \
    ( (x)->u.primsxp.primsxp_cfun = \
        (void *(*)()) (R_FunTab[PRIMOFFSET(x)].cfun = (SEXP (*)()) (f)), \
      (x)->u.primsxp.primsxp_fast_cfun = 0 )
#define PRIMVAL(x)	((x)->u.primsxp.primsxp_code)
#define PRIMARITY(x)	((x)->u.primsxp.primsxp_arity)
#define PRIMPRINT(x)	((x)->u.primsxp.primsxp_print)
#define PRIMINTERNAL(x)	((x)->u.primsxp.primsxp_internal)
#define PRIMVARIANT(x)	((x)->u.primsxp.primsxp_variant)
#define PRIMFOREIGN(x)	((x)->u.primsxp.primsxp_foreign)
#define PRIMNAME(x)	(R_FunTab[PRIMOFFSET(x)].name)
#define PPINFO(x)	(R_FunTab[PRIMOFFSET(x)].gram)

#define PRIMFUN_PENDING_OK(x) (NONVEC_SXPINFO(x).pending_ok)

#define PRIMFUN_FAST(x)	((x)->u.primsxp.primsxp_fast_cfun)
#define PRIMFUN_DSPTCH1(x) ((x)->u.primsxp.primsxp_dsptch1)
#define PRIMFUN_DSPTCH2(x) ((x)->u.primsxp.primsxp_dsptch2)
#define PRIMFUN_ARG1VAR(x) (NONVEC_SXPINFO(x).var1)
#define PRIMFUN_ARG2VAR(x) (NONVEC_SXPINFO(x).var2)
#define PRIMFUN_UNI_TOO(x) ((x)->u.primsxp.primsxp_uni_too)

#define SET_PRIMFUN_FAST_UNARY(x,f,dsptch1,v1) do { \
    (x)->u.primsxp.primsxp_fast_cfun = (void *(*)()) (f); \
    (x)->u.primsxp.primsxp_dsptch1 = (dsptch1); \
    NONVEC_SXPINFO(x).var1 = (v1); \
} while (0)

#define SET_PRIMFUN_FAST_BINARY(x,f,dsptch1,dsptch2,v1,v2,uni_too) do { \
    (x)->u.primsxp.primsxp_fast_cfun = (void *(*)()) (f); \
    (x)->u.primsxp.primsxp_dsptch1 = (dsptch1); \
    (x)->u.primsxp.primsxp_dsptch2 = (dsptch2); \
    (x)->u.primsxp.primsxp_uni_too = (uni_too); \
    NONVEC_SXPINFO(x).var1 = (v1); \
    NONVEC_SXPINFO(x).var2 = (v2); \
} while (0)

/* Symbols for eval variants.  Variant 0 indicates the standard result.  
   Variants with numbers from 0x01, 0x02, 0x03, ..., 0x0f are passed on for
   the evaluaton of arguments of "{", "(", "if" (except conditon), etc.  
   Variants with numbers 0x10, 0x20, 0x30, ..., 0xf0 are not passed on.  
   There are no variants of the form 0xNM with N!=0 and M!=0.  These 
   variant numbers may be OR'd with flags 0x100, 0x200, 0x400, 0x800, ... 
   in order to indicate additional aspects of variation.  Such additional 
   flags up to 0x8000 are passed on, but flags from 0x10000 up are not.

   Return of a variant result is indicated either by the nature of the 
   returned value, or by R_variant_result being set to a non-zero value
   (to 1 unless something else is used to provide further details, but
   the top bit, 0x80000000, is reserved for use by VARIANT_DIRECT_RETURN,
   perhaps in combination with lower bits specifying the type of result).
   If a call of evalv leads to R_variant_result being non-zero, the caller 
   must set R_variant_result to zero after noting its value, so an outer 
   return will not appear to have a variant result (unless that is what
   should happen).  

   A caller of evalv need not set R_variant_result to zero before a call,
   since that is done inside evalv. 

   If VARIANT_NULL is combined with some other variant, the result could
   be R_NilValue, or the called-for variant, or the standard return value. 
   However, when VARIANT_NULL is combined with VARIANT_DIRECT_RETURN, a
   direct value for "return" will not be replaced by R_NilValue. */

/* Macros isolating part of a variant. */

#define VARIANT_PASS_ON(v) ((v)&0xff0f) /* Isolate part of variant to be passed 
                                           on by "{", "(", "if", etc. */

#define VARIANT_KIND(v) ((v)&0xff) /* Isolate low 8 bits to compare with symbols
                                      defined below (excludes flag bits) */

/* Variant kinds that are passed on. */

#define VARIANT_SEQ   0x01  /* May return a sequence spec, rather than a vector.
                               Sets R_variant_result to 1 if so. */

#define VARIANT_AND   0x02  /* May return AND of a logical vec rather than vec.
                               Does not set R_variant_result. */

#define VARIANT_OR    0x03  /* May return OR of a logical vec rather than vec.
                               Does not set R_variant_result. */

#define VARIANT_SUM   0x04  /* May return sum of vec elements rather than vec.
                               Does not set R_variant_result. */
<<<<<<< HEAD

#define VARIANT_TRANS 0x05  /* May return the transpose of the result.  
                               Sets R_variant_result to 1 if so. */

#define VARIANT_ONE_NAMED 0x06  /* When the result is a vector list with exactly
                                   one named element, may return a one-element
                                   pairlist with this element (used for $).
                                   Does not set R_variant_result. */

/* Variant kinds that are not passed on. */

#define VARIANT_LOCAL_ASSIGN1 0x10  /* May assign result to the first operand.
                                       Sets R_variant_result to 1 if it does. */

#define VARIANT_LOCAL_ASSIGN2 0x20  /* May assign result to the second operand.
                                       Sets R_variant_result to 1 if it does. */

#define VARIANT_QUERY_UNSHARED_SUBSET 0x30  /* Returns the usual result, but 
                                       also sets R_variant_result to 1 or 2 if
                                       the  result is an unshared subset of
                                       the first argument.  If set to 2, any
                                       change still must be propaged upwards. */

/* Variant flags that are passed on. */

#define VARIANT_PENDING_OK 0x100  /* Computation may be deferred pending
                                     completion of a task (in a helper or the 
                                     master). Does not set R_variant_result. */

#define VARIANT_NULL 0x200  /* May just return R_NilValue, while doing side
                               effects, unless the value is for a direct return.
                               Should usually be OR'd with VARIANT_PENDING_OK.
                               Does not set R_variant_result. */

=======

#define VARIANT_TRANS 0x05  /* May return the transpose of the result.  
                               Sets R_variant_result to 1 if so. */

#define VARIANT_ONE_NAMED 0x06  /* When the result is a vector list with exactly
                                   one named element, may return a one-element
                                   pairlist with this element (used for $).
                                   Does not set R_variant_result. */

/* Variant kinds that are not passed on. */

#define VARIANT_LOCAL_ASSIGN1 0x10  /* May assign result to the first operand.
                                       Sets R_variant_result to 1 if it does. */

#define VARIANT_LOCAL_ASSIGN2 0x20  /* May assign result to the second operand.
                                       Sets R_variant_result to 1 if it does. */

#define VARIANT_QUERY_UNSHARED_SUBSET 0x30  /* Returns the usual result, but 
                                       also sets R_variant_result to 1 or 2 if
                                       the  result is an unshared subset of
                                       the first argument.  If set to 2, any
                                       change still must be propaged upwards. */

/* Variant flags that are passed on. */

#define VARIANT_PENDING_OK 0x100  /* Computation may be deferred pending
                                     completion of a task (in a helper or the 
                                     master). Does not set R_variant_result. */

#define VARIANT_NULL 0x200  /* May just return R_NilValue, while doing side
                               effects, unless the value is for a direct return.
                               Should usually be OR'd with VARIANT_PENDING_OK.
                               Does not set R_variant_result. */

>>>>>>> f88c8478
#define VARIANT_DIRECT_RETURN 0x400 /* A "return" statement may simply return
                                       the return value, without a non-local
                                       jump. Usually OR with VARIANT_PENDING_OK.
                                       ORs R_variant_result with VARIANT_RTN. */

/* Variant flags that are not passed on. */

   /* none so far */

/* Flags in R_variant_result. */

#define VARIANT_RTN_FLAG 0x80000000  /* Bit flagging a direct return */


#ifdef R_DEFERRED_EVAL

/* Markers maintained in conjunction with the helpers facility.  We need to
   avoid writing to constant objects, which will have max NAMEDCNT (and hence
   don't need "in use" anyway, since they'll never have lower NAMEDCNT). */

#define helpers_is_being_computed(x)       ((x)->sxpinfo.being_computed)
#define helpers_is_in_use(x)               ((x)->sxpinfo.in_use)

#define helpers_mark_in_use(v) \
    ((v)->sxpinfo.nmcnt < MAX_NAMEDCNT ? (v)->sxpinfo.in_use = 1 : 1)
#define helpers_mark_not_in_use(v) \
    ((v)->sxpinfo.in_use ? (v)->sxpinfo.in_use = 0 : 0)

#define helpers_mark_being_computed(v)     ((v)->sxpinfo.being_computed = 1)
#define helpers_mark_not_being_computed(v) ((v)->sxpinfo.being_computed = 0)

/* Macros to wait until variables(s) computed. */

#define helpers_wait_until_not_being_computed(v) \
  helpers_wait_until_not_being_computed2 ((v), (SEXP)0)
extern void helpers_wait_until_not_being_computed2 (SEXP, SEXP);

#define WAIT_UNTIL_COMPUTED(x) \
  ( ! helpers_is_being_computed(x) \
    ? (void) 0 \
    : helpers_wait_until_not_being_computed(x) )

#define WAIT_UNTIL_COMPUTED_2(x1,x2) \
  ( ! helpers_is_being_computed(x1) && ! helpers_is_being_computed(x2) \
    ? (void) 0 \
    : helpers_wait_until_not_being_computed2(x1,x2) ) \

#else 

#undef helpers_is_being_computed
#undef helpers_is_in_use
#define helpers_is_being_computed(x) 0  /* Stub routines used when support */
#define helpers_is_in_use(x) 0          /*   for helpers is not enabled    */

#define WAIT_UNTIL_COMPUTED(x) 0
#define WAIT_UNTIL_COMPUTED_2(x1,x2) 0

#endif

/* Promise Access Macros */
#define PRVALUE(x) \
  (WAIT_UNTIL_COMPUTED((x)->u.promsxp.value), ((x)->u.promsxp.value))
#define PRVALUE_PENDING_OK(x) \
  ((x)->u.promsxp.value)
#define PRCODE(x)	((x)->u.promsxp.expr)
#define PRENV(x)	((x)->u.promsxp.env)
#define PRSEEN(x)	((x)->sxpinfo.gp)
#define SET_PRSEEN(x,v)	(((x)->sxpinfo.gp)=(v))

/* Hashing Macros */
#define HASHASH(x)      ((x)->sxpinfo.gp & HASHASH_MASK)
#define HASHVALUE(x)    TRUELENGTH(x)
#define SET_HASHASH(x,v) ((v) ? (((x)->sxpinfo.gp) |= HASHASH_MASK) : \
			  (((x)->sxpinfo.gp) &= (~HASHASH_MASK)))
#define SET_HASHVALUE(x,v) SET_TRUELENGTH(x, v)

/* Vector Heap Structure */
typedef struct {
	union {
		SEXP		backpointer;
		double		align;
	} u;
} VECREC, *VECP;

/* Vector Heap Macros */
#define BACKPOINTER(v)	((v).u.backpointer)
#define BYTE2VEC(n)	(((n)>0)?(((n)-1)/sizeof(VECREC)+1):0)
#define INT2VEC(n)	(((n)>0)?(((n)*sizeof(int)-1)/sizeof(VECREC)+1):0)
#define FLOAT2VEC(n)	(((n)>0)?(((n)*sizeof(double)-1)/sizeof(VECREC)+1):0)
#define COMPLEX2VEC(n)	(((n)>0)?(((n)*sizeof(Rcomplex)-1)/sizeof(VECREC)+1):0)
#define PTR2VEC(n)	(((n)>0)?(((n)*sizeof(SEXP)-1)/sizeof(VECREC)+1):0)

/* Bindings */
/* use the same bits (15 and 14) in symbols and bindings */
#define ACTIVE_BINDING_MASK (1<<15)
#define BINDING_LOCK_MASK (1<<14)
#define SPECIAL_BINDING_MASK (ACTIVE_BINDING_MASK | BINDING_LOCK_MASK)
#define IS_ACTIVE_BINDING(b) ((b)->sxpinfo.gp & ACTIVE_BINDING_MASK)
#define BINDING_IS_LOCKED(b) ((b)->sxpinfo.gp & BINDING_LOCK_MASK)
#define SET_ACTIVE_BINDING_BIT(b) ((b)->sxpinfo.gp |= ACTIVE_BINDING_MASK)
#define LOCK_BINDING(b) ((b)->sxpinfo.gp |= BINDING_LOCK_MASK)
#define UNLOCK_BINDING(b) ((b)->sxpinfo.gp &= (~BINDING_LOCK_MASK))

#define check1arg_x(args,call) \
    do { \
        if (TAG(args) != R_NilValue && TAG(args) != R_xSymbol) \
            check1arg_error (args, call, "x"); \
    } while (0)

#else /* USE_RINTERNALS */

typedef struct VECREC *VECP;
int (PRIMOFFSET)(SEXP x);
void (SET_PRIMOFFSET)(SEXP x, int v);

#define PRIMFUN(x)	(R_FunTab[PRIMOFFSET(x)].cfun)
#define PRIMNAME(x)	(R_FunTab[PRIMOFFSET(x)].name)
#define PRIMVAL(x)	(R_FunTab[PRIMOFFSET(x)].code)
#define PRIMARITY(x)	(R_FunTab[PRIMOFFSET(x)].arity)
#define PPINFO(x)	(R_FunTab[PRIMOFFSET(x)].gram)
#define PRIMPRINT(x)	(((R_FunTab[PRIMOFFSET(x)].eval)/100)%10)
#define PRIMINTERNAL(x) (((R_FunTab[PRIMOFFSET(x)].eval)%100)/10)


Rboolean (IS_ACTIVE_BINDING)(SEXP b);
Rboolean (BINDING_IS_LOCKED)(SEXP b);
void (SET_ACTIVE_BINDING_BIT)(SEXP b);
void (LOCK_BINDING)(SEXP b);
void (UNLOCK_BINDING)(SEXP b);

#endif /* USE_RINTERNALS */

typedef SEXP R_bcstack_t;
#ifdef BC_INT_STACK
typedef union { void *p; int i; } IStackval;
#endif

#ifdef R_USE_SIGNALS
/* Stack entry for pending promises */
typedef struct RPRSTACK {
    SEXP promise;
    struct RPRSTACK *next;
} RPRSTACK;


/* Evaluation Context Structure.  Note that RStudio (at least in Sept 2014)
   looks at this structure, and so may break if it is changed (other than
   by adding at the end, probably). */

typedef struct RCNTXT {
    struct RCNTXT *nextcontext;	/* The next context up the chain */
    int callflag;		/* The context "type" */
    JMP_BUF cjmpbuf;		/* C stack and register information */
    int cstacktop;		/* Top of the pointer protection stack */
    int evaldepth;	        /* evaluation depth at inception */
    SEXP promargs;		/* Promises supplied to closure */
    SEXP callfun;		/* The closure called */
    SEXP sysparent;		/* environment the closure was called from */
    SEXP call;			/* The call that effected this context*/
    SEXP cloenv;		/* The environment */
    SEXP conexit;		/* Interpreted "on.exit" code */
    void (*cend)(void *);	/* C "on.exit" thunk */
    void *cenddata;		/* data for C "on.exit" thunk */
    void *vmax;		        /* top of R_alloc stack */
    int intsusp;                /* interrupts are suspended */
    SEXP handlerstack;          /* condition handler stack */
    SEXP restartstack;          /* stack of available restarts */
    struct RPRSTACK *prstack;   /* stack of pending promises */
    SEXP *nodestack;
#ifdef BC_INT_STACK
    IStackval *intstack;
#endif
    SEXP srcref;	        /* The source line in effect */
} RCNTXT, *context;

/* The Various Context Types.

 * In general the type is a bitwise OR of the values below.
 * Note that CTXT_LOOP is already the or of CTXT_NEXT and CTXT_BREAK.
 * Only functions should have the third bit turned on;
 * this allows us to move up the context stack easily
 * with either RETURN's or GENERIC's or RESTART's.
 * If you add a new context type for functions make sure
 * (CTXT_NEWTYPE & CTXT_FUNCTION) > 0
 *
 * Note that RStudio looks at this (see comment above).
 */
enum {
    CTXT_TOPLEVEL = 0,
    CTXT_NEXT	  = 1,
    CTXT_BREAK	  = 2,
    CTXT_LOOP	  = 3,	/* break OR next target */
    CTXT_FUNCTION = 4,
    CTXT_CCODE	  = 8,
    CTXT_RETURN	  = 12,
    CTXT_BROWSER  = 16,
    CTXT_GENERIC  = 20,
    CTXT_RESTART  = 32,
    CTXT_BUILTIN  = 64  /* used in profiling */
};

/*
TOP   0 0 0 0 0 0  = 0
NEX   1 0 0 0 0 0  = 1
BRE   0 1 0 0 0 0  = 2
LOO   1 1 0 0 0 0  = 3
FUN   0 0 1 0 0 0  = 4
CCO   0 0 0 1 0 0  = 8
BRO   0 0 0 0 1 0  = 16
RET   0 0 1 1 0 0  = 12
GEN   0 0 1 0 1 0  = 20
RES   0 0 0 0 0 0 1 = 32
BUI   0 0 0 0 0 0 0 1 = 64
*/

#define IS_RESTART_BIT_SET(flags) ((flags) & CTXT_RESTART)
#define SET_RESTART_BIT_ON(flags) (flags |= CTXT_RESTART)
#define SET_RESTART_BIT_OFF(flags) (flags &= ~CTXT_RESTART)
#endif


/* Miscellaneous Definitions */
#define streql(s, t)	(!strcmp((s), (t)))

/* Arithmetic and Relation Operators */
typedef enum {
    PLUSOP = 1,
    MINUSOP,
    TIMESOP,
    DIVOP,
    POWOP,
    MODOP,
    IDIVOP
} ARITHOP_TYPE;

typedef enum {
    EQOP = 1,
    NEOP,
    LTOP,
    LEOP,
    GEOP,
    GTOP
} RELOP_TYPE;

/* File Handling */
/*
#define R_EOF	65535
*/
#define R_EOF	-1


/*--- Global Variables ---------------------------------------------------- */

/* Defined and initialized in names.c (not main.c) :*/
#ifndef __R_Names__
extern
#endif
FUNTAB	R_FunTab[];	    /* Built in functions */


#include <R_ext/libextern.h>

#ifdef __MAIN__
# define INI_as(v) = v
#define extern0 attribute_hidden
#else
# define INI_as(v)
#define extern0 extern
#endif

LibExtern SEXP R_binding_cell; /* NULL, or the binding cell for the variable
                                  just found or created (if the binding uses
                                  a CONS cell that is suitable for update */

LibExtern unsigned R_variant_result; /* 0 or kind of variant result */
LibExtern Rboolean R_interrupts_suspended INI_as(FALSE);
LibExtern int R_interrupts_pending INI_as(0);

/* R Home Directory */
LibExtern char *R_Home;		    /* Root of the R tree */

/* Memory Management */
extern0 R_size_t R_NSize  INI_as(R_NSIZE);/* Size of cons cell heap */
extern0 R_size_t R_VSize  INI_as(R_VSIZE);/* Size of the vector heap */
extern0 SEXP	R_NHeap;	    /* Start of the cons cell heap */
extern0 SEXP	R_FreeSEXP;	    /* Cons cell free list */
extern0 R_size_t R_Collected;	    /* Number of free cons cells (after gc) */
LibExtern int	R_Is_Running;	    /* for Windows memory manager */

/* The Pointer Protection Stack */
extern0 int	R_PPStackSize	INI_as(R_PPSSIZE); /* The stack size (elements) */
extern0 int	R_PPStackTop;	    /* The top of the stack */
extern0 SEXP*	R_PPStack;	    /* The pointer protection stack */

/* Evaluation Environment */
LibExtern SEXP	R_CurrentExpr;	    /* Currently evaluating expression */
extern0 SEXP	R_ReturnedValue;    /* Slot for return-ing values */
extern0 SEXP*	R_SymbolTable;	    /* The symbol table */
#ifdef R_USE_SIGNALS
LibExtern RCNTXT R_Toplevel;	    /* Storage for the toplevel environment */
LibExtern RCNTXT* R_ToplevelContext;  /* The toplevel environment */
LibExtern RCNTXT* R_GlobalContext;    /* The global environment */
#endif
extern0 Rboolean R_Visible;	    /* Value visibility flag */
LibExtern int	R_EvalDepth	INI_as(0);	/* Evaluation recursion depth */
extern0 int	R_BrowseLines	INI_as(0);	/* lines/per call in browser */

extern0 SEXP    R_VStack        INI_as(NULL);   /* R_alloc stack pointer */

extern0 int	R_Expressions	INI_as(5000);	/* options(expressions) */
extern0 int	R_Expressions_keep INI_as(5000);	/* options(expressions) */
extern0 Rboolean R_KeepSource	INI_as(FALSE);	/* options(keep.source) */
extern0 int	R_WarnLength	INI_as(1000);	/* Error/warning max length */
extern0 int	R_nwarnings	INI_as(50);
extern uintptr_t R_CStackLimit	INI_as((uintptr_t)-1);	/* C stack limit */
extern uintptr_t R_CStackStart	INI_as((uintptr_t)-1);	/* Initial stack address */
extern0 int	R_CStackDir	INI_as(1);	/* C stack direction */
extern0 uintptr_t R_CStackThreshold;	/* Threshold for overflow detection */

#ifdef R_USE_SIGNALS
extern0 struct RPRSTACK *R_PendingPromises INI_as(NULL); /* Pending promise stack */
#endif

/* File Input/Output */
LibExtern Rboolean R_Interactive INI_as(TRUE);	/* TRUE during interactive use*/
extern0 Rboolean R_Quiet	INI_as(FALSE);	/* Be as quiet as possible */
extern Rboolean  R_Slave	INI_as(FALSE);	/* Run as a slave process */
extern0 Rboolean R_Verbose	INI_as(FALSE);	/* Be verbose */
/* extern int	R_Console; */	    /* Console active flag */
/* IoBuffer R_ConsoleIob; : --> ./IOStuff.h */
/* R_Consolefile is used in the internet module */
extern FILE*	R_Consolefile	INI_as(NULL);	/* Console output file */
extern FILE*	R_Outputfile	INI_as(NULL);	/* Output file */
extern0 int	R_ErrorCon	INI_as(2);	/* Error connection */
LibExtern char *R_TempDir	INI_as(NULL);	/* Name of per-session dir */
extern0 char   *Sys_TempDir	INI_as(NULL);	/* Name of per-session dir
						   if set by R itself */
extern0 char	R_StdinEnc[31]  INI_as("");	/* Encoding assumed for stdin */

/* Objects Used In Parsing  */
extern0 int	R_ParseError	INI_as(0); /* Line where parse error occurred */
extern0 int	R_ParseErrorCol;    /* Column of start of token where parse error occurred */
extern0 SEXP	R_ParseErrorFile;   /* Source file where parse error was seen */
#define PARSE_ERROR_SIZE 256	    /* Parse error messages saved here */
extern0 char	R_ParseErrorMsg[PARSE_ERROR_SIZE] INI_as("");
#define PARSE_CONTEXT_SIZE 256	    /* Recent parse context kept in a circular buffer */
extern0 char	R_ParseContext[PARSE_CONTEXT_SIZE] INI_as("");
extern0 int	R_ParseContextLast INI_as(0); /* last character in context buffer */
extern0 int	R_ParseContextLine; /* Line in file of the above */

/* Image Dump/Restore */
extern int	R_DirtyImage	INI_as(0);	/* Current image dirty */

/* How should %*% operations be done - with C routines or BLAS routines?  
   For four kinds of operations: vec-dot, mat-vec, vec-mat, mat-mat. */
#define R_mat_mult_with_BLAS_len 4
extern0 Rboolean R_mat_mult_with_BLAS [R_mat_mult_with_BLAS_len] 
#ifdef __MAIN__
#ifdef R_MAT_MULT_WITH_BLAS_BY_DEFAULT
  = { TRUE, TRUE, TRUE, TRUE }
#else
  = { FALSE, FALSE, FALSE, FALSE }
#endif
#endif
;

/* History */
LibExtern char *R_HistoryFile;	/* Name of the history file */
LibExtern int	R_HistorySize;	/* Size of the history file */
LibExtern int	R_RestoreHistory;	/* restore the history file? */
extern void 	R_setupHistory(void);

/* Warnings/Errors */
extern0 int	R_CollectWarnings INI_as(0);	/* the number of warnings */
extern0 SEXP	R_Warnings;	    /* the warnings and their calls */
extern0 int	R_ShowErrorMessages INI_as(1);	/* show error messages? */
extern0 SEXP	R_HandlerStack;	/* Condition handler stack */
extern0 SEXP	R_RestartStack;	/* Stack of available restarts */
extern0 Rboolean R_warn_partial_match_args   INI_as(FALSE);
extern0 Rboolean R_warn_partial_match_dollar INI_as(FALSE);
extern0 Rboolean R_warn_partial_match_attr INI_as(FALSE);
extern0 Rboolean R_ShowWarnCalls INI_as(FALSE);
extern0 Rboolean R_ShowErrorCalls INI_as(FALSE);
extern0 int	R_NShowCalls INI_as(50);

LibExtern Rboolean utf8locale  INI_as(FALSE);  /* is this a UTF-8 locale? */
LibExtern Rboolean mbcslocale  INI_as(FALSE);  /* is this a MBCS locale? */
extern0   Rboolean latin1locale INI_as(FALSE); /* is this a Latin-1 locale? */
#ifdef Win32
LibExtern unsigned int localeCP  INI_as(1252); /* the locale's codepage */
extern0   Rboolean WinUTF8out  INI_as(FALSE);  /* Use UTF-8 for output */
extern0   void WinCheckUTF8(void);
#endif

extern0 char OutDec	INI_as('.');  /* decimal point used for output */
extern0 Rboolean R_DisableNLinBrowser	INI_as(FALSE);

/* Initialization of the R environment when it is embedded */
extern int Rf_initEmbeddedR(int argc, char **argv);

/* GUI type */

extern char	*R_GUIType	INI_as("unknown");
extern Rboolean R_isForkedChild		INI_as(FALSE); /* was this forked? */

extern double cpuLimit			INI_as(-1.0);
extern double cpuLimit2			INI_as(-1.0);
extern double cpuLimitValue		INI_as(-1.0);
extern double elapsedLimit		INI_as(-1.0);
extern double elapsedLimit2		INI_as(-1.0);
extern double elapsedLimitValue		INI_as(-1.0);

void resetTimeLimits(void);

#define R_BCNODESTACKSIZE 100000
extern0 SEXP *R_BCNodeStackBase, *R_BCNodeStackTop, *R_BCNodeStackEnd;
#ifdef BC_INT_STACK
# define R_BCINTSTACKSIZE 10000
extern0 IStackval *R_BCIntStackBase, *R_BCIntStackTop, *R_BCIntStackEnd;
#endif
extern0 int R_jit_enabled INI_as(0);
extern0 int R_compile_pkgs INI_as(0);
extern SEXP R_cmpfun(SEXP);
extern void R_init_jit_enabled(void);

LibExtern int R_num_math_threads INI_as(1);
LibExtern int R_max_num_math_threads INI_as(1);

/* Pointer  type and utilities for dispatch in the methods package */
typedef SEXP (*R_stdGen_ptr_t)(SEXP, SEXP, SEXP); /* typedef */
R_stdGen_ptr_t R_get_standardGeneric_ptr(void); /* get method */
R_stdGen_ptr_t R_set_standardGeneric_ptr(R_stdGen_ptr_t, SEXP); /* set method */
LibExtern SEXP R_MethodsNamespace;
SEXP R_deferred_default_method(void);
SEXP R_set_prim_method(SEXP fname, SEXP op, SEXP code_vec, SEXP fundef,
		       SEXP mlist);
SEXP do_set_prim_method(SEXP op, const char *code_string, SEXP fundef,
			SEXP mlist);
void R_set_quick_method_check(R_stdGen_ptr_t);
SEXP R_primitive_methods(SEXP op);
SEXP R_primitive_generic(SEXP op);

/* smallest decimal exponent, needed in format.c, set in Init_R_Machine */
extern0 int R_dec_min_exponent		INI_as(-308);

/* structure for caching machine accuracy values */
typedef struct {
    int ibeta, it, irnd, ngrd, machep, negep, iexp, minexp, maxexp;
    double eps, epsneg, xmin, xmax;
} AccuracyInfo;

LibExtern AccuracyInfo R_AccuracyInfo;

extern0 unsigned int max_contour_segments INI_as(25000);

extern0 Rboolean known_to_be_latin1 INI_as(FALSE);
extern0 Rboolean known_to_be_utf8 INI_as(FALSE);

#ifdef __MAIN__
# undef extern
# undef extern0
# undef LibExtern
#endif
#undef INI_as

#define checkArity(a,b) Rf_checkArityCall(a,b,call)

/*--- FUNCTIONS ------------------------------------------------------ */

# define allocCharsxp		Rf_allocCharsxp
# define alloc_or_reuse		Rf_alloc_or_reuse
# define arg_missing_error	Rf_arg_missing_error
# define beginbuiltincontext	Rf_beginbuiltincontext
# define begincontext		Rf_begincontext
# define check_stack_balance	Rf_check_stack_balance
# define check1arg		Rf_check1arg
# define check1arg_error	Rf_check1arg_error
# define CheckFormals		Rf_CheckFormals
# define CleanEd		Rf_CleanEd
# define CoercionWarning       	Rf_CoercionWarning
# define ComplexFromInteger	Rf_ComplexFromInteger
# define ComplexFromLogical	Rf_ComplexFromLogical
# define ComplexFromReal	Rf_ComplexFromReal
# define ComplexFromString	Rf_ComplexFromString
# define copyListMatrix		Rf_copyListMatrix
# define copyMostAttribNoTs	Rf_copyMostAttribNoTs
# define CustomPrintValue	Rf_CustomPrintValue
# define DataFrameClass		Rf_DataFrameClass
# define ddfindVar		Rf_ddfindVar
# define deparse1		Rf_deparse1
# define deparse1line		Rf_deparse1line
# define deparse1s		Rf_deparse1s
# define DispatchAnyOrEval      Rf_DispatchAnyOrEval
# define DispatchGroup		Rf_DispatchGroup
# define DispatchOrEval		Rf_DispatchOrEval
# define dotdotdot_error	Rf_dotdotdot_error
# define dup_top_level		Rf_dup_top_level
# define dynamicfindVar		Rf_dynamicfindVar
# define EncodeRaw              Rf_EncodeRaw
# define EncodeString           Rf_EncodeString
# define EnsureString 		Rf_EnsureString
# define endcontext		Rf_endcontext
# define envlength		Rf_envlength
# define ErrorMessage		Rf_ErrorMessage
# define evalList		Rf_evalList
# define evalListKeepMissing	Rf_evalListKeepMissing
# define evalListPendingOK	Rf_evalListPendingOK
# define factorsConform		Rf_factorsConform
# define findcontext		Rf_findcontext
# define findVar1		Rf_findVar1
# define forcePromise		Rf_forcePromise
# define forcePromisePendingOK	Rf_forcePromisePendingOK
# define FrameClassFix		Rf_FrameClassFix
# define framedepth		Rf_framedepth
# define frameSubscript		Rf_frameSubscript
# define get1index		Rf_get1index
# define getVar			Rf_getVar
# define getVarInFrame		Rf_getVarInFrame
# define InitArithmetic		Rf_InitArithmetic
# define InitColors		Rf_InitColors
# define InitConnections	Rf_InitConnections
# define InitEd			Rf_InitEd
# define InitFunctionHashing	Rf_InitFunctionHashing
# define InitBaseEnv		Rf_InitBaseEnv
# define InitGlobalEnv		Rf_InitGlobalEnv
# define InitGraphics		Rf_InitGraphics
# define InitMemory		Rf_InitMemory
# define InitNames		Rf_InitNames
# define InitOptions		Rf_InitOptions
# define InitStringHash		Rf_InitStringHash
# define InitTempDir		Rf_InitTempDir
# define initStack		Rf_initStack
# define IntegerFromComplex	Rf_IntegerFromComplex
# define IntegerFromLogical	Rf_IntegerFromLogical
# define IntegerFromReal	Rf_IntegerFromReal
# define IntegerFromString	Rf_IntegerFromString
# define internalTypeCheck	Rf_internalTypeCheck
# define isValidName		Rf_isValidName
# define ItemName		Rf_ItemName
# define jump_to_toplevel	Rf_jump_to_toplevel
# define KillAllDevices		Rf_KillAllDevices
# define levelsgets		Rf_levelsgets
# define LogicalFromComplex	Rf_LogicalFromComplex
# define LogicalFromInteger	Rf_LogicalFromInteger
# define LogicalFromReal	Rf_LogicalFromReal
# define LogicalFromString	Rf_LogicalFromString
# define mainloop		Rf_mainloop
# define makeSubscript		Rf_makeSubscript
# define markKnown		Rf_markKnown
# define mat2indsub		Rf_mat2indsub
# define matchArg		Rf_matchArg
# define matchArgExact		Rf_matchArgExact
# define matchArgs		Rf_matchArgs
# define matchPar		Rf_matchPar
# define Mbrtowc		Rf_mbrtowc
# define mbtoucs		Rf_mbtoucs
# define mkCLOSXP		Rf_mkCLOSXP
# define mkFalse		Rf_mkFalse
# define mkPROMISE		Rf_mkPROMISE
# define mkQUOTE		Rf_mkQUOTE
# define mkSYMSXP		Rf_mkSYMSXP
# define mkTrue			Rf_mkTrue
# define NewEnvironment		Rf_NewEnvironment
# define nonsubsettable_error	Rf_nonsubsettable_error
# define onintr			Rf_onintr
# define onsigusr1              Rf_onsigusr1
# define onsigusr2              Rf_onsigusr2
# define out_of_bounds_error	Rf_out_of_bounds_error
# define parse			Rf_parse
# define PrintDefaults		Rf_PrintDefaults
# define PrintGreeting		Rf_PrintGreeting
# define PrintValueEnv		Rf_PrintValueEnv
# define PrintValueRec		Rf_PrintValueRec
# define PrintVersion		Rf_PrintVersion
# define PrintVersion_part_1	Rf_PrintVersion_part_1
# define PrintVersionString    	Rf_PrintVersionString
# define PrintWarnings		Rf_PrintWarnings
# define promiseArgs		Rf_promiseArgs
# define promiseArgsWithValues	Rf_promiseArgsWithValues
# define promiseArgsWith1Value	Rf_promiseArgsWith1Value
# define RealFromComplex	Rf_RealFromComplex
# define RealFromInteger	Rf_RealFromInteger
# define RealFromLogical	Rf_RealFromLogical
# define RealFromString		Rf_RealFromString
# define RemoveVariable		Rf_RemoveVariable
# define revisecontext          Rf_revisecontext
# define Seql			Rf_Seql
# define Scollate		Rf_Scollate
# define sortVector		Rf_sortVector
# define SrcrefPrompt		Rf_SrcrefPrompt
# define ssort			Rf_ssort
# define StringFromComplex	Rf_StringFromComplex
# define StringFromInteger	Rf_StringFromInteger
# define StringFromLogical	Rf_StringFromLogical
# define StringFromReal		Rf_StringFromReal
# define strIsASCII		Rf_strIsASCII
# define StrToInternal		Rf_StrToInternal
# define strmat2intmat		Rf_strmat2intmat
# define substituteList		Rf_substituteList
# define tsConform		Rf_tsConform
# define tspgets		Rf_tspgets
# define type2symbol		Rf_type2symbol
# define usemethod		Rf_usemethod
# define ucstomb		Rf_ucstomb
# define ucstoutf8		Rf_ucstoutf8
# define unbound_var_error	Rf_unbound_var_error
# define utf8toucs		Rf_utf8toucs
# define utf8towcs		Rf_utf8towcs
# define vectorSubscript	Rf_vectorSubscript
# define wait_until_arguments_computed Rf_wait_until_arguments_computed
# define warningcall		Rf_warningcall
# define WarningMessage		Rf_WarningMessage
# define wcstoutf8		Rf_wcstoutf8
# define wtransChar		Rf_wtransChar
# define yychar			Rf_yychar
# define yylval			Rf_yylval
# define yynerrs		Rf_yynerrs
# define yyparse		Rf_yyparse

/* Platform Dependent Gui Hooks */

#define	R_CONSOLE	1
#define	R_FILE		2
#define R_TEXT		3

/* The maximum length of input line which will be asked for,
   in bytes, including the terminator */
#define CONSOLE_BUFFER_SIZE 4096
int	R_ReadConsole(const char *, unsigned char *, int, int);
void	R_WriteConsole(const char *, int); /* equivalent to R_WriteConsoleEx(a, b, 0) */
void	R_WriteConsoleEx(const char *, int, int);
void	R_ResetConsole(void);
void	R_FlushConsole(void);
void	R_ClearerrConsole(void);
void	R_Busy(int);
int	R_ShowFiles(int, const char **, const char **, const char *,
		    Rboolean, const char *);
int     R_EditFiles(int, const char **, const char **, const char *);
int	R_ChooseFile(int, char *, int);
char	*R_HomeDir(void);
Rboolean R_FileExists(const char *);
Rboolean R_HiddenFile(const char *);
double	R_FileMtime(const char *);

/* environment cell access */
typedef struct R_varloc_st *R_varloc_t;
R_varloc_t R_findVarLocInFrame(SEXP, SEXP);
SEXP R_GetVarLocValue(R_varloc_t);
SEXP R_GetVarLocSymbol(R_varloc_t);
Rboolean R_GetVarLocMISSING(R_varloc_t);
void R_SetVarLocValue(R_varloc_t, SEXP);

/* deparse option bits: change do_dump if more are added */

#define KEEPINTEGER 		1
#define QUOTEEXPRESSIONS 	2
#define SHOWATTRIBUTES 		4
#define USESOURCE 		8
#define WARNINCOMPLETE 		16
#define DELAYPROMISES 		32
#define KEEPNA			64
#define S_COMPAT       		128
#define CODEPROMISES		256
/* common combinations of the above */
#define SIMPLEDEPARSE		0
#define DEFAULTDEPARSE		65 /* KEEPINTEGER | KEEPNA, used for calls */
#define FORSOURCING		95 /* not DELAYPROMISES, used in edit.c */

/* Coercion functions */
int Rf_LogicalFromString(SEXP, int*);
int Rf_IntegerFromString(SEXP, int*);
double Rf_RealFromString(SEXP, int*);
Rcomplex Rf_ComplexFromString(SEXP, int*);
SEXP Rf_StringFromLogical(int, int*);
SEXP Rf_StringFromInteger(int, int*);
SEXP Rf_StringFromReal(double, int*);
SEXP Rf_StringFromComplex(Rcomplex, int*);
SEXP Rf_EnsureString(SEXP);

/* Other Internally Used Functions */

SEXP Rf_allocCharsxp(R_len_t);
SEXP alloc_or_reuse (SEXP, SEXP, SEXPTYPE, int, int, int);
SEXP Rf_append(SEXP, SEXP); /* apparently unused now */
void check1arg(SEXP, SEXP, const char *);
void check1arg_error(SEXP, SEXP, const char *);
void Rf_checkArityCall(SEXP, SEXP, SEXP);
void CheckFormals(SEXP);
void R_check_locale(void);
void check_stack_balance(SEXP op, int save);
void CleanEd(void);
void copyListMatrix(SEXP, SEXP, Rboolean);
void copyMostAttribNoTs(SEXP, SEXP);
void CustomPrintValue(SEXP, SEXP);
void DataFrameClass(SEXP);
SEXP ddfindVar(SEXP, SEXP);
SEXP Rf_DecideVectorOrRange (SEXP, int *, int *, SEXP);
SEXP deparse1(SEXP,Rboolean,int);
SEXP deparse1line(SEXP,Rboolean);
SEXP deparse1s(SEXP call);
int DispatchAnyOrEval(SEXP, SEXP, const char *, SEXP, SEXP, SEXP*, int, int);
int DispatchOrEval(SEXP, SEXP, const char *, SEXP, SEXP, SEXP*, int, int);
int DispatchGroup(const char *, SEXP,SEXP,SEXP,SEXP,SEXP*);
SEXP dup_top_level(SEXP);
SEXP duplicated(SEXP, Rboolean);
SEXP duplicated3(SEXP, SEXP, Rboolean);
int any_duplicated(SEXP, Rboolean);
int any_duplicated3(SEXP, SEXP, Rboolean);
int envlength(SEXP);
SEXP evalList(SEXP, SEXP, SEXP);
SEXP evalListKeepMissing(SEXP, SEXP);
SEXP evalListPendingOK(SEXP, SEXP, SEXP);
int factorsConform(SEXP, SEXP);
void R_NORETURN findcontext(int, SEXP, SEXP);
SEXP findVar1(SEXP, SEXP, SEXPTYPE, int);
SEXP forcePromise(SEXP);
SEXP forcePromisePendingOK(SEXP);
void FrameClassFix(SEXP);
SEXP frameSubscript(int, SEXP, SEXP);
int get1index(SEXP, SEXP, int, int, int, SEXP);
SEXP getVar(SEXP, SEXP);
SEXP getVarInFrame(SEXP, SEXP);
void InitArithmetic(void);
void InitColors(void);
void InitConnections(void);
void InitEd(void);
void InitFunctionHashing(void);
void InitBaseEnv(void);
void InitGlobalEnv(void);
Rboolean R_has_methods(SEXP);
void R_InitialData(void);
SEXP R_possible_dispatch(SEXP, SEXP, SEXP, SEXP, Rboolean);
void InitGraphics(void);
void InitMemory(void);
void InitNames(void);
void InitOptions(void);
void InitStringHash(void);
void Init_R_Variables(SEXP);
void InitTempDir(void);
void initStack(void);
void internalTypeCheck(SEXP, SEXP, SEXPTYPE);
Rboolean isMethodsDispatchOn(void);
int isValidName(const char *);
void R_NORETURN jump_to_toplevel(void);
void KillAllDevices(void);
SEXP levelsgets(SEXP, SEXP);
void mainloop(void);
SEXP makeSubscript(SEXP, SEXP, int *, SEXP, int);
SEXP markKnown(const char *, SEXP);
SEXP mat2indsub(SEXP, SEXP, SEXP);
SEXP matchArg(SEXP, SEXP*);
SEXP matchArgExact(SEXP, SEXP*);
SEXP matchArgs(SEXP, char **, int, SEXP, SEXP);
SEXP matchPar(const char *, SEXP*);
SEXP mkCLOSXP(SEXP, SEXP, SEXP);
SEXP mkFalse(void);
SEXP mkPRIMSXP (int, int);
SEXP mkPROMISE(SEXP, SEXP);
SEXP mkQUOTE(SEXP);
SEXP mkSYMSXP(SEXP, SEXP);
SEXP mkTrue(void);
SEXP NewEnvironment(SEXP, SEXP, SEXP);
void onintr(void);
RETSIGTYPE onsigusr1(int);
RETSIGTYPE onsigusr2(int);
SEXP parse(FILE*, int);
void PrintDefaults(void);
void PrintGreeting(void);
void PrintValueEnv(SEXP, SEXP);
void PrintValueRec(SEXP, SEXP);
void PrintVersion(char *);
void PrintVersion_part_1(char *);
void PrintVersionString(char *);
void PrintWarnings(void);
void process_site_Renviron(void);
void process_system_Renviron(void);
void process_user_Renviron(void);
SEXP promiseArgs(SEXP, SEXP);
SEXP promiseArgsWithValues(SEXP, SEXP, SEXP);
SEXP promiseArgsWith1Value(SEXP, SEXP, SEXP);
void Rcons_vprintf(const char *, va_list);
SEXP RemoveVariable(SEXP, SEXP);
SEXP R_data_class(SEXP , Rboolean);
SEXP R_data_class2(SEXP);
char *R_LibraryFileName(const char *, char *, size_t);
SEXP R_LoadFromFile(FILE*, int);
SEXP R_NewHashedEnv(SEXP, SEXP);
extern int R_Newhashpjw(const char *);
FILE* R_OpenLibraryFile(const char *);
SEXP R_Primitive(const char *);
void R_RestoreGlobalEnv(void);
void R_RestoreGlobalEnvFromFile(const char *, Rboolean);
void R_SaveGlobalEnv(void);
void R_SaveGlobalEnvToFile(const char *);
void R_SaveToFile(SEXP, FILE*, int);
void R_SaveToFileV(SEXP, FILE*, int, int);
Rboolean R_seemsOldStyleS4Object(SEXP object);
int R_SetOptionWarn(int);
int R_SetOptionWidth(int);
void R_Suicide(const char *);
void R_getProcTime(double *data);
int R_isMissing(SEXP symbol, SEXP rho);
void sortVector(SEXP, Rboolean);
void SrcrefPrompt(const char *, SEXP);
void ssort(SEXP*,int);
int StrToInternal(const char *);
SEXP strmat2intmat(SEXP, SEXP, SEXP);
SEXP substituteList(SEXP, SEXP);
void R_trace_call(SEXP, SEXP);
Rboolean tsConform(SEXP,SEXP);
SEXP tspgets(SEXP, SEXP);
SEXP type2symbol(SEXPTYPE);
SEXP Rf_VectorFromRange (int, int);
#ifdef ALLOW_OLD_SAVE
void unmarkPhase(void);
#endif
SEXP R_LookupMethod(SEXP, SEXP, SEXP, SEXP);
int usemethod(const char *, SEXP, SEXP, SEXP, SEXP, SEXP, SEXP, int, SEXP*);
SEXP Rf_vectorSubscript(int, SEXP, int*, SEXP (*)(SEXP,SEXP),
                        SEXP (*)(SEXP, int), SEXP, SEXP);
void Rf_wait_until_arguments_computed (SEXP);

#ifdef R_USE_SIGNALS
void beginbuiltincontext(RCNTXT*, SEXP);
void begincontext(RCNTXT*, int, SEXP, SEXP, SEXP, SEXP, SEXP);
void revisecontext(SEXP, SEXP);
SEXP dynamicfindVar(SEXP, RCNTXT*);
void endcontext(RCNTXT*);
int framedepth(RCNTXT*);
void R_InsertRestartHandlers(RCNTXT *, Rboolean);
void R_NORETURN R_JumpToContext(RCNTXT *, int, SEXP);
SEXP R_syscall(int,RCNTXT*);
int R_sysparent(int,RCNTXT*);
SEXP R_sysframe(int,RCNTXT*);
SEXP R_sysfunction(int,RCNTXT*);

void R_run_onexits(RCNTXT *);
void R_restore_globals(RCNTXT *);
#endif

/* ../main/bind.c */
SEXP ItemName(SEXP, int);

/* ../main/errors.c : */
void ErrorMessage(SEXP, int, ...);
void WarningMessage(SEXP, R_WARNING, ...);
SEXP R_GetTraceback(int);

R_size_t R_GetMaxVSize(void);
void R_SetMaxVSize(R_size_t);
R_size_t R_GetMaxNSize(void);
void R_SetMaxNSize(R_size_t);
R_size_t R_Decode2Long(char *p, int *ierr);
void R_SetPPSize(R_size_t);

/* ../main/devices.c, used in memory.c, gnuwin32/extra.c */
#define R_MaxDevices 64

/* ../../main/printutils.c : */
typedef enum {
    Rprt_adj_left = 0,
    Rprt_adj_right = 1,
    Rprt_adj_centre = 2,
    Rprt_adj_none = 3
} Rprt_adj;

int	Rstrlen(SEXP, int);
const char *EncodeRaw(Rbyte);
const char *EncodeString(SEXP, int, int, Rprt_adj);
const char *EncodeReal2(double, int, int, int);


/* main/sort.c */
void orderVector1(int *indx, int n, SEXP key, Rboolean nalast,
		  Rboolean decreasing, SEXP rho);

/* main/subset.c */
SEXP R_subset3_dflt(SEXP, SEXP, SEXP, SEXP, int);

/* main/subassign.c */
SEXP R_subassign3_dflt(SEXP, SEXP, SEXP, SEXP);

#include <wchar.h>

/* main/util.c */
R_NORETURN void UNIMPLEMENTED_TYPE(const char *s, SEXP x);
R_NORETURN void UNIMPLEMENTED_TYPEt(const char *s, SEXPTYPE t);
R_NORETURN void dotdotdot_error(void);
R_NORETURN void arg_missing_error(SEXP sym);
R_NORETURN void unbound_var_error(SEXP sym);
R_NORETURN void out_of_bounds_error(SEXP call);
R_NORETURN void nonsubsettable_error(SEXP call, SEXP x);
Rboolean Rf_strIsASCII(const char *str);
int utf8clen(char c);

typedef unsigned short ucs2_t;
size_t mbcsToUcs2(const char *in, ucs2_t *out, int nout, int enc);
/* size_t mbcsMblen(char *in);
size_t ucs2ToMbcs(ucs2_t *in, char *out);
size_t ucs2Mblen(ucs2_t *in); */
size_t utf8toucs(wchar_t *wc, const char *s);
size_t utf8towcs(wchar_t *wc, const char *s, size_t n);
size_t ucstomb(char *s, const unsigned int wc);
size_t ucstoutf8(char *s, const unsigned int wc);
size_t mbtoucs(unsigned int *wc, const char *s, size_t n);
size_t wcstoutf8(char *s, const wchar_t *wc, size_t n);

const wchar_t *wtransChar(SEXP x); /* from sysutils.c */

#define mbs_init(x) memset(x, 0, sizeof(mbstate_t))
size_t Mbrtowc(wchar_t *wc, const char *s, size_t n, mbstate_t *ps);
Rboolean mbcsValid(const char *str);
Rboolean utf8Valid(const char *str);
char *Rf_strchr(const char *s, int c);
char *Rf_strrchr(const char *s, int c);

#ifdef Win32
void R_fixslash(char *s);
void R_fixbackslash(char *s);
wchar_t *filenameToWchar(const SEXP fn, const Rboolean expand);

#if defined(SUPPORT_UTF8_WIN32)
#define mbrtowc(a,b,c,d) Rmbrtowc(a,b)
#define wcrtomb(a,b,c) Rwcrtomb(a,b)
#define mbstowcs(a,b,c) Rmbstowcs(a,b,c)
#define wcstombs(a,b,c) Rwcstombs(a,b,c)
size_t Rmbrtowc(wchar_t *wc, const char *s);
size_t Rwcrtomb(char *s, const wchar_t wc);
size_t Rmbstowcs(wchar_t *wc, const char *s, size_t n);
size_t Rwcstombs(char *s, const wchar_t *wc, size_t n);
#endif
#endif

FILE *RC_fopen(const SEXP fn, const char *mode, const Rboolean expand);
int Seql(SEXP a, SEXP b);
int Scollate(SEXP a, SEXP b);

double R_strtod4(const char *str, char **endptr, char dec, Rboolean NA);
double R_strtod(const char *str, char **endptr);
double R_atof(const char *str);

/* unix/sys-std.c, main/options.c */
void set_rl_word_breaks(const char *str);

/* From localecharset.c */
extern char *locale2charset(const char *);

/* Localization */

#ifdef ENABLE_NLS
#include <libintl.h>
#ifdef Win32
#define _(String) libintl_gettext (String)
#undef gettext /* needed for graphapp */
#else
#define _(String) gettext (String)
#endif
#define gettext_noop(String) String
#define N_(String) gettext_noop (String)
#else /* not NLS */
#define _(String) (String)
#define N_(String) String
#define ngettext(String, StringP, N) (N > 1 ? StringP: String)
#endif


/* Macros for suspending interrupts: also in GraphicsDevice.h */
#define BEGIN_SUSPEND_INTERRUPTS do { \
    Rboolean __oldsusp__ = R_interrupts_suspended; \
    R_interrupts_suspended = TRUE;
#define END_SUSPEND_INTERRUPTS R_interrupts_suspended = __oldsusp__; \
    if (R_interrupts_pending && ! R_interrupts_suspended) \
        onintr(); \
} while(0)


/* Macros for fast vmaxget and vmaxset */

#define VMAXGET() ((void *) R_VStack)
#define VMAXSET(ovmax) (R_VStack = (SEXP) (ovmax))


#ifdef __GNUC__
# undef alloca
# define alloca(x) __builtin_alloca((x))
#else
# ifdef HAVE_ALLOCA_H
#  include <alloca.h>
# endif
# if !HAVE_DECL_ALLOCA
extern void *alloca(size_t);
# endif
#endif


/* Macro version of SETCAR.  Assumes FLAG_OLD_TO_NEW is set to 1 in
   memory.c, though it will give correct results either way.  Avoids
   a function call when the node is already in the old-to-new list.
   Similar macros could be defined for SETCDR, SET_TAG, etc., but it
   is less likely that they will be called repeatedly for the same
   object. */

#define SETCAR(x,y) \
  ((x)->gengc_prev_node==0 ? (x)->u.listsxp.carval = (y) : (SETCAR)((x),(y)))


/* Macro for fast stack checking */

#define R_CHECKSTACK() do { \
    if (R_CStackLimit != (uintptr_t) -1) { \
        int dummy; \
        if (R_CStackDir > 0 ? (uintptr_t) &dummy < R_CStackThreshold \
                            : (uintptr_t) &dummy > R_CStackThreshold) \
            R_CheckStack(); \
    } \
} while (0)


/* Enable this by defining USE_FAST_PROTECT_MACROS before including Defn.h.

   Redefines PROTECT, UNPROTECT, PROTECT_WITH_INDEX, and REPROTECT for speed,
   as is possible because the required variables are defined above.  The
   macros below call procedure in memory.c for error handling.  PROTECT_PTR is 
   not redefined, since it contains a significant amount of code.

   Macros PROTECT2 and PROTECT3 for protecting 2 or 3 objects are also defined.

   Defining USE_FAST_PROTECT_MACROS in source files outside src/main may
   cause problems at link time. */

#ifdef USE_FAST_PROTECT_MACROS

extern void Rf_protect_error (void);
extern void Rf_unprotect_error (void);

#undef  PROTECT
#define PROTECT(s) \
( (R_PPStackTop >= R_PPStackSize ? Rf_protect_error() : (void)0), \
   R_PPStack[R_PPStackTop++] = (s) )

#undef  PROTECT2
#define PROTECT2(s1,s2) \
( (R_PPStackTop+1 >= R_PPStackSize ? Rf_protect_error() : (void)0), \
   R_PPStack[R_PPStackTop++] = (s1), \
   R_PPStack[R_PPStackTop++] = (s2) )

#undef  PROTECT3
#define PROTECT3(s1,s2,s3) \
( (R_PPStackTop+2 >= R_PPStackSize ? Rf_protect_error() : (void)0), \
   R_PPStack[R_PPStackTop++] = (s1), \
   R_PPStack[R_PPStackTop++] = (s2), \
   R_PPStack[R_PPStackTop++] = (s3) )

#undef  UNPROTECT
#define UNPROTECT(n) \
  ( R_PPStackTop >= (n) ? (void) (R_PPStackTop -= (n)) \
                        : Rf_unprotect_error() )

#undef  PROTECT_WITH_INDEX
#define PROTECT_WITH_INDEX(x,i) \
  ( (*(i) = R_PPStackTop), PROTECT(x) )

#undef  REPROTECT
#define REPROTECT(x,i) \
  ( (void) (R_PPStack[i] = x) )

#endif


/* Version of SET_ATTRIB that allows anything for the attributes.  Objects
   with such attributes are safe for garbage collection, but shouldn't appear 
   at user level. */

void SET_ATTRIB_TO_ANYTHING (SEXP, SEXP);


/* Redefine NA_INTEGER and NA_LOGICAL to be constants.  Defined in Arith.h
   to refer to R_NaInt, because the RcppEigen package needs them to be
   variables, but they may be faster as constants inside the interpreter. */

#undef NA_INTEGER
#define NA_INTEGER INT_MIN
#undef NA_LOGICAL
#define NA_LOGICAL INT_MIN

/* Redefine ISNAN to make use of a trick, if ENABLE_ISNAN_TRICK is
   defined (with a -D argument in CFLAGS).  This is done here only, not 
   in Arith.h, because the macro implementing the trick evaluates its 
   argument twice, which is bad if it has side effects.  Such macro
   calls are avoided in the interpreter, but may occur in packages. 

   The trick is faster for many non-NaN and non-NA numbers.  It relies
   on the results of converting NaN, NA, -NaN, and -NA to int all being 
   the same, which is checked for in InitArithmetic. */

#ifdef ENABLE_ISNAN_TRICK
#  undef ISNAN
#  define ISNAN(x) ((int)(x) == R_NaN_cast_to_int && isnan(x) != 0)
#endif

#endif /* DEFN_H_ */
/*
 *- Local Variables:
 *- page-delimiter: "^/\\*---"
 *- End:
 */<|MERGE_RESOLUTION|>--- conflicted
+++ resolved
@@ -531,7 +531,6 @@
 
 #define VARIANT_SUM   0x04  /* May return sum of vec elements rather than vec.
                                Does not set R_variant_result. */
-<<<<<<< HEAD
 
 #define VARIANT_TRANS 0x05  /* May return the transpose of the result.  
                                Sets R_variant_result to 1 if so. */
@@ -566,42 +565,6 @@
                                Should usually be OR'd with VARIANT_PENDING_OK.
                                Does not set R_variant_result. */
 
-=======
-
-#define VARIANT_TRANS 0x05  /* May return the transpose of the result.  
-                               Sets R_variant_result to 1 if so. */
-
-#define VARIANT_ONE_NAMED 0x06  /* When the result is a vector list with exactly
-                                   one named element, may return a one-element
-                                   pairlist with this element (used for $).
-                                   Does not set R_variant_result. */
-
-/* Variant kinds that are not passed on. */
-
-#define VARIANT_LOCAL_ASSIGN1 0x10  /* May assign result to the first operand.
-                                       Sets R_variant_result to 1 if it does. */
-
-#define VARIANT_LOCAL_ASSIGN2 0x20  /* May assign result to the second operand.
-                                       Sets R_variant_result to 1 if it does. */
-
-#define VARIANT_QUERY_UNSHARED_SUBSET 0x30  /* Returns the usual result, but 
-                                       also sets R_variant_result to 1 or 2 if
-                                       the  result is an unshared subset of
-                                       the first argument.  If set to 2, any
-                                       change still must be propaged upwards. */
-
-/* Variant flags that are passed on. */
-
-#define VARIANT_PENDING_OK 0x100  /* Computation may be deferred pending
-                                     completion of a task (in a helper or the 
-                                     master). Does not set R_variant_result. */
-
-#define VARIANT_NULL 0x200  /* May just return R_NilValue, while doing side
-                               effects, unless the value is for a direct return.
-                               Should usually be OR'd with VARIANT_PENDING_OK.
-                               Does not set R_variant_result. */
-
->>>>>>> f88c8478
 #define VARIANT_DIRECT_RETURN 0x400 /* A "return" statement may simply return
                                        the return value, without a non-local
                                        jump. Usually OR with VARIANT_PENDING_OK.
