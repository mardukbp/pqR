/*
 *  pqR : A pretty quick version of R
 *  Copyright (C) 2013, 2014 by Radford M. Neal
 *
 *  Based on R : A Computer Language for Statistical Data Analysis
 *  Copyright (C) 1995, 1996  Robert Gentleman and Ross Ihaka
 *  Copyright (C) 1998--2011  The R Development Core Team.
 *
 *  The changes in pqR from R-2.15.0 distributed by the R Core Team are
 *  documented in the NEWS and MODS files in the top-level source directory.
 *
 *  This program is free software; you can redistribute it and/or modify
 *  it under the terms of the GNU General Public License as published by
 *  the Free Software Foundation; either version 2 of the License, or
 *  (at your option) any later version.
 *
 *  This program is distributed in the hope that it will be useful,
 *  but WITHOUT ANY WARRANTY; without even the implied warranty of
 *  MERCHANTABILITY or FITNESS FOR A PARTICULAR PURPOSE.  See the
 *  GNU General Public License for more details.
 *
 *  You should have received a copy of the GNU General Public License
 *  along with this program; if not, a copy is available at
 *  http://www.r-project.org/Licenses/
 */

#ifndef DEFN_H_
#define DEFN_H_

/* seems unused */
#define COUNTING

#define BYTECODE

/* probably no longer needed */
#define NEW_CONDITION_HANDLING

/* To test the write barrier used by the generational collector,
   define TESTING_WRITE_BARRIER.  This makes the internal structure of
   SEXPRECs visible only inside of files that explicitly define
   USE_RINTERNALS, and all uses of SEXPREC fields that do not go
   through the appropriate functions or macros will become compilation
   errors.  Since this does impose a small but noticable performance
   penalty, code that includes Defn.h (or code that explicitly defines
   USE_RINTERNALS) can access a SEXPREC's fields directly. */

#ifndef TESTING_WRITE_BARRIER
# define USE_RINTERNALS
#endif

#ifdef HAVE_VISIBILITY_ATTRIBUTE
# define attribute_visible __attribute__ ((visibility ("default")))
# define attribute_hidden __attribute__ ((visibility ("hidden")))
#else
# define attribute_visible
# define attribute_hidden
#endif

#ifdef __MAIN__
# define extern0 attribute_hidden
#else
# define extern0 extern
#endif

/* Define HELPERS_DISABLED if no helper support.  This has the effect of 
   making helpers.h define stubs for the helpers routines.  Also define
   HELPERS_NO_MULTITHREADING if helpers not disabled, but R_HELPER_THREADS
   is not defined. */

# ifdef R_DEFERRED_EVAL
#   ifndef R_HELPER_THREADS
#     define HELPERS_NO_MULTITHREADING
#   endif
# else
#   define HELPERS_DISABLED
# endif

#define MAXELTSIZE 8192 /* Used as a default for string buffer sizes,
			   and occasionally as a limit. */

#include <R_ext/Complex.h>
void Rf_CoercionWarning(int);/* warning code */
int Rf_LogicalFromInteger(int, int*);
int Rf_LogicalFromReal(double, int*);
int Rf_LogicalFromComplex(Rcomplex, int*);
int Rf_IntegerFromLogical(int, int*);
int Rf_IntegerFromReal(double, int*);
int Rf_IntegerFromComplex(Rcomplex, int*);
double Rf_RealFromLogical(int, int*);
double Rf_RealFromInteger(int, int*);
double Rf_RealFromComplex(Rcomplex, int*);
Rcomplex Rf_ComplexFromLogical(int, int*);
Rcomplex Rf_ComplexFromInteger(int, int*);
Rcomplex Rf_ComplexFromReal(double, int*);

#define CALLED_FROM_DEFN_H 1
#include <Rinternals.h>		/*-> Arith.h, Boolean.h, Complex.h, Error.h,
				  Memory.h, PrtUtil.h, Utils.h */
#undef CALLED_FROM_DEFN_H

extern0 SEXP	R_CommentSymbol;    /* "comment" */
extern0 SEXP	R_DotEnvSymbol;     /* ".Environment" */
extern0 SEXP	R_ExactSymbol;	    /* "exact" */
extern0 SEXP	R_RecursiveSymbol;  /* "recursive" */
extern0 SEXP	R_SrcfileSymbol;    /* "srcfile" */
extern0 SEXP	R_WholeSrcrefSymbol;   /* "wholeSrcref" */
extern0 SEXP	R_SrcrefSymbol;     /* "srcref" */
extern0 SEXP	R_TmpvalSymbol;     /* "*tmp*" */
extern0 SEXP	R_UseNamesSymbol;   /* "use.names" */
extern0 SEXP	R_DoubleColonSymbol;   /* "::" */
extern0 SEXP	R_TripleColonSymbol;   /* ":::" */
extern0 SEXP    R_ConnIdSymbol;  /* "conn_id" */
extern0 SEXP    R_DevicesSymbol;  /* ".Devices" */

extern0 SEXP    R_dot_Generic;  /* ".Generic" */
extern0 SEXP    R_dot_Methods;  /* ".Methods" */
extern0 SEXP    R_dot_Group;  /* ".Group" */
extern0 SEXP    R_dot_Class;  /* ".Class" */
extern0 SEXP    R_dot_GenericCallEnv;  /* ".GenericCallEnv" */
extern0 SEXP    R_dot_GenericDefEnv;  /* ".GenericDefEnv" */
extern0 SEXP	R_sort_list;  /* "sort.list" */
extern0 SEXP	R_S3MethodsTable;  /* ".__S3MethodsTable__." */
extern0 SEXP	R_previousSymbol; /* "previous" */


 /* writable char access for R internal use only */
#define CHAR_RW(x)	((char *) CHAR(x))

/* CHARSXP charset bits */
#define BYTES_MASK (1<<1)
#define LATIN1_MASK (1<<2)
#define UTF8_MASK (1<<3)
/* (1<<4) is taken by S4_OBJECT_MASK */
#define CACHED_MASK (1<<5)
#define ASCII_MASK (1<<6)
#define HASHASH_MASK 1

/* Symbol and string hash table declarations. */
#define HASHMAXSIZE          1000000
#define HASHSIZE(x)	     LENGTH(x)
#define HASHSLOTSUSED(x)     TRUELENGTH(x)
#define HASHTABLEGROWTHRATE  1.27
#define HASHMINSIZE	     29
/* #define SET_HASHSIZE(x,v)    SETLENGTH(x,v) */
#define SET_HASHSLOTSUSED(x,v) SET_TRUELENGTH(x,v)
#define IS_HASHED(x)	     (HASHTAB(x) != R_NilValue)

/* Test whether this is a constant object (defined in const-objs.c). */
extern const SEXPREC R_unserialize_as_constant;
#define IS_CONSTANT(x) ((x)->gengc_next_node == &R_unserialize_as_constant)

#ifdef USE_RINTERNALS
# define IS_BYTES(x) ((x)->sxpinfo.gp & BYTES_MASK)
# define SET_BYTES(x) (((x)->sxpinfo.gp) |= BYTES_MASK)
# define IS_LATIN1(x) ((x)->sxpinfo.gp & LATIN1_MASK)
# define SET_LATIN1(x) (((x)->sxpinfo.gp) |= LATIN1_MASK)
# define IS_ASCII(x) ((x)->sxpinfo.gp & ASCII_MASK)
# define SET_ASCII(x) (((x)->sxpinfo.gp) |= ASCII_MASK)
# define IS_UTF8(x) ((x)->sxpinfo.gp & UTF8_MASK)
# define SET_UTF8(x) (((x)->sxpinfo.gp) |= UTF8_MASK)
# define ENC_KNOWN(x) ((x)->sxpinfo.gp & (LATIN1_MASK | UTF8_MASK))
# define SET_CACHED(x) (((x)->sxpinfo.gp) |= CACHED_MASK)
# define IS_CACHED(x) (((x)->sxpinfo.gp) & CACHED_MASK)
#else /* USE_RINTERNALS */
/* Needed only for write-barrier testing */
int IS_BYTES(SEXP x);
void SET_BYTES(SEXP x);
int IS_LATIN1(SEXP x);
void SET_LATIN1(SEXP x);
int IS_ASCII(SEXP x);
void SET_ASCII(SEXP x);
int IS_UTF8(SEXP x);
void SET_UTF8(SEXP x);
int ENC_KNOWN(SEXP x);
int SET_CACHED(SEXP x);
int IS_CACHED(SEXP x);
#endif /* USE_RINTERNALS */

#include "Internal.h"		/* do_FOO */

#include "Errormsg.h"

extern void R_ProcessEvents(void);

#ifdef R_USE_SIGNALS
#ifdef Win32
# include <psignal.h>
#else
# include <signal.h>
# include <setjmp.h>
#endif
#endif

#ifdef Unix
# define OSTYPE      "unix"
# define FILESEP     "/"
#endif /* Unix */

#ifdef Win32
# define OSTYPE      "windows"
# define FILESEP     "/"
#endif /* Win32 */

#ifdef HAVE_F77_UNDERSCORE
# define F77_SYMBOL(x)	x ## _
# define F77_QSYMBOL(x)	#x "_"
#else
# define F77_SYMBOL(x)	x
# define F77_QSYMBOL(x) #x
#endif

/*  Heap and Pointer Protection Stack Sizes.  */

/* These are all required by C99 */
#ifdef HAVE_INTTYPES_H
# include <inttypes.h>
#endif
/* According to POSIX inttypes.h should include stdint.h,
   but let's be sure. */
#ifdef HAVE_STDINT_H
# include <stdint.h>
#endif
#ifdef HAVE_LIMITS_H
# include <limits.h>
#endif

#if defined HAVE_DECL_SIZE_MAX && HAVE_DECL_SIZE_MAX
  typedef size_t R_size_t;
# define R_SIZE_T_MAX SIZE_MAX
#else
# error SIZE_MAX is required for C99
#endif


#define Mega 1048576. /* 1 Mega Byte := 2^20 (= 1048576) Bytes */
#define Giga 1073741824. /* 1 Giga Byte := 2^30 Bytes */

/*	R_PPSSIZE  The pointer protection stack size  */
/*	R_NSIZE	   The number of cons cells	 */
/*	R_VSIZE	   The vector heap size in bytes */
/*  These values are defaults and can be overridden in config.h
    The maxima and minima are in startup.c */

#ifndef R_PPSSIZE
#define	R_PPSSIZE	50000L
#endif
#ifndef R_NSIZE
#define	R_NSIZE		350000L
#endif
#ifndef R_VSIZE
#define	R_VSIZE		8000000L
#endif

/* some commonly needed headers */
#include <math.h>
#include <stdlib.h>
#include <string.h>

/* declare substitutions */
#if !defined(strdup) && defined(HAVE_DECL_STRDUP) && !HAVE_DECL_STRDUP
extern char *strdup(const char *s1);
#endif
#if !defined(strncascmp) && defined(HAVE_DECL_STRNCASECMP) && !HAVE_DECL_STRNCASECMP
extern int strncasecmp(const char *s1, const char *s2, size_t n);
#endif

/* Glibc manages to not define this in -pedantic -ansi */
#if defined(HAVE_PUTENV) && !defined(putenv) && defined(HAVE_DECL_PUTENV) && !HAVE_DECL_PUTENV
extern int putenv(char *string);
#endif


/* Maximal length in bytes of an entire path name.
   POSIX has required this to be at least 255/256, and X/Open at least 1024.
   Solaris has 1024, Linux glibc has 4192.
   File names are limited to FILENAME_MAX bytes (usually the same as PATH_MAX)
   or NAME_MAX (often 255/256).
 */
#if !defined(PATH_MAX)
# if defined(HAVE_SYS_PARAM_H)
#  include <sys/param.h>
# endif
# if !defined(PATH_MAX)
#  if defined(MAXPATHLEN)
/* Try BSD name */
#    define PATH_MAX MAXPATHLEN
#  elif defined(Win32)
/* seems this is now defined by MinGW to be 259, whereas FILENAME_MAX
   and MAX_PATH are 260.  It is not clear that this really is in bytes,
   but might be chars for the Unicode interfaces.
*/
#    define PATH_MAX 260
#  else
/* quite possibly unlimited, so we make this large, and test when used */
#    define PATH_MAX 5000
#  endif
# endif
#endif

#ifdef R_USE_SIGNALS
#ifdef HAVE_POSIX_SETJMP
# define SIGJMP_BUF sigjmp_buf
# define SIGSETJMP(x,s) sigsetjmp(x,s)
# define SIGLONGJMP(x,i) siglongjmp(x,i)
# define JMP_BUF sigjmp_buf
# define SETJMP(x) sigsetjmp(x,0)
# define LONGJMP(x,i) siglongjmp(x,i)
#else
# define SIGJMP_BUF jmp_buf
# define SIGSETJMP(x,s) setjmp(x)
# define SIGLONGJMP(x,i) longjmp(x,i)
# define JMP_BUF jmp_buf
# define SETJMP(x) setjmp(x)
# define LONGJMP(x,i) longjmp(x,i)
#endif
#endif

#define HSIZE	   4119	/* The size of the hash table for symbols */
#define MAXIDSIZE 10000	/* Largest symbol size, 
			   in bytes excluding terminator.
			   Was 256 prior to 2.13.0, now just a sanity check.
			*/

/* Types for the do_xxxx functions for SPECIAL and BUILTIN operations. */

typedef SEXP (*CCODE)(SEXP, SEXP, SEXP, SEXP);
typedef SEXP (*CCODEV)(SEXP, SEXP, SEXP, SEXP, int);  /* with variant info */

#define CALL_PRIMFUN(call,op,args,env,variant) \
  (PRIMVARIANT(op) ? PRIMFUNV(op)(call,op,args,env,variant) \
                   : PRIMFUN(op)(call,op,args,env))

/* Information for Deparsing Expressions */
typedef enum {
    PP_INVALID  =  0,
    PP_ASSIGN   =  1,
    PP_ASSIGN2  =  2,
    PP_BINARY   =  3,
    PP_BINARY2  =  4,
    PP_BREAK    =  5,
    PP_CURLY    =  6,
    PP_FOR      =  7,
    PP_FUNCALL  =  8,
    PP_FUNCTION =  9,
    PP_IF 	= 10,
    PP_NEXT 	= 11,
    PP_PAREN    = 12,
    PP_RETURN   = 13,
    PP_SUBASS   = 14,
    PP_SUBSET   = 15,
    PP_WHILE 	= 16,
    PP_UNARY 	= 17,
    PP_DOLLAR 	= 18,
    PP_FOREIGN 	= 19,
    PP_REPEAT 	= 20
} PPkind;

typedef enum {
    PREC_FN	 = 0,
    PREC_LEFT    = 1,
    PREC_EQ	 = 2,
    PREC_RIGHT	 = 3,
    PREC_TILDE	 = 4,
    PREC_OR	 = 5,
    PREC_AND	 = 6,
    PREC_NOT	 = 7,
    PREC_COMPARE = 8,
    PREC_SUM	 = 9,
    PREC_PROD	 = 10,
    PREC_PERCENT = 11,
    PREC_COLON	 = 12,
    PREC_SIGN	 = 13,
    PREC_POWER	 = 14,
    PREC_DOLLAR  = 15,
    PREC_NS	 = 16,
    PREC_SUBSET	 = 17
} PPprec;

typedef struct {
	PPkind kind; 	 /* deparse kind */
	PPprec precedence; /* operator precedence */
	unsigned int rightassoc;  /* right associative? */
} PPinfo;

/* The type definitions for the table of built-in functions. */
/* This table is set up in ../main/names.c, using tables from various 
   other source files. */
typedef struct {
    char   *name;    /* print name */
    SEXP   (*cfun)();/* c-code address, function pointer */
    int	   code;     /* offset within c-code */
    int	   eval;     /* evaluate args? (and other info) */
    int	   arity;    /* function arity */
    PPinfo gram;     /* pretty-print info */
} FUNTAB;

/* The type definitions for the table of fast built-in functions.
   An earlier entry with a specific value for op takes precedence
   over a later entry where op is -1 (for any).
   This table is set up in ../main/names.c, using tables from various 
   other source files. */
typedef struct {
    SEXP   (*slow)();/* slow function pointer */
    SEXP   (*fast)();/* fast function pointer */
    int    code;     /* operation code, or -1 for any */
    int    arity;    /* function arity, 1, 2, or 3 (for either 1 or 2) */
    int    dsptch1;  /* is object dispatch done on 1st argument? */
    int    dsptch2;  /* is object dispatch done on 2nd argument? */
    int    var1;     /* variant requested when evaluating 1st argument */
    int    var2;     /* variant requested when evaluating 2nd argument */
} FASTFUNTAB;

#ifdef USE_RINTERNALS
/* There is much more in Rinternals.h, including function versions
 * of the Promise and Hashing groups.
 */

/* Primitive Access Macros */

/* Set offset of primitive in table, and copy some of the information from
   the table into the primsxp structure (and misc) for fast access.  Note that 
   primsxp_fast_cfun will (possibly) be set by the slow function, not here. */

#define SET_PRIMOFFSET(x,v) do { \
    SEXP setprim_ptr = (x); \
    int setprim_value = (v); \
    setprim_ptr->sxpinfo.gp = setprim_value; \
    setprim_ptr->u.primsxp.primsxp_cfun = \
      (void *(*)()) R_FunTab[setprim_value].cfun; \
    setprim_ptr->u.primsxp.primsxp_fast_cfun = 0; \
    setprim_ptr->u.primsxp.primsxp_code   = R_FunTab[setprim_value].code; \
    setprim_ptr->u.primsxp.primsxp_arity  = R_FunTab[setprim_value].arity; \
    setprim_ptr->u.primsxp.primsxp_foreign \
        = R_FunTab[setprim_value].gram.kind==PP_FOREIGN; \
    setprim_ptr->u.primsxp.primsxp_print \
        = (R_FunTab[setprim_value].eval/100)%10; \
    setprim_ptr->u.primsxp.primsxp_variant \
        = (R_FunTab[setprim_value].eval/1000)&1; \
    setprim_ptr->u.primsxp.primsxp_internal \
        = (R_FunTab[setprim_value].eval/10)&1; \
    NONVEC_SXPINFO(setprim_ptr).pending_ok \
        = R_FunTab[setprim_value].eval/10000; \
} while (0)

#define PRIMOFFSET(x)	((x)->sxpinfo.gp)

#define PRIMFUN(x)	((CCODE)((x)->u.primsxp.primsxp_cfun))
#define PRIMFUNV(x)	((CCODEV)((x)->u.primsxp.primsxp_cfun))
#define SET_PRIMFUN(x,f) \
    ( (x)->u.primsxp.primsxp_cfun = \
        (void *(*)()) (R_FunTab[PRIMOFFSET(x)].cfun = (SEXP (*)()) (f)), \
      (x)->u.primsxp.primsxp_fast_cfun = 0 )
#define PRIMVAL(x)	((x)->u.primsxp.primsxp_code)
#define PRIMARITY(x)	((x)->u.primsxp.primsxp_arity)
#define PRIMPRINT(x)	((x)->u.primsxp.primsxp_print)
#define PRIMINTERNAL(x)	((x)->u.primsxp.primsxp_internal)
#define PRIMVARIANT(x)	((x)->u.primsxp.primsxp_variant)
#define PRIMFOREIGN(x)	((x)->u.primsxp.primsxp_foreign)
#define PRIMNAME(x)	(R_FunTab[PRIMOFFSET(x)].name)
#define PPINFO(x)	(R_FunTab[PRIMOFFSET(x)].gram)

#define PRIMFUN_PENDING_OK(x) (NONVEC_SXPINFO(x).pending_ok)

#define PRIMFUN_FAST(x)	((x)->u.primsxp.primsxp_fast_cfun)
#define PRIMFUN_DSPTCH1(x) ((x)->u.primsxp.primsxp_dsptch1)
#define PRIMFUN_DSPTCH2(x) ((x)->u.primsxp.primsxp_dsptch2)
#define PRIMFUN_ARG1VAR(x) (NONVEC_SXPINFO(x).var1)
#define PRIMFUN_ARG2VAR(x) (NONVEC_SXPINFO(x).var2)
#define PRIMFUN_UNI_TOO(x) ((x)->u.primsxp.primsxp_uni_too)

#define SET_PRIMFUN_FAST_UNARY(x,f,dsptch1,v1) do { \
    (x)->u.primsxp.primsxp_fast_cfun = (void *(*)()) (f); \
    (x)->u.primsxp.primsxp_dsptch1 = (dsptch1); \
    NONVEC_SXPINFO(x).var1 = (v1); \
} while (0)

#define SET_PRIMFUN_FAST_BINARY(x,f,dsptch1,dsptch2,v1,v2,uni_too) do { \
    (x)->u.primsxp.primsxp_fast_cfun = (void *(*)()) (f); \
    (x)->u.primsxp.primsxp_dsptch1 = (dsptch1); \
    (x)->u.primsxp.primsxp_dsptch2 = (dsptch2); \
    (x)->u.primsxp.primsxp_uni_too = (uni_too); \
    NONVEC_SXPINFO(x).var1 = (v1); \
    NONVEC_SXPINFO(x).var2 = (v2); \
} while (0)

/* Symbols for eval variants.  Variant 0 indicates the standard result.  
   Variants with numbers from 0x01, 0x02, ..., 0x0f are passed on for
   the evaluaton of arguments of "{", "(", "if" (except conditon), etc.  
   Variants with numbers 0x10, 0x20, ..., 0xf0 are not passed on.  There
   are no variants of the form 0xNM with N!=0 and M!=0.  These variant
   numbers may be OR'd with flags 0x100, 0x200, 0x400, 0x800, ... in 
   order to indicate additional aspects of variation.  Such additional 
   flags up to 0x8000 are passed on, but flags from 0x10000 up are not.

   Return of a variant result is indicated either by the nature of the 
   returned value, or by R_variant_result being set to a non-zero value
   (to 1 unless something else is used to provide further details, but
   the top bit, 0x80000000, is reserved for use by VARIANT_DIRECT_RETURN,
   perhaps in combination with lower bits specifying the type of result).
   If a call of evalv leads to R_variant_result being non-zero, the caller 
   must set R_variant_result to zero after noting its value, so an outer 
   return will not appear to have a variant result (unless that is what
   should happen).  
<<<<<<< HEAD

   Variants that set R_variant_return may not make sense for arguments of 
   fast primitives (ie, for ARG1VAR or ARG2VAR), since evalv does not
   record R_variant_result for use by the primitive.

   A caller of evalv need not set R_variant_result to zero before a call,
   since that is done inside evalv. 

   If VARIANT_NULL is combined with some other variant, the result could
   be R_NilValue, or the called-for variant, or the standard return value. 
   However, when VARIANT_NULL is combined with VARIANT_DIRECT_RETURN, a
   direct value for "return" will not be replaced by R_NilValue. */
=======

   A caller of evalv need not set R_variant_result to zero before a call,
   since that is done inside evalv. 

   If VARIANT_NULL is combined with some other variant, the result could
   be R_NilValue, or the called-for variant, or the standard return value. 
   However, when VARIANT_NULL is combined with VARIANT_DIRECT_RETURN, a
   direct value for "return" will not be replaced by R_NilValue. */

/* Macros isolating part of a variant. */

#define VARIANT_PASS_ON(v) ((v)&0xff0f) /* Isolate part of variant to be passed 
                                           on by "{", "(", "if", etc. */

#define VARIANT_KIND(v) ((v)&0xff) /* Isolate low 8 bits to compare with symbols
                                      defined below (excludes flag bits) */

/* Variant kinds that are passed on. */

#define VARIANT_SEQ   0x01  /* May return a sequence spec, rather than a vector.
                               Sets R_variant_result to 1 if so. */

#define VARIANT_AND   0x02  /* May return AND of a logical vec rather than vec.
                               Does not set R_variant_result. */

#define VARIANT_OR    0x03  /* May return OR of a logical vec rather than vec.
                               Does not set R_variant_result. */
>>>>>>> d10576e3

#define VARIANT_SUM   0x04  /* May return sum of vec elements rather than vec.
                               Does not set R_variant_result. */

#define VARIANT_TRANS 0x05  /* May return the transpose of the result.  
                               Sets R_variant_result to 1 if so. */

#define VARIANT_ONE_NAMED 0x06  /* When the result is a vector list with exactly
                                   one named element, may return a one-element
                                   pairlist with this element (used for $).
                                   Does not set R_variant_result. */

/* Variant kinds that are not passed on. */

   /* none so far */

/* Variant flags that are passed on. */

#define VARIANT_PENDING_OK 0x100  /* Computation may be deferred pending
                                     completion of a task (in a helper or the 
                                     master). Does not set R_variant_result. */

#define VARIANT_NULL 0x200  /* May just return R_NilValue, while doing side
                               effects, unless the value is for a direct return.
                               Should usually be OR'd with VARIANT_PENDING_OK.
                               Does not set R_variant_result. */

#define VARIANT_DIRECT_RETURN 0x400 /* A "return" statement may simply return
                                       the return value, without a non-local
                                       jump. Usually OR with VARIANT_PENDING_OK.
                                       ORs R_variant_result with VARIANT_RTN. */

/* Variant flags that are not passed on. */

   /* none so far */

/* Flags in R_variant_result. */

#define VARIANT_RTN_FLAG 0x80000000  /* Bit flagging a direct return */

<<<<<<< HEAD
#define VARIANT_PENDING_OK 16  /* Computation may be deferred pending completion
                                  of a task (in a helper or the master).
                                  Does not set R_variant_result. */

#define VARIANT_DIRECT_RETURN 32 /* A "return" statement may simply return the
                                    return value, without a non-local jump.
                                    Should be OR'd with VARIANT_PENDING_OK.
                                    ORs R_variant_result with VARIANT_RTN */

#define VARIANT_NULL 64  /* May just return R_NilValue, while doing side
                            effects, unless the value is for a direct return.
                            Should usually be OR'd with VARIANT_PENDING_OK.
                            Does not set R_variant_result. */

#define VARIANT_RTN_FLAG 0x80000000  /* Bit flagging a direct return */

=======
>>>>>>> d10576e3

#ifdef R_DEFERRED_EVAL

/* Markers maintained in conjunction with the helpers facility.  We need to
   avoid writing to constant objects, which will have max NAMEDCNT (and hence
   don't need "in use" anyway, since they'll never have lower NAMEDCNT). */

#define helpers_is_being_computed(x)       ((x)->sxpinfo.being_computed)
#define helpers_is_in_use(x)               ((x)->sxpinfo.in_use)

#define helpers_mark_in_use(v) \
    ((v)->sxpinfo.nmcnt < MAX_NAMEDCNT ? (v)->sxpinfo.in_use = 1 : 1)
#define helpers_mark_not_in_use(v) \
    ((v)->sxpinfo.in_use ? (v)->sxpinfo.in_use = 0 : 0)

#define helpers_mark_being_computed(v)     ((v)->sxpinfo.being_computed = 1)
#define helpers_mark_not_being_computed(v) ((v)->sxpinfo.being_computed = 0)

/* Macros to wait until variables(s) computed. */

#define helpers_wait_until_not_being_computed(v) \
  helpers_wait_until_not_being_computed2 ((v), (SEXP)0)
extern void helpers_wait_until_not_being_computed2 (SEXP, SEXP);

#define WAIT_UNTIL_COMPUTED(x) \
  ( ! helpers_is_being_computed(x) \
    ? (void) 0 \
    : helpers_wait_until_not_being_computed(x) )

#define WAIT_UNTIL_COMPUTED_2(x1,x2) \
  ( ! helpers_is_being_computed(x1) && ! helpers_is_being_computed(x2) \
    ? (void) 0 \
    : helpers_wait_until_not_being_computed2(x1,x2) ) \

#else 

#undef helpers_is_being_computed
#undef helpers_is_in_use
#define helpers_is_being_computed(x) 0  /* Stub routines used when support */
#define helpers_is_in_use(x) 0          /*   for helpers is not enabled    */

#define WAIT_UNTIL_COMPUTED(x) 0
#define WAIT_UNTIL_COMPUTED_2(x1,x2) 0

#endif

/* Promise Access Macros */
#define PRVALUE(x) \
  (WAIT_UNTIL_COMPUTED((x)->u.promsxp.value), ((x)->u.promsxp.value))
#define PRVALUE_PENDING_OK(x) \
  ((x)->u.promsxp.value)
#define PRCODE(x)	((x)->u.promsxp.expr)
#define PRENV(x)	((x)->u.promsxp.env)
#define PRSEEN(x)	((x)->sxpinfo.gp)
#define SET_PRSEEN(x,v)	(((x)->sxpinfo.gp)=(v))

/* Hashing Macros */
#define HASHASH(x)      ((x)->sxpinfo.gp & HASHASH_MASK)
#define HASHVALUE(x)    TRUELENGTH(x)
#define SET_HASHASH(x,v) ((v) ? (((x)->sxpinfo.gp) |= HASHASH_MASK) : \
			  (((x)->sxpinfo.gp) &= (~HASHASH_MASK)))
#define SET_HASHVALUE(x,v) SET_TRUELENGTH(x, v)

/* Vector Heap Structure */
typedef struct {
	union {
		SEXP		backpointer;
		double		align;
	} u;
} VECREC, *VECP;

/* Vector Heap Macros */
#define BACKPOINTER(v)	((v).u.backpointer)
#define BYTE2VEC(n)	(((n)>0)?(((n)-1)/sizeof(VECREC)+1):0)
#define INT2VEC(n)	(((n)>0)?(((n)*sizeof(int)-1)/sizeof(VECREC)+1):0)
#define FLOAT2VEC(n)	(((n)>0)?(((n)*sizeof(double)-1)/sizeof(VECREC)+1):0)
#define COMPLEX2VEC(n)	(((n)>0)?(((n)*sizeof(Rcomplex)-1)/sizeof(VECREC)+1):0)
#define PTR2VEC(n)	(((n)>0)?(((n)*sizeof(SEXP)-1)/sizeof(VECREC)+1):0)

/* Bindings */
/* use the same bits (15 and 14) in symbols and bindings */
#define ACTIVE_BINDING_MASK (1<<15)
#define BINDING_LOCK_MASK (1<<14)
#define SPECIAL_BINDING_MASK (ACTIVE_BINDING_MASK | BINDING_LOCK_MASK)
#define IS_ACTIVE_BINDING(b) ((b)->sxpinfo.gp & ACTIVE_BINDING_MASK)
#define BINDING_IS_LOCKED(b) ((b)->sxpinfo.gp & BINDING_LOCK_MASK)
#define SET_ACTIVE_BINDING_BIT(b) ((b)->sxpinfo.gp |= ACTIVE_BINDING_MASK)
#define LOCK_BINDING(b) ((b)->sxpinfo.gp |= BINDING_LOCK_MASK)
#define UNLOCK_BINDING(b) ((b)->sxpinfo.gp &= (~BINDING_LOCK_MASK))

#define check1arg_x(args,call) \
    do { \
        if (TAG(args) != R_NilValue && TAG(args) != R_xSymbol) \
            check1arg_error (args, call, "x"); \
    } while (0)

#else /* USE_RINTERNALS */

typedef struct VECREC *VECP;
int (PRIMOFFSET)(SEXP x);
void (SET_PRIMOFFSET)(SEXP x, int v);

#define PRIMFUN(x)	(R_FunTab[PRIMOFFSET(x)].cfun)
#define PRIMNAME(x)	(R_FunTab[PRIMOFFSET(x)].name)
#define PRIMVAL(x)	(R_FunTab[PRIMOFFSET(x)].code)
#define PRIMARITY(x)	(R_FunTab[PRIMOFFSET(x)].arity)
#define PPINFO(x)	(R_FunTab[PRIMOFFSET(x)].gram)
#define PRIMPRINT(x)	(((R_FunTab[PRIMOFFSET(x)].eval)/100)%10)
#define PRIMINTERNAL(x) (((R_FunTab[PRIMOFFSET(x)].eval)%100)/10)


Rboolean (IS_ACTIVE_BINDING)(SEXP b);
Rboolean (BINDING_IS_LOCKED)(SEXP b);
void (SET_ACTIVE_BINDING_BIT)(SEXP b);
void (LOCK_BINDING)(SEXP b);
void (UNLOCK_BINDING)(SEXP b);

#endif /* USE_RINTERNALS */

typedef SEXP R_bcstack_t;
#ifdef BC_INT_STACK
typedef union { void *p; int i; } IStackval;
#endif

#ifdef R_USE_SIGNALS
/* Stack entry for pending promises */
typedef struct RPRSTACK {
    SEXP promise;
    struct RPRSTACK *next;
} RPRSTACK;

/* Evaluation Context Structure */
typedef struct RCNTXT {
    struct RCNTXT *nextcontext;	/* The next context up the chain */
    int cstacktop;		/* Top of the pointer protection stack */
    int evaldepth;	        /* evaluation depth at inception */
    SEXP callfun;		/* The closure called */
    void *vmax;		        /* top of R_alloc stack */
    int intsusp;                /* interrupts are suspended */
    int callflag;		/* The context "type" */
    SEXP handlerstack;          /* condition handler stack */
    SEXP restartstack;          /* stack of available restarts */
    SEXP promargs;		/* Promises supplied to closure */
    SEXP sysparent;		/* environment the closure was called from */
    SEXP call;			/* The call that effected this context*/
    SEXP cloenv;		/* The environment */
    SEXP conexit;		/* Interpreted "on.exit" code */
    void (*cend)(void *);	/* C "on.exit" thunk */
    struct RPRSTACK *prstack;   /* stack of pending promises */
    SEXP srcref;	        /* The source line in effect */
    SEXP *nodestack;
#ifdef BC_INT_STACK
    IStackval *intstack;
#endif
    void *cenddata;		/* data for C "on.exit" thunk */
    JMP_BUF cjmpbuf;		/* C stack and register information */
} RCNTXT, *context;

/* The Various Context Types.

 * In general the type is a bitwise OR of the values below.
 * Note that CTXT_LOOP is already the or of CTXT_NEXT and CTXT_BREAK.
 * Only functions should have the third bit turned on;
 * this allows us to move up the context stack easily
 * with either RETURN's or GENERIC's or RESTART's.
 * If you add a new context type for functions make sure
 *   CTXT_NEWTYPE & CTXT_FUNCTION > 0
 */
enum {
    CTXT_TOPLEVEL = 0,
    CTXT_NEXT	  = 1,
    CTXT_BREAK	  = 2,
    CTXT_LOOP	  = 3,	/* break OR next target */
    CTXT_FUNCTION = 4,
    CTXT_CCODE	  = 8,
    CTXT_RETURN	  = 12,
    CTXT_BROWSER  = 16,
    CTXT_GENERIC  = 20,
    CTXT_RESTART  = 32,
    CTXT_BUILTIN  = 64  /* used in profiling */
};

/*
TOP   0 0 0 0 0 0  = 0
NEX   1 0 0 0 0 0  = 1
BRE   0 1 0 0 0 0  = 2
LOO   1 1 0 0 0 0  = 3
FUN   0 0 1 0 0 0  = 4
CCO   0 0 0 1 0 0  = 8
BRO   0 0 0 0 1 0  = 16
RET   0 0 1 1 0 0  = 12
GEN   0 0 1 0 1 0  = 20
RES   0 0 0 0 0 0 1 = 32
BUI   0 0 0 0 0 0 0 1 = 64
*/

#define IS_RESTART_BIT_SET(flags) ((flags) & CTXT_RESTART)
#define SET_RESTART_BIT_ON(flags) (flags |= CTXT_RESTART)
#define SET_RESTART_BIT_OFF(flags) (flags &= ~CTXT_RESTART)
#endif

/* Miscellaneous Definitions */
#define streql(s, t)	(!strcmp((s), (t)))

/* Arithmetic and Relation Operators */
typedef enum {
    PLUSOP = 1,
    MINUSOP,
    TIMESOP,
    DIVOP,
    POWOP,
    MODOP,
    IDIVOP
} ARITHOP_TYPE;

typedef enum {
    EQOP = 1,
    NEOP,
    LTOP,
    LEOP,
    GEOP,
    GTOP
} RELOP_TYPE;

/* File Handling */
/*
#define R_EOF	65535
*/
#define R_EOF	-1


/*--- Global Variables ---------------------------------------------------- */

/* Defined and initialized in names.c (not main.c) :*/
#ifndef __R_Names__
extern
#endif
FUNTAB	R_FunTab[];	    /* Built in functions */


#include <R_ext/libextern.h>

#ifdef __MAIN__
# define INI_as(v) = v
#define extern0 attribute_hidden
#else
# define INI_as(v)
#define extern0 extern
#endif

LibExtern unsigned R_variant_result; /* 0 or kind of variant result */
LibExtern Rboolean R_interrupts_suspended INI_as(FALSE);
LibExtern int R_interrupts_pending INI_as(0);

/* R Home Directory */
LibExtern char *R_Home;		    /* Root of the R tree */

/* Memory Management */
extern0 R_size_t R_NSize  INI_as(R_NSIZE);/* Size of cons cell heap */
extern0 R_size_t R_VSize  INI_as(R_VSIZE);/* Size of the vector heap */
extern0 SEXP	R_NHeap;	    /* Start of the cons cell heap */
extern0 SEXP	R_FreeSEXP;	    /* Cons cell free list */
extern0 R_size_t R_Collected;	    /* Number of free cons cells (after gc) */
LibExtern int	R_Is_Running;	    /* for Windows memory manager */

/* The Pointer Protection Stack */
extern0 int	R_PPStackSize	INI_as(R_PPSSIZE); /* The stack size (elements) */
extern0 int	R_PPStackTop;	    /* The top of the stack */
extern0 SEXP*	R_PPStack;	    /* The pointer protection stack */

/* Evaluation Environment */
LibExtern SEXP	R_CurrentExpr;	    /* Currently evaluating expression */
extern0 SEXP	R_ReturnedValue;    /* Slot for return-ing values */
extern0 SEXP*	R_SymbolTable;	    /* The symbol table */
#ifdef R_USE_SIGNALS
LibExtern RCNTXT R_Toplevel;	    /* Storage for the toplevel environment */
LibExtern RCNTXT* R_ToplevelContext;  /* The toplevel environment */
LibExtern RCNTXT* R_GlobalContext;    /* The global environment */
#endif
extern0 Rboolean R_Visible;	    /* Value visibility flag */
LibExtern int	R_EvalDepth	INI_as(0);	/* Evaluation recursion depth */
extern0 int	R_BrowseLines	INI_as(0);	/* lines/per call in browser */

extern0 SEXP    R_VStack        INI_as(NULL);   /* R_alloc stack pointer */

extern0 int	R_Expressions	INI_as(5000);	/* options(expressions) */
extern0 int	R_Expressions_keep INI_as(5000);	/* options(expressions) */
extern0 Rboolean R_KeepSource	INI_as(FALSE);	/* options(keep.source) */
extern0 int	R_WarnLength	INI_as(1000);	/* Error/warning max length */
extern0 int	R_nwarnings	INI_as(50);
extern uintptr_t R_CStackLimit	INI_as((uintptr_t)-1);	/* C stack limit */
extern uintptr_t R_CStackStart	INI_as((uintptr_t)-1);	/* Initial stack address */
extern0 int	R_CStackDir	INI_as(1);	/* C stack direction */
extern0 uintptr_t R_CStackThreshold;	/* Threshold for overflow detection */

#ifdef R_USE_SIGNALS
extern0 struct RPRSTACK *R_PendingPromises INI_as(NULL); /* Pending promise stack */
#endif

/* File Input/Output */
LibExtern Rboolean R_Interactive INI_as(TRUE);	/* TRUE during interactive use*/
extern0 Rboolean R_Quiet	INI_as(FALSE);	/* Be as quiet as possible */
extern Rboolean  R_Slave	INI_as(FALSE);	/* Run as a slave process */
extern0 Rboolean R_Verbose	INI_as(FALSE);	/* Be verbose */
/* extern int	R_Console; */	    /* Console active flag */
/* IoBuffer R_ConsoleIob; : --> ./IOStuff.h */
/* R_Consolefile is used in the internet module */
extern FILE*	R_Consolefile	INI_as(NULL);	/* Console output file */
extern FILE*	R_Outputfile	INI_as(NULL);	/* Output file */
extern0 int	R_ErrorCon	INI_as(2);	/* Error connection */
LibExtern char *R_TempDir	INI_as(NULL);	/* Name of per-session dir */
extern0 char   *Sys_TempDir	INI_as(NULL);	/* Name of per-session dir
						   if set by R itself */
extern0 char	R_StdinEnc[31]  INI_as("");	/* Encoding assumed for stdin */

/* Objects Used In Parsing  */
extern0 int	R_ParseError	INI_as(0); /* Line where parse error occurred */
extern0 int	R_ParseErrorCol;    /* Column of start of token where parse error occurred */
extern0 SEXP	R_ParseErrorFile;   /* Source file where parse error was seen */
#define PARSE_ERROR_SIZE 256	    /* Parse error messages saved here */
extern0 char	R_ParseErrorMsg[PARSE_ERROR_SIZE] INI_as("");
#define PARSE_CONTEXT_SIZE 256	    /* Recent parse context kept in a circular buffer */
extern0 char	R_ParseContext[PARSE_CONTEXT_SIZE] INI_as("");
extern0 int	R_ParseContextLast INI_as(0); /* last character in context buffer */
extern0 int	R_ParseContextLine; /* Line in file of the above */

/* Image Dump/Restore */
extern int	R_DirtyImage	INI_as(0);	/* Current image dirty */

/* How should %*% operations be done - with C routines or BLAS routines?  
   For four kinds of operations: vec-dot, mat-vec, vec-mat, mat-mat. */
#define R_mat_mult_with_BLAS_len 4
extern0 Rboolean R_mat_mult_with_BLAS [R_mat_mult_with_BLAS_len] 
#ifdef __MAIN__
#ifdef R_MAT_MULT_WITH_BLAS_BY_DEFAULT
  = { TRUE, TRUE, TRUE, TRUE }
#else
  = { FALSE, FALSE, FALSE, FALSE }
#endif
#endif
;

/* History */
LibExtern char *R_HistoryFile;	/* Name of the history file */
LibExtern int	R_HistorySize;	/* Size of the history file */
LibExtern int	R_RestoreHistory;	/* restore the history file? */
extern void 	R_setupHistory(void);

/* Warnings/Errors */
extern0 int	R_CollectWarnings INI_as(0);	/* the number of warnings */
extern0 SEXP	R_Warnings;	    /* the warnings and their calls */
extern0 int	R_ShowErrorMessages INI_as(1);	/* show error messages? */
extern0 SEXP	R_HandlerStack;	/* Condition handler stack */
extern0 SEXP	R_RestartStack;	/* Stack of available restarts */
extern0 Rboolean R_warn_partial_match_args   INI_as(FALSE);
extern0 Rboolean R_warn_partial_match_dollar INI_as(FALSE);
extern0 Rboolean R_warn_partial_match_attr INI_as(FALSE);
extern0 Rboolean R_ShowWarnCalls INI_as(FALSE);
extern0 Rboolean R_ShowErrorCalls INI_as(FALSE);
extern0 int	R_NShowCalls INI_as(50);

LibExtern Rboolean utf8locale  INI_as(FALSE);  /* is this a UTF-8 locale? */
LibExtern Rboolean mbcslocale  INI_as(FALSE);  /* is this a MBCS locale? */
extern0   Rboolean latin1locale INI_as(FALSE); /* is this a Latin-1 locale? */
#ifdef Win32
LibExtern unsigned int localeCP  INI_as(1252); /* the locale's codepage */
extern0   Rboolean WinUTF8out  INI_as(FALSE);  /* Use UTF-8 for output */
extern0   void WinCheckUTF8(void);
#endif

extern0 char OutDec	INI_as('.');  /* decimal point used for output */
extern0 Rboolean R_DisableNLinBrowser	INI_as(FALSE);

/* Initialization of the R environment when it is embedded */
extern int Rf_initEmbeddedR(int argc, char **argv);

/* GUI type */

extern char	*R_GUIType	INI_as("unknown");
extern Rboolean R_isForkedChild		INI_as(FALSE); /* was this forked? */

extern double cpuLimit			INI_as(-1.0);
extern double cpuLimit2			INI_as(-1.0);
extern double cpuLimitValue		INI_as(-1.0);
extern double elapsedLimit		INI_as(-1.0);
extern double elapsedLimit2		INI_as(-1.0);
extern double elapsedLimitValue		INI_as(-1.0);

void resetTimeLimits(void);

#define R_BCNODESTACKSIZE 100000
extern0 SEXP *R_BCNodeStackBase, *R_BCNodeStackTop, *R_BCNodeStackEnd;
#ifdef BC_INT_STACK
# define R_BCINTSTACKSIZE 10000
extern0 IStackval *R_BCIntStackBase, *R_BCIntStackTop, *R_BCIntStackEnd;
#endif
extern0 int R_jit_enabled INI_as(0);
extern0 int R_compile_pkgs INI_as(0);
extern SEXP R_cmpfun(SEXP);
extern void R_init_jit_enabled(void);

LibExtern int R_num_math_threads INI_as(1);
LibExtern int R_max_num_math_threads INI_as(1);

/* Pointer  type and utilities for dispatch in the methods package */
typedef SEXP (*R_stdGen_ptr_t)(SEXP, SEXP, SEXP); /* typedef */
R_stdGen_ptr_t R_get_standardGeneric_ptr(void); /* get method */
R_stdGen_ptr_t R_set_standardGeneric_ptr(R_stdGen_ptr_t, SEXP); /* set method */
LibExtern SEXP R_MethodsNamespace;
SEXP R_deferred_default_method(void);
SEXP R_set_prim_method(SEXP fname, SEXP op, SEXP code_vec, SEXP fundef,
		       SEXP mlist);
SEXP do_set_prim_method(SEXP op, const char *code_string, SEXP fundef,
			SEXP mlist);
void R_set_quick_method_check(R_stdGen_ptr_t);
SEXP R_primitive_methods(SEXP op);
SEXP R_primitive_generic(SEXP op);

/* smallest decimal exponent, needed in format.c, set in Init_R_Machine */
extern0 int R_dec_min_exponent		INI_as(-308);

/* structure for caching machine accuracy values */
typedef struct {
    int ibeta, it, irnd, ngrd, machep, negep, iexp, minexp, maxexp;
    double eps, epsneg, xmin, xmax;
} AccuracyInfo;

LibExtern AccuracyInfo R_AccuracyInfo;

extern0 unsigned int max_contour_segments INI_as(25000);

extern0 Rboolean known_to_be_latin1 INI_as(FALSE);
extern0 Rboolean known_to_be_utf8 INI_as(FALSE);

#ifdef __MAIN__
# undef extern
# undef extern0
# undef LibExtern
#endif
#undef INI_as

#define checkArity(a,b) Rf_checkArityCall(a,b,call)

/*--- FUNCTIONS ------------------------------------------------------ */

# define allocCharsxp		Rf_allocCharsxp
<<<<<<< HEAD
# define alloc_or_reuse		Rf_alloc_or_reuse
=======
>>>>>>> d10576e3
# define arg_missing_error	Rf_arg_missing_error
# define beginbuiltincontext	Rf_beginbuiltincontext
# define begincontext		Rf_begincontext
# define check_stack_balance	Rf_check_stack_balance
# define check1arg		Rf_check1arg
# define check1arg_error	Rf_check1arg_error
# define CheckFormals		Rf_CheckFormals
# define CleanEd		Rf_CleanEd
# define CoercionWarning       	Rf_CoercionWarning
# define ComplexFromInteger	Rf_ComplexFromInteger
# define ComplexFromLogical	Rf_ComplexFromLogical
# define ComplexFromReal	Rf_ComplexFromReal
# define ComplexFromString	Rf_ComplexFromString
# define copyListMatrix		Rf_copyListMatrix
# define copyMostAttribNoTs	Rf_copyMostAttribNoTs
# define CustomPrintValue	Rf_CustomPrintValue
# define DataFrameClass		Rf_DataFrameClass
# define ddfindVar		Rf_ddfindVar
# define deparse1		Rf_deparse1
# define deparse1line		Rf_deparse1line
# define deparse1s		Rf_deparse1s
# define DispatchAnyOrEval      Rf_DispatchAnyOrEval
# define DispatchGroup		Rf_DispatchGroup
# define DispatchOrEval		Rf_DispatchOrEval
# define dotdotdot_error	Rf_dotdotdot_error
# define dup_top_level		Rf_dup_top_level
# define dynamicfindVar		Rf_dynamicfindVar
# define EncodeRaw              Rf_EncodeRaw
# define EncodeString           Rf_EncodeString
# define EnsureString 		Rf_EnsureString
# define endcontext		Rf_endcontext
# define envlength		Rf_envlength
# define ErrorMessage		Rf_ErrorMessage
# define evalList		Rf_evalList
# define evalListKeepMissing	Rf_evalListKeepMissing
# define evalListPendingOK	Rf_evalListPendingOK
# define factorsConform		Rf_factorsConform
# define findcontext		Rf_findcontext
# define findVar1		Rf_findVar1
# define forcePromise		Rf_forcePromise
# define forcePromisePendingOK	Rf_forcePromisePendingOK
# define FrameClassFix		Rf_FrameClassFix
# define framedepth		Rf_framedepth
# define frameSubscript		Rf_frameSubscript
# define get1index		Rf_get1index
# define getVar			Rf_getVar
# define getVarInFrame		Rf_getVarInFrame
# define InitArithmetic		Rf_InitArithmetic
# define InitColors		Rf_InitColors
# define InitConnections	Rf_InitConnections
# define InitEd			Rf_InitEd
# define InitFunctionHashing	Rf_InitFunctionHashing
# define InitBaseEnv		Rf_InitBaseEnv
# define InitGlobalEnv		Rf_InitGlobalEnv
# define InitGraphics		Rf_InitGraphics
# define InitMemory		Rf_InitMemory
# define InitNames		Rf_InitNames
# define InitOptions		Rf_InitOptions
# define InitStringHash		Rf_InitStringHash
# define InitTempDir		Rf_InitTempDir
# define initStack		Rf_initStack
# define IntegerFromComplex	Rf_IntegerFromComplex
# define IntegerFromLogical	Rf_IntegerFromLogical
# define IntegerFromReal	Rf_IntegerFromReal
# define IntegerFromString	Rf_IntegerFromString
# define internalTypeCheck	Rf_internalTypeCheck
# define isValidName		Rf_isValidName
# define ItemName		Rf_ItemName
# define jump_to_toplevel	Rf_jump_to_toplevel
# define KillAllDevices		Rf_KillAllDevices
# define levelsgets		Rf_levelsgets
# define LogicalFromComplex	Rf_LogicalFromComplex
# define LogicalFromInteger	Rf_LogicalFromInteger
# define LogicalFromReal	Rf_LogicalFromReal
# define LogicalFromString	Rf_LogicalFromString
# define mainloop		Rf_mainloop
# define makeSubscript		Rf_makeSubscript
# define markKnown		Rf_markKnown
# define mat2indsub		Rf_mat2indsub
# define matchArg		Rf_matchArg
# define matchArgExact		Rf_matchArgExact
# define matchArgs		Rf_matchArgs
# define matchPar		Rf_matchPar
# define Mbrtowc		Rf_mbrtowc
# define mbtoucs		Rf_mbtoucs
# define mkCLOSXP		Rf_mkCLOSXP
# define mkFalse		Rf_mkFalse
# define mkPROMISE		Rf_mkPROMISE
# define mkQUOTE		Rf_mkQUOTE
# define mkSYMSXP		Rf_mkSYMSXP
# define mkTrue			Rf_mkTrue
# define NewEnvironment		Rf_NewEnvironment
# define onintr			Rf_onintr
# define onsigusr1              Rf_onsigusr1
# define onsigusr2              Rf_onsigusr2
# define parse			Rf_parse
# define PrintDefaults		Rf_PrintDefaults
# define PrintGreeting		Rf_PrintGreeting
# define PrintValueEnv		Rf_PrintValueEnv
# define PrintValueRec		Rf_PrintValueRec
# define PrintVersion		Rf_PrintVersion
# define PrintVersion_part_1	Rf_PrintVersion_part_1
# define PrintVersionString    	Rf_PrintVersionString
# define PrintWarnings		Rf_PrintWarnings
# define promiseArgs		Rf_promiseArgs
# define promiseArgsWithValues	Rf_promiseArgsWithValues
# define promiseArgsWith1Value	Rf_promiseArgsWith1Value
# define RealFromComplex	Rf_RealFromComplex
# define RealFromInteger	Rf_RealFromInteger
# define RealFromLogical	Rf_RealFromLogical
# define RealFromString		Rf_RealFromString
# define RemoveVariable		Rf_RemoveVariable
# define revisecontext          Rf_revisecontext
# define Seql			Rf_Seql
# define Scollate		Rf_Scollate
# define sortVector		Rf_sortVector
# define SrcrefPrompt		Rf_SrcrefPrompt
# define ssort			Rf_ssort
# define StringFromComplex	Rf_StringFromComplex
# define StringFromInteger	Rf_StringFromInteger
# define StringFromLogical	Rf_StringFromLogical
# define StringFromReal		Rf_StringFromReal
# define strIsASCII		Rf_strIsASCII
# define StrToInternal		Rf_StrToInternal
# define strmat2intmat		Rf_strmat2intmat
# define substituteList		Rf_substituteList
# define tsConform		Rf_tsConform
# define tspgets		Rf_tspgets
# define type2symbol		Rf_type2symbol
# define usemethod		Rf_usemethod
# define ucstomb		Rf_ucstomb
# define ucstoutf8		Rf_ucstoutf8
# define unbound_var_error	Rf_unbound_var_error
# define utf8toucs		Rf_utf8toucs
# define utf8towcs		Rf_utf8towcs
# define vectorSubscript	Rf_vectorSubscript
# define wait_until_arguments_computed Rf_wait_until_arguments_computed
# define warningcall		Rf_warningcall
# define WarningMessage		Rf_WarningMessage
# define wcstoutf8		Rf_wcstoutf8
# define wtransChar		Rf_wtransChar
# define yychar			Rf_yychar
# define yylval			Rf_yylval
# define yynerrs		Rf_yynerrs
# define yyparse		Rf_yyparse

/* Platform Dependent Gui Hooks */

#define	R_CONSOLE	1
#define	R_FILE		2
#define R_TEXT		3

/* The maximum length of input line which will be asked for,
   in bytes, including the terminator */
#define CONSOLE_BUFFER_SIZE 4096
int	R_ReadConsole(const char *, unsigned char *, int, int);
void	R_WriteConsole(const char *, int); /* equivalent to R_WriteConsoleEx(a, b, 0) */
void	R_WriteConsoleEx(const char *, int, int);
void	R_ResetConsole(void);
void	R_FlushConsole(void);
void	R_ClearerrConsole(void);
void	R_Busy(int);
int	R_ShowFiles(int, const char **, const char **, const char *,
		    Rboolean, const char *);
int     R_EditFiles(int, const char **, const char **, const char *);
int	R_ChooseFile(int, char *, int);
char	*R_HomeDir(void);
Rboolean R_FileExists(const char *);
Rboolean R_HiddenFile(const char *);
double	R_FileMtime(const char *);

/* environment cell access */
typedef struct R_varloc_st *R_varloc_t;
R_varloc_t R_findVarLocInFrame(SEXP, SEXP);
SEXP R_GetVarLocValue(R_varloc_t);
SEXP R_GetVarLocSymbol(R_varloc_t);
Rboolean R_GetVarLocMISSING(R_varloc_t);
void R_SetVarLocValue(R_varloc_t, SEXP);

/* deparse option bits: change do_dump if more are added */

#define KEEPINTEGER 		1
#define QUOTEEXPRESSIONS 	2
#define SHOWATTRIBUTES 		4
#define USESOURCE 		8
#define WARNINCOMPLETE 		16
#define DELAYPROMISES 		32
#define KEEPNA			64
#define S_COMPAT       		128
/* common combinations of the above */
#define SIMPLEDEPARSE		0
#define DEFAULTDEPARSE		65 /* KEEPINTEGER | KEEPNA, used for calls */
#define FORSOURCING		95 /* not DELAYPROMISES, used in edit.c */

/* Coercion functions */
int Rf_LogicalFromString(SEXP, int*);
int Rf_IntegerFromString(SEXP, int*);
double Rf_RealFromString(SEXP, int*);
Rcomplex Rf_ComplexFromString(SEXP, int*);
SEXP Rf_StringFromLogical(int, int*);
SEXP Rf_StringFromInteger(int, int*);
SEXP Rf_StringFromReal(double, int*);
SEXP Rf_StringFromComplex(Rcomplex, int*);
SEXP Rf_EnsureString(SEXP);

/* Other Internally Used Functions */

SEXP Rf_allocCharsxp(R_len_t);
SEXP alloc_or_reuse (SEXP, SEXP, SEXPTYPE, int);
SEXP Rf_append(SEXP, SEXP); /* apparently unused now */
void check1arg(SEXP, SEXP, const char *);
void check1arg_error(SEXP, SEXP, const char *);
void Rf_checkArityCall(SEXP, SEXP, SEXP);
void CheckFormals(SEXP);
void R_check_locale(void);
void check_stack_balance(SEXP op, int save);
void CleanEd(void);
void copyListMatrix(SEXP, SEXP, Rboolean);
void copyMostAttribNoTs(SEXP, SEXP);
void CustomPrintValue(SEXP, SEXP);
void DataFrameClass(SEXP);
SEXP ddfindVar(SEXP, SEXP);
SEXP Rf_DecideVectorOrRange (SEXP, int *, int *, SEXP);
SEXP deparse1(SEXP,Rboolean,int);
SEXP deparse1line(SEXP,Rboolean);
SEXP deparse1s(SEXP call);
int DispatchAnyOrEval(SEXP, SEXP, const char *, SEXP, SEXP, SEXP*, int, int);
int DispatchOrEval(SEXP, SEXP, const char *, SEXP, SEXP, SEXP*, int, int);
int DispatchGroup(const char *, SEXP,SEXP,SEXP,SEXP,SEXP*);
SEXP dup_top_level(SEXP);
SEXP duplicated(SEXP, Rboolean);
SEXP duplicated3(SEXP, SEXP, Rboolean);
int any_duplicated(SEXP, Rboolean);
int any_duplicated3(SEXP, SEXP, Rboolean);
int envlength(SEXP);
SEXP evalList(SEXP, SEXP, SEXP);
SEXP evalListKeepMissing(SEXP, SEXP);
SEXP evalListPendingOK(SEXP, SEXP, SEXP);
int factorsConform(SEXP, SEXP);
void R_NORETURN findcontext(int, SEXP, SEXP);
SEXP findVar1(SEXP, SEXP, SEXPTYPE, int);
SEXP forcePromise(SEXP);
SEXP forcePromisePendingOK(SEXP);
void FrameClassFix(SEXP);
SEXP frameSubscript(int, SEXP, SEXP);
int get1index(SEXP, SEXP, int, int, int, SEXP);
SEXP getVar(SEXP, SEXP);
SEXP getVarInFrame(SEXP, SEXP);
void InitArithmetic(void);
void InitColors(void);
void InitConnections(void);
void InitEd(void);
void InitFunctionHashing(void);
void InitBaseEnv(void);
void InitGlobalEnv(void);
Rboolean R_current_trace_state(void);
Rboolean R_has_methods(SEXP);
void R_InitialData(void);
SEXP R_possible_dispatch(SEXP, SEXP, SEXP, SEXP, Rboolean);
void InitGraphics(void);
void InitMemory(void);
void InitNames(void);
void InitOptions(void);
void InitStringHash(void);
void Init_R_Variables(SEXP);
void InitTempDir(void);
void initStack(void);
void internalTypeCheck(SEXP, SEXP, SEXPTYPE);
Rboolean isMethodsDispatchOn(void);
int isValidName(const char *);
void R_NORETURN jump_to_toplevel(void);
void KillAllDevices(void);
SEXP levelsgets(SEXP, SEXP);
void mainloop(void);
SEXP makeSubscript(SEXP, SEXP, int *, SEXP, int);
SEXP markKnown(const char *, SEXP);
SEXP mat2indsub(SEXP, SEXP, SEXP);
SEXP matchArg(SEXP, SEXP*);
SEXP matchArgExact(SEXP, SEXP*);
SEXP matchArgs(SEXP, char **, int, SEXP, SEXP);
SEXP matchPar(const char *, SEXP*);
SEXP mkCLOSXP(SEXP, SEXP, SEXP);
SEXP mkFalse(void);
SEXP mkPRIMSXP (int, int);
SEXP mkPROMISE(SEXP, SEXP);
SEXP mkQUOTE(SEXP);
SEXP mkSYMSXP(SEXP, SEXP);
SEXP mkTrue(void);
SEXP NewEnvironment(SEXP, SEXP, SEXP);
void onintr(void);
RETSIGTYPE onsigusr1(int);
RETSIGTYPE onsigusr2(int);
SEXP parse(FILE*, int);
void PrintDefaults(void);
void PrintGreeting(void);
void PrintValueEnv(SEXP, SEXP);
void PrintValueRec(SEXP, SEXP);
void PrintVersion(char *);
void PrintVersion_part_1(char *);
void PrintVersionString(char *);
void PrintWarnings(void);
void process_site_Renviron(void);
void process_system_Renviron(void);
void process_user_Renviron(void);
SEXP promiseArgs(SEXP, SEXP);
SEXP promiseArgsWithValues(SEXP, SEXP, SEXP);
SEXP promiseArgsWith1Value(SEXP, SEXP, SEXP);
void Rcons_vprintf(const char *, va_list);
SEXP RemoveVariable(SEXP, SEXP);
SEXP R_data_class(SEXP , Rboolean);
SEXP R_data_class2(SEXP);
char *R_LibraryFileName(const char *, char *, size_t);
SEXP R_LoadFromFile(FILE*, int);
SEXP R_NewHashedEnv(SEXP, SEXP);
extern int R_Newhashpjw(const char *);
FILE* R_OpenLibraryFile(const char *);
SEXP R_Primitive(const char *);
void R_RestoreGlobalEnv(void);
void R_RestoreGlobalEnvFromFile(const char *, Rboolean);
void R_SaveGlobalEnv(void);
void R_SaveGlobalEnvToFile(const char *);
void R_SaveToFile(SEXP, FILE*, int);
void R_SaveToFileV(SEXP, FILE*, int, int);
Rboolean R_seemsOldStyleS4Object(SEXP object);
int R_SetOptionWarn(int);
int R_SetOptionWidth(int);
void R_Suicide(const char *);
void R_getProcTime(double *data);
int R_isMissing(SEXP symbol, SEXP rho);
void sortVector(SEXP, Rboolean);
void SrcrefPrompt(const char *, SEXP);
void ssort(SEXP*,int);
int StrToInternal(const char *);
SEXP strmat2intmat(SEXP, SEXP, SEXP);
SEXP substituteList(SEXP, SEXP);
Rboolean tsConform(SEXP,SEXP);
SEXP tspgets(SEXP, SEXP);
SEXP type2symbol(SEXPTYPE);
SEXP Rf_VectorFromRange (int, int);
#ifdef ALLOW_OLD_SAVE
void unmarkPhase(void);
#endif
SEXP R_LookupMethod(SEXP, SEXP, SEXP, SEXP);
int usemethod(const char *, SEXP, SEXP, SEXP, SEXP, SEXP, SEXP, int, SEXP*);
SEXP Rf_vectorSubscript(int, SEXP, int*, SEXP (*)(SEXP,SEXP),
                        SEXP (*)(SEXP, int), SEXP, SEXP);
void Rf_wait_until_arguments_computed (SEXP);

#ifdef R_USE_SIGNALS
void beginbuiltincontext(RCNTXT*, SEXP);
void begincontext(RCNTXT*, int, SEXP, SEXP, SEXP, SEXP, SEXP);
void revisecontext(SEXP, SEXP);
SEXP dynamicfindVar(SEXP, RCNTXT*);
void endcontext(RCNTXT*);
int framedepth(RCNTXT*);
void R_InsertRestartHandlers(RCNTXT *, Rboolean);
void R_NORETURN R_JumpToContext(RCNTXT *, int, SEXP);
SEXP R_syscall(int,RCNTXT*);
int R_sysparent(int,RCNTXT*);
SEXP R_sysframe(int,RCNTXT*);
SEXP R_sysfunction(int,RCNTXT*);

void R_run_onexits(RCNTXT *);
void R_restore_globals(RCNTXT *);
#endif

/* ../main/bind.c */
SEXP ItemName(SEXP, int);

/* ../main/errors.c : */
void ErrorMessage(SEXP, int, ...);
void WarningMessage(SEXP, R_WARNING, ...);
SEXP R_GetTraceback(int);

R_size_t R_GetMaxVSize(void);
void R_SetMaxVSize(R_size_t);
R_size_t R_GetMaxNSize(void);
void R_SetMaxNSize(R_size_t);
R_size_t R_Decode2Long(char *p, int *ierr);
void R_SetPPSize(R_size_t);

/* ../main/devices.c, used in memory.c, gnuwin32/extra.c */
#define R_MaxDevices 64

/* ../../main/printutils.c : */
typedef enum {
    Rprt_adj_left = 0,
    Rprt_adj_right = 1,
    Rprt_adj_centre = 2,
    Rprt_adj_none = 3
} Rprt_adj;

int	Rstrlen(SEXP, int);
const char *EncodeRaw(Rbyte);
const char *EncodeString(SEXP, int, int, Rprt_adj);
const char *EncodeReal2(double, int, int, int);


/* main/sort.c */
void orderVector1(int *indx, int n, SEXP key, Rboolean nalast,
		  Rboolean decreasing, SEXP rho);

/* main/subset.c */
SEXP R_subset3_dflt(SEXP, SEXP, SEXP, SEXP);

/* main/subassign.c */
SEXP R_subassign3_dflt(SEXP, SEXP, SEXP, SEXP, int);

#include <wchar.h>

/* main/util.c */
<<<<<<< HEAD
R_NORETURN void UNIMPLEMENTED_TYPE(const char *s, SEXP x);
R_NORETURN void UNIMPLEMENTED_TYPEt(const char *s, SEXPTYPE t);
R_NORETURN void dotdotdot_error(void);
R_NORETURN void arg_missing_error(SEXP sym);
R_NORETURN void unbound_var_error(SEXP sym);
=======
void UNIMPLEMENTED_TYPE(const char *s, SEXP x);
void UNIMPLEMENTED_TYPEt(const char *s, SEXPTYPE t);
void dotdotdot_error(void);
void arg_missing_error(SEXP sym);
void unbound_var_error(SEXP sym);
>>>>>>> d10576e3
Rboolean Rf_strIsASCII(const char *str);
int utf8clen(char c);

typedef unsigned short ucs2_t;
size_t mbcsToUcs2(const char *in, ucs2_t *out, int nout, int enc);
/* size_t mbcsMblen(char *in);
size_t ucs2ToMbcs(ucs2_t *in, char *out);
size_t ucs2Mblen(ucs2_t *in); */
size_t utf8toucs(wchar_t *wc, const char *s);
size_t utf8towcs(wchar_t *wc, const char *s, size_t n);
size_t ucstomb(char *s, const unsigned int wc);
size_t ucstoutf8(char *s, const unsigned int wc);
size_t mbtoucs(unsigned int *wc, const char *s, size_t n);
size_t wcstoutf8(char *s, const wchar_t *wc, size_t n);

const wchar_t *wtransChar(SEXP x); /* from sysutils.c */

#define mbs_init(x) memset(x, 0, sizeof(mbstate_t))
size_t Mbrtowc(wchar_t *wc, const char *s, size_t n, mbstate_t *ps);
Rboolean mbcsValid(const char *str);
Rboolean utf8Valid(const char *str);
char *Rf_strchr(const char *s, int c);
char *Rf_strrchr(const char *s, int c);

#ifdef Win32
void R_fixslash(char *s);
void R_fixbackslash(char *s);
wchar_t *filenameToWchar(const SEXP fn, const Rboolean expand);

#if defined(SUPPORT_UTF8_WIN32)
#define mbrtowc(a,b,c,d) Rmbrtowc(a,b)
#define wcrtomb(a,b,c) Rwcrtomb(a,b)
#define mbstowcs(a,b,c) Rmbstowcs(a,b,c)
#define wcstombs(a,b,c) Rwcstombs(a,b,c)
size_t Rmbrtowc(wchar_t *wc, const char *s);
size_t Rwcrtomb(char *s, const wchar_t wc);
size_t Rmbstowcs(wchar_t *wc, const char *s, size_t n);
size_t Rwcstombs(char *s, const wchar_t *wc, size_t n);
#endif
#endif

FILE *RC_fopen(const SEXP fn, const char *mode, const Rboolean expand);
int Seql(SEXP a, SEXP b);
int Scollate(SEXP a, SEXP b);

double R_strtod4(const char *str, char **endptr, char dec, Rboolean NA);
double R_strtod(const char *str, char **endptr);
double R_atof(const char *str);

/* unix/sys-std.c, main/options.c */
void set_rl_word_breaks(const char *str);

/* From localecharset.c */
extern char *locale2charset(const char *);

/* Localization */

#ifdef ENABLE_NLS
#include <libintl.h>
#ifdef Win32
#define _(String) libintl_gettext (String)
#undef gettext /* needed for graphapp */
#else
#define _(String) gettext (String)
#endif
#define gettext_noop(String) String
#define N_(String) gettext_noop (String)
#else /* not NLS */
#define _(String) (String)
#define N_(String) String
#define ngettext(String, StringP, N) (N > 1 ? StringP: String)
#endif


/* Macros for suspending interrupts: also in GraphicsDevice.h */
#define BEGIN_SUSPEND_INTERRUPTS do { \
    Rboolean __oldsusp__ = R_interrupts_suspended; \
    R_interrupts_suspended = TRUE;
#define END_SUSPEND_INTERRUPTS R_interrupts_suspended = __oldsusp__; \
    if (R_interrupts_pending && ! R_interrupts_suspended) \
        onintr(); \
} while(0)


/* Macros for fast vmaxget and vmaxset */

#define VMAXGET() ((void *) R_VStack)
#define VMAXSET(ovmax) (R_VStack = (SEXP) (ovmax))


#ifdef __GNUC__
# undef alloca
# define alloca(x) __builtin_alloca((x))
#else
# ifdef HAVE_ALLOCA_H
#  include <alloca.h>
# endif
# if !HAVE_DECL_ALLOCA
extern void *alloca(size_t);
# endif
#endif


/* Macro version of SETCAR.  Assumes FLAG_OLD_TO_NEW is set to 1 in
   memory.c, though it will give correct results either way.  Avoids
   a function call when the node is already in the old-to-new list.
   Similar macros could be defined for SETCDR, SET_TAG, etc., but it
   is less likely that they will be called repeatedly for the same
   object. */

#define SETCAR(x,y) \
  ((x)->gengc_prev_node==0 ? (x)->u.listsxp.carval = (y) : (SETCAR)((x),(y)))


/* Macro for fast stack checking */

#define R_CHECKSTACK() do { \
    int dummy; \
    if (R_CStackDir > 0 ? (uintptr_t)&dummy < R_CStackThreshold \
                        : (uintptr_t)&dummy > R_CStackThreshold) \
        R_CheckStack(); \
} while (0)


/* Enable this by defining USE_FAST_PROTECT_MACROS before including Defn.h.

   Redefines PROTECT, UNPROTECT, PROTECT_WITH_INDEX, and REPROTECT for speed,
   as is possible because the required variables are defined above.  The
   macros below call procedure in memory.c for error handling.  PROTECT_PTR is 
   not redefined, since it contains a significant amount of code.

   Macros PROTECT2 and PROTECT3 for protecting 2 or 3 objects are also defined.

   Defining USE_FAST_PROTECT_MACROS in source files outside src/main may
   cause problems at link time. */

#ifdef USE_FAST_PROTECT_MACROS

extern void Rf_protect_error (void);
extern void Rf_unprotect_error (void);

#undef  PROTECT
#define PROTECT(s) \
( (R_PPStackTop >= R_PPStackSize ? Rf_protect_error() : (void)0), \
   R_PPStack[R_PPStackTop++] = (s) )

#undef  PROTECT2
#define PROTECT2(s1,s2) \
( (R_PPStackTop+1 >= R_PPStackSize ? Rf_protect_error() : (void)0), \
   R_PPStack[R_PPStackTop++] = (s1), \
   R_PPStack[R_PPStackTop++] = (s2) )

#undef  PROTECT3
#define PROTECT3(s1,s2,s3) \
( (R_PPStackTop+2 >= R_PPStackSize ? Rf_protect_error() : (void)0), \
   R_PPStack[R_PPStackTop++] = (s1), \
   R_PPStack[R_PPStackTop++] = (s2), \
   R_PPStack[R_PPStackTop++] = (s3) )

#undef  UNPROTECT
#define UNPROTECT(n) \
  ( R_PPStackTop >= (n) ? (void) (R_PPStackTop -= (n)) \
                        : Rf_unprotect_error() )

#undef  PROTECT_WITH_INDEX
#define PROTECT_WITH_INDEX(x,i) \
  ( (*(i) = R_PPStackTop), PROTECT(x) )

#undef  REPROTECT
#define REPROTECT(x,i) \
  ( (void) (R_PPStack[i] = x) )

#endif


/* Version of SET_ATTRIB that allows anything for the attributes.  Objects
   with such attributes are safe for garbage collection, but shouldn't appear 
   at user level. */

void SET_ATTRIB_TO_ANYTHING (SEXP, SEXP);


/* Redefine NA_INTEGER and NA_LOGICAL to be constants.  Defined in Arith.h
   to refer to R_NaInt, because the RcppEigen package needs them to be
   variables, but they may be faster as constants inside the interpreter. */

#undef NA_INTEGER
#define NA_INTEGER INT_MIN
#undef NA_LOGICAL
#define NA_LOGICAL INT_MIN

/* Redefine ISNAN to make use of a trick, if ENABLE_ISNAN_TRICK is
   defined (with a -D argument in CFLAGS).  This is done here only, not 
   in Arith.h, because the macro implementing the trick evaluates its 
   argument twice, which is bad if it has side effects.  Such macro
   calls are avoided in the interpreter, but may occur in packages. 

   The trick is faster for many non-NaN and non-NA numbers.  It relies
   on the results of converting NaN, NA, -NaN, and -NA to int all being 
   the same, which is checked for in InitArithmetic. */

#ifdef ENABLE_ISNAN_TRICK
#  undef ISNAN
#  define ISNAN(x) ((int)(x) == R_NaN_cast_to_int && isnan(x) != 0)
#endif

#endif /* DEFN_H_ */
/*
 *- Local Variables:
 *- page-delimiter: "^/\\*---"
 *- End:
 */<|MERGE_RESOLUTION|>--- conflicted
+++ resolved
@@ -501,11 +501,6 @@
    must set R_variant_result to zero after noting its value, so an outer 
    return will not appear to have a variant result (unless that is what
    should happen).  
-<<<<<<< HEAD
-
-   Variants that set R_variant_return may not make sense for arguments of 
-   fast primitives (ie, for ARG1VAR or ARG2VAR), since evalv does not
-   record R_variant_result for use by the primitive.
 
    A caller of evalv need not set R_variant_result to zero before a call,
    since that is done inside evalv. 
@@ -514,15 +509,6 @@
    be R_NilValue, or the called-for variant, or the standard return value. 
    However, when VARIANT_NULL is combined with VARIANT_DIRECT_RETURN, a
    direct value for "return" will not be replaced by R_NilValue. */
-=======
-
-   A caller of evalv need not set R_variant_result to zero before a call,
-   since that is done inside evalv. 
-
-   If VARIANT_NULL is combined with some other variant, the result could
-   be R_NilValue, or the called-for variant, or the standard return value. 
-   However, when VARIANT_NULL is combined with VARIANT_DIRECT_RETURN, a
-   direct value for "return" will not be replaced by R_NilValue. */
 
 /* Macros isolating part of a variant. */
 
@@ -542,7 +528,6 @@
 
 #define VARIANT_OR    0x03  /* May return OR of a logical vec rather than vec.
                                Does not set R_variant_result. */
->>>>>>> d10576e3
 
 #define VARIANT_SUM   0x04  /* May return sum of vec elements rather than vec.
                                Does not set R_variant_result. */
@@ -583,25 +568,6 @@
 
 #define VARIANT_RTN_FLAG 0x80000000  /* Bit flagging a direct return */
 
-<<<<<<< HEAD
-#define VARIANT_PENDING_OK 16  /* Computation may be deferred pending completion
-                                  of a task (in a helper or the master).
-                                  Does not set R_variant_result. */
-
-#define VARIANT_DIRECT_RETURN 32 /* A "return" statement may simply return the
-                                    return value, without a non-local jump.
-                                    Should be OR'd with VARIANT_PENDING_OK.
-                                    ORs R_variant_result with VARIANT_RTN */
-
-#define VARIANT_NULL 64  /* May just return R_NilValue, while doing side
-                            effects, unless the value is for a direct return.
-                            Should usually be OR'd with VARIANT_PENDING_OK.
-                            Does not set R_variant_result. */
-
-#define VARIANT_RTN_FLAG 0x80000000  /* Bit flagging a direct return */
-
-=======
->>>>>>> d10576e3
 
 #ifdef R_DEFERRED_EVAL
 
@@ -1048,10 +1014,7 @@
 /*--- FUNCTIONS ------------------------------------------------------ */
 
 # define allocCharsxp		Rf_allocCharsxp
-<<<<<<< HEAD
 # define alloc_or_reuse		Rf_alloc_or_reuse
-=======
->>>>>>> d10576e3
 # define arg_missing_error	Rf_arg_missing_error
 # define beginbuiltincontext	Rf_beginbuiltincontext
 # define begincontext		Rf_begincontext
@@ -1463,19 +1426,11 @@
 #include <wchar.h>
 
 /* main/util.c */
-<<<<<<< HEAD
 R_NORETURN void UNIMPLEMENTED_TYPE(const char *s, SEXP x);
 R_NORETURN void UNIMPLEMENTED_TYPEt(const char *s, SEXPTYPE t);
 R_NORETURN void dotdotdot_error(void);
 R_NORETURN void arg_missing_error(SEXP sym);
 R_NORETURN void unbound_var_error(SEXP sym);
-=======
-void UNIMPLEMENTED_TYPE(const char *s, SEXP x);
-void UNIMPLEMENTED_TYPEt(const char *s, SEXPTYPE t);
-void dotdotdot_error(void);
-void arg_missing_error(SEXP sym);
-void unbound_var_error(SEXP sym);
->>>>>>> d10576e3
 Rboolean Rf_strIsASCII(const char *str);
 int utf8clen(char c);
 
