/*
 *  pqR : A pretty quick version of R
 *  Copyright (C) 2013, 2014 by Radford M. Neal
 *
 *  Based on R : A Computer Language for Statistical Data Analysis
 *  Copyright (C) 1995, 1996  Robert Gentleman and Ross Ihaka
 *  Copyright (C) 1998--2011  The R Development Core Team.
 *
 *  The changes in pqR from R-2.15.0 distributed by the R Core Team are
 *  documented in the NEWS and MODS files in the top-level source directory.
 *
 *  This program is free software; you can redistribute it and/or modify
 *  it under the terms of the GNU General Public License as published by
 *  the Free Software Foundation; either version 2 of the License, or
 *  (at your option) any later version.
 *
 *  This program is distributed in the hope that it will be useful,
 *  but WITHOUT ANY WARRANTY; without even the implied warranty of
 *  MERCHANTABILITY or FITNESS FOR A PARTICULAR PURPOSE.  See the
 *  GNU General Public License for more details.
 *
 *  You should have received a copy of the GNU General Public License
 *  along with this program; if not, a copy is available at
 *  http://www.r-project.org/Licenses/
 */

#ifndef DEFN_H_
#define DEFN_H_

/* seems unused */
#define COUNTING

#define BYTECODE

/* probably no longer needed */
#define NEW_CONDITION_HANDLING

/* To test the write barrier used by the generational collector,
   define TESTING_WRITE_BARRIER.  This makes the internal structure of
   SEXPRECs visible only inside of files that explicitly define
   USE_RINTERNALS, and all uses of SEXPREC fields that do not go
   through the appropriate functions or macros will become compilation
   errors.  Since this does impose a small but noticable performance
   penalty, code that includes Defn.h (or code that explicitly defines
   USE_RINTERNALS) can access a SEXPREC's fields directly. */

#ifndef TESTING_WRITE_BARRIER
# define USE_RINTERNALS
#endif

#ifdef HAVE_VISIBILITY_ATTRIBUTE
# define attribute_visible __attribute__ ((visibility ("default")))
# define attribute_hidden __attribute__ ((visibility ("hidden")))
#else
# define attribute_visible
# define attribute_hidden
#endif

#ifdef __MAIN__
# define extern0 attribute_hidden
#else
# define extern0 extern
#endif

/* Define HELPERS_DISABLED if no helper support.  This has the effect of 
   making helpers.h define stubs for the helpers routines.  Also define
   HELPERS_NO_MULTITHREADING if helpers not disabled, but R_HELPER_THREADS
   is not defined. */

# ifdef R_DEFERRED_EVAL
#   ifndef R_HELPER_THREADS
#     define HELPERS_NO_MULTITHREADING
#   endif
# else
#   define HELPERS_DISABLED
# endif

#define MAXELTSIZE 8192 /* Used as a default for string buffer sizes,
			   and occasionally as a limit. */

#include <R_ext/Complex.h>
void Rf_CoercionWarning(int);/* warning code */
int Rf_LogicalFromInteger(int, int*);
int Rf_LogicalFromReal(double, int*);
int Rf_LogicalFromComplex(Rcomplex, int*);
int Rf_IntegerFromLogical(int, int*);
int Rf_IntegerFromReal(double, int*);
int Rf_IntegerFromComplex(Rcomplex, int*);
double Rf_RealFromLogical(int, int*);
double Rf_RealFromInteger(int, int*);
double Rf_RealFromComplex(Rcomplex, int*);
Rcomplex Rf_ComplexFromLogical(int, int*);
Rcomplex Rf_ComplexFromInteger(int, int*);
Rcomplex Rf_ComplexFromReal(double, int*);

#define CALLED_FROM_DEFN_H 1
#include <Rinternals.h>		/*-> Arith.h, Boolean.h, Complex.h, Error.h,
				  Memory.h, PrtUtil.h, Utils.h */
#undef CALLED_FROM_DEFN_H

extern0 SEXP	R_CommentSymbol;    /* "comment" */
extern0 SEXP	R_DotEnvSymbol;     /* ".Environment" */
extern0 SEXP	R_ExactSymbol;	    /* "exact" */
extern0 SEXP	R_RecursiveSymbol;  /* "recursive" */
extern0 SEXP	R_SrcfileSymbol;    /* "srcfile" */
extern0 SEXP	R_WholeSrcrefSymbol;   /* "wholeSrcref" */
extern0 SEXP	R_SrcrefSymbol;     /* "srcref" */
extern0 SEXP	R_TmpvalSymbol;     /* "*tmp*" */
extern0 SEXP	R_UseNamesSymbol;   /* "use.names" */
extern0 SEXP	R_DoubleColonSymbol;   /* "::" */
extern0 SEXP	R_TripleColonSymbol;   /* ":::" */
extern0 SEXP    R_ConnIdSymbol;  /* "conn_id" */
extern0 SEXP    R_DevicesSymbol;  /* ".Devices" */

extern0 SEXP    R_dot_Generic;  /* ".Generic" */
extern0 SEXP    R_dot_Methods;  /* ".Methods" */
extern0 SEXP    R_dot_Group;  /* ".Group" */
extern0 SEXP    R_dot_Class;  /* ".Class" */
extern0 SEXP    R_dot_GenericCallEnv;  /* ".GenericCallEnv" */
extern0 SEXP    R_dot_GenericDefEnv;  /* ".GenericDefEnv" */
extern0 SEXP	R_sort_list;  /* "sort.list" */
extern0 SEXP	R_S3MethodsTable;  /* ".__S3MethodsTable__." */
extern0 SEXP	R_previousSymbol; /* "previous" */


 /* writable char access for R internal use only */
#define CHAR_RW(x)	((char *) CHAR(x))

/* CHARSXP charset bits */
#define BYTES_MASK (1<<1)
#define LATIN1_MASK (1<<2)
#define UTF8_MASK (1<<3)
/* (1<<4) is taken by S4_OBJECT_MASK */
#define CACHED_MASK (1<<5)
#define ASCII_MASK (1<<6)
#define HASHASH_MASK 1

/* Symbol and string hash table declarations. */
#define HASHMAXSIZE          1000000
#define HASHSIZE(x)	     LENGTH(x)
#define HASHSLOTSUSED(x)     TRUELENGTH(x)
#define HASHTABLEGROWTHRATE  1.27
#define HASHMINSIZE	     29
/* #define SET_HASHSIZE(x,v)    SETLENGTH(x,v) */
#define SET_HASHSLOTSUSED(x,v) SET_TRUELENGTH(x,v)
#define IS_HASHED(x)	     (HASHTAB(x) != R_NilValue)

/* Test whether this is a constant object (defined in const-objs.c). */
<<<<<<< HEAD
extern R_CONST SEXPREC R_unserialize_as_constant;
=======
extern const SEXPREC R_unserialize_as_constant;
>>>>>>> 56b5e93b
#define IS_CONSTANT(x) ((x)->gengc_next_node == &R_unserialize_as_constant)

#ifdef USE_RINTERNALS
# define IS_BYTES(x) ((x)->sxpinfo.gp & BYTES_MASK)
# define SET_BYTES(x) (((x)->sxpinfo.gp) |= BYTES_MASK)
# define IS_LATIN1(x) ((x)->sxpinfo.gp & LATIN1_MASK)
# define SET_LATIN1(x) (((x)->sxpinfo.gp) |= LATIN1_MASK)
# define IS_ASCII(x) ((x)->sxpinfo.gp & ASCII_MASK)
# define SET_ASCII(x) (((x)->sxpinfo.gp) |= ASCII_MASK)
# define IS_UTF8(x) ((x)->sxpinfo.gp & UTF8_MASK)
# define SET_UTF8(x) (((x)->sxpinfo.gp) |= UTF8_MASK)
# define ENC_KNOWN(x) ((x)->sxpinfo.gp & (LATIN1_MASK | UTF8_MASK))
# define SET_CACHED(x) (((x)->sxpinfo.gp) |= CACHED_MASK)
# define IS_CACHED(x) (((x)->sxpinfo.gp) & CACHED_MASK)
#else /* USE_RINTERNALS */
/* Needed only for write-barrier testing */
int IS_BYTES(SEXP x);
void SET_BYTES(SEXP x);
int IS_LATIN1(SEXP x);
void SET_LATIN1(SEXP x);
int IS_ASCII(SEXP x);
void SET_ASCII(SEXP x);
int IS_UTF8(SEXP x);
void SET_UTF8(SEXP x);
int ENC_KNOWN(SEXP x);
int SET_CACHED(SEXP x);
int IS_CACHED(SEXP x);
#endif /* USE_RINTERNALS */

#include "Internal.h"		/* do_FOO */

#include "Errormsg.h"

extern void R_ProcessEvents(void);

#ifdef R_USE_SIGNALS
#ifdef Win32
# include <psignal.h>
#else
# include <signal.h>
# include <setjmp.h>
#endif
#endif

#ifdef Unix
# define OSTYPE      "unix"
# define FILESEP     "/"
#endif /* Unix */

#ifdef Win32
# define OSTYPE      "windows"
# define FILESEP     "/"
#endif /* Win32 */

#ifdef HAVE_F77_UNDERSCORE
# define F77_SYMBOL(x)	x ## _
# define F77_QSYMBOL(x)	#x "_"
#else
# define F77_SYMBOL(x)	x
# define F77_QSYMBOL(x) #x
#endif

/*  Heap and Pointer Protection Stack Sizes.  */

/* These are all required by C99 */
#ifdef HAVE_INTTYPES_H
# include <inttypes.h>
#endif
/* According to POSIX inttypes.h should include stdint.h,
   but let's be sure. */
#ifdef HAVE_STDINT_H
# include <stdint.h>
#endif
#ifdef HAVE_LIMITS_H
# include <limits.h>
#endif

#if defined HAVE_DECL_SIZE_MAX && HAVE_DECL_SIZE_MAX
  typedef size_t R_size_t;
# define R_SIZE_T_MAX SIZE_MAX
#else
# error SIZE_MAX is required for C99
#endif


#define Mega 1048576. /* 1 Mega Byte := 2^20 (= 1048576) Bytes */
#define Giga 1073741824. /* 1 Giga Byte := 2^30 Bytes */

/*	R_PPSSIZE  The pointer protection stack size  */
/*	R_NSIZE	   The number of cons cells	 */
/*	R_VSIZE	   The vector heap size in bytes */
/*  These values are defaults and can be overridden in config.h
    The maxima and minima are in startup.c */

#ifndef R_PPSSIZE
#define	R_PPSSIZE	50000L
#endif
#ifndef R_NSIZE
#define	R_NSIZE		350000L
#endif
#ifndef R_VSIZE
#define	R_VSIZE		8000000L
#endif

/* some commonly needed headers */
#include <math.h>
#include <stdlib.h>
#include <string.h>

/* declare substitutions */
#if !defined(strdup) && defined(HAVE_DECL_STRDUP) && !HAVE_DECL_STRDUP
extern char *strdup(const char *s1);
#endif
#if !defined(strncascmp) && defined(HAVE_DECL_STRNCASECMP) && !HAVE_DECL_STRNCASECMP
extern int strncasecmp(const char *s1, const char *s2, size_t n);
#endif

/* Glibc manages to not define this in -pedantic -ansi */
#if defined(HAVE_PUTENV) && !defined(putenv) && defined(HAVE_DECL_PUTENV) && !HAVE_DECL_PUTENV
extern int putenv(char *string);
#endif


/* Maximal length in bytes of an entire path name.
   POSIX has required this to be at least 255/256, and X/Open at least 1024.
   Solaris has 1024, Linux glibc has 4192.
   File names are limited to FILENAME_MAX bytes (usually the same as PATH_MAX)
   or NAME_MAX (often 255/256).
 */
#if !defined(PATH_MAX)
# if defined(HAVE_SYS_PARAM_H)
#  include <sys/param.h>
# endif
# if !defined(PATH_MAX)
#  if defined(MAXPATHLEN)
/* Try BSD name */
#    define PATH_MAX MAXPATHLEN
#  elif defined(Win32)
/* seems this is now defined by MinGW to be 259, whereas FILENAME_MAX
   and MAX_PATH are 260.  It is not clear that this really is in bytes,
   but might be chars for the Unicode interfaces.
*/
#    define PATH_MAX 260
#  else
/* quite possibly unlimited, so we make this large, and test when used */
#    define PATH_MAX 5000
#  endif
# endif
#endif

#ifdef R_USE_SIGNALS
#ifdef HAVE_POSIX_SETJMP
# define SIGJMP_BUF sigjmp_buf
# define SIGSETJMP(x,s) sigsetjmp(x,s)
# define SIGLONGJMP(x,i) siglongjmp(x,i)
# define JMP_BUF sigjmp_buf
# define SETJMP(x) sigsetjmp(x,0)
# define LONGJMP(x,i) siglongjmp(x,i)
#else
# define SIGJMP_BUF jmp_buf
# define SIGSETJMP(x,s) setjmp(x)
# define SIGLONGJMP(x,i) longjmp(x,i)
# define JMP_BUF jmp_buf
# define SETJMP(x) setjmp(x)
# define LONGJMP(x,i) longjmp(x,i)
#endif
#endif

#define HSIZE	   4119	/* The size of the hash table for symbols */
#define MAXIDSIZE 10000	/* Largest symbol size, 
			   in bytes excluding terminator.
			   Was 256 prior to 2.13.0, now just a sanity check.
			*/

/* Types for the do_xxxx functions for SPECIAL and BUILTIN operations. */

typedef SEXP (*CCODE)(SEXP, SEXP, SEXP, SEXP);
typedef SEXP (*CCODEV)(SEXP, SEXP, SEXP, SEXP, int);  /* with variant info */

#define CALL_PRIMFUN(call,op,args,env,variant) \
  (PRIMVARIANT(op) ? PRIMFUNV(op)(call,op,args,env,variant) \
                   : PRIMFUN(op)(call,op,args,env))

/* Information for Deparsing Expressions */
typedef enum {
    PP_INVALID  =  0,
    PP_ASSIGN   =  1,
    PP_ASSIGN2  =  2,
    PP_BINARY   =  3,
    PP_BINARY2  =  4,
    PP_BREAK    =  5,
    PP_CURLY    =  6,
    PP_FOR      =  7,
    PP_FUNCALL  =  8,
    PP_FUNCTION =  9,
    PP_IF 	= 10,
    PP_NEXT 	= 11,
    PP_PAREN    = 12,
    PP_RETURN   = 13,
    PP_SUBASS   = 14,
    PP_SUBSET   = 15,
    PP_WHILE 	= 16,
    PP_UNARY 	= 17,
    PP_DOLLAR 	= 18,
    PP_FOREIGN 	= 19,
    PP_REPEAT 	= 20
} PPkind;

typedef enum {
    PREC_FN	 = 0,
    PREC_LEFT    = 1,
    PREC_EQ	 = 2,
    PREC_RIGHT	 = 3,
    PREC_TILDE	 = 4,
    PREC_OR	 = 5,
    PREC_AND	 = 6,
    PREC_NOT	 = 7,
    PREC_COMPARE = 8,
    PREC_SUM	 = 9,
    PREC_PROD	 = 10,
    PREC_PERCENT = 11,
    PREC_COLON	 = 12,
    PREC_SIGN	 = 13,
    PREC_POWER	 = 14,
    PREC_DOLLAR  = 15,
    PREC_NS	 = 16,
    PREC_SUBSET	 = 17
} PPprec;

typedef struct {
	PPkind kind; 	 /* deparse kind */
	PPprec precedence; /* operator precedence */
	unsigned int rightassoc;  /* right associative? */
} PPinfo;

/* The type definitions for the table of built-in functions. */
/* This table is set up in ../main/names.c, using tables from various 
   other source files. */
typedef struct {
    char   *name;    /* print name */
    SEXP   (*cfun)();/* c-code address, function pointer */
    int	   code;     /* offset within c-code */
    int	   eval;     /* evaluate args? (and other info) */
    int	   arity;    /* function arity */
    PPinfo gram;     /* pretty-print info */
} FUNTAB;

/* The type definitions for the table of fast built-in functions.
   An earlier entry with a specific value for op takes precedence
   over a later entry where op is -1 (for any).
   This table is set up in ../main/names.c, using tables from various 
   other source files. */
typedef struct {
    SEXP   (*slow)();/* slow function pointer */
    SEXP   (*fast)();/* fast function pointer */
    int    code;     /* operation code, or -1 for any */
    int    arity;    /* function arity, 1, 2, or 3 (for either 1 or 2) */
    int    dsptch1;  /* is object dispatch done on 1st argument? */
    int    dsptch2;  /* is object dispatch done on 2nd argument? */
    int    var1;     /* variant requested when evaluating 1st argument */
    int    var2;     /* variant requested when evaluating 2nd argument */
} FASTFUNTAB;

#ifdef USE_RINTERNALS
/* There is much more in Rinternals.h, including function versions
 * of the Promise and Hashing groups.
 */

/* Primitive Access Macros */

/* Set offset of primitive in table, and copy some of the information from
   the table into the primsxp structure (and misc) for fast access.  Note that 
   primsxp_fast_cfun will (possibly) be set by the slow function, not here. */

#define SET_PRIMOFFSET(x,v) do { \
    SEXP setprim_ptr = (x); \
    int setprim_value = (v); \
    setprim_ptr->sxpinfo.gp = setprim_value; \
    setprim_ptr->u.primsxp.primsxp_cfun = \
      (void *(*)()) R_FunTab[setprim_value].cfun; \
    setprim_ptr->u.primsxp.primsxp_fast_cfun = 0; \
    setprim_ptr->u.primsxp.primsxp_code   = R_FunTab[setprim_value].code; \
    setprim_ptr->u.primsxp.primsxp_arity  = R_FunTab[setprim_value].arity; \
    setprim_ptr->u.primsxp.primsxp_foreign \
        = R_FunTab[setprim_value].gram.kind==PP_FOREIGN; \
    setprim_ptr->u.primsxp.primsxp_print \
        = (R_FunTab[setprim_value].eval/100)%10; \
    setprim_ptr->u.primsxp.primsxp_variant \
        = (R_FunTab[setprim_value].eval/1000)&1; \
    setprim_ptr->u.primsxp.primsxp_internal \
        = (R_FunTab[setprim_value].eval/10)&1; \
    NONVEC_SXPINFO(setprim_ptr).pending_ok \
        = R_FunTab[setprim_value].eval/10000; \
} while (0)

#define PRIMOFFSET(x)	((x)->sxpinfo.gp)

#define PRIMFUN(x)	((CCODE)((x)->u.primsxp.primsxp_cfun))
#define PRIMFUNV(x)	((CCODEV)((x)->u.primsxp.primsxp_cfun))
#define SET_PRIMFUN(x,f) \
    ( (x)->u.primsxp.primsxp_cfun = \
        (void *(*)()) (R_FunTab[PRIMOFFSET(x)].cfun = (SEXP (*)()) (f)), \
      (x)->u.primsxp.primsxp_fast_cfun = 0 )
#define PRIMVAL(x)	((x)->u.primsxp.primsxp_code)
#define PRIMARITY(x)	((x)->u.primsxp.primsxp_arity)
#define PRIMPRINT(x)	((x)->u.primsxp.primsxp_print)
#define PRIMINTERNAL(x)	((x)->u.primsxp.primsxp_internal)
#define PRIMVARIANT(x)	((x)->u.primsxp.primsxp_variant)
#define PRIMFOREIGN(x)	((x)->u.primsxp.primsxp_foreign)
#define PRIMNAME(x)	(R_FunTab[PRIMOFFSET(x)].name)
#define PPINFO(x)	(R_FunTab[PRIMOFFSET(x)].gram)

#define PRIMFUN_PENDING_OK(x) (NONVEC_SXPINFO(x).pending_ok)

#define PRIMFUN_FAST(x)	((x)->u.primsxp.primsxp_fast_cfun)
#define PRIMFUN_DSPTCH1(x) ((x)->u.primsxp.primsxp_dsptch1)
#define PRIMFUN_DSPTCH2(x) ((x)->u.primsxp.primsxp_dsptch2)
#define PRIMFUN_ARG1VAR(x) (NONVEC_SXPINFO(x).var1)
#define PRIMFUN_ARG2VAR(x) (NONVEC_SXPINFO(x).var2)
#define PRIMFUN_UNI_TOO(x) ((x)->u.primsxp.primsxp_uni_too)

#define SET_PRIMFUN_FAST_UNARY(x,f,dsptch1,v1) do { \
    (x)->u.primsxp.primsxp_fast_cfun = (void *(*)()) (f); \
    (x)->u.primsxp.primsxp_dsptch1 = (dsptch1); \
    NONVEC_SXPINFO(x).var1 = (v1); \
} while (0)

#define SET_PRIMFUN_FAST_BINARY(x,f,dsptch1,dsptch2,v1,v2,uni_too) do { \
    (x)->u.primsxp.primsxp_fast_cfun = (void *(*)()) (f); \
    (x)->u.primsxp.primsxp_dsptch1 = (dsptch1); \
    (x)->u.primsxp.primsxp_dsptch2 = (dsptch2); \
    (x)->u.primsxp.primsxp_uni_too = (uni_too); \
    NONVEC_SXPINFO(x).var1 = (v1); \
    NONVEC_SXPINFO(x).var2 = (v2); \
} while (0)

/* Symbols for eval variants.  Variant 0 indicates the standard result.  
   Variants with numbers from 0x01, 0x02, 0x03, ..., 0x0f are passed on for
   the evaluaton of arguments of "{", "(", "if" (except conditon), etc.  
   Variants with numbers 0x10, 0x20, 0x30, ..., 0xf0 are not passed on.  
   There are no variants of the form 0xNM with N!=0 and M!=0.  These 
   variant numbers may be OR'd with flags 0x100, 0x200, 0x400, 0x800, ... 
   in order to indicate additional aspects of variation.  Such additional 
   flags up to 0x8000 are passed on, but flags from 0x10000 up are not.

   Return of a variant result is indicated either by the nature of the 
   returned value, or by R_variant_result being set to a non-zero value
   (to 1 unless something else is used to provide further details, but
   the top bit, 0x80000000, is reserved for use by VARIANT_DIRECT_RETURN,
   perhaps in combination with lower bits specifying the type of result).
   If a call of evalv leads to R_variant_result being non-zero, the caller 
   must set R_variant_result to zero after noting its value, so an outer 
   return will not appear to have a variant result (unless that is what
   should happen).  

   A caller of evalv need not set R_variant_result to zero before a call,
   since that is done inside evalv. 

   If VARIANT_NULL is combined with some other variant, the result could
   be R_NilValue, or the called-for variant, or the standard return value. 
   However, when VARIANT_NULL is combined with VARIANT_DIRECT_RETURN, a
   direct value for "return" will not be replaced by R_NilValue. */

/* Macros isolating part of a variant. */

#define VARIANT_PASS_ON(v) ((v)&0xff0f) /* Isolate part of variant to be passed 
                                           on by "{", "(", "if", etc. */

#define VARIANT_KIND(v) ((v)&0xff) /* Isolate low 8 bits to compare with symbols
                                      defined below (excludes flag bits) */

/* Variant kinds that are passed on. */

#define VARIANT_SEQ   0x01  /* May return a sequence spec, rather than a vector.
                               Sets R_variant_result to 1 if so. */

#define VARIANT_AND   0x02  /* May return AND of a logical vec rather than vec.
                               Does not set R_variant_result. */

#define VARIANT_OR    0x03  /* May return OR of a logical vec rather than vec.
                               Does not set R_variant_result. */

#define VARIANT_SUM   0x04  /* May return sum of vec elements rather than vec.
                               Does not set R_variant_result. */
<<<<<<< HEAD

#define VARIANT_TRANS 0x05  /* May return the transpose of the result.  
                               Sets R_variant_result to 1 if so. */

#define VARIANT_ONE_NAMED 0x06  /* When the result is a vector list with exactly
                                   one named element, may return a one-element
                                   pairlist with this element (used for $).
                                   Does not set R_variant_result. */

/* Variant kinds that are not passed on. */

#define VARIANT_LOCAL_ASSIGN1 0x10  /* May assign result to the first operand.
                                       Sets R_variant_result to 1 if it does. */

#define VARIANT_LOCAL_ASSIGN2 0x20  /* May assign result to the second operand.
                                       Sets R_variant_result to 1 if it does. */

#define VARIANT_QUERY_UNSHARED_SUBSET 0x30  /* Returns the usual result, but 
                                       also sets R_variant_result to 1 or 2 if
                                       the  result is an unshared subset of
                                       the first argument.  If set to 2, any
                                       change still must be propaged upwards. */

/* Variant flags that are passed on. */

=======

#define VARIANT_TRANS 0x05  /* May return the transpose of the result.  
                               Sets R_variant_result to 1 if so. */

#define VARIANT_ONE_NAMED 0x06  /* When the result is a vector list with exactly
                                   one named element, may return a one-element
                                   pairlist with this element (used for $).
                                   Does not set R_variant_result. */

/* Variant kinds that are not passed on. */

#define VARIANT_LOCAL_ASSIGN1 0x10  /* May assign result to the first operand.
                                       Sets R_variant_result to 1 if it does. */

#define VARIANT_LOCAL_ASSIGN2 0x20  /* May assign result to the second operand.
                                       Sets R_variant_result to 1 if it does. */

/* Variant flags that are passed on. */

>>>>>>> 56b5e93b
#define VARIANT_PENDING_OK 0x100  /* Computation may be deferred pending
                                     completion of a task (in a helper or the 
                                     master). Does not set R_variant_result. */

#define VARIANT_NULL 0x200  /* May just return R_NilValue, while doing side
                               effects, unless the value is for a direct return.
                               Should usually be OR'd with VARIANT_PENDING_OK.
                               Does not set R_variant_result. */

#define VARIANT_DIRECT_RETURN 0x400 /* A "return" statement may simply return
                                       the return value, without a non-local
                                       jump. Usually OR with VARIANT_PENDING_OK.
                                       ORs R_variant_result with VARIANT_RTN. */

/* Variant flags that are not passed on. */

   /* none so far */

/* Flags in R_variant_result. */

#define VARIANT_RTN_FLAG 0x80000000  /* Bit flagging a direct return */


#ifdef R_DEFERRED_EVAL

/* Markers maintained in conjunction with the helpers facility.  We need to
   avoid writing to constant objects, which will have max NAMEDCNT (and hence
   don't need "in use" anyway, since they'll never have lower NAMEDCNT). */

#define helpers_is_being_computed(x)       ((x)->sxpinfo.being_computed)
#define helpers_is_in_use(x)               ((x)->sxpinfo.in_use)

#define helpers_mark_in_use(v) \
    ((v)->sxpinfo.nmcnt < MAX_NAMEDCNT ? (v)->sxpinfo.in_use = 1 : 1)
#define helpers_mark_not_in_use(v) \
    ((v)->sxpinfo.in_use ? (v)->sxpinfo.in_use = 0 : 0)

#define helpers_mark_being_computed(v)     ((v)->sxpinfo.being_computed = 1)
#define helpers_mark_not_being_computed(v) ((v)->sxpinfo.being_computed = 0)

/* Macros to wait until variables(s) computed. */

#define helpers_wait_until_not_being_computed(v) \
  helpers_wait_until_not_being_computed2 ((v), (SEXP)0)
extern void helpers_wait_until_not_being_computed2 (SEXP, SEXP);

#define WAIT_UNTIL_COMPUTED(x) \
  ( ! helpers_is_being_computed(x) \
    ? (void) 0 \
    : helpers_wait_until_not_being_computed(x) )

#define WAIT_UNTIL_COMPUTED_2(x1,x2) \
  ( ! helpers_is_being_computed(x1) && ! helpers_is_being_computed(x2) \
    ? (void) 0 \
    : helpers_wait_until_not_being_computed2(x1,x2) ) \

#else 

#undef helpers_is_being_computed
#undef helpers_is_in_use
#define helpers_is_being_computed(x) 0  /* Stub routines used when support */
#define helpers_is_in_use(x) 0          /*   for helpers is not enabled    */

#define WAIT_UNTIL_COMPUTED(x) 0
#define WAIT_UNTIL_COMPUTED_2(x1,x2) 0

#endif

/* Promise Access Macros */
#define PRVALUE(x) \
  (WAIT_UNTIL_COMPUTED((x)->u.promsxp.value), ((x)->u.promsxp.value))
#define PRVALUE_PENDING_OK(x) \
  ((x)->u.promsxp.value)
#define PRCODE(x)	((x)->u.promsxp.expr)
#define PRENV(x)	((x)->u.promsxp.env)
#define PRSEEN(x)	((x)->sxpinfo.gp)
#define SET_PRSEEN(x,v)	(((x)->sxpinfo.gp)=(v))

/* Hashing Macros */
#define HASHASH(x)      ((x)->sxpinfo.gp & HASHASH_MASK)
#define HASHVALUE(x)    TRUELENGTH(x)
#define SET_HASHASH(x,v) ((v) ? (((x)->sxpinfo.gp) |= HASHASH_MASK) : \
			  (((x)->sxpinfo.gp) &= (~HASHASH_MASK)))
#define SET_HASHVALUE(x,v) SET_TRUELENGTH(x, v)

/* Vector Heap Structure */
typedef struct {
	union {
		SEXP		backpointer;
		double		align;
	} u;
} VECREC, *VECP;

/* Vector Heap Macros */
#define BACKPOINTER(v)	((v).u.backpointer)
#define BYTE2VEC(n)	(((n)>0)?(((n)-1)/sizeof(VECREC)+1):0)
#define INT2VEC(n)	(((n)>0)?(((n)*sizeof(int)-1)/sizeof(VECREC)+1):0)
#define FLOAT2VEC(n)	(((n)>0)?(((n)*sizeof(double)-1)/sizeof(VECREC)+1):0)
#define COMPLEX2VEC(n)	(((n)>0)?(((n)*sizeof(Rcomplex)-1)/sizeof(VECREC)+1):0)
#define PTR2VEC(n)	(((n)>0)?(((n)*sizeof(SEXP)-1)/sizeof(VECREC)+1):0)

/* Bindings */
/* use the same bits (15 and 14) in symbols and bindings */
#define ACTIVE_BINDING_MASK (1<<15)
#define BINDING_LOCK_MASK (1<<14)
#define SPECIAL_BINDING_MASK (ACTIVE_BINDING_MASK | BINDING_LOCK_MASK)
#define IS_ACTIVE_BINDING(b) ((b)->sxpinfo.gp & ACTIVE_BINDING_MASK)
#define BINDING_IS_LOCKED(b) ((b)->sxpinfo.gp & BINDING_LOCK_MASK)
#define SET_ACTIVE_BINDING_BIT(b) ((b)->sxpinfo.gp |= ACTIVE_BINDING_MASK)
#define LOCK_BINDING(b) ((b)->sxpinfo.gp |= BINDING_LOCK_MASK)
#define UNLOCK_BINDING(b) ((b)->sxpinfo.gp &= (~BINDING_LOCK_MASK))

#define check1arg_x(args,call) \
    do { \
        if (TAG(args) != R_NilValue && TAG(args) != R_xSymbol) \
            check1arg_error (args, call, "x"); \
    } while (0)

#else /* USE_RINTERNALS */

typedef struct VECREC *VECP;
int (PRIMOFFSET)(SEXP x);
void (SET_PRIMOFFSET)(SEXP x, int v);

#define PRIMFUN(x)	(R_FunTab[PRIMOFFSET(x)].cfun)
#define PRIMNAME(x)	(R_FunTab[PRIMOFFSET(x)].name)
#define PRIMVAL(x)	(R_FunTab[PRIMOFFSET(x)].code)
#define PRIMARITY(x)	(R_FunTab[PRIMOFFSET(x)].arity)
#define PPINFO(x)	(R_FunTab[PRIMOFFSET(x)].gram)
#define PRIMPRINT(x)	(((R_FunTab[PRIMOFFSET(x)].eval)/100)%10)
#define PRIMINTERNAL(x) (((R_FunTab[PRIMOFFSET(x)].eval)%100)/10)


Rboolean (IS_ACTIVE_BINDING)(SEXP b);
Rboolean (BINDING_IS_LOCKED)(SEXP b);
void (SET_ACTIVE_BINDING_BIT)(SEXP b);
void (LOCK_BINDING)(SEXP b);
void (UNLOCK_BINDING)(SEXP b);

#endif /* USE_RINTERNALS */

typedef SEXP R_bcstack_t;
#ifdef BC_INT_STACK
typedef union { void *p; int i; } IStackval;
#endif

#ifdef R_USE_SIGNALS
/* Stack entry for pending promises */
typedef struct RPRSTACK {
    SEXP promise;
    struct RPRSTACK *next;
} RPRSTACK;


/* Evaluation Context Structure.  Note that RStudio (at least in Sept 2014)
   looks at this structure, and so may break if it is changed (other than
   by adding at the end, probably). */

typedef struct RCNTXT {
    struct RCNTXT *nextcontext;	/* The next context up the chain */
    int callflag;		/* The context "type" */
    JMP_BUF cjmpbuf;		/* C stack and register information */
    int cstacktop;		/* Top of the pointer protection stack */
    int evaldepth;	        /* evaluation depth at inception */
    SEXP promargs;		/* Promises supplied to closure */
    SEXP callfun;		/* The closure called */
    SEXP sysparent;		/* environment the closure was called from */
    SEXP call;			/* The call that effected this context*/
    SEXP cloenv;		/* The environment */
    SEXP conexit;		/* Interpreted "on.exit" code */
    void (*cend)(void *);	/* C "on.exit" thunk */
    void *cenddata;		/* data for C "on.exit" thunk */
    void *vmax;		        /* top of R_alloc stack */
    int intsusp;                /* interrupts are suspended */
    SEXP handlerstack;          /* condition handler stack */
    SEXP restartstack;          /* stack of available restarts */
    struct RPRSTACK *prstack;   /* stack of pending promises */
    SEXP *nodestack;
#ifdef BC_INT_STACK
    IStackval *intstack;
#endif
    SEXP srcref;	        /* The source line in effect */
} RCNTXT, *context;

/* The Various Context Types.

 * In general the type is a bitwise OR of the values below.
 * Note that CTXT_LOOP is already the or of CTXT_NEXT and CTXT_BREAK.
 * Only functions should have the third bit turned on;
 * this allows us to move up the context stack easily
 * with either RETURN's or GENERIC's or RESTART's.
 * If you add a new context type for functions make sure
 * (CTXT_NEWTYPE & CTXT_FUNCTION) > 0
 *
 * Note that RStudio looks at this (see comment above).
 */
enum {
    CTXT_TOPLEVEL = 0,
    CTXT_NEXT	  = 1,
    CTXT_BREAK	  = 2,
    CTXT_LOOP	  = 3,	/* break OR next target */
    CTXT_FUNCTION = 4,
    CTXT_CCODE	  = 8,
    CTXT_RETURN	  = 12,
    CTXT_BROWSER  = 16,
    CTXT_GENERIC  = 20,
    CTXT_RESTART  = 32,
    CTXT_BUILTIN  = 64  /* used in profiling */
};

/*
TOP   0 0 0 0 0 0  = 0
NEX   1 0 0 0 0 0  = 1
BRE   0 1 0 0 0 0  = 2
LOO   1 1 0 0 0 0  = 3
FUN   0 0 1 0 0 0  = 4
CCO   0 0 0 1 0 0  = 8
BRO   0 0 0 0 1 0  = 16
RET   0 0 1 1 0 0  = 12
GEN   0 0 1 0 1 0  = 20
RES   0 0 0 0 0 0 1 = 32
BUI   0 0 0 0 0 0 0 1 = 64
*/

#define IS_RESTART_BIT_SET(flags) ((flags) & CTXT_RESTART)
#define SET_RESTART_BIT_ON(flags) (flags |= CTXT_RESTART)
#define SET_RESTART_BIT_OFF(flags) (flags &= ~CTXT_RESTART)
#endif


/* Miscellaneous Definitions */
#define streql(s, t)	(!strcmp((s), (t)))

/* Arithmetic and Relation Operators */
typedef enum {
    PLUSOP = 1,
    MINUSOP,
    TIMESOP,
    DIVOP,
    POWOP,
    MODOP,
    IDIVOP
} ARITHOP_TYPE;

typedef enum {
    EQOP = 1,
    NEOP,
    LTOP,
    LEOP,
    GEOP,
    GTOP
} RELOP_TYPE;

/* File Handling */
/*
#define R_EOF	65535
*/
#define R_EOF	-1


/*--- Global Variables ---------------------------------------------------- */

/* Defined and initialized in names.c (not main.c) :*/
#ifndef __R_Names__
extern
#endif
FUNTAB	R_FunTab[];	    /* Built in functions */


#include <R_ext/libextern.h>

#ifdef __MAIN__
# define INI_as(v) = v
#define extern0 attribute_hidden
#else
# define INI_as(v)
#define extern0 extern
#endif

<<<<<<< HEAD
LibExtern SEXP R_binding_cell; /* NULL, or the binding cell for the variable
                                  just found or created (if the binding uses
                                  a CONS cell that is suitable for update */

=======
>>>>>>> 56b5e93b
LibExtern unsigned R_variant_result; /* 0 or kind of variant result */
LibExtern Rboolean R_interrupts_suspended INI_as(FALSE);
LibExtern int R_interrupts_pending INI_as(0);

/* R Home Directory */
LibExtern char *R_Home;		    /* Root of the R tree */

/* Memory Management */
extern0 R_size_t R_NSize  INI_as(R_NSIZE);/* Size of cons cell heap */
extern0 R_size_t R_VSize  INI_as(R_VSIZE);/* Size of the vector heap */
extern0 SEXP	R_NHeap;	    /* Start of the cons cell heap */
extern0 SEXP	R_FreeSEXP;	    /* Cons cell free list */
extern0 R_size_t R_Collected;	    /* Number of free cons cells (after gc) */
LibExtern int	R_Is_Running;	    /* for Windows memory manager */

/* The Pointer Protection Stack */
extern0 int	R_PPStackSize	INI_as(R_PPSSIZE); /* The stack size (elements) */
extern0 int	R_PPStackTop;	    /* The top of the stack */
extern0 SEXP*	R_PPStack;	    /* The pointer protection stack */

/* Evaluation Environment */
LibExtern SEXP	R_CurrentExpr;	    /* Currently evaluating expression */
extern0 SEXP	R_ReturnedValue;    /* Slot for return-ing values */
extern0 SEXP*	R_SymbolTable;	    /* The symbol table */
#ifdef R_USE_SIGNALS
LibExtern RCNTXT R_Toplevel;	    /* Storage for the toplevel environment */
LibExtern RCNTXT* R_ToplevelContext;  /* The toplevel environment */
LibExtern RCNTXT* R_GlobalContext;    /* The global environment */
#endif
extern0 Rboolean R_Visible;	    /* Value visibility flag */
LibExtern int	R_EvalDepth	INI_as(0);	/* Evaluation recursion depth */
extern0 int	R_BrowseLines	INI_as(0);	/* lines/per call in browser */

extern0 SEXP    R_VStack        INI_as(NULL);   /* R_alloc stack pointer */

extern0 int	R_Expressions	INI_as(5000);	/* options(expressions) */
extern0 int	R_Expressions_keep INI_as(5000);	/* options(expressions) */
extern0 Rboolean R_KeepSource	INI_as(FALSE);	/* options(keep.source) */
extern0 int	R_WarnLength	INI_as(1000);	/* Error/warning max length */
extern0 int	R_nwarnings	INI_as(50);
extern uintptr_t R_CStackLimit	INI_as((uintptr_t)-1);	/* C stack limit */
extern uintptr_t R_CStackStart	INI_as((uintptr_t)-1);	/* Initial stack address */
extern0 int	R_CStackDir	INI_as(1);	/* C stack direction */
extern0 uintptr_t R_CStackThreshold;	/* Threshold for overflow detection */

#ifdef R_USE_SIGNALS
extern0 struct RPRSTACK *R_PendingPromises INI_as(NULL); /* Pending promise stack */
#endif

/* File Input/Output */
LibExtern Rboolean R_Interactive INI_as(TRUE);	/* TRUE during interactive use*/
extern0 Rboolean R_Quiet	INI_as(FALSE);	/* Be as quiet as possible */
extern Rboolean  R_Slave	INI_as(FALSE);	/* Run as a slave process */
extern0 Rboolean R_Verbose	INI_as(FALSE);	/* Be verbose */
/* extern int	R_Console; */	    /* Console active flag */
/* IoBuffer R_ConsoleIob; : --> ./IOStuff.h */
/* R_Consolefile is used in the internet module */
extern FILE*	R_Consolefile	INI_as(NULL);	/* Console output file */
extern FILE*	R_Outputfile	INI_as(NULL);	/* Output file */
extern0 int	R_ErrorCon	INI_as(2);	/* Error connection */
LibExtern char *R_TempDir	INI_as(NULL);	/* Name of per-session dir */
extern0 char   *Sys_TempDir	INI_as(NULL);	/* Name of per-session dir
						   if set by R itself */
extern0 char	R_StdinEnc[31]  INI_as("");	/* Encoding assumed for stdin */

/* Objects Used In Parsing  */
extern0 int	R_ParseError	INI_as(0); /* Line where parse error occurred */
extern0 int	R_ParseErrorCol;    /* Column of start of token where parse error occurred */
extern0 SEXP	R_ParseErrorFile;   /* Source file where parse error was seen */
#define PARSE_ERROR_SIZE 256	    /* Parse error messages saved here */
extern0 char	R_ParseErrorMsg[PARSE_ERROR_SIZE] INI_as("");
#define PARSE_CONTEXT_SIZE 256	    /* Recent parse context kept in a circular buffer */
extern0 char	R_ParseContext[PARSE_CONTEXT_SIZE] INI_as("");
extern0 int	R_ParseContextLast INI_as(0); /* last character in context buffer */
extern0 int	R_ParseContextLine; /* Line in file of the above */

/* Image Dump/Restore */
extern int	R_DirtyImage	INI_as(0);	/* Current image dirty */

/* How should %*% operations be done - with C routines or BLAS routines?  
   For four kinds of operations: vec-dot, mat-vec, vec-mat, mat-mat.
   NA same as FALSE except for mat-mat with big matrix and no NA/NaN. */
#define R_mat_mult_with_BLAS_len 4
extern0 Rboolean R_mat_mult_with_BLAS [R_mat_mult_with_BLAS_len] 
#ifdef __MAIN__
#ifdef R_MAT_MULT_WITH_BLAS_BY_DEFAULT
  = { TRUE, TRUE, TRUE, TRUE }
#else
  = { FALSE, FALSE, FALSE, FALSE }
#endif
#endif
;

/* History */
LibExtern char *R_HistoryFile;	/* Name of the history file */
LibExtern int	R_HistorySize;	/* Size of the history file */
LibExtern int	R_RestoreHistory;	/* restore the history file? */
extern void 	R_setupHistory(void);

/* Warnings/Errors */
extern0 int	R_CollectWarnings INI_as(0);	/* the number of warnings */
extern0 SEXP	R_Warnings;	    /* the warnings and their calls */
extern0 int	R_ShowErrorMessages INI_as(1);	/* show error messages? */
extern0 SEXP	R_HandlerStack;	/* Condition handler stack */
extern0 SEXP	R_RestartStack;	/* Stack of available restarts */
extern0 Rboolean R_warn_partial_match_args   INI_as(FALSE);
extern0 Rboolean R_warn_partial_match_dollar INI_as(FALSE);
extern0 Rboolean R_warn_partial_match_attr INI_as(FALSE);
extern0 Rboolean R_ShowWarnCalls INI_as(FALSE);
extern0 Rboolean R_ShowErrorCalls INI_as(FALSE);
extern0 int	R_NShowCalls INI_as(50);

LibExtern Rboolean utf8locale  INI_as(FALSE);  /* is this a UTF-8 locale? */
LibExtern Rboolean mbcslocale  INI_as(FALSE);  /* is this a MBCS locale? */
extern0   Rboolean latin1locale INI_as(FALSE); /* is this a Latin-1 locale? */
#ifdef Win32
LibExtern unsigned int localeCP  INI_as(1252); /* the locale's codepage */
extern0   Rboolean WinUTF8out  INI_as(FALSE);  /* Use UTF-8 for output */
extern0   void WinCheckUTF8(void);
#endif

extern0 char OutDec	INI_as('.');  /* decimal point used for output */
extern0 Rboolean R_DisableNLinBrowser	INI_as(FALSE);

/* Initialization of the R environment when it is embedded */
extern int Rf_initEmbeddedR(int argc, char **argv);

/* GUI type */

extern char	*R_GUIType	INI_as("unknown");
extern Rboolean R_isForkedChild		INI_as(FALSE); /* was this forked? */

extern double cpuLimit			INI_as(-1.0);
extern double cpuLimit2			INI_as(-1.0);
extern double cpuLimitValue		INI_as(-1.0);
extern double elapsedLimit		INI_as(-1.0);
extern double elapsedLimit2		INI_as(-1.0);
extern double elapsedLimitValue		INI_as(-1.0);

void resetTimeLimits(void);

#define R_BCNODESTACKSIZE 100000
extern0 SEXP *R_BCNodeStackBase, *R_BCNodeStackTop, *R_BCNodeStackEnd;
#ifdef BC_INT_STACK
# define R_BCINTSTACKSIZE 10000
extern0 IStackval *R_BCIntStackBase, *R_BCIntStackTop, *R_BCIntStackEnd;
#endif
extern0 int R_jit_enabled INI_as(0);
extern0 int R_compile_pkgs INI_as(0);
extern SEXP R_cmpfun(SEXP);
extern void R_init_jit_enabled(void);

LibExtern int R_num_math_threads INI_as(1);
LibExtern int R_max_num_math_threads INI_as(1);

/* Pointer  type and utilities for dispatch in the methods package */
typedef SEXP (*R_stdGen_ptr_t)(SEXP, SEXP, SEXP); /* typedef */
R_stdGen_ptr_t R_get_standardGeneric_ptr(void); /* get method */
R_stdGen_ptr_t R_set_standardGeneric_ptr(R_stdGen_ptr_t, SEXP); /* set method */
LibExtern SEXP R_MethodsNamespace;
SEXP R_deferred_default_method(void);
SEXP R_set_prim_method(SEXP fname, SEXP op, SEXP code_vec, SEXP fundef,
		       SEXP mlist);
SEXP do_set_prim_method(SEXP op, const char *code_string, SEXP fundef,
			SEXP mlist);
void R_set_quick_method_check(R_stdGen_ptr_t);
SEXP R_primitive_methods(SEXP op);
SEXP R_primitive_generic(SEXP op);

/* smallest decimal exponent, needed in format.c, set in Init_R_Machine */
extern0 int R_dec_min_exponent		INI_as(-308);

/* structure for caching machine accuracy values */
typedef struct {
    int ibeta, it, irnd, ngrd, machep, negep, iexp, minexp, maxexp;
    double eps, epsneg, xmin, xmax;
} AccuracyInfo;

LibExtern AccuracyInfo R_AccuracyInfo;

extern0 unsigned int max_contour_segments INI_as(25000);

extern0 Rboolean known_to_be_latin1 INI_as(FALSE);
extern0 Rboolean known_to_be_utf8 INI_as(FALSE);

#ifdef __MAIN__
# undef extern
# undef extern0
# undef LibExtern
#endif
#undef INI_as

#define checkArity(a,b) Rf_checkArityCall(a,b,call)

/*--- FUNCTIONS ------------------------------------------------------ */

# define allocCharsxp		Rf_allocCharsxp
# define alloc_or_reuse		Rf_alloc_or_reuse
# define arg_missing_error	Rf_arg_missing_error
# define beginbuiltincontext	Rf_beginbuiltincontext
# define begincontext		Rf_begincontext
# define check_stack_balance	Rf_check_stack_balance
# define check1arg		Rf_check1arg
# define check1arg_error	Rf_check1arg_error
# define CheckFormals		Rf_CheckFormals
# define CleanEd		Rf_CleanEd
# define CoercionWarning       	Rf_CoercionWarning
# define ComplexFromInteger	Rf_ComplexFromInteger
# define ComplexFromLogical	Rf_ComplexFromLogical
# define ComplexFromReal	Rf_ComplexFromReal
# define ComplexFromString	Rf_ComplexFromString
# define copyListMatrix		Rf_copyListMatrix
# define copyMostAttribNoTs	Rf_copyMostAttribNoTs
# define CustomPrintValue	Rf_CustomPrintValue
# define DataFrameClass		Rf_DataFrameClass
# define ddfindVar		Rf_ddfindVar
# define deparse1		Rf_deparse1
# define deparse1line		Rf_deparse1line
# define deparse1s		Rf_deparse1s
# define DispatchAnyOrEval      Rf_DispatchAnyOrEval
# define DispatchGroup		Rf_DispatchGroup
# define DispatchOrEval		Rf_DispatchOrEval
# define dotdotdot_error	Rf_dotdotdot_error
# define dup_top_level		Rf_dup_top_level
# define dynamicfindVar		Rf_dynamicfindVar
# define EncodeRaw              Rf_EncodeRaw
# define EncodeString           Rf_EncodeString
# define EnsureString 		Rf_EnsureString
# define endcontext		Rf_endcontext
# define envlength		Rf_envlength
# define ErrorMessage		Rf_ErrorMessage
# define evalList		Rf_evalList
# define evalListKeepMissing	Rf_evalListKeepMissing
# define evalListPendingOK	Rf_evalListPendingOK
# define factorsConform		Rf_factorsConform
# define findcontext		Rf_findcontext
# define findVar1		Rf_findVar1
# define forcePromise		Rf_forcePromise
# define forcePromisePendingOK	Rf_forcePromisePendingOK
# define FrameClassFix		Rf_FrameClassFix
# define framedepth		Rf_framedepth
# define frameSubscript		Rf_frameSubscript
# define get1index		Rf_get1index
# define getVar			Rf_getVar
# define getVarInFrame		Rf_getVarInFrame
# define InitArithmetic		Rf_InitArithmetic
# define InitColors		Rf_InitColors
# define InitConnections	Rf_InitConnections
# define InitEd			Rf_InitEd
# define InitFunctionHashing	Rf_InitFunctionHashing
# define InitBaseEnv		Rf_InitBaseEnv
# define InitGlobalEnv		Rf_InitGlobalEnv
# define InitGraphics		Rf_InitGraphics
# define InitMemory		Rf_InitMemory
# define InitNames		Rf_InitNames
# define InitOptions		Rf_InitOptions
# define InitStringHash		Rf_InitStringHash
# define InitTempDir		Rf_InitTempDir
# define initStack		Rf_initStack
# define IntegerFromComplex	Rf_IntegerFromComplex
# define IntegerFromLogical	Rf_IntegerFromLogical
# define IntegerFromReal	Rf_IntegerFromReal
# define IntegerFromString	Rf_IntegerFromString
# define internalTypeCheck	Rf_internalTypeCheck
# define isValidName		Rf_isValidName
# define ItemName		Rf_ItemName
# define jump_to_toplevel	Rf_jump_to_toplevel
# define KillAllDevices		Rf_KillAllDevices
# define levelsgets		Rf_levelsgets
# define LogicalFromComplex	Rf_LogicalFromComplex
# define LogicalFromInteger	Rf_LogicalFromInteger
# define LogicalFromReal	Rf_LogicalFromReal
# define LogicalFromString	Rf_LogicalFromString
# define mainloop		Rf_mainloop
# define makeSubscript		Rf_makeSubscript
# define markKnown		Rf_markKnown
# define mat2indsub		Rf_mat2indsub
# define matchArg		Rf_matchArg
# define matchArgExact		Rf_matchArgExact
# define matchArgs		Rf_matchArgs
# define matchPar		Rf_matchPar
# define Mbrtowc		Rf_mbrtowc
# define mbtoucs		Rf_mbtoucs
# define mkCLOSXP		Rf_mkCLOSXP
# define mkFalse		Rf_mkFalse
# define mkPROMISE		Rf_mkPROMISE
# define mkQUOTE		Rf_mkQUOTE
# define mkSYMSXP		Rf_mkSYMSXP
# define mkTrue			Rf_mkTrue
# define NewEnvironment		Rf_NewEnvironment
# define nonsubsettable_error	Rf_nonsubsettable_error
# define onintr			Rf_onintr
# define onsigusr1              Rf_onsigusr1
# define onsigusr2              Rf_onsigusr2
# define out_of_bounds_error	Rf_out_of_bounds_error
# define parse			Rf_parse
# define PrintDefaults		Rf_PrintDefaults
# define PrintGreeting		Rf_PrintGreeting
# define PrintValueEnv		Rf_PrintValueEnv
# define PrintValueRec		Rf_PrintValueRec
# define PrintVersion		Rf_PrintVersion
# define PrintVersion_part_1	Rf_PrintVersion_part_1
# define PrintVersionString    	Rf_PrintVersionString
# define PrintWarnings		Rf_PrintWarnings
# define promiseArgs		Rf_promiseArgs
# define promiseArgsWithValues	Rf_promiseArgsWithValues
# define promiseArgsWith1Value	Rf_promiseArgsWith1Value
# define RealFromComplex	Rf_RealFromComplex
# define RealFromInteger	Rf_RealFromInteger
# define RealFromLogical	Rf_RealFromLogical
# define RealFromString		Rf_RealFromString
# define RemoveVariable		Rf_RemoveVariable
# define revisecontext          Rf_revisecontext
# define Seql			Rf_Seql
# define Scollate		Rf_Scollate
# define sortVector		Rf_sortVector
# define SrcrefPrompt		Rf_SrcrefPrompt
# define ssort			Rf_ssort
# define StringFromComplex	Rf_StringFromComplex
# define StringFromInteger	Rf_StringFromInteger
# define StringFromLogical	Rf_StringFromLogical
# define StringFromReal		Rf_StringFromReal
# define strIsASCII		Rf_strIsASCII
# define StrToInternal		Rf_StrToInternal
# define strmat2intmat		Rf_strmat2intmat
# define substituteList		Rf_substituteList
# define tsConform		Rf_tsConform
# define tspgets		Rf_tspgets
# define type2symbol		Rf_type2symbol
# define usemethod		Rf_usemethod
# define ucstomb		Rf_ucstomb
# define ucstoutf8		Rf_ucstoutf8
# define unbound_var_error	Rf_unbound_var_error
# define utf8toucs		Rf_utf8toucs
# define utf8towcs		Rf_utf8towcs
# define vectorSubscript	Rf_vectorSubscript
# define wait_until_arguments_computed Rf_wait_until_arguments_computed
# define warningcall		Rf_warningcall
# define WarningMessage		Rf_WarningMessage
# define wcstoutf8		Rf_wcstoutf8
# define wtransChar		Rf_wtransChar
# define yychar			Rf_yychar
# define yylval			Rf_yylval
# define yynerrs		Rf_yynerrs
# define yyparse		Rf_yyparse

/* Platform Dependent Gui Hooks */

#define	R_CONSOLE	1
#define	R_FILE		2
#define R_TEXT		3

/* The maximum length of input line which will be asked for,
   in bytes, including the terminator */
#define CONSOLE_BUFFER_SIZE 4096
int	R_ReadConsole(const char *, unsigned char *, int, int);
void	R_WriteConsole(const char *, int); /* equivalent to R_WriteConsoleEx(a, b, 0) */
void	R_WriteConsoleEx(const char *, int, int);
void	R_ResetConsole(void);
void	R_FlushConsole(void);
void	R_ClearerrConsole(void);
void	R_Busy(int);
int	R_ShowFiles(int, const char **, const char **, const char *,
		    Rboolean, const char *);
int     R_EditFiles(int, const char **, const char **, const char *);
int	R_ChooseFile(int, char *, int);
char	*R_HomeDir(void);
Rboolean R_FileExists(const char *);
Rboolean R_HiddenFile(const char *);
double	R_FileMtime(const char *);

/* environment cell access */
typedef struct R_varloc_st *R_varloc_t;
R_varloc_t R_findVarLocInFrame(SEXP, SEXP);
SEXP R_GetVarLocValue(R_varloc_t);
SEXP R_GetVarLocSymbol(R_varloc_t);
Rboolean R_GetVarLocMISSING(R_varloc_t);
void R_SetVarLocValue(R_varloc_t, SEXP);

/* deparse option bits: change do_dump if more are added */

#define KEEPINTEGER 		1
#define QUOTEEXPRESSIONS 	2
#define SHOWATTRIBUTES 		4
#define USESOURCE 		8
#define WARNINCOMPLETE 		16
#define DELAYPROMISES 		32
#define KEEPNA			64
#define S_COMPAT       		128
#define CODEPROMISES		256
/* common combinations of the above */
#define SIMPLEDEPARSE		0
#define DEFAULTDEPARSE		65 /* KEEPINTEGER | KEEPNA, used for calls */
#define FORSOURCING		95 /* not DELAYPROMISES, used in edit.c */

/* Coercion functions */
int Rf_LogicalFromString(SEXP, int*);
int Rf_IntegerFromString(SEXP, int*);
double Rf_RealFromString(SEXP, int*);
Rcomplex Rf_ComplexFromString(SEXP, int*);
SEXP Rf_StringFromLogical(int, int*);
SEXP Rf_StringFromInteger(int, int*);
SEXP Rf_StringFromReal(double, int*);
SEXP Rf_StringFromComplex(Rcomplex, int*);
SEXP Rf_EnsureString(SEXP);

/* Other Internally Used Functions */

SEXP Rf_allocCharsxp(R_len_t);
SEXP alloc_or_reuse (SEXP, SEXP, SEXPTYPE, int, int, int);
SEXP Rf_append(SEXP, SEXP); /* apparently unused now */
void check1arg(SEXP, SEXP, const char *);
void check1arg_error(SEXP, SEXP, const char *);
void Rf_checkArityCall(SEXP, SEXP, SEXP);
void CheckFormals(SEXP);
void R_check_locale(void);
void check_stack_balance(SEXP op, int save);
void CleanEd(void);
void copyListMatrix(SEXP, SEXP, Rboolean);
void copyMostAttribNoTs(SEXP, SEXP);
void CustomPrintValue(SEXP, SEXP);
void DataFrameClass(SEXP);
SEXP ddfindVar(SEXP, SEXP);
SEXP Rf_DecideVectorOrRange (SEXP, int *, int *, SEXP);
SEXP deparse1(SEXP,Rboolean,int);
SEXP deparse1line(SEXP,Rboolean);
SEXP deparse1s(SEXP call);
int DispatchAnyOrEval(SEXP, SEXP, const char *, SEXP, SEXP, SEXP*, int, int);
int DispatchOrEval(SEXP, SEXP, const char *, SEXP, SEXP, SEXP*, int, int);
int DispatchGroup(const char *, SEXP,SEXP,SEXP,SEXP,SEXP*);
SEXP dup_top_level(SEXP);
SEXP duplicated(SEXP, Rboolean);
SEXP duplicated3(SEXP, SEXP, Rboolean);
int any_duplicated(SEXP, Rboolean);
int any_duplicated3(SEXP, SEXP, Rboolean);
int envlength(SEXP);
SEXP evalList(SEXP, SEXP, SEXP);
SEXP evalListKeepMissing(SEXP, SEXP);
SEXP evalListPendingOK(SEXP, SEXP, SEXP);
int factorsConform(SEXP, SEXP);
void R_NORETURN findcontext(int, SEXP, SEXP);
SEXP findVar1(SEXP, SEXP, SEXPTYPE, int);
SEXP forcePromise(SEXP);
SEXP forcePromisePendingOK(SEXP);
void FrameClassFix(SEXP);
SEXP frameSubscript(int, SEXP, SEXP);
int get1index(SEXP, SEXP, int, int, int, SEXP);
SEXP getVar(SEXP, SEXP);
SEXP getVarInFrame(SEXP, SEXP);
void InitArithmetic(void);
void InitColors(void);
void InitConnections(void);
void InitEd(void);
void InitFunctionHashing(void);
void InitBaseEnv(void);
void InitGlobalEnv(void);
Rboolean R_has_methods(SEXP);
void R_InitialData(void);
SEXP R_possible_dispatch(SEXP, SEXP, SEXP, SEXP, Rboolean);
void InitGraphics(void);
void InitMemory(void);
void InitNames(void);
void InitOptions(void);
void InitStringHash(void);
void Init_R_Variables(SEXP);
void InitTempDir(void);
void initStack(void);
void internalTypeCheck(SEXP, SEXP, SEXPTYPE);
Rboolean isMethodsDispatchOn(void);
int isValidName(const char *);
void R_NORETURN jump_to_toplevel(void);
void KillAllDevices(void);
SEXP levelsgets(SEXP, SEXP);
void mainloop(void);
SEXP makeSubscript(SEXP, SEXP, int *, SEXP, int);
SEXP markKnown(const char *, SEXP);
SEXP mat2indsub(SEXP, SEXP, SEXP);
SEXP matchArg(SEXP, SEXP*);
SEXP matchArgExact(SEXP, SEXP*);
SEXP matchArgs(SEXP, char **, int, SEXP, SEXP);
SEXP matchPar(const char *, SEXP*);
SEXP mkCLOSXP(SEXP, SEXP, SEXP);
SEXP mkFalse(void);
SEXP mkPRIMSXP (int, int);
SEXP mkPROMISE(SEXP, SEXP);
SEXP mkQUOTE(SEXP);
SEXP mkSYMSXP(SEXP, SEXP);
SEXP mkTrue(void);
SEXP NewEnvironment(SEXP, SEXP, SEXP);
void onintr(void);
RETSIGTYPE onsigusr1(int);
RETSIGTYPE onsigusr2(int);
SEXP parse(FILE*, int);
void PrintDefaults(void);
void PrintGreeting(void);
void PrintValueEnv(SEXP, SEXP);
void PrintValueRec(SEXP, SEXP);
void PrintVersion(char *);
void PrintVersion_part_1(char *);
void PrintVersionString(char *);
void PrintWarnings(void);
void process_site_Renviron(void);
void process_system_Renviron(void);
void process_user_Renviron(void);
SEXP promiseArgs(SEXP, SEXP);
SEXP promiseArgsWithValues(SEXP, SEXP, SEXP);
SEXP promiseArgsWith1Value(SEXP, SEXP, SEXP);
void Rcons_vprintf(const char *, va_list);
SEXP RemoveVariable(SEXP, SEXP);
SEXP R_data_class(SEXP , Rboolean);
SEXP R_data_class2(SEXP);
char *R_LibraryFileName(const char *, char *, size_t);
SEXP R_LoadFromFile(FILE*, int);
SEXP R_NewHashedEnv(SEXP, SEXP);
extern int R_Newhashpjw(const char *);
FILE* R_OpenLibraryFile(const char *);
SEXP R_Primitive(const char *);
void R_RestoreGlobalEnv(void);
void R_RestoreGlobalEnvFromFile(const char *, Rboolean);
void R_SaveGlobalEnv(void);
void R_SaveGlobalEnvToFile(const char *);
void R_SaveToFile(SEXP, FILE*, int);
void R_SaveToFileV(SEXP, FILE*, int, int);
Rboolean R_seemsOldStyleS4Object(SEXP object);
int R_SetOptionWarn(int);
int R_SetOptionWidth(int);
void R_Suicide(const char *);
void R_getProcTime(double *data);
int R_isMissing(SEXP symbol, SEXP rho);
void sortVector(SEXP, Rboolean);
void SrcrefPrompt(const char *, SEXP);
void ssort(SEXP*,int);
int StrToInternal(const char *);
SEXP strmat2intmat(SEXP, SEXP, SEXP);
SEXP substituteList(SEXP, SEXP);
void R_trace_call(SEXP, SEXP);
Rboolean tsConform(SEXP,SEXP);
SEXP tspgets(SEXP, SEXP);
SEXP type2symbol(SEXPTYPE);
SEXP Rf_VectorFromRange (int, int);
#ifdef ALLOW_OLD_SAVE
void unmarkPhase(void);
#endif
SEXP R_LookupMethod(SEXP, SEXP, SEXP, SEXP);
int usemethod(const char *, SEXP, SEXP, SEXP, SEXP, SEXP, SEXP, int, SEXP*);
SEXP Rf_vectorSubscript(int, SEXP, int*, SEXP (*)(SEXP,SEXP),
                        SEXP (*)(SEXP, int), SEXP, SEXP);
void Rf_wait_until_arguments_computed (SEXP);

#ifdef R_USE_SIGNALS
void beginbuiltincontext(RCNTXT*, SEXP);
void begincontext(RCNTXT*, int, SEXP, SEXP, SEXP, SEXP, SEXP);
void revisecontext(SEXP, SEXP);
SEXP dynamicfindVar(SEXP, RCNTXT*);
void endcontext(RCNTXT*);
int framedepth(RCNTXT*);
void R_InsertRestartHandlers(RCNTXT *, Rboolean);
void R_NORETURN R_JumpToContext(RCNTXT *, int, SEXP);
SEXP R_syscall(int,RCNTXT*);
int R_sysparent(int,RCNTXT*);
SEXP R_sysframe(int,RCNTXT*);
SEXP R_sysfunction(int,RCNTXT*);

void R_run_onexits(RCNTXT *);
void R_restore_globals(RCNTXT *);
#endif

/* ../main/bind.c */
SEXP ItemName(SEXP, int);

/* ../main/errors.c : */
void ErrorMessage(SEXP, int, ...);
void WarningMessage(SEXP, R_WARNING, ...);
SEXP R_GetTraceback(int);

R_size_t R_GetMaxVSize(void);
void R_SetMaxVSize(R_size_t);
R_size_t R_GetMaxNSize(void);
void R_SetMaxNSize(R_size_t);
R_size_t R_Decode2Long(char *p, int *ierr);
void R_SetPPSize(R_size_t);

/* ../main/devices.c, used in memory.c, gnuwin32/extra.c */
#define R_MaxDevices 64

/* ../../main/printutils.c : */
typedef enum {
    Rprt_adj_left = 0,
    Rprt_adj_right = 1,
    Rprt_adj_centre = 2,
    Rprt_adj_none = 3
} Rprt_adj;

int	Rstrlen(SEXP, int);
const char *EncodeRaw(Rbyte);
const char *EncodeString(SEXP, int, int, Rprt_adj);
const char *EncodeReal2(double, int, int, int);


/* main/sort.c */
void orderVector1(int *indx, int n, SEXP key, Rboolean nalast,
		  Rboolean decreasing, SEXP rho);

/* main/subset.c */
SEXP R_subset3_dflt(SEXP, SEXP, SEXP, SEXP, int);

/* main/subassign.c */
SEXP R_subassign3_dflt(SEXP, SEXP, SEXP, SEXP);

#include <wchar.h>

/* main/util.c */
R_NORETURN void UNIMPLEMENTED_TYPE(const char *s, SEXP x);
R_NORETURN void UNIMPLEMENTED_TYPEt(const char *s, SEXPTYPE t);
R_NORETURN void dotdotdot_error(void);
R_NORETURN void arg_missing_error(SEXP sym);
R_NORETURN void unbound_var_error(SEXP sym);
<<<<<<< HEAD
R_NORETURN void out_of_bounds_error(SEXP call);
R_NORETURN void nonsubsettable_error(SEXP call, SEXP x);
=======
>>>>>>> 56b5e93b
Rboolean Rf_strIsASCII(const char *str);
int utf8clen(char c);

typedef unsigned short ucs2_t;
size_t mbcsToUcs2(const char *in, ucs2_t *out, int nout, int enc);
/* size_t mbcsMblen(char *in);
size_t ucs2ToMbcs(ucs2_t *in, char *out);
size_t ucs2Mblen(ucs2_t *in); */
size_t utf8toucs(wchar_t *wc, const char *s);
size_t utf8towcs(wchar_t *wc, const char *s, size_t n);
size_t ucstomb(char *s, const unsigned int wc);
size_t ucstoutf8(char *s, const unsigned int wc);
size_t mbtoucs(unsigned int *wc, const char *s, size_t n);
size_t wcstoutf8(char *s, const wchar_t *wc, size_t n);

const wchar_t *wtransChar(SEXP x); /* from sysutils.c */

#define mbs_init(x) memset(x, 0, sizeof(mbstate_t))
size_t Mbrtowc(wchar_t *wc, const char *s, size_t n, mbstate_t *ps);
Rboolean mbcsValid(const char *str);
Rboolean utf8Valid(const char *str);
char *Rf_strchr(const char *s, int c);
char *Rf_strrchr(const char *s, int c);

#ifdef Win32
void R_fixslash(char *s);
void R_fixbackslash(char *s);
wchar_t *filenameToWchar(const SEXP fn, const Rboolean expand);

#if defined(SUPPORT_UTF8_WIN32)
#define mbrtowc(a,b,c,d) Rmbrtowc(a,b)
#define wcrtomb(a,b,c) Rwcrtomb(a,b)
#define mbstowcs(a,b,c) Rmbstowcs(a,b,c)
#define wcstombs(a,b,c) Rwcstombs(a,b,c)
size_t Rmbrtowc(wchar_t *wc, const char *s);
size_t Rwcrtomb(char *s, const wchar_t wc);
size_t Rmbstowcs(wchar_t *wc, const char *s, size_t n);
size_t Rwcstombs(char *s, const wchar_t *wc, size_t n);
#endif
#endif

FILE *RC_fopen(const SEXP fn, const char *mode, const Rboolean expand);
int Seql(SEXP a, SEXP b);
int Scollate(SEXP a, SEXP b);

double R_strtod4(const char *str, char **endptr, char dec, Rboolean NA);
double R_strtod(const char *str, char **endptr);
double R_atof(const char *str);

/* unix/sys-std.c, main/options.c */
void set_rl_word_breaks(const char *str);

/* From localecharset.c */
extern char *locale2charset(const char *);

/* Localization */

#ifdef ENABLE_NLS
#include <libintl.h>
#ifdef Win32
#define _(String) libintl_gettext (String)
#undef gettext /* needed for graphapp */
#else
#define _(String) gettext (String)
#endif
#define gettext_noop(String) String
#define N_(String) gettext_noop (String)
#else /* not NLS */
#define _(String) (String)
#define N_(String) String
#define ngettext(String, StringP, N) (N > 1 ? StringP: String)
#endif


/* Macros for suspending interrupts: also in GraphicsDevice.h */
#define BEGIN_SUSPEND_INTERRUPTS do { \
    Rboolean __oldsusp__ = R_interrupts_suspended; \
    R_interrupts_suspended = TRUE;
#define END_SUSPEND_INTERRUPTS R_interrupts_suspended = __oldsusp__; \
    if (R_interrupts_pending && ! R_interrupts_suspended) \
        onintr(); \
} while(0)


/* Macros for fast vmaxget and vmaxset */

#define VMAXGET() ((void *) R_VStack)
#define VMAXSET(ovmax) (R_VStack = (SEXP) (ovmax))


#ifdef __GNUC__
# undef alloca
# define alloca(x) __builtin_alloca((x))
#else
# ifdef HAVE_ALLOCA_H
#  include <alloca.h>
# endif
# if !HAVE_DECL_ALLOCA
extern void *alloca(size_t);
# endif
#endif


/* Macro version of SETCAR.  Assumes FLAG_OLD_TO_NEW is set to 1 in
   memory.c, though it will give correct results either way.  Avoids
   a function call when the node is already in the old-to-new list.
   Similar macros could be defined for SETCDR, SET_TAG, etc., but it
   is less likely that they will be called repeatedly for the same
   object. */

#define SETCAR(x,y) \
  ((x)->gengc_prev_node==0 ? (x)->u.listsxp.carval = (y) : (SETCAR)((x),(y)))


/* Macro for fast stack checking */

#define R_CHECKSTACK() do { \
    if (R_CStackLimit != (uintptr_t) -1) { \
        int dummy; \
        if (R_CStackDir > 0 ? (uintptr_t) &dummy < R_CStackThreshold \
                            : (uintptr_t) &dummy > R_CStackThreshold) \
            R_CheckStack(); \
    } \
} while (0)


/* Enable this by defining USE_FAST_PROTECT_MACROS before including Defn.h.

   Redefines PROTECT, UNPROTECT, PROTECT_WITH_INDEX, and REPROTECT for speed,
   as is possible because the required variables are defined above.  The
   macros below call procedure in memory.c for error handling.  PROTECT_PTR is 
   not redefined, since it contains a significant amount of code.

   Macros PROTECT2 and PROTECT3 for protecting 2 or 3 objects are also defined.

   Defining USE_FAST_PROTECT_MACROS in source files outside src/main may
   cause problems at link time. */

#ifdef USE_FAST_PROTECT_MACROS

extern void Rf_protect_error (void);
extern void Rf_unprotect_error (void);

#undef  PROTECT
#define PROTECT(s) \
( (R_PPStackTop >= R_PPStackSize ? Rf_protect_error() : (void)0), \
   R_PPStack[R_PPStackTop++] = (s) )

#undef  PROTECT2
#define PROTECT2(s1,s2) \
( (R_PPStackTop+1 >= R_PPStackSize ? Rf_protect_error() : (void)0), \
   R_PPStack[R_PPStackTop++] = (s1), \
   R_PPStack[R_PPStackTop++] = (s2) )

#undef  PROTECT3
#define PROTECT3(s1,s2,s3) \
( (R_PPStackTop+2 >= R_PPStackSize ? Rf_protect_error() : (void)0), \
   R_PPStack[R_PPStackTop++] = (s1), \
   R_PPStack[R_PPStackTop++] = (s2), \
   R_PPStack[R_PPStackTop++] = (s3) )

#undef  UNPROTECT
#define UNPROTECT(n) \
  ( R_PPStackTop >= (n) ? (void) (R_PPStackTop -= (n)) \
                        : Rf_unprotect_error() )

#undef  PROTECT_WITH_INDEX
#define PROTECT_WITH_INDEX(x,i) \
  ( (*(i) = R_PPStackTop), PROTECT(x) )

#undef  REPROTECT
#define REPROTECT(x,i) \
  ( (void) (R_PPStack[i] = x) )

#endif


/* Version of SET_ATTRIB that allows anything for the attributes.  Objects
   with such attributes are safe for garbage collection, but shouldn't appear 
   at user level. */

void SET_ATTRIB_TO_ANYTHING (SEXP, SEXP);


/* Redefine NA_INTEGER and NA_LOGICAL to be constants.  Defined in Arith.h
   to refer to R_NaInt, because the RcppEigen package needs them to be
   variables, but they may be faster as constants inside the interpreter. */

#undef NA_INTEGER
#define NA_INTEGER INT_MIN
#undef NA_LOGICAL
#define NA_LOGICAL INT_MIN

/* Redefine ISNAN to make use of a trick, if ENABLE_ISNAN_TRICK is
   defined (with a -D argument in CFLAGS).  This is done here only, not 
   in Arith.h, because the macro implementing the trick evaluates its 
   argument twice, which is bad if it has side effects.  Such macro
   calls are avoided in the interpreter, but may occur in packages. 

   The trick is faster for many non-NaN and non-NA numbers.  It relies
   on the results of converting NaN, NA, -NaN, and -NA to int all being 
   the same, which is checked for in InitArithmetic. */

#ifdef ENABLE_ISNAN_TRICK
#  undef ISNAN
#  define ISNAN(x) ((int)(x) == R_NaN_cast_to_int && isnan(x) != 0)
#endif

#endif /* DEFN_H_ */
/*
 *- Local Variables:
 *- page-delimiter: "^/\\*---"
 *- End:
 */<|MERGE_RESOLUTION|>--- conflicted
+++ resolved
@@ -146,11 +146,7 @@
 #define IS_HASHED(x)	     (HASHTAB(x) != R_NilValue)
 
 /* Test whether this is a constant object (defined in const-objs.c). */
-<<<<<<< HEAD
 extern R_CONST SEXPREC R_unserialize_as_constant;
-=======
-extern const SEXPREC R_unserialize_as_constant;
->>>>>>> 56b5e93b
 #define IS_CONSTANT(x) ((x)->gengc_next_node == &R_unserialize_as_constant)
 
 #ifdef USE_RINTERNALS
@@ -535,7 +531,6 @@
 
 #define VARIANT_SUM   0x04  /* May return sum of vec elements rather than vec.
                                Does not set R_variant_result. */
-<<<<<<< HEAD
 
 #define VARIANT_TRANS 0x05  /* May return the transpose of the result.  
                                Sets R_variant_result to 1 if so. */
@@ -561,27 +556,6 @@
 
 /* Variant flags that are passed on. */
 
-=======
-
-#define VARIANT_TRANS 0x05  /* May return the transpose of the result.  
-                               Sets R_variant_result to 1 if so. */
-
-#define VARIANT_ONE_NAMED 0x06  /* When the result is a vector list with exactly
-                                   one named element, may return a one-element
-                                   pairlist with this element (used for $).
-                                   Does not set R_variant_result. */
-
-/* Variant kinds that are not passed on. */
-
-#define VARIANT_LOCAL_ASSIGN1 0x10  /* May assign result to the first operand.
-                                       Sets R_variant_result to 1 if it does. */
-
-#define VARIANT_LOCAL_ASSIGN2 0x20  /* May assign result to the second operand.
-                                       Sets R_variant_result to 1 if it does. */
-
-/* Variant flags that are passed on. */
-
->>>>>>> 56b5e93b
 #define VARIANT_PENDING_OK 0x100  /* Computation may be deferred pending
                                      completion of a task (in a helper or the 
                                      master). Does not set R_variant_result. */
@@ -861,13 +835,10 @@
 #define extern0 extern
 #endif
 
-<<<<<<< HEAD
 LibExtern SEXP R_binding_cell; /* NULL, or the binding cell for the variable
                                   just found or created (if the binding uses
                                   a CONS cell that is suitable for update */
 
-=======
->>>>>>> 56b5e93b
 LibExtern unsigned R_variant_result; /* 0 or kind of variant result */
 LibExtern Rboolean R_interrupts_suspended INI_as(FALSE);
 LibExtern int R_interrupts_pending INI_as(0);
@@ -1485,11 +1456,8 @@
 R_NORETURN void dotdotdot_error(void);
 R_NORETURN void arg_missing_error(SEXP sym);
 R_NORETURN void unbound_var_error(SEXP sym);
-<<<<<<< HEAD
 R_NORETURN void out_of_bounds_error(SEXP call);
 R_NORETURN void nonsubsettable_error(SEXP call, SEXP x);
-=======
->>>>>>> 56b5e93b
 Rboolean Rf_strIsASCII(const char *str);
 int utf8clen(char c);
 
