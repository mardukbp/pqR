--- conflicted
+++ resolved
@@ -1810,21 +1810,13 @@
 /* SET_PRVALUE_TO_PRCODE copies the code field of a promise to the
    value field, as appropriate for self-evaluating code. This does not
    require an old-to-new check. */
-<<<<<<< HEAD
 
 #define SET_PRVALUE_TO_PRCODE(x) do { \
     SEXP __x__ = (x); \
     UPTR_FROM_SEXP(__x__)->u.promsxp.value = PRCODE(__x__); \
 } while (0)
-=======
->>>>>>> 38a8ee9b
-
-#define SET_PRVALUE_TO_PRCODE(x) do { \
-    SEXP __x__ = (x); \
-    UPTR_FROM_SEXP(__x__)->u.promsxp.value = PRCODE(__x__); \
-} while (0)
-
-<<<<<<< HEAD
+
+
 /* Macro versions of SETCAR and SETCDR, returning void.  Should not be
    used indiscriminantly, since they produce a fair amount of code. */
 
@@ -1852,60 +1844,19 @@
 } while (0)
 
 
-=======
-
-/* Macro versions of SETCAR and SETCDR, returning void.  Should not be
-   used indiscriminantly, since they produce a fair amount of code. */
-
-#define SETCAR_MACRO(x,y) do { \
-    SEXP __x__ = (x), __y__ = (y); \
-    sggc_old_to_new_check(CPTR_FROM_SEXP(__x__),CPTR_FROM_SEXP(__y__)); \
-    UPTR_FROM_SEXP(__x__)->u.listsxp.carval = __y__; \
-} while (0)
-
-#define SETCDR_MACRO(x,y) do { \
-    SEXP __x__ = (x), __y__ = (y); \
-    sggc_old_to_new_check(CPTR_FROM_SEXP(__x__),CPTR_FROM_SEXP(__y__)); \
-    UPTR_FROM_SEXP(__x__)->u.listsxp.cdrval = __y__; \
-} while (0)
-
-
-/* Macro version of SET_TAG, suitable for general use in the interpreter. */
-
-#define SET_TAG(x,y) do { \
-    SEXP __x__ = (x), __y__ = (y); \
-    if (TYPEOF(__y__) == SYMSXP) \
-        UPTR_FROM_SEXP(__x__)->u.listsxp.tagval = __y__; \
-    else \
-        (SET_TAG)(__x__,__y__); \
-} while (0)
-
-
->>>>>>> 38a8ee9b
 /* Versions of CONS cell and list field setting for R_NilValue that avoid the
    unneeded old-to-new check. */
 
 #define SETCAR_NIL(x) (UPTR_FROM_SEXP(x)->u.listsxp.carval = R_NilValue)
 #define SETCDR_NIL(x) (UPTR_FROM_SEXP(x)->u.listsxp.cdrval = R_NilValue)
 #define SET_TAG_NIL(x) (UPTR_FROM_SEXP(x)->u.listsxp.tagval = R_NilValue)
-<<<<<<< HEAD
-=======
 
 #define SET_VECTOR_ELT_NIL(x,i) (((SEXP *) DATAPTR(x))[i] = R_NilValue)
->>>>>>> 38a8ee9b
-
-#define SET_VECTOR_ELT_NIL(x,i) (((SEXP *) DATAPTR(x))[i] = R_NilValue)
-
-<<<<<<< HEAD
+
 
 /* Versions of SET_STRING_ELT setting element to NA_String or R_BlankString,
    for which an old-to-new check is not necessary. */
 
-=======
-/* Versions of SET_STRING_ELT setting element to NA_String or R_BlankString,
-   for which an old-to-new check is not necessary. */
-
->>>>>>> 38a8ee9b
 #define SET_STRING_ELT_NA(x,i)    (((SEXP *) DATAPTR(x))[i] = NA_STRING)
 #define SET_STRING_ELT_BLANK(x,i) (((SEXP *) DATAPTR(x))[i] = R_BlankString)
 
