/*
 *  pqR : A pretty quick version of R
 *  Copyright (C) 2013 by Radford M. Neal
 *
 *  Based on R : A Computer Language for Statistical Data Analysis
 *  Copyright (C) 1995, 1996  Robert Gentleman and Ross Ihaka
 *  Copyright (C) 1998--2011  The R Development Core Team.
 *
 *  The changes in pqR from R-2.15.0 distributed by the R Core Team are
 *  documented in the NEWS and MODS files in the top-level source directory.
 *
 *  This program is free software; you can redistribute it and/or modify
 *  it under the terms of the GNU General Public License as published by
 *  the Free Software Foundation; either version 2 of the License, or
 *  (at your option) any later version.
 *
 *  This program is distributed in the hope that it will be useful,
 *  but WITHOUT ANY WARRANTY; without even the implied warranty of
 *  MERCHANTABILITY or FITNESS FOR A PARTICULAR PURPOSE.  See the
 *  GNU General Public License for more details.
 *
 *  You should have received a copy of the GNU General Public License
 *  along with this program; if not, a copy is available at
 *  http://www.r-project.org/Licenses/
 */

#ifndef DEFN_H_
#define DEFN_H_

/* seems unused */
#define COUNTING

#define BYTECODE

/* probably no longer needed */
#define NEW_CONDITION_HANDLING

/* To test the write barrier used by the generational collector,
   define TESTING_WRITE_BARRIER.  This makes the internal structure of
   SEXPRECs visible only inside of files that explicitly define
   USE_RINTERNALS, and all uses of SEXPREC fields that do not go
   through the appropriate functions or macros will become compilation
   errors.  Since this does impose a small but noticable performance
   penalty, code that includes Defn.h (or code that explicitly defines
   USE_RINTERNALS) can access a SEXPREC's fields directly. */

#ifndef TESTING_WRITE_BARRIER
# define USE_RINTERNALS
#endif

#ifdef HAVE_VISIBILITY_ATTRIBUTE
# define attribute_visible __attribute__ ((visibility ("default")))
# define attribute_hidden __attribute__ ((visibility ("hidden")))
#else
# define attribute_visible
# define attribute_hidden
#endif

#ifdef __MAIN__
# define extern0 attribute_hidden
#else
# define extern0 extern
#endif

/* Define HELPERS_DISABLED if no helper support.  This has the effect of 
   making helpers.h define stubs for the helpers routines. */

#ifndef R_HELPER_THREADS
#define HELPERS_DISABLED
#endif

#define MAXELTSIZE 8192 /* Used as a default for string buffer sizes,
			   and occasionally as a limit. */

#include <R_ext/Complex.h>
void Rf_CoercionWarning(int);/* warning code */
int Rf_LogicalFromInteger(int, int*);
int Rf_LogicalFromReal(double, int*);
int Rf_LogicalFromComplex(Rcomplex, int*);
int Rf_IntegerFromLogical(int, int*);
int Rf_IntegerFromReal(double, int*);
int Rf_IntegerFromComplex(Rcomplex, int*);
double Rf_RealFromLogical(int, int*);
double Rf_RealFromInteger(int, int*);
double Rf_RealFromComplex(Rcomplex, int*);
Rcomplex Rf_ComplexFromLogical(int, int*);
Rcomplex Rf_ComplexFromInteger(int, int*);
Rcomplex Rf_ComplexFromReal(double, int*);

#define CALLED_FROM_DEFN_H 1
#include <Rinternals.h>		/*-> Arith.h, Boolean.h, Complex.h, Error.h,
				  Memory.h, PrtUtil.h, Utils.h */
#undef eval
#define eval(e,rho) evalv(e,rho,0)  /* eval is a macro within interpreter */
#undef CALLED_FROM_DEFN_H

extern0 SEXP	R_CommentSymbol;    /* "comment" */
extern0 SEXP	R_DotEnvSymbol;     /* ".Environment" */
extern0 SEXP	R_ExactSymbol;	    /* "exact" */
extern0 SEXP	R_RecursiveSymbol;  /* "recursive" */
extern0 SEXP	R_SrcfileSymbol;    /* "srcfile" */
extern0 SEXP	R_WholeSrcrefSymbol;   /* "wholeSrcref" */
extern0 SEXP	R_SrcrefSymbol;     /* "srcref" */
extern0 SEXP	R_TmpvalSymbol;     /* "*tmp*" */
extern0 SEXP	R_UseNamesSymbol;   /* "use.names" */
extern0 SEXP	R_DoubleColonSymbol;   /* "::" */
extern0 SEXP	R_TripleColonSymbol;   /* ":::" */
extern0 SEXP    R_ConnIdSymbol;  /* "conn_id" */
extern0 SEXP    R_DevicesSymbol;  /* ".Devices" */

extern0 SEXP    R_dot_Generic;  /* ".Generic" */
extern0 SEXP    R_dot_Methods;  /* ".Methods" */
extern0 SEXP    R_dot_Group;  /* ".Group" */
extern0 SEXP    R_dot_Class;  /* ".Class" */
extern0 SEXP    R_dot_GenericCallEnv;  /* ".GenericCallEnv" */
extern0 SEXP    R_dot_GenericDefEnv;  /* ".GenericDefEnv" */

extern0 SEXP	R_StringHash;       /* Global hash of CHARSXPs */


 /* writable char access for R internal use only */
#define CHAR_RW(x)	((char *) CHAR(x))

/* CHARSXP charset bits */
#define BYTES_MASK (1<<1)
#define LATIN1_MASK (1<<2)
#define UTF8_MASK (1<<3)
/* (1<<4) is taken by S4_OBJECT_MASK */
#define CACHED_MASK (1<<5)
#define ASCII_MASK (1<<6)
#define HASHASH_MASK 1

/* Symbol and string hash table declarations. */
#define HASHMAXSIZE          1000000
#define HASHSIZE(x)	     LENGTH(x)
#define HASHSLOTSUSED(x)     TRUELENGTH(x)
#define HASHTABLEGROWTHRATE  1.27
#define HASHMINSIZE	     29
/* #define SET_HASHSIZE(x,v)    SETLENGTH(x,v) */
#define SET_HASHSLOTSUSED(x,v) SET_TRUELENGTH(x,v)
#define IS_HASHED(x)	     (HASHTAB(x) != R_NilValue)

#ifdef USE_RINTERNALS
# define IS_BYTES(x) ((x)->sxpinfo.gp & BYTES_MASK)
# define SET_BYTES(x) (((x)->sxpinfo.gp) |= BYTES_MASK)
# define IS_LATIN1(x) ((x)->sxpinfo.gp & LATIN1_MASK)
# define SET_LATIN1(x) (((x)->sxpinfo.gp) |= LATIN1_MASK)
# define IS_ASCII(x) ((x)->sxpinfo.gp & ASCII_MASK)
# define SET_ASCII(x) (((x)->sxpinfo.gp) |= ASCII_MASK)
# define IS_UTF8(x) ((x)->sxpinfo.gp & UTF8_MASK)
# define SET_UTF8(x) (((x)->sxpinfo.gp) |= UTF8_MASK)
# define ENC_KNOWN(x) ((x)->sxpinfo.gp & (LATIN1_MASK | UTF8_MASK))
# define SET_CACHED(x) (((x)->sxpinfo.gp) |= CACHED_MASK)
# define IS_CACHED(x) (((x)->sxpinfo.gp) & CACHED_MASK)
#else /* USE_RINTERNALS */
/* Needed only for write-barrier testing */
int IS_BYTES(SEXP x);
void SET_BYTES(SEXP x);
int IS_LATIN1(SEXP x);
void SET_LATIN1(SEXP x);
int IS_ASCII(SEXP x);
void SET_ASCII(SEXP x);
int IS_UTF8(SEXP x);
void SET_UTF8(SEXP x);
int ENC_KNOWN(SEXP x);
int SET_CACHED(SEXP x);
int IS_CACHED(SEXP x);
#endif /* USE_RINTERNALS */

/* macros and declarations for managing CHARSXP cache */
#define USE_ATTRIB_FIELD_FOR_CHARSXP_CACHE_CHAINS
#ifdef USE_ATTRIB_FIELD_FOR_CHARSXP_CACHE_CHAINS
# define CXHEAD(x) (x)
# define CXTAIL(x) ATTRIB(x)
#else
# define CXHEAD(x) CAR(x)
# define CXTAIL(x) CDR(x)
#endif /* USE_ATTRIB_FIELD_FOR_CHARSXP_CACHE_CHAINS */

#include "Internal.h"		/* do_FOO */

#include "Errormsg.h"

extern void R_ProcessEvents(void);

#ifdef R_USE_SIGNALS
#ifdef Win32
# include <psignal.h>
#else
# include <signal.h>
# include <setjmp.h>
#endif
#endif

#ifdef Unix
# define OSTYPE      "unix"
# define FILESEP     "/"
#endif /* Unix */

#ifdef Win32
# define OSTYPE      "windows"
# define FILESEP     "/"
#endif /* Win32 */

#ifdef HAVE_F77_UNDERSCORE
# define F77_SYMBOL(x)	x ## _
# define F77_QSYMBOL(x)	#x "_"
#else
# define F77_SYMBOL(x)	x
# define F77_QSYMBOL(x) #x
#endif

/*  Heap and Pointer Protection Stack Sizes.  */

/* These are all required by C99 */
#ifdef HAVE_INTTYPES_H
# include <inttypes.h>
#endif
/* According to POSIX inttypes.h should include stdint.h,
   but let's be sure. */
#ifdef HAVE_STDINT_H
# include <stdint.h>
#endif
#ifdef HAVE_LIMITS_H
# include <limits.h>
#endif

#if defined HAVE_DECL_SIZE_MAX && HAVE_DECL_SIZE_MAX
  typedef size_t R_size_t;
# define R_SIZE_T_MAX SIZE_MAX
#else
# error SIZE_MAX is required for C99
#endif


#define Mega 1048576. /* 1 Mega Byte := 2^20 (= 1048576) Bytes */
#define Giga 1073741824. /* 1 Giga Byte := 2^30 Bytes */

/*	R_PPSSIZE  The pointer protection stack size  */
/*	R_NSIZE	   The number of cons cells	 */
/*	R_VSIZE	   The vector heap size in bytes */
/*  These values are defaults and can be overridden in config.h
    The maxima and minima are in startup.c */

#ifndef R_PPSSIZE
#define	R_PPSSIZE	50000L
#endif
#ifndef R_NSIZE
#define	R_NSIZE		350000L
#endif
#ifndef R_VSIZE
#define	R_VSIZE		8000000L
#endif

/* some commonly needed headers */
#include <math.h>
#include <stdlib.h>
#include <string.h>

/* declare substitutions */
#if !defined(strdup) && defined(HAVE_DECL_STRDUP) && !HAVE_DECL_STRDUP
extern char *strdup(const char *s1);
#endif
#if !defined(strncascmp) && defined(HAVE_DECL_STRNCASECMP) && !HAVE_DECL_STRNCASECMP
extern int strncasecmp(const char *s1, const char *s2, size_t n);
#endif

/* Glibc manages to not define this in -pedantic -ansi */
#if defined(HAVE_PUTENV) && !defined(putenv) && defined(HAVE_DECL_PUTENV) && !HAVE_DECL_PUTENV
extern int putenv(char *string);
#endif


/* Maximal length in bytes of an entire path name.
   POSIX has required this to be at least 255/256, and X/Open at least 1024.
   Solaris has 1024, Linux glibc has 4192.
   File names are limited to FILENAME_MAX bytes (usually the same as PATH_MAX)
   or NAME_MAX (often 255/256).
 */
#if !defined(PATH_MAX)
# if defined(HAVE_SYS_PARAM_H)
#  include <sys/param.h>
# endif
# if !defined(PATH_MAX)
#  if defined(MAXPATHLEN)
/* Try BSD name */
#    define PATH_MAX MAXPATHLEN
#  elif defined(Win32)
/* seems this is now defined by MinGW to be 259, whereas FILENAME_MAX
   and MAX_PATH are 260.  It is not clear that this really is in bytes,
   but might be chars for the Unicode interfaces.
*/
#    define PATH_MAX 260
#  else
/* quite possibly unlimited, so we make this large, and test when used */
#    define PATH_MAX 5000
#  endif
# endif
#endif

#ifdef R_USE_SIGNALS
#ifdef HAVE_POSIX_SETJMP
# define SIGJMP_BUF sigjmp_buf
# define SIGSETJMP(x,s) sigsetjmp(x,s)
# define SIGLONGJMP(x,i) siglongjmp(x,i)
# define JMP_BUF sigjmp_buf
# define SETJMP(x) sigsetjmp(x,0)
# define LONGJMP(x,i) siglongjmp(x,i)
#else
# define SIGJMP_BUF jmp_buf
# define SIGSETJMP(x,s) setjmp(x)
# define SIGLONGJMP(x,i) longjmp(x,i)
# define JMP_BUF jmp_buf
# define SETJMP(x) setjmp(x)
# define LONGJMP(x,i) longjmp(x,i)
#endif
#endif

#define HSIZE	   4119	/* The size of the hash table for symbols */
#define MAXIDSIZE 10000	/* Largest symbol size, 
			   in bytes excluding terminator.
			   Was 256 prior to 2.13.0, now just a sanity check.
			*/

/* Types for the do_xxxx functions for SPECIAL and BUILTIN operations. */

typedef SEXP (*CCODE)(SEXP, SEXP, SEXP, SEXP);
typedef SEXP (*CCODEV)(SEXP, SEXP, SEXP, SEXP, int);  /* with variant info */

#define CALL_PRIMFUN(call,op,args,env,variant) \
  (PRIMVARIANT(op) ? PRIMFUNV(op)(call,op,args,env,variant) \
                   : PRIMFUN(op)(call,op,args,env))

/* Information for Deparsing Expressions */
typedef enum {
    PP_INVALID  =  0,
    PP_ASSIGN   =  1,
    PP_ASSIGN2  =  2,
    PP_BINARY   =  3,
    PP_BINARY2  =  4,
    PP_BREAK    =  5,
    PP_CURLY    =  6,
    PP_FOR      =  7,
    PP_FUNCALL  =  8,
    PP_FUNCTION =  9,
    PP_IF 	= 10,
    PP_NEXT 	= 11,
    PP_PAREN    = 12,
    PP_RETURN   = 13,
    PP_SUBASS   = 14,
    PP_SUBSET   = 15,
    PP_WHILE 	= 16,
    PP_UNARY 	= 17,
    PP_DOLLAR 	= 18,
    PP_FOREIGN 	= 19,
    PP_REPEAT 	= 20
} PPkind;

typedef enum {
    PREC_FN	 = 0,
    PREC_LEFT    = 1,
    PREC_EQ	 = 2,
    PREC_RIGHT	 = 3,
    PREC_TILDE	 = 4,
    PREC_OR	 = 5,
    PREC_AND	 = 6,
    PREC_NOT	 = 7,
    PREC_COMPARE = 8,
    PREC_SUM	 = 9,
    PREC_PROD	 = 10,
    PREC_PERCENT = 11,
    PREC_COLON	 = 12,
    PREC_SIGN	 = 13,
    PREC_POWER	 = 14,
    PREC_DOLLAR  = 15,
    PREC_NS	 = 16,
    PREC_SUBSET	 = 17
} PPprec;

typedef struct {
	PPkind kind; 	 /* deparse kind */
	PPprec precedence; /* operator precedence */
	unsigned int rightassoc;  /* right associative? */
} PPinfo;

/* The type definitions for the table of built-in functions. */
/* This table can be found in ../main/names.c */
typedef struct {
    char   *name;    /* print name */
    SEXP   (*cfun)();/* c-code address, function pointer */
    int	   code;     /* offset within c-code */
    int	   eval;     /* evaluate args? (and other info) */
    int	   arity;    /* function arity */
    PPinfo gram;     /* pretty-print info */
} FUNTAB;

#ifdef USE_RINTERNALS
/* There is much more in Rinternals.h, including function versions
 * of the Promise and Hashing groups.
 */

/* Primitive Access Macros */

/* Set offset of primitive in table, and copy some of the information from
   the table into the primsxp structure (and misc) for fast access.  Note that 
   primsxp_fast_cfun will (possibly) be set by the slow function, not here. */

#define SET_PRIMOFFSET(x,v) do { \
    SEXP setprim_ptr = (x); \
    int setprim_value = (v); \
    setprim_ptr->sxpinfo.gp = setprim_value; \
    setprim_ptr->u.primsxp.primsxp_cfun = \
      (void *(*)()) R_FunTab[setprim_value].cfun; \
    setprim_ptr->u.primsxp.primsxp_fast_cfun = 0; \
    setprim_ptr->u.primsxp.primsxp_code   = R_FunTab[setprim_value].code; \
    setprim_ptr->u.primsxp.primsxp_arity  = R_FunTab[setprim_value].arity; \
    setprim_ptr->u.primsxp.primsxp_foreign \
        = R_FunTab[setprim_value].gram.kind==PP_FOREIGN; \
    setprim_ptr->u.primsxp.primsxp_print \
        = (R_FunTab[setprim_value].eval/100)%10; \
    setprim_ptr->u.primsxp.primsxp_variant \
        = (R_FunTab[setprim_value].eval/1000)&1; \
    setprim_ptr->u.primsxp.primsxp_internal \
        = (R_FunTab[setprim_value].eval/10)&1; \
<<<<<<< HEAD
    NONVEC_SXPINFO(setprim_ptr).pending_ok \
=======
    setprim_ptr->sxpinfo.u.p.pending_ok \
>>>>>>> 7596e64f
        = R_FunTab[setprim_value].eval/10000; \
} while (0)

#define PRIMOFFSET(x)	((x)->sxpinfo.gp)

#define PRIMFUN(x)	((CCODE)((x)->u.primsxp.primsxp_cfun))
#define PRIMFUNV(x)	((CCODEV)((x)->u.primsxp.primsxp_cfun))
#define SET_PRIMFUN(x,f) \
    ( (x)->u.primsxp.primsxp_cfun = \
        (void *(*)()) (R_FunTab[PRIMOFFSET(x)].cfun = (SEXP (*)()) (f)), \
      (x)->u.primsxp.primsxp_fast_cfun = 0 )
#define PRIMVAL(x)	((x)->u.primsxp.primsxp_code)
#define PRIMARITY(x)	((x)->u.primsxp.primsxp_arity)
#define PRIMPRINT(x)	((x)->u.primsxp.primsxp_print)
#define PRIMINTERNAL(x)	((x)->u.primsxp.primsxp_internal)
#define PRIMVARIANT(x)	((x)->u.primsxp.primsxp_variant)
#define PRIMFOREIGN(x)	((x)->u.primsxp.primsxp_foreign)
#define PRIMNAME(x)	(R_FunTab[PRIMOFFSET(x)].name)
#define PPINFO(x)	(R_FunTab[PRIMOFFSET(x)].gram)

<<<<<<< HEAD
#define PRIMFUN_PENDING_OK(x) (NONVEC_SXPINFO(x).pending_ok)
=======
#define PRIMFUN_PENDING_OK(x) ((x)->sxpinfo.u.p.pending_ok)
>>>>>>> 7596e64f

#define PRIMFUN_FAST(x)	((x)->u.primsxp.primsxp_fast_cfun)
#define PRIMFUN_DSPTCH1(x) ((x)->u.primsxp.primsxp_dsptch1)
#define PRIMFUN_DSPTCH2(x) ((x)->u.primsxp.primsxp_dsptch2)
<<<<<<< HEAD
#define PRIMFUN_ARG1VAR(x) (NONVEC_SXPINFO(x).var1)
#define PRIMFUN_ARG2VAR(x) (NONVEC_SXPINFO(x).var2)
=======
#define PRIMFUN_ARG1VAR(x) ((x)->sxpinfo.u.p.var1)
#define PRIMFUN_ARG2VAR(x) ((x)->sxpinfo.u.p.var2)
>>>>>>> 7596e64f
#define PRIMFUN_UNI_TOO(x) ((x)->u.primsxp.primsxp_uni_too)

#define SET_PRIMFUN_FAST_UNARY(x,f,dsptch1,v1) do { \
    (x)->u.primsxp.primsxp_fast_cfun = (void *(*)()) (f); \
    (x)->u.primsxp.primsxp_dsptch1 = (dsptch1); \
<<<<<<< HEAD
    NONVEC_SXPINFO(x).var1 = (v1); \
=======
    (x)->sxpinfo.u.p.var1 = (v1); \
>>>>>>> 7596e64f
} while (0)

#define SET_PRIMFUN_FAST_BINARY(x,f,dsptch1,dsptch2,v1,v2,uni_too) do { \
    (x)->u.primsxp.primsxp_fast_cfun = (void *(*)()) (f); \
    (x)->u.primsxp.primsxp_dsptch1 = (dsptch1); \
    (x)->u.primsxp.primsxp_dsptch2 = (dsptch2); \
    (x)->u.primsxp.primsxp_uni_too = (uni_too); \
<<<<<<< HEAD
    NONVEC_SXPINFO(x).var1 = (v1); \
    NONVEC_SXPINFO(x).var2 = (v2); \
=======
    (x)->sxpinfo.u.p.var1 = (v1); \
    (x)->sxpinfo.u.p.var2 = (v2); \
>>>>>>> 7596e64f
} while (0)

/* Symbols for eval variants.  The symbols with values less than 16 may be
   OR'd with zero or more symbols with values 16, 32, 64, or 128.  The result
   will fit in one unsigned char.

   Return of a variant result is usually indicated by the attribute field 
   being R_VariantResult, but a VARIANT_NULL variant result can be just 
   R_NilValue, and results with VARIANT_PENDING_OK may be ordinary vectors
   marked as IS_BEING_COMPUTED_BY_TASK. */

#define VARIANT_NULL 1  /* May just return R_NilValue (but do side effects) */
                        /* (Should usually be OR'd with VARIANT_PENDING_OK) */

#define VARIANT_SEQ  2  /* May return a sequence spec, rather than a vector */
#define VARIANT_AND  3  /* May return AND of a logical vec rather than vec  */
#define VARIANT_OR   4  /* May return OR of a logical vec rather than vec   */
#define VARIANT_SUM  5  /* May return sum of vec elements rather than vec   */

#define VARIANT_KIND(v) (v&15) /* Isolate low four bits to compare with symbols
                                  defined above */

#define VARIANT_PENDING_OK 16  /* Computation may be deferred pending completion
                                  of a task (in a helper or the master) */

#ifdef R_HELPER_THREADS

/* Access to markers maintained with assistance of the helpers facility. */

<<<<<<< HEAD
#define IS_BEING_COMPUTED_BY_TASK(x)  ((x)->sxpinfo.being_computed)
#define IS_IN_USE_BY_TASK(x)          ((x)->sxpinfo.in_use)
=======
#define IS_BEING_COMPUTED_BY_TASK(x)  ((x)->sxpinfo.u.g.being_computed)
#define IS_IN_USE_BY_TASK(x)          ((x)->sxpinfo.u.g.in_use)
>>>>>>> 7596e64f

/* Macros to wait until variables(s) computed. */

#ifndef HELPERS_DISABLED
#define helpers_wait_until_not_being_computed(v) \
  helpers_wait_until_not_being_computed2 ((v), (SEXP)0)
extern void helpers_wait_until_not_being_computed2 (SEXP, SEXP);
#else
#define helpers_wait_until_not_being_computed(v) 0
#define helpers_wait_until_not_being_computed2(u,v) 0
#endif

#define WAIT_UNTIL_COMPUTED(x) \
  ( ! IS_BEING_COMPUTED_BY_TASK(x) \
    ? (void) 0 \
    : helpers_wait_until_not_being_computed(x) )

#define WAIT_UNTIL_COMPUTED_2(x1,x2) \
  ( ! IS_BEING_COMPUTED_BY_TASK(x1) && ! IS_BEING_COMPUTED_BY_TASK(x2) \
    ? (void) 0 \
    : helpers_wait_until_not_being_computed2(x1,x2) ) \

#else 

#define IS_BEING_COMPUTED_BY_TASK(x) 0  /* Stub routines used when support */
#define IS_IN_USE_BY_TASK(x) 0          /*   for helpers is not enabled    */

#define WAIT_UNTIL_COMPUTED(x) 0
#define WAIT_UNTIL_COMPUTED_2(x1,x2) 0

#endif

/* Promise Access Macros */
#define PRVALUE(x) \
  (WAIT_UNTIL_COMPUTED((x)->u.promsxp.value), ((x)->u.promsxp.value))
#define PRVALUE_PENDING_OK(x) \
  ((x)->u.promsxp.value)
#define PRCODE(x)	((x)->u.promsxp.expr)
#define PRENV(x)	((x)->u.promsxp.env)
#define PRSEEN(x)	((x)->sxpinfo.gp)
#define SET_PRSEEN(x,v)	(((x)->sxpinfo.gp)=(v))

/* Hashing Macros */
#define HASHASH(x)      ((x)->sxpinfo.gp & HASHASH_MASK)
#define HASHVALUE(x)    TRUELENGTH(x)
#define SET_HASHASH(x,v) ((v) ? (((x)->sxpinfo.gp) |= HASHASH_MASK) : \
			  (((x)->sxpinfo.gp) &= (~HASHASH_MASK)))
#define SET_HASHVALUE(x,v) SET_TRUELENGTH(x, v)

/* Vector Heap Structure */
typedef struct {
	union {
		SEXP		backpointer;
		double		align;
	} u;
} VECREC, *VECP;

/* Vector Heap Macros */
#define BACKPOINTER(v)	((v).u.backpointer)
#define BYTE2VEC(n)	(((n)>0)?(((n)-1)/sizeof(VECREC)+1):0)
#define INT2VEC(n)	(((n)>0)?(((n)*sizeof(int)-1)/sizeof(VECREC)+1):0)
#define FLOAT2VEC(n)	(((n)>0)?(((n)*sizeof(double)-1)/sizeof(VECREC)+1):0)
#define COMPLEX2VEC(n)	(((n)>0)?(((n)*sizeof(Rcomplex)-1)/sizeof(VECREC)+1):0)
#define PTR2VEC(n)	(((n)>0)?(((n)*sizeof(SEXP)-1)/sizeof(VECREC)+1):0)

/* Bindings */
/* use the same bits (15 and 14) in symbols and bindings */
#define ACTIVE_BINDING_MASK (1<<15)
#define BINDING_LOCK_MASK (1<<14)
#define SPECIAL_BINDING_MASK (ACTIVE_BINDING_MASK | BINDING_LOCK_MASK)
#define IS_ACTIVE_BINDING(b) ((b)->sxpinfo.gp & ACTIVE_BINDING_MASK)
#define BINDING_IS_LOCKED(b) ((b)->sxpinfo.gp & BINDING_LOCK_MASK)
#define SET_ACTIVE_BINDING_BIT(b) ((b)->sxpinfo.gp |= ACTIVE_BINDING_MASK)
#define LOCK_BINDING(b) ((b)->sxpinfo.gp |= BINDING_LOCK_MASK)
#define UNLOCK_BINDING(b) ((b)->sxpinfo.gp &= (~BINDING_LOCK_MASK))

#define check1arg_x(args,call) \
    do { \
        if (TAG(args) != R_NilValue && TAG(args) != R_xSymbol) \
            check1arg_error (args, call, "x"); \
    } while (0)

#else /* USE_RINTERNALS */

typedef struct VECREC *VECP;
int (PRIMOFFSET)(SEXP x);
void (SET_PRIMOFFSET)(SEXP x, int v);

#define PRIMFUN(x)	(R_FunTab[PRIMOFFSET(x)].cfun)
#define PRIMNAME(x)	(R_FunTab[PRIMOFFSET(x)].name)
#define PRIMVAL(x)	(R_FunTab[PRIMOFFSET(x)].code)
#define PRIMARITY(x)	(R_FunTab[PRIMOFFSET(x)].arity)
#define PPINFO(x)	(R_FunTab[PRIMOFFSET(x)].gram)
#define PRIMPRINT(x)	(((R_FunTab[PRIMOFFSET(x)].eval)/100)%10)
#define PRIMINTERNAL(x) (((R_FunTab[PRIMOFFSET(x)].eval)%100)/10)


Rboolean (IS_ACTIVE_BINDING)(SEXP b);
Rboolean (BINDING_IS_LOCKED)(SEXP b);
void (SET_ACTIVE_BINDING_BIT)(SEXP b);
void (LOCK_BINDING)(SEXP b);
void (UNLOCK_BINDING)(SEXP b);

#endif /* USE_RINTERNALS */

typedef SEXP R_bcstack_t;
#ifdef BC_INT_STACK
typedef union { void *p; int i; } IStackval;
#endif

#ifdef R_USE_SIGNALS
/* Stack entry for pending promises */
typedef struct RPRSTACK {
    SEXP promise;
    struct RPRSTACK *next;
} RPRSTACK;

/* Evaluation Context Structure */
typedef struct RCNTXT {
    struct RCNTXT *nextcontext;	/* The next context up the chain */
    int cstacktop;		/* Top of the pointer protection stack */
    int evaldepth;	        /* evaluation depth at inception */
    SEXP callfun;		/* The closure called */
    void *vmax;		        /* top of R_alloc stack */
    int intsusp;                /* interrupts are suspended */
    int callflag;		/* The context "type" */
    SEXP handlerstack;          /* condition handler stack */
    SEXP restartstack;          /* stack of available restarts */
    SEXP promargs;		/* Promises supplied to closure */
    SEXP sysparent;		/* environment the closure was called from */
    SEXP call;			/* The call that effected this context*/
    SEXP cloenv;		/* The environment */
    SEXP conexit;		/* Interpreted "on.exit" code */
    void (*cend)(void *);	/* C "on.exit" thunk */
    struct RPRSTACK *prstack;   /* stack of pending promises */
    SEXP srcref;	        /* The source line in effect */
    SEXP *nodestack;
#ifdef BC_INT_STACK
    IStackval *intstack;
#endif
    void *cenddata;		/* data for C "on.exit" thunk */
    JMP_BUF cjmpbuf;		/* C stack and register information */
} RCNTXT, *context;

/* The Various Context Types.

 * In general the type is a bitwise OR of the values below.
 * Note that CTXT_LOOP is already the or of CTXT_NEXT and CTXT_BREAK.
 * Only functions should have the third bit turned on;
 * this allows us to move up the context stack easily
 * with either RETURN's or GENERIC's or RESTART's.
 * If you add a new context type for functions make sure
 *   CTXT_NEWTYPE & CTXT_FUNCTION > 0
 */
enum {
    CTXT_TOPLEVEL = 0,
    CTXT_NEXT	  = 1,
    CTXT_BREAK	  = 2,
    CTXT_LOOP	  = 3,	/* break OR next target */
    CTXT_FUNCTION = 4,
    CTXT_CCODE	  = 8,
    CTXT_RETURN	  = 12,
    CTXT_BROWSER  = 16,
    CTXT_GENERIC  = 20,
    CTXT_RESTART  = 32,
    CTXT_BUILTIN  = 64  /* used in profiling */
};

/*
TOP   0 0 0 0 0 0  = 0
NEX   1 0 0 0 0 0  = 1
BRE   0 1 0 0 0 0  = 2
LOO   1 1 0 0 0 0  = 3
FUN   0 0 1 0 0 0  = 4
CCO   0 0 0 1 0 0  = 8
BRO   0 0 0 0 1 0  = 16
RET   0 0 1 1 0 0  = 12
GEN   0 0 1 0 1 0  = 20
RES   0 0 0 0 0 0 1 = 32
BUI   0 0 0 0 0 0 0 1 = 64
*/

#define IS_RESTART_BIT_SET(flags) ((flags) & CTXT_RESTART)
#define SET_RESTART_BIT_ON(flags) (flags |= CTXT_RESTART)
#define SET_RESTART_BIT_OFF(flags) (flags &= ~CTXT_RESTART)
#endif

/* Miscellaneous Definitions */
#define streql(s, t)	(!strcmp((s), (t)))

/* Arithmetic and Relation Operators */
typedef enum {
    PLUSOP = 1,
    MINUSOP,
    TIMESOP,
    DIVOP,
    POWOP,
    MODOP,
    IDIVOP
} ARITHOP_TYPE;

typedef enum {
    EQOP = 1,
    NEOP,
    LTOP,
    LEOP,
    GEOP,
    GTOP
} RELOP_TYPE;

/* File Handling */
/*
#define R_EOF	65535
*/
#define R_EOF	-1


/*--- Global Variables ---------------------------------------------------- */

/* Defined and initialized in names.c (not main.c) :*/
#ifndef __R_Names__
extern
#endif
FUNTAB	R_FunTab[];	    /* Built in functions */


#include <R_ext/libextern.h>

#ifdef __MAIN__
# define INI_as(v) = v
#define extern0 attribute_hidden
#else
# define INI_as(v)
#define extern0 extern
#endif

LibExtern Rboolean R_interrupts_suspended INI_as(FALSE);
LibExtern int R_interrupts_pending INI_as(0);

/* R Home Directory */
LibExtern char *R_Home;		    /* Root of the R tree */

/* Memory Management */
extern0 R_size_t R_NSize  INI_as(R_NSIZE);/* Size of cons cell heap */
extern0 R_size_t R_VSize  INI_as(R_VSIZE);/* Size of the vector heap */
extern0 SEXP	R_NHeap;	    /* Start of the cons cell heap */
extern0 SEXP	R_FreeSEXP;	    /* Cons cell free list */
extern0 R_size_t R_Collected;	    /* Number of free cons cells (after gc) */
LibExtern int	R_Is_Running;	    /* for Windows memory manager */

/* The Pointer Protection Stack */
extern0 int	R_PPStackSize	INI_as(R_PPSSIZE); /* The stack size (elements) */
extern0 int	R_PPStackTop;	    /* The top of the stack */
extern0 SEXP*	R_PPStack;	    /* The pointer protection stack */

/* Evaluation Environment */
LibExtern SEXP	R_CurrentExpr;	    /* Currently evaluating expression */
extern0 SEXP	R_ReturnedValue;    /* Slot for return-ing values */
extern0 SEXP*	R_SymbolTable;	    /* The symbol table */
#ifdef R_USE_SIGNALS
LibExtern RCNTXT R_Toplevel;	    /* Storage for the toplevel environment */
LibExtern RCNTXT* R_ToplevelContext;  /* The toplevel environment */
LibExtern RCNTXT* R_GlobalContext;    /* The global environment */
#endif
extern0 Rboolean R_Visible;	    /* Value visibility flag */
LibExtern int	R_EvalDepth	INI_as(0);	/* Evaluation recursion depth */
extern0 int	R_BrowseLines	INI_as(0);	/* lines/per call in browser */

extern0 SEXP    R_VStack        INI_as(NULL);   /* R_alloc stack pointer */

extern0 int	R_Expressions	INI_as(5000);	/* options(expressions) */
extern0 int	R_Expressions_keep INI_as(5000);	/* options(expressions) */
extern0 Rboolean R_KeepSource	INI_as(FALSE);	/* options(keep.source) */
extern0 int	R_WarnLength	INI_as(1000);	/* Error/warning max length */
extern0 int	R_nwarnings	INI_as(50);
extern0 uintptr_t R_CStackLimit	INI_as((uintptr_t)-1);	/* C stack limit */
extern0 uintptr_t R_CStackStart	INI_as((uintptr_t)-1);	/* Initial stack address */
extern0 int	R_CStackDir	INI_as(1);	/* C stack direction */
extern0 uintptr_t R_CStackThreshold;	/* Threshold for overflow detection */

#ifdef R_USE_SIGNALS
extern0 struct RPRSTACK *R_PendingPromises INI_as(NULL); /* Pending promise stack */
#endif

/* File Input/Output */
LibExtern Rboolean R_Interactive INI_as(TRUE);	/* TRUE during interactive use*/
extern0 Rboolean R_Quiet	INI_as(FALSE);	/* Be as quiet as possible */
extern Rboolean  R_Slave	INI_as(FALSE);	/* Run as a slave process */
extern0 Rboolean R_Verbose	INI_as(FALSE);	/* Be verbose */
/* extern int	R_Console; */	    /* Console active flag */
/* IoBuffer R_ConsoleIob; : --> ./IOStuff.h */
/* R_Consolefile is used in the internet module */
extern FILE*	R_Consolefile	INI_as(NULL);	/* Console output file */
extern FILE*	R_Outputfile	INI_as(NULL);	/* Output file */
extern0 int	R_ErrorCon	INI_as(2);	/* Error connection */
LibExtern char *R_TempDir	INI_as(NULL);	/* Name of per-session dir */
extern0 char   *Sys_TempDir	INI_as(NULL);	/* Name of per-session dir
						   if set by R itself */
extern0 char	R_StdinEnc[31]  INI_as("");	/* Encoding assumed for stdin */

/* Objects Used In Parsing  */
extern0 int	R_ParseError	INI_as(0); /* Line where parse error occurred */
extern0 int	R_ParseErrorCol;    /* Column of start of token where parse error occurred */
extern0 SEXP	R_ParseErrorFile;   /* Source file where parse error was seen */
#define PARSE_ERROR_SIZE 256	    /* Parse error messages saved here */
extern0 char	R_ParseErrorMsg[PARSE_ERROR_SIZE] INI_as("");
#define PARSE_CONTEXT_SIZE 256	    /* Recent parse context kept in a circular buffer */
extern0 char	R_ParseContext[PARSE_CONTEXT_SIZE] INI_as("");
extern0 int	R_ParseContextLast INI_as(0); /* last character in context buffer */
extern0 int	R_ParseContextLine; /* Line in file of the above */

/* Image Dump/Restore */
extern int	R_DirtyImage	INI_as(0);	/* Current image dirty */

/* How should %*% operations be done - with C routines or BLAS routines?  
   For four kinds of operations: vec-dot, mat-vec, vec-mat, mat-mat. */
#define R_mat_mult_with_BLAS_len 4
extern0 Rboolean R_mat_mult_with_BLAS [R_mat_mult_with_BLAS_len] 
#ifdef __MAIN__
#ifdef R_MAT_MULT_WITH_BLAS_BY_DEFAULT
  = { TRUE, TRUE, TRUE, TRUE }
#else
  = { FALSE, FALSE, FALSE, FALSE }
#endif
#endif
;

/* History */
LibExtern char *R_HistoryFile;	/* Name of the history file */
LibExtern int	R_HistorySize;	/* Size of the history file */
LibExtern int	R_RestoreHistory;	/* restore the history file? */
extern void 	R_setupHistory(void);

/* Warnings/Errors */
extern0 int	R_CollectWarnings INI_as(0);	/* the number of warnings */
extern0 SEXP	R_Warnings;	    /* the warnings and their calls */
extern0 int	R_ShowErrorMessages INI_as(1);	/* show error messages? */
extern0 SEXP	R_HandlerStack;	/* Condition handler stack */
extern0 SEXP	R_RestartStack;	/* Stack of available restarts */
extern0 Rboolean R_warn_partial_match_args   INI_as(FALSE);
extern0 Rboolean R_warn_partial_match_dollar INI_as(FALSE);
extern0 Rboolean R_warn_partial_match_attr INI_as(FALSE);
extern0 Rboolean R_ShowWarnCalls INI_as(FALSE);
extern0 Rboolean R_ShowErrorCalls INI_as(FALSE);
extern0 int	R_NShowCalls INI_as(50);

LibExtern Rboolean utf8locale  INI_as(FALSE);  /* is this a UTF-8 locale? */
LibExtern Rboolean mbcslocale  INI_as(FALSE);  /* is this a MBCS locale? */
extern0   Rboolean latin1locale INI_as(FALSE); /* is this a Latin-1 locale? */
#ifdef Win32
LibExtern unsigned int localeCP  INI_as(1252); /* the locale's codepage */
extern0   Rboolean WinUTF8out  INI_as(FALSE);  /* Use UTF-8 for output */
extern0   void WinCheckUTF8(void);
#endif

extern0 char OutDec	INI_as('.');  /* decimal point used for output */
extern0 Rboolean R_DisableNLinBrowser	INI_as(FALSE);

/* Initialization of the R environment when it is embedded */
extern int Rf_initEmbeddedR(int argc, char **argv);

/* GUI type */

extern char	*R_GUIType	INI_as("unknown");
extern Rboolean R_isForkedChild		INI_as(FALSE); /* was this forked? */

extern double cpuLimit			INI_as(-1.0);
extern double cpuLimit2			INI_as(-1.0);
extern double cpuLimitValue		INI_as(-1.0);
extern double elapsedLimit		INI_as(-1.0);
extern double elapsedLimit2		INI_as(-1.0);
extern double elapsedLimitValue		INI_as(-1.0);

void resetTimeLimits(void);

#define R_BCNODESTACKSIZE 100000
extern0 SEXP *R_BCNodeStackBase, *R_BCNodeStackTop, *R_BCNodeStackEnd;
#ifdef BC_INT_STACK
# define R_BCINTSTACKSIZE 10000
extern0 IStackval *R_BCIntStackBase, *R_BCIntStackTop, *R_BCIntStackEnd;
#endif
extern0 int R_jit_enabled INI_as(0);
extern0 int R_compile_pkgs INI_as(0);
extern SEXP R_cmpfun(SEXP);
extern void R_init_jit_enabled(void);

LibExtern int R_num_math_threads INI_as(1);
LibExtern int R_max_num_math_threads INI_as(1);

/* Pointer  type and utilities for dispatch in the methods package */
typedef SEXP (*R_stdGen_ptr_t)(SEXP, SEXP, SEXP); /* typedef */
R_stdGen_ptr_t R_get_standardGeneric_ptr(void); /* get method */
R_stdGen_ptr_t R_set_standardGeneric_ptr(R_stdGen_ptr_t, SEXP); /* set method */
LibExtern SEXP R_MethodsNamespace;
SEXP R_deferred_default_method(void);
SEXP R_set_prim_method(SEXP fname, SEXP op, SEXP code_vec, SEXP fundef,
		       SEXP mlist);
SEXP do_set_prim_method(SEXP op, const char *code_string, SEXP fundef,
			SEXP mlist);
void R_set_quick_method_check(R_stdGen_ptr_t);
SEXP R_primitive_methods(SEXP op);
SEXP R_primitive_generic(SEXP op);

/* smallest decimal exponent, needed in format.c, set in Init_R_Machine */
extern0 int R_dec_min_exponent		INI_as(-308);

/* structure for caching machine accuracy values */
typedef struct {
    int ibeta, it, irnd, ngrd, machep, negep, iexp, minexp, maxexp;
    double eps, epsneg, xmin, xmax;
} AccuracyInfo;

LibExtern AccuracyInfo R_AccuracyInfo;

extern0 unsigned int max_contour_segments INI_as(25000);

extern0 Rboolean known_to_be_latin1 INI_as(FALSE);
extern0 Rboolean known_to_be_utf8 INI_as(FALSE);

#ifdef __MAIN__
# undef extern
# undef extern0
# undef LibExtern
#endif
#undef INI_as

#define checkArity(a,b) Rf_checkArityCall(a,b,call)

/*--- FUNCTIONS ------------------------------------------------------ */

# define allocCharsxp		Rf_allocCharsxp
# define begincontext		Rf_begincontext
# define can_save_alloc		Rf_can_save_alloc
# define check_stack_balance	Rf_check_stack_balance
# define check1arg		Rf_check1arg
# define check1arg_error	Rf_check1arg_error
# define CheckFormals		Rf_CheckFormals
# define CleanEd		Rf_CleanEd
# define CoercionWarning       	Rf_CoercionWarning
# define ComplexFromInteger	Rf_ComplexFromInteger
# define ComplexFromLogical	Rf_ComplexFromLogical
# define ComplexFromReal	Rf_ComplexFromReal
# define ComplexFromString	Rf_ComplexFromString
# define copyListMatrix		Rf_copyListMatrix
# define copyMostAttribNoTs	Rf_copyMostAttribNoTs
# define CustomPrintValue	Rf_CustomPrintValue
# define DataFrameClass		Rf_DataFrameClass
# define ddfindVar		Rf_ddfindVar
# define deparse1		Rf_deparse1
# define deparse1line		Rf_deparse1line
# define deparse1s		Rf_deparse1s
# define DispatchGroup		Rf_DispatchGroup
# define DispatchOrEval		Rf_DispatchOrEval
# define DispatchAnyOrEval      Rf_DispatchAnyOrEval
# define dynamicfindVar		Rf_dynamicfindVar
# define EncodeRaw              Rf_EncodeRaw
# define EncodeString           Rf_EncodeString
# define EnsureString 		Rf_EnsureString
# define endcontext		Rf_endcontext
# define envlength		Rf_envlength
# define ErrorMessage		Rf_ErrorMessage
# define evalList		Rf_evalList
# define evalListKeepMissing	Rf_evalListKeepMissing
# define evalListPendingOK	Rf_evalListPendingOK
# define factorsConform		Rf_factorsConform
# define findcontext		Rf_findcontext
# define findVar1		Rf_findVar1
# define forcePromise		Rf_forcePromise
# define forcePromisePendingOK	Rf_forcePromisePendingOK
# define FrameClassFix		Rf_FrameClassFix
# define framedepth		Rf_framedepth
# define frameSubscript		Rf_frameSubscript
# define get1index		Rf_get1index
# define getVar			Rf_getVar
# define getVarInFrame		Rf_getVarInFrame
# define InitArithmetic		Rf_InitArithmetic
# define InitColors		Rf_InitColors
# define InitConnections	Rf_InitConnections
# define InitEd			Rf_InitEd
# define InitFunctionHashing	Rf_InitFunctionHashing
# define InitBaseEnv		Rf_InitBaseEnv
# define InitGlobalEnv		Rf_InitGlobalEnv
# define InitGraphics		Rf_InitGraphics
# define InitMemory		Rf_InitMemory
# define InitNames		Rf_InitNames
# define InitOptions		Rf_InitOptions
# define InitStringHash		Rf_InitStringHash
# define InitTempDir		Rf_InitTempDir
# define initStack		Rf_initStack
# define IntegerFromComplex	Rf_IntegerFromComplex
# define IntegerFromLogical	Rf_IntegerFromLogical
# define IntegerFromReal	Rf_IntegerFromReal
# define IntegerFromString	Rf_IntegerFromString
# define internalTypeCheck	Rf_internalTypeCheck
# define isValidName		Rf_isValidName
# define ItemName		Rf_ItemName
# define jump_to_toplevel	Rf_jump_to_toplevel
# define KillAllDevices		Rf_KillAllDevices
# define levelsgets		Rf_levelsgets
# define LogicalFromComplex	Rf_LogicalFromComplex
# define LogicalFromInteger	Rf_LogicalFromInteger
# define LogicalFromReal	Rf_LogicalFromReal
# define LogicalFromString	Rf_LogicalFromString
# define mainloop		Rf_mainloop
# define makeSubscript		Rf_makeSubscript
# define markKnown		Rf_markKnown
# define mat2indsub		Rf_mat2indsub
# define matchArg		Rf_matchArg
# define matchArgExact		Rf_matchArgExact
# define matchArgs		Rf_matchArgs
# define matchPar		Rf_matchPar
# define Mbrtowc		Rf_mbrtowc
# define mbtoucs		Rf_mbtoucs
# define mkCLOSXP		Rf_mkCLOSXP
# define mkFalse		Rf_mkFalse
# define mkPROMISE		Rf_mkPROMISE
# define mkQUOTE		Rf_mkQUOTE
# define mkSYMSXP		Rf_mkSYMSXP
# define mkTrue			Rf_mkTrue
# define NewEnvironment		Rf_NewEnvironment
# define OneIndex		Rf_OneIndex
# define onintr			Rf_onintr
# define onsigusr1              Rf_onsigusr1
# define onsigusr2              Rf_onsigusr2
# define parse			Rf_parse
# define PrintDefaults		Rf_PrintDefaults
# define PrintGreeting		Rf_PrintGreeting
# define PrintValueEnv		Rf_PrintValueEnv
# define PrintValueRec		Rf_PrintValueRec
# define PrintVersion		Rf_PrintVersion
# define PrintVersion_part_1	Rf_PrintVersion_part_1
# define PrintVersionString    	Rf_PrintVersionString
# define PrintWarnings		Rf_PrintWarnings
# define promiseArgs		Rf_promiseArgs
# define promiseArgsWithValues	Rf_promiseArgsWithValues
# define promiseArgsWith1Value	Rf_promiseArgsWith1Value
# define RealFromComplex	Rf_RealFromComplex
# define RealFromInteger	Rf_RealFromInteger
# define RealFromLogical	Rf_RealFromLogical
# define RealFromString		Rf_RealFromString
# define RemoveVariable		Rf_RemoveVariable
# define revisecontext          Rf_revisecontext
# define Seql			Rf_Seql
# define Scollate		Rf_Scollate
# define sortVector		Rf_sortVector
# define SrcrefPrompt		Rf_SrcrefPrompt
# define ssort			Rf_ssort
# define StringFromComplex	Rf_StringFromComplex
# define StringFromInteger	Rf_StringFromInteger
# define StringFromLogical	Rf_StringFromLogical
# define StringFromReal		Rf_StringFromReal
# define strIsASCII		Rf_strIsASCII
# define StrToInternal		Rf_StrToInternal
# define strmat2intmat		Rf_strmat2intmat
# define substituteList		Rf_substituteList
# define tsConform		Rf_tsConform
# define tspgets		Rf_tspgets
# define type2symbol		Rf_type2symbol
# define usemethod		Rf_usemethod
# define ucstomb		Rf_ucstomb
# define ucstoutf8		Rf_ucstoutf8
# define utf8toucs		Rf_utf8toucs
# define utf8towcs		Rf_utf8towcs
# define vectorIndex		Rf_vectorIndex
# define vectorSubscript	Rf_vectorSubscript
# define wait_until_arguments_computed Rf_wait_until_arguments_computed
# define warningcall		Rf_warningcall
# define WarningMessage		Rf_WarningMessage
# define wcstoutf8		Rf_wcstoutf8
# define wtransChar		Rf_wtransChar
# define yychar			Rf_yychar
# define yylval			Rf_yylval
# define yynerrs		Rf_yynerrs
# define yyparse		Rf_yyparse

/* Platform Dependent Gui Hooks */

#define	R_CONSOLE	1
#define	R_FILE		2
#define R_TEXT		3

/* The maximum length of input line which will be asked for,
   in bytes, including the terminator */
#define CONSOLE_BUFFER_SIZE 4096
int	R_ReadConsole(const char *, unsigned char *, int, int);
void	R_WriteConsole(const char *, int); /* equivalent to R_WriteConsoleEx(a, b, 0) */
void	R_WriteConsoleEx(const char *, int, int);
void	R_ResetConsole(void);
void	R_FlushConsole(void);
void	R_ClearerrConsole(void);
void	R_Busy(int);
int	R_ShowFiles(int, const char **, const char **, const char *,
		    Rboolean, const char *);
int     R_EditFiles(int, const char **, const char **, const char *);
int	R_ChooseFile(int, char *, int);
char	*R_HomeDir(void);
Rboolean R_FileExists(const char *);
Rboolean R_HiddenFile(const char *);
double	R_FileMtime(const char *);

/* environment cell access */
typedef struct R_varloc_st *R_varloc_t;
R_varloc_t R_findVarLocInFrame(SEXP, SEXP);
SEXP R_GetVarLocValue(R_varloc_t);
SEXP R_GetVarLocSymbol(R_varloc_t);
Rboolean R_GetVarLocMISSING(R_varloc_t);
void R_SetVarLocValue(R_varloc_t, SEXP);

/* deparse option bits: change do_dump if more are added */

#define KEEPINTEGER 		1
#define QUOTEEXPRESSIONS 	2
#define SHOWATTRIBUTES 		4
#define USESOURCE 		8
#define WARNINCOMPLETE 		16
#define DELAYPROMISES 		32
#define KEEPNA			64
#define S_COMPAT       		128
/* common combinations of the above */
#define SIMPLEDEPARSE		0
#define DEFAULTDEPARSE		65 /* KEEPINTEGER | KEEPNA, used for calls */
#define FORSOURCING		95 /* not DELAYPROMISES, used in edit.c */

/* Coercion functions */
int Rf_LogicalFromString(SEXP, int*);
int Rf_IntegerFromString(SEXP, int*);
double Rf_RealFromString(SEXP, int*);
Rcomplex Rf_ComplexFromString(SEXP, int*);
SEXP Rf_StringFromLogical(int, int*);
SEXP Rf_StringFromInteger(int, int*);
SEXP Rf_StringFromReal(double, int*);
SEXP Rf_StringFromComplex(Rcomplex, int*);
SEXP Rf_EnsureString(SEXP);

/* Other Internally Used Functions */

SEXP Rf_allocCharsxp(R_len_t);
SEXP Rf_append(SEXP, SEXP); /* apparently unused now */
void check1arg(SEXP, SEXP, const char *);
void check1arg_error(SEXP, SEXP, const char *);
void Rf_checkArityCall(SEXP, SEXP, SEXP);
void CheckFormals(SEXP);
void R_check_locale(void);
void check_stack_balance(SEXP op, int save);
void CleanEd(void);
SEXP can_save_alloc (SEXP, SEXP, SEXPTYPE);
void copyListMatrix(SEXP, SEXP, Rboolean);
void copyMostAttribNoTs(SEXP, SEXP);
void CustomPrintValue(SEXP, SEXP);
void DataFrameClass(SEXP);
SEXP ddfindVar(SEXP, SEXP);
SEXP deparse1(SEXP,Rboolean,int);
SEXP deparse1line(SEXP,Rboolean);
SEXP deparse1s(SEXP call);
int DispatchAnyOrEval(SEXP, SEXP, const char *, SEXP, SEXP, SEXP*, int, int);
int DispatchOrEval(SEXP, SEXP, const char *, SEXP, SEXP, SEXP*, int, int);
int DispatchGroup(const char *, SEXP,SEXP,SEXP,SEXP,SEXP*);
SEXP duplicated(SEXP, Rboolean);
SEXP duplicated3(SEXP, SEXP, Rboolean);
int any_duplicated(SEXP, Rboolean);
int any_duplicated3(SEXP, SEXP, Rboolean);
int envlength(SEXP);
SEXP evalList(SEXP, SEXP, SEXP);
SEXP evalListKeepMissing(SEXP, SEXP);
SEXP evalListPendingOK(SEXP, SEXP, SEXP);
int factorsConform(SEXP, SEXP);
void findcontext(int, SEXP, SEXP);
SEXP findVar1(SEXP, SEXP, SEXPTYPE, int);
SEXP forcePromise(SEXP);
SEXP forcePromisePendingOK(SEXP);
void FrameClassFix(SEXP);
SEXP frameSubscript(int, SEXP, SEXP);
int get1index(SEXP, SEXP, int, int, int, SEXP);
SEXP getVar(SEXP, SEXP);
SEXP getVarInFrame(SEXP, SEXP);
void InitArithmetic(void);
void InitColors(void);
void InitConnections(void);
void InitEd(void);
void InitFunctionHashing(void);
void InitBaseEnv(void);
void InitGlobalEnv(void);
Rboolean R_current_trace_state(void);
Rboolean R_has_methods(SEXP);
void R_InitialData(void);
SEXP R_possible_dispatch(SEXP, SEXP, SEXP, SEXP, Rboolean);
void InitGraphics(void);
void InitMemory(void);
void InitNames(void);
void InitOptions(void);
void InitStringHash(void);
void Init_R_Variables(SEXP);
void InitTempDir(void);
void initStack(void);
void internalTypeCheck(SEXP, SEXP, SEXPTYPE);
Rboolean isMethodsDispatchOn(void);
int isValidName(const char *);
void jump_to_toplevel(void);
void KillAllDevices(void);
SEXP levelsgets(SEXP, SEXP);
void mainloop(void);
SEXP makeSubscript(SEXP, SEXP, int *, SEXP, int);
SEXP markKnown(const char *, SEXP);
SEXP mat2indsub(SEXP, SEXP, SEXP);
SEXP matchArg(SEXP, SEXP*);
SEXP matchArgExact(SEXP, SEXP*);
SEXP matchArgs(SEXP, char **, int, SEXP, SEXP);
SEXP matchPar(const char *, SEXP*);
void memtrace_report(void *, void *);
SEXP mkCLOSXP(SEXP, SEXP, SEXP);
SEXP mkFalse(void);
SEXP mkPRIMSXP (int, int);
SEXP mkPROMISE(SEXP, SEXP);
SEXP mkQUOTE(SEXP);
SEXP mkSYMSXP(SEXP, SEXP);
SEXP mkTrue(void);
SEXP NewEnvironment(SEXP, SEXP, SEXP);
void onintr(void);
RETSIGTYPE onsigusr1(int);
RETSIGTYPE onsigusr2(int);
int OneIndex(SEXP, SEXP, int, int, SEXP*, int, SEXP);
SEXP parse(FILE*, int);
void PrintDefaults(void);
void PrintGreeting(void);
void PrintValueEnv(SEXP, SEXP);
void PrintValueRec(SEXP, SEXP);
void PrintVersion(char *);
void PrintVersion_part_1(char *);
void PrintVersionString(char *);
void PrintWarnings(void);
void process_site_Renviron(void);
void process_system_Renviron(void);
void process_user_Renviron(void);
SEXP promiseArgs(SEXP, SEXP);
SEXP promiseArgsWithValues(SEXP, SEXP, SEXP);
SEXP promiseArgsWith1Value(SEXP, SEXP, SEXP);
void Rcons_vprintf(const char *, va_list);
SEXP RemoveVariable(SEXP, SEXP);
SEXP R_data_class(SEXP , Rboolean);
SEXP R_data_class2(SEXP);
char *R_LibraryFileName(const char *, char *, size_t);
SEXP R_LoadFromFile(FILE*, int);
SEXP R_NewHashedEnv(SEXP, SEXP);
extern int R_Newhashpjw(const char *);
FILE* R_OpenLibraryFile(const char *);
SEXP R_Primitive(const char *);
void R_RestoreGlobalEnv(void);
void R_RestoreGlobalEnvFromFile(const char *, Rboolean);
void R_SaveGlobalEnv(void);
void R_SaveGlobalEnvToFile(const char *);
void R_SaveToFile(SEXP, FILE*, int);
void R_SaveToFileV(SEXP, FILE*, int, int);
Rboolean R_seemsOldStyleS4Object(SEXP object);
int R_SetOptionWarn(int);
int R_SetOptionWidth(int);
void R_Suicide(const char *);
void R_getProcTime(double *data);
int R_isMissing(SEXP symbol, SEXP rho);
void sortVector(SEXP, Rboolean);
void SrcrefPrompt(const char *, SEXP);
void ssort(SEXP*,int);
int StrToInternal(const char *);
SEXP strmat2intmat(SEXP, SEXP, SEXP);
SEXP substituteList(SEXP, SEXP);
Rboolean tsConform(SEXP,SEXP);
SEXP tspgets(SEXP, SEXP);
SEXP type2symbol(SEXPTYPE);
#ifdef ALLOW_OLD_SAVE
void unmarkPhase(void);
#endif
SEXP R_LookupMethod(SEXP, SEXP, SEXP, SEXP);
int usemethod(const char *, SEXP, SEXP, SEXP, SEXP, SEXP, SEXP, int, SEXP*);
SEXP vectorIndex(SEXP, SEXP, int, int, int, SEXP);
SEXP Rf_vectorSubscript(int, SEXP, int*, SEXP (*)(SEXP,SEXP),
                        SEXP (*)(SEXP, int), SEXP, SEXP);
void Rf_wait_until_arguments_computed (SEXP);

#ifdef R_USE_SIGNALS
void begincontext(RCNTXT*, int, SEXP, SEXP, SEXP, SEXP, SEXP);
void revisecontext(SEXP, SEXP);
SEXP dynamicfindVar(SEXP, RCNTXT*);
void endcontext(RCNTXT*);
int framedepth(RCNTXT*);
void R_InsertRestartHandlers(RCNTXT *, Rboolean);
void R_JumpToContext(RCNTXT *, int, SEXP);
SEXP R_syscall(int,RCNTXT*);
int R_sysparent(int,RCNTXT*);
SEXP R_sysframe(int,RCNTXT*);
SEXP R_sysfunction(int,RCNTXT*);

void R_run_onexits(RCNTXT *);
void R_restore_globals(RCNTXT *);
#endif

/* ../main/bind.c */
SEXP ItemName(SEXP, int);

/* ../main/errors.c : */
void ErrorMessage(SEXP, int, ...);
void WarningMessage(SEXP, R_WARNING, ...);
SEXP R_GetTraceback(int);

R_size_t R_GetMaxVSize(void);
void R_SetMaxVSize(R_size_t);
R_size_t R_GetMaxNSize(void);
void R_SetMaxNSize(R_size_t);
R_size_t R_Decode2Long(char *p, int *ierr);
void R_SetPPSize(R_size_t);

/* ../main/devices.c, used in memory.c, gnuwin32/extra.c */
#define R_MaxDevices 64

/* ../../main/printutils.c : */
typedef enum {
    Rprt_adj_left = 0,
    Rprt_adj_right = 1,
    Rprt_adj_centre = 2,
    Rprt_adj_none = 3
} Rprt_adj;

int	Rstrlen(SEXP, int);
const char *EncodeRaw(Rbyte);
const char *EncodeString(SEXP, int, int, Rprt_adj);
const char *EncodeReal2(double, int, int, int);


/* main/sort.c */
void orderVector1(int *indx, int n, SEXP key, Rboolean nalast,
		  Rboolean decreasing, SEXP rho);

/* main/subset.c */
SEXP R_subset3_dflt(SEXP, SEXP, SEXP, SEXP);

/* main/subassign.c */
SEXP R_subassign3_dflt(SEXP, SEXP, SEXP, SEXP);

#include <wchar.h>

/* main/util.c */
void UNIMPLEMENTED_TYPE(const char *s, SEXP x);
void UNIMPLEMENTED_TYPEt(const char *s, SEXPTYPE t);
Rboolean Rf_strIsASCII(const char *str);
int utf8clen(char c);

typedef unsigned short ucs2_t;
size_t mbcsToUcs2(const char *in, ucs2_t *out, int nout, int enc);
/* size_t mbcsMblen(char *in);
size_t ucs2ToMbcs(ucs2_t *in, char *out);
size_t ucs2Mblen(ucs2_t *in); */
size_t utf8toucs(wchar_t *wc, const char *s);
size_t utf8towcs(wchar_t *wc, const char *s, size_t n);
size_t ucstomb(char *s, const unsigned int wc);
size_t ucstoutf8(char *s, const unsigned int wc);
size_t mbtoucs(unsigned int *wc, const char *s, size_t n);
size_t wcstoutf8(char *s, const wchar_t *wc, size_t n);

const wchar_t *wtransChar(SEXP x); /* from sysutils.c */

#define mbs_init(x) memset(x, 0, sizeof(mbstate_t))
size_t Mbrtowc(wchar_t *wc, const char *s, size_t n, mbstate_t *ps);
Rboolean mbcsValid(const char *str);
Rboolean utf8Valid(const char *str);
char *Rf_strchr(const char *s, int c);
char *Rf_strrchr(const char *s, int c);

#ifdef Win32
void R_fixslash(char *s);
void R_fixbackslash(char *s);
wchar_t *filenameToWchar(const SEXP fn, const Rboolean expand);

#if defined(SUPPORT_UTF8_WIN32)
#define mbrtowc(a,b,c,d) Rmbrtowc(a,b)
#define wcrtomb(a,b,c) Rwcrtomb(a,b)
#define mbstowcs(a,b,c) Rmbstowcs(a,b,c)
#define wcstombs(a,b,c) Rwcstombs(a,b,c)
size_t Rmbrtowc(wchar_t *wc, const char *s);
size_t Rwcrtomb(char *s, const wchar_t wc);
size_t Rmbstowcs(wchar_t *wc, const char *s, size_t n);
size_t Rwcstombs(char *s, const wchar_t *wc, size_t n);
#endif
#endif

FILE *RC_fopen(const SEXP fn, const char *mode, const Rboolean expand);
int Seql(SEXP a, SEXP b);
int Scollate(SEXP a, SEXP b);

double R_strtod4(const char *str, char **endptr, char dec, Rboolean NA);
double R_strtod(const char *str, char **endptr);
double R_atof(const char *str);

/* unix/sys-std.c, main/options.c */
void set_rl_word_breaks(const char *str);

/* From localecharset.c */
extern char *locale2charset(const char *);

/* Localization */

#ifdef ENABLE_NLS
#include <libintl.h>
#ifdef Win32
#define _(String) libintl_gettext (String)
#undef gettext /* needed for graphapp */
#else
#define _(String) gettext (String)
#endif
#define gettext_noop(String) String
#define N_(String) gettext_noop (String)
#else /* not NLS */
#define _(String) (String)
#define N_(String) String
#define ngettext(String, StringP, N) (N > 1 ? StringP: String)
#endif


/* Macros for suspending interrupts: also in GraphicsDevice.h */
#define BEGIN_SUSPEND_INTERRUPTS do { \
    Rboolean __oldsusp__ = R_interrupts_suspended; \
    R_interrupts_suspended = TRUE;
#define END_SUSPEND_INTERRUPTS R_interrupts_suspended = __oldsusp__; \
    if (R_interrupts_pending && ! R_interrupts_suspended) \
        onintr(); \
} while(0)


/* Macros for fast vmaxget and vmaxset */

#define VMAXGET() ((void *) R_VStack)
#define VMAXSET(ovmax) (R_VStack = (SEXP) (ovmax))


#ifdef __GNUC__
# undef alloca
# define alloca(x) __builtin_alloca((x))
#else
# ifdef HAVE_ALLOCA_H
#  include <alloca.h>
# endif
# if !HAVE_DECL_ALLOCA
extern void *alloca(size_t);
# endif
#endif


/* Macro for fast stack checking */

#define R_CHECKSTACK() do { \
    int dummy; \
    if (R_CStackDir > 0 ? (uintptr_t)&dummy < R_CStackThreshold \
                        : (uintptr_t)&dummy > R_CStackThreshold) \
        R_CheckStack(); \
} while (0)


/* Enable this by defining USE_FAST_PROTECT_MACROS before including Defn.h.

   Redefines PROTECT, UNPROTECT, PROTECT_WITH_INDEX, and REPROTECT for speed,
   as is possible because the required variables are defined above.  The
   macros below call procedure in memory.c for error handling.  PROTECT_PTR is 
   not redefined, since it contains a significant amount of code.

   Macros PROTECT2 and PROTECT3 for protecting 2 or 3 objects are also defined.

   Defining USE_FAST_PROTECT_MACROS in source files outside src/main may
   cause problems at link time. */

#ifdef USE_FAST_PROTECT_MACROS

extern void Rf_protect_error (void);
extern void Rf_unprotect_error (void);

#undef  PROTECT
#define PROTECT(s) \
( (R_PPStackTop >= R_PPStackSize ? Rf_protect_error() : (void)0), \
   R_PPStack[R_PPStackTop++] = (s) )

#undef  PROTECT2
#define PROTECT2(s1,s2) \
( (R_PPStackTop+1 >= R_PPStackSize ? Rf_protect_error() : (void)0), \
   R_PPStack[R_PPStackTop++] = (s1), \
   R_PPStack[R_PPStackTop++] = (s2) )

#undef  PROTECT3
#define PROTECT3(s1,s2,s3) \
( (R_PPStackTop+2 >= R_PPStackSize ? Rf_protect_error() : (void)0), \
   R_PPStack[R_PPStackTop++] = (s1), \
   R_PPStack[R_PPStackTop++] = (s2), \
   R_PPStack[R_PPStackTop++] = (s3) )

#undef  UNPROTECT
#define UNPROTECT(n) \
  ( R_PPStackTop >= (n) ? (void) (R_PPStackTop -= (n)) \
                        : Rf_unprotect_error() )

#undef  PROTECT_WITH_INDEX
#define PROTECT_WITH_INDEX(x,i) \
  ( (*(i) = R_PPStackTop), PROTECT(x) )

#undef  REPROTECT
#define REPROTECT(x,i) \
  ( (void) (R_PPStack[i] = x) )

#endif

#endif /* DEFN_H_ */
/*
 *- Local Variables:
 *- page-delimiter: "^/\\*---"
 *- End:
 */<|MERGE_RESOLUTION|>--- conflicted
+++ resolved
@@ -422,11 +422,7 @@
         = (R_FunTab[setprim_value].eval/1000)&1; \
     setprim_ptr->u.primsxp.primsxp_internal \
         = (R_FunTab[setprim_value].eval/10)&1; \
-<<<<<<< HEAD
     NONVEC_SXPINFO(setprim_ptr).pending_ok \
-=======
-    setprim_ptr->sxpinfo.u.p.pending_ok \
->>>>>>> 7596e64f
         = R_FunTab[setprim_value].eval/10000; \
 } while (0)
 
@@ -447,32 +443,19 @@
 #define PRIMNAME(x)	(R_FunTab[PRIMOFFSET(x)].name)
 #define PPINFO(x)	(R_FunTab[PRIMOFFSET(x)].gram)
 
-<<<<<<< HEAD
 #define PRIMFUN_PENDING_OK(x) (NONVEC_SXPINFO(x).pending_ok)
-=======
-#define PRIMFUN_PENDING_OK(x) ((x)->sxpinfo.u.p.pending_ok)
->>>>>>> 7596e64f
 
 #define PRIMFUN_FAST(x)	((x)->u.primsxp.primsxp_fast_cfun)
 #define PRIMFUN_DSPTCH1(x) ((x)->u.primsxp.primsxp_dsptch1)
 #define PRIMFUN_DSPTCH2(x) ((x)->u.primsxp.primsxp_dsptch2)
-<<<<<<< HEAD
 #define PRIMFUN_ARG1VAR(x) (NONVEC_SXPINFO(x).var1)
 #define PRIMFUN_ARG2VAR(x) (NONVEC_SXPINFO(x).var2)
-=======
-#define PRIMFUN_ARG1VAR(x) ((x)->sxpinfo.u.p.var1)
-#define PRIMFUN_ARG2VAR(x) ((x)->sxpinfo.u.p.var2)
->>>>>>> 7596e64f
 #define PRIMFUN_UNI_TOO(x) ((x)->u.primsxp.primsxp_uni_too)
 
 #define SET_PRIMFUN_FAST_UNARY(x,f,dsptch1,v1) do { \
     (x)->u.primsxp.primsxp_fast_cfun = (void *(*)()) (f); \
     (x)->u.primsxp.primsxp_dsptch1 = (dsptch1); \
-<<<<<<< HEAD
     NONVEC_SXPINFO(x).var1 = (v1); \
-=======
-    (x)->sxpinfo.u.p.var1 = (v1); \
->>>>>>> 7596e64f
 } while (0)
 
 #define SET_PRIMFUN_FAST_BINARY(x,f,dsptch1,dsptch2,v1,v2,uni_too) do { \
@@ -480,13 +463,8 @@
     (x)->u.primsxp.primsxp_dsptch1 = (dsptch1); \
     (x)->u.primsxp.primsxp_dsptch2 = (dsptch2); \
     (x)->u.primsxp.primsxp_uni_too = (uni_too); \
-<<<<<<< HEAD
     NONVEC_SXPINFO(x).var1 = (v1); \
     NONVEC_SXPINFO(x).var2 = (v2); \
-=======
-    (x)->sxpinfo.u.p.var1 = (v1); \
-    (x)->sxpinfo.u.p.var2 = (v2); \
->>>>>>> 7596e64f
 } while (0)
 
 /* Symbols for eval variants.  The symbols with values less than 16 may be
@@ -516,13 +494,8 @@
 
 /* Access to markers maintained with assistance of the helpers facility. */
 
-<<<<<<< HEAD
 #define IS_BEING_COMPUTED_BY_TASK(x)  ((x)->sxpinfo.being_computed)
 #define IS_IN_USE_BY_TASK(x)          ((x)->sxpinfo.in_use)
-=======
-#define IS_BEING_COMPUTED_BY_TASK(x)  ((x)->sxpinfo.u.g.being_computed)
-#define IS_IN_USE_BY_TASK(x)          ((x)->sxpinfo.u.g.in_use)
->>>>>>> 7596e64f
 
 /* Macros to wait until variables(s) computed. */
 
