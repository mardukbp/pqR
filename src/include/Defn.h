/*
 *  pqR : A pretty quick version of R
 *  Copyright (C) 2013, 2014 by Radford M. Neal
 *
 *  Based on R : A Computer Language for Statistical Data Analysis
 *  Copyright (C) 1995, 1996  Robert Gentleman and Ross Ihaka
 *  Copyright (C) 1998--2011  The R Development Core Team.
 *
 *  The changes in pqR from R-2.15.0 distributed by the R Core Team are
 *  documented in the NEWS and MODS files in the top-level source directory.
 *
 *  This program is free software; you can redistribute it and/or modify
 *  it under the terms of the GNU General Public License as published by
 *  the Free Software Foundation; either version 2 of the License, or
 *  (at your option) any later version.
 *
 *  This program is distributed in the hope that it will be useful,
 *  but WITHOUT ANY WARRANTY; without even the implied warranty of
 *  MERCHANTABILITY or FITNESS FOR A PARTICULAR PURPOSE.  See the
 *  GNU General Public License for more details.
 *
 *  You should have received a copy of the GNU General Public License
 *  along with this program; if not, a copy is available at
 *  http://www.r-project.org/Licenses/
 */

#ifndef DEFN_H_
#define DEFN_H_

/* seems unused */
#define COUNTING

#define BYTECODE

/* probably no longer needed */
#define NEW_CONDITION_HANDLING

/* To test the write barrier used by the generational collector,
   define TESTING_WRITE_BARRIER.  This makes the internal structure of
   SEXPRECs visible only inside of files that explicitly define
   USE_RINTERNALS, and all uses of SEXPREC fields that do not go
   through the appropriate functions or macros will become compilation
   errors.  Since this does impose a small but noticable performance
   penalty, code that includes Defn.h (or code that explicitly defines
   USE_RINTERNALS) can access a SEXPREC's fields directly. */

#ifndef TESTING_WRITE_BARRIER
# define USE_RINTERNALS
#endif

#ifdef HAVE_VISIBILITY_ATTRIBUTE
# define attribute_visible __attribute__ ((visibility ("default")))
# define attribute_hidden __attribute__ ((visibility ("hidden")))
#else
# define attribute_visible
# define attribute_hidden
#endif

#ifdef __MAIN__
# define extern0 attribute_hidden
#else
# define extern0 extern
#endif

/* Define HELPERS_DISABLED if no helper support.  This has the effect of 
   making helpers.h define stubs for the helpers routines.  Also define
   HELPERS_NO_MULTITHREADING if helpers not disabled, but R_HELPER_THREADS
   is not defined. */

# ifdef R_DEFERRED_EVAL
#   ifndef R_HELPER_THREADS
#     define HELPERS_NO_MULTITHREADING
#   endif
# else
#   define HELPERS_DISABLED
# endif

#define MAXELTSIZE 8192 /* Used as a default for string buffer sizes,
			   and occasionally as a limit. */

#include <R_ext/Complex.h>
void Rf_CoercionWarning(int);/* warning code */
int Rf_LogicalFromInteger(int, int*);
int Rf_LogicalFromReal(double, int*);
int Rf_LogicalFromComplex(Rcomplex, int*);
int Rf_IntegerFromLogical(int, int*);
int Rf_IntegerFromReal(double, int*);
int Rf_IntegerFromComplex(Rcomplex, int*);
double Rf_RealFromLogical(int, int*);
double Rf_RealFromInteger(int, int*);
double Rf_RealFromComplex(Rcomplex, int*);
Rcomplex Rf_ComplexFromLogical(int, int*);
Rcomplex Rf_ComplexFromInteger(int, int*);
Rcomplex Rf_ComplexFromReal(double, int*);

#define CALLED_FROM_DEFN_H 1
#include <Rinternals.h>		/*-> Arith.h, Boolean.h, Complex.h, Error.h,
				  Memory.h, PrtUtil.h, Utils.h */
#undef CALLED_FROM_DEFN_H

extern0 SEXP	R_CommentSymbol;    /* "comment" */
extern0 SEXP	R_DotEnvSymbol;     /* ".Environment" */
extern0 SEXP	R_ExactSymbol;	    /* "exact" */
extern0 SEXP	R_RecursiveSymbol;  /* "recursive" */
extern0 SEXP	R_SrcfileSymbol;    /* "srcfile" */
extern0 SEXP	R_WholeSrcrefSymbol;   /* "wholeSrcref" */
extern0 SEXP	R_SrcrefSymbol;     /* "srcref" */
extern0 SEXP	R_TmpvalSymbol;     /* "*tmp*" */
extern0 SEXP	R_UseNamesSymbol;   /* "use.names" */
extern0 SEXP	R_DoubleColonSymbol;   /* "::" */
extern0 SEXP	R_TripleColonSymbol;   /* ":::" */
extern0 SEXP    R_ConnIdSymbol;  /* "conn_id" */
extern0 SEXP    R_DevicesSymbol;  /* ".Devices" */

extern0 SEXP    R_dot_Generic;  /* ".Generic" */
extern0 SEXP    R_dot_Methods;  /* ".Methods" */
extern0 SEXP    R_dot_Group;  /* ".Group" */
extern0 SEXP    R_dot_Class;  /* ".Class" */
extern0 SEXP    R_dot_GenericCallEnv;  /* ".GenericCallEnv" */
extern0 SEXP    R_dot_GenericDefEnv;  /* ".GenericDefEnv" */
extern0 SEXP	R_sort_list;  /* "sort.list" */
extern0 SEXP	R_S3MethodsTable;  /* ".__S3MethodsTable__." */


 /* writable char access for R internal use only */
#define CHAR_RW(x)	((char *) CHAR(x))

/* CHARSXP charset bits */
#define BYTES_MASK (1<<1)
#define LATIN1_MASK (1<<2)
#define UTF8_MASK (1<<3)
/* (1<<4) is taken by S4_OBJECT_MASK */
#define CACHED_MASK (1<<5)
#define ASCII_MASK (1<<6)
#define HASHASH_MASK 1

/* Symbol and string hash table declarations. */
#define HASHMAXSIZE          1000000
#define HASHSIZE(x)	     LENGTH(x)
#define HASHSLOTSUSED(x)     TRUELENGTH(x)
#define HASHTABLEGROWTHRATE  1.27
#define HASHMINSIZE	     29
/* #define SET_HASHSIZE(x,v)    SETLENGTH(x,v) */
#define SET_HASHSLOTSUSED(x,v) SET_TRUELENGTH(x,v)
#define IS_HASHED(x)	     (HASHTAB(x) != R_NilValue)

/* Test whether this is a constant object (defined in const-objs.c). */
extern const SEXPREC R_unserialize_as_constant;
#define IS_CONSTANT(x) ((x)->gengc_next_node == &R_unserialize_as_constant)

#ifdef USE_RINTERNALS
# define IS_BYTES(x) ((x)->sxpinfo.gp & BYTES_MASK)
# define SET_BYTES(x) (((x)->sxpinfo.gp) |= BYTES_MASK)
# define IS_LATIN1(x) ((x)->sxpinfo.gp & LATIN1_MASK)
# define SET_LATIN1(x) (((x)->sxpinfo.gp) |= LATIN1_MASK)
# define IS_ASCII(x) ((x)->sxpinfo.gp & ASCII_MASK)
# define SET_ASCII(x) (((x)->sxpinfo.gp) |= ASCII_MASK)
# define IS_UTF8(x) ((x)->sxpinfo.gp & UTF8_MASK)
# define SET_UTF8(x) (((x)->sxpinfo.gp) |= UTF8_MASK)
# define ENC_KNOWN(x) ((x)->sxpinfo.gp & (LATIN1_MASK | UTF8_MASK))
# define SET_CACHED(x) (((x)->sxpinfo.gp) |= CACHED_MASK)
# define IS_CACHED(x) (((x)->sxpinfo.gp) & CACHED_MASK)
#else /* USE_RINTERNALS */
/* Needed only for write-barrier testing */
int IS_BYTES(SEXP x);
void SET_BYTES(SEXP x);
int IS_LATIN1(SEXP x);
void SET_LATIN1(SEXP x);
int IS_ASCII(SEXP x);
void SET_ASCII(SEXP x);
int IS_UTF8(SEXP x);
void SET_UTF8(SEXP x);
int ENC_KNOWN(SEXP x);
int SET_CACHED(SEXP x);
int IS_CACHED(SEXP x);
#endif /* USE_RINTERNALS */

/* macros and declarations for managing CHARSXP cache */
#define USE_ATTRIB_FIELD_FOR_CHARSXP_CACHE_CHAINS
#ifdef USE_ATTRIB_FIELD_FOR_CHARSXP_CACHE_CHAINS
# define CXHEAD(x) (x)
# define CXTAIL(x) ATTRIB(x)
#else
# define CXHEAD(x) CAR(x)
# define CXTAIL(x) CDR(x)
#endif /* USE_ATTRIB_FIELD_FOR_CHARSXP_CACHE_CHAINS */

#include "Internal.h"		/* do_FOO */

#include "Errormsg.h"

extern void R_ProcessEvents(void);

#ifdef R_USE_SIGNALS
#ifdef Win32
# include <psignal.h>
#else
# include <signal.h>
# include <setjmp.h>
#endif
#endif

#ifdef Unix
# define OSTYPE      "unix"
# define FILESEP     "/"
#endif /* Unix */

#ifdef Win32
# define OSTYPE      "windows"
# define FILESEP     "/"
#endif /* Win32 */

#ifdef HAVE_F77_UNDERSCORE
# define F77_SYMBOL(x)	x ## _
# define F77_QSYMBOL(x)	#x "_"
#else
# define F77_SYMBOL(x)	x
# define F77_QSYMBOL(x) #x
#endif

/*  Heap and Pointer Protection Stack Sizes.  */

/* These are all required by C99 */
#ifdef HAVE_INTTYPES_H
# include <inttypes.h>
#endif
/* According to POSIX inttypes.h should include stdint.h,
   but let's be sure. */
#ifdef HAVE_STDINT_H
# include <stdint.h>
#endif
#ifdef HAVE_LIMITS_H
# include <limits.h>
#endif

#if defined HAVE_DECL_SIZE_MAX && HAVE_DECL_SIZE_MAX
  typedef size_t R_size_t;
# define R_SIZE_T_MAX SIZE_MAX
#else
# error SIZE_MAX is required for C99
#endif


#define Mega 1048576. /* 1 Mega Byte := 2^20 (= 1048576) Bytes */
#define Giga 1073741824. /* 1 Giga Byte := 2^30 Bytes */

/*	R_PPSSIZE  The pointer protection stack size  */
/*	R_NSIZE	   The number of cons cells	 */
/*	R_VSIZE	   The vector heap size in bytes */
/*  These values are defaults and can be overridden in config.h
    The maxima and minima are in startup.c */

#ifndef R_PPSSIZE
#define	R_PPSSIZE	50000L
#endif
#ifndef R_NSIZE
#define	R_NSIZE		350000L
#endif
#ifndef R_VSIZE
#define	R_VSIZE		8000000L
#endif

/* some commonly needed headers */
#include <math.h>
#include <stdlib.h>
#include <string.h>

/* declare substitutions */
#if !defined(strdup) && defined(HAVE_DECL_STRDUP) && !HAVE_DECL_STRDUP
extern char *strdup(const char *s1);
#endif
#if !defined(strncascmp) && defined(HAVE_DECL_STRNCASECMP) && !HAVE_DECL_STRNCASECMP
extern int strncasecmp(const char *s1, const char *s2, size_t n);
#endif

/* Glibc manages to not define this in -pedantic -ansi */
#if defined(HAVE_PUTENV) && !defined(putenv) && defined(HAVE_DECL_PUTENV) && !HAVE_DECL_PUTENV
extern int putenv(char *string);
#endif


/* Maximal length in bytes of an entire path name.
   POSIX has required this to be at least 255/256, and X/Open at least 1024.
   Solaris has 1024, Linux glibc has 4192.
   File names are limited to FILENAME_MAX bytes (usually the same as PATH_MAX)
   or NAME_MAX (often 255/256).
 */
#if !defined(PATH_MAX)
# if defined(HAVE_SYS_PARAM_H)
#  include <sys/param.h>
# endif
# if !defined(PATH_MAX)
#  if defined(MAXPATHLEN)
/* Try BSD name */
#    define PATH_MAX MAXPATHLEN
#  elif defined(Win32)
/* seems this is now defined by MinGW to be 259, whereas FILENAME_MAX
   and MAX_PATH are 260.  It is not clear that this really is in bytes,
   but might be chars for the Unicode interfaces.
*/
#    define PATH_MAX 260
#  else
/* quite possibly unlimited, so we make this large, and test when used */
#    define PATH_MAX 5000
#  endif
# endif
#endif

#ifdef R_USE_SIGNALS
#ifdef HAVE_POSIX_SETJMP
# define SIGJMP_BUF sigjmp_buf
# define SIGSETJMP(x,s) sigsetjmp(x,s)
# define SIGLONGJMP(x,i) siglongjmp(x,i)
# define JMP_BUF sigjmp_buf
# define SETJMP(x) sigsetjmp(x,0)
# define LONGJMP(x,i) siglongjmp(x,i)
#else
# define SIGJMP_BUF jmp_buf
# define SIGSETJMP(x,s) setjmp(x)
# define SIGLONGJMP(x,i) longjmp(x,i)
# define JMP_BUF jmp_buf
# define SETJMP(x) setjmp(x)
# define LONGJMP(x,i) longjmp(x,i)
#endif
#endif

#define HSIZE	   4119	/* The size of the hash table for symbols */
#define MAXIDSIZE 10000	/* Largest symbol size, 
			   in bytes excluding terminator.
			   Was 256 prior to 2.13.0, now just a sanity check.
			*/

/* Types for the do_xxxx functions for SPECIAL and BUILTIN operations. */

typedef SEXP (*CCODE)(SEXP, SEXP, SEXP, SEXP);
typedef SEXP (*CCODEV)(SEXP, SEXP, SEXP, SEXP, int);  /* with variant info */

#define CALL_PRIMFUN(call,op,args,env,variant) \
  (PRIMVARIANT(op) ? PRIMFUNV(op)(call,op,args,env,variant) \
                   : PRIMFUN(op)(call,op,args,env))

/* Information for Deparsing Expressions */
typedef enum {
    PP_INVALID  =  0,
    PP_ASSIGN   =  1,
    PP_ASSIGN2  =  2,
    PP_BINARY   =  3,
    PP_BINARY2  =  4,
    PP_BREAK    =  5,
    PP_CURLY    =  6,
    PP_FOR      =  7,
    PP_FUNCALL  =  8,
    PP_FUNCTION =  9,
    PP_IF 	= 10,
    PP_NEXT 	= 11,
    PP_PAREN    = 12,
    PP_RETURN   = 13,
    PP_SUBASS   = 14,
    PP_SUBSET   = 15,
    PP_WHILE 	= 16,
    PP_UNARY 	= 17,
    PP_DOLLAR 	= 18,
    PP_FOREIGN 	= 19,
    PP_REPEAT 	= 20
} PPkind;

typedef enum {
    PREC_FN	 = 0,
    PREC_LEFT    = 1,
    PREC_EQ	 = 2,
    PREC_RIGHT	 = 3,
    PREC_TILDE	 = 4,
    PREC_OR	 = 5,
    PREC_AND	 = 6,
    PREC_NOT	 = 7,
    PREC_COMPARE = 8,
    PREC_SUM	 = 9,
    PREC_PROD	 = 10,
    PREC_PERCENT = 11,
    PREC_COLON	 = 12,
    PREC_SIGN	 = 13,
    PREC_POWER	 = 14,
    PREC_DOLLAR  = 15,
    PREC_NS	 = 16,
    PREC_SUBSET	 = 17
} PPprec;

typedef struct {
	PPkind kind; 	 /* deparse kind */
	PPprec precedence; /* operator precedence */
	unsigned int rightassoc;  /* right associative? */
} PPinfo;

/* The type definitions for the table of built-in functions. */
/* This table is set up in ../main/names.c, using tables from various 
   other source files. */
typedef struct {
    char   *name;    /* print name */
    SEXP   (*cfun)();/* c-code address, function pointer */
    int	   code;     /* offset within c-code */
    int	   eval;     /* evaluate args? (and other info) */
    int	   arity;    /* function arity */
    PPinfo gram;     /* pretty-print info */
} FUNTAB;

/* The type definitions for the table of fast built-in functions.
   An earlier entry with a specific value for op takes precedence
   over a later entry where op is -1 (for any).
   This table is set up in ../main/names.c, using tables from various 
   other source files. */
typedef struct {
    SEXP   (*slow)();/* slow function pointer */
    SEXP   (*fast)();/* fast function pointer */
    int    code;     /* operation code, or -1 for any */
    int    arity;    /* function arity, 1, 2, or 3 (for either 1 or 2) */
    int    dsptch1;  /* is object dispatch done on 1st argument? */
    int    dsptch2;  /* is object dispatch done on 2nd argument? */
    int    var1;     /* variant requested when evaluating 1st argument */
    int    var2;     /* variant requested when evaluating 2nd argument */
} FASTFUNTAB;

#ifdef USE_RINTERNALS
/* There is much more in Rinternals.h, including function versions
 * of the Promise and Hashing groups.
 */

/* Primitive Access Macros */

/* Set offset of primitive in table, and copy some of the information from
   the table into the primsxp structure (and misc) for fast access.  Note that 
   primsxp_fast_cfun will (possibly) be set by the slow function, not here. */

#define SET_PRIMOFFSET(x,v) do { \
    SEXP setprim_ptr = (x); \
    int setprim_value = (v); \
    setprim_ptr->sxpinfo.gp = setprim_value; \
    setprim_ptr->u.primsxp.primsxp_cfun = \
      (void *(*)()) R_FunTab[setprim_value].cfun; \
    setprim_ptr->u.primsxp.primsxp_fast_cfun = 0; \
    setprim_ptr->u.primsxp.primsxp_code   = R_FunTab[setprim_value].code; \
    setprim_ptr->u.primsxp.primsxp_arity  = R_FunTab[setprim_value].arity; \
    setprim_ptr->u.primsxp.primsxp_foreign \
        = R_FunTab[setprim_value].gram.kind==PP_FOREIGN; \
    setprim_ptr->u.primsxp.primsxp_print \
        = (R_FunTab[setprim_value].eval/100)%10; \
    setprim_ptr->u.primsxp.primsxp_variant \
        = (R_FunTab[setprim_value].eval/1000)&1; \
    setprim_ptr->u.primsxp.primsxp_internal \
        = (R_FunTab[setprim_value].eval/10)&1; \
    NONVEC_SXPINFO(setprim_ptr).pending_ok \
        = R_FunTab[setprim_value].eval/10000; \
} while (0)

#define PRIMOFFSET(x)	((x)->sxpinfo.gp)

#define PRIMFUN(x)	((CCODE)((x)->u.primsxp.primsxp_cfun))
#define PRIMFUNV(x)	((CCODEV)((x)->u.primsxp.primsxp_cfun))
#define SET_PRIMFUN(x,f) \
    ( (x)->u.primsxp.primsxp_cfun = \
        (void *(*)()) (R_FunTab[PRIMOFFSET(x)].cfun = (SEXP (*)()) (f)), \
      (x)->u.primsxp.primsxp_fast_cfun = 0 )
#define PRIMVAL(x)	((x)->u.primsxp.primsxp_code)
#define PRIMARITY(x)	((x)->u.primsxp.primsxp_arity)
#define PRIMPRINT(x)	((x)->u.primsxp.primsxp_print)
#define PRIMINTERNAL(x)	((x)->u.primsxp.primsxp_internal)
#define PRIMVARIANT(x)	((x)->u.primsxp.primsxp_variant)
#define PRIMFOREIGN(x)	((x)->u.primsxp.primsxp_foreign)
#define PRIMNAME(x)	(R_FunTab[PRIMOFFSET(x)].name)
#define PPINFO(x)	(R_FunTab[PRIMOFFSET(x)].gram)

#define PRIMFUN_PENDING_OK(x) (NONVEC_SXPINFO(x).pending_ok)

#define PRIMFUN_FAST(x)	((x)->u.primsxp.primsxp_fast_cfun)
#define PRIMFUN_DSPTCH1(x) ((x)->u.primsxp.primsxp_dsptch1)
#define PRIMFUN_DSPTCH2(x) ((x)->u.primsxp.primsxp_dsptch2)
#define PRIMFUN_ARG1VAR(x) (NONVEC_SXPINFO(x).var1)
#define PRIMFUN_ARG2VAR(x) (NONVEC_SXPINFO(x).var2)
#define PRIMFUN_UNI_TOO(x) ((x)->u.primsxp.primsxp_uni_too)

#define SET_PRIMFUN_FAST_UNARY(x,f,dsptch1,v1) do { \
    (x)->u.primsxp.primsxp_fast_cfun = (void *(*)()) (f); \
    (x)->u.primsxp.primsxp_dsptch1 = (dsptch1); \
    NONVEC_SXPINFO(x).var1 = (v1); \
} while (0)

#define SET_PRIMFUN_FAST_BINARY(x,f,dsptch1,dsptch2,v1,v2,uni_too) do { \
    (x)->u.primsxp.primsxp_fast_cfun = (void *(*)()) (f); \
    (x)->u.primsxp.primsxp_dsptch1 = (dsptch1); \
    (x)->u.primsxp.primsxp_dsptch2 = (dsptch2); \
    (x)->u.primsxp.primsxp_uni_too = (uni_too); \
    NONVEC_SXPINFO(x).var1 = (v1); \
    NONVEC_SXPINFO(x).var2 = (v2); \
} while (0)

/* Symbols for eval variants.  The symbols with values less than 16 may be
   OR'd with zero or more symbols with values 16, 32, 64, or 128.  The result
   will fit in one unsigned char.

   Return of a variant result is indicated either by the nature of the 
   returned value, or by R_variant_result being set to a non-zero value
   (to 1 unless something else is used to provide further details).  
   If a call of evalv leads to R_variant_result being non-zero, the caller 
   must set R_variant_result to zero after noting its value, so an outer 
   return will not appear to have a variant result.  Accordingly, variants
   that set R_variant_return are not allowed for evaluation of arguments 
   for fast primitives (ie, for ARG1VAR or ARG2VAR), since the code in
   evalv that handles these does not know how to record such a flag.

   A caller of evalv need not set R_variant_result to zero before a call,
   since that is done inside evalv. */

#define VARIANT_NULL  1  /* May just return R_NilValue, while doing side effects
                            (should usually be OR'd with VARIANT_PENDING_OK). 
                            Does not set R_variant_result. */

#define VARIANT_SEQ   2  /* May return a sequence spec, rather than a vector.
                            Sets R_variant_result to 1 if so. */

#define VARIANT_AND   3  /* May return AND of a logical vec rather than vec.
                            Does not set R_variant_result. */

#define VARIANT_OR    4  /* May return OR of a logical vec rather than vec.
                            Does not set R_variant_result. */
<<<<<<< HEAD

#define VARIANT_SUM   5  /* May return sum of vec elements rather than vec.
                            Does not set R_variant_result. */

#define VARIANT_TRANS 6  /* May return the transpose of the result.  
                            Sets R_variant_result to 1 if so. */

=======

#define VARIANT_SUM   5  /* May return sum of vec elements rather than vec.
                            Does not set R_variant_result. */

#define VARIANT_TRANS 6  /* May return the transpose of the result.  
                            Sets R_variant_result to 1 if so. */

>>>>>>> 01790ee6
#define VARIANT_ONE_NAMED 7  /* When the result is a vector list with exactly
                                one named element, may return a one-element
                                pairlist with this element (used for $).
                                Does not set R_variant_result. */

/* The variant below controls behaviour of [<-, [[<-, and $<-.  The MUST_COPY
   variant must be obeyed, except when a copy is never indicated (eg, for
   environments), overriding what would otherwise be done based on NAMEDCNT. */

#define VARIANT_MUST_COPY 15  /* Must make a copy before modifying object.
                                 Does not set R_variant_result */

#define VARIANT_KIND(v) ((v)&15) /* Isolate low 4 bits to compare with symbols
                                    defined above */

#define VARIANT_PENDING_OK 16  /* Computation may be deferred pending completion
                                  of a task (in a helper or the master) */

#ifdef R_DEFERRED_EVAL

/* Markers maintained in conjunction with the helpers facility.  We need to
   avoid writing to constant objects, which will have max NAMEDCNT (and hence
   don't need "in use" anyway, since they'll never have lower NAMEDCNT). */

#define helpers_is_being_computed(x)       ((x)->sxpinfo.being_computed)
#define helpers_is_in_use(x)               ((x)->sxpinfo.in_use)

#define helpers_mark_in_use(v) \
    ((v)->sxpinfo.nmcnt < MAX_NAMEDCNT ? (v)->sxpinfo.in_use = 1 : 1)
#define helpers_mark_not_in_use(v) \
    ((v)->sxpinfo.in_use ? (v)->sxpinfo.in_use = 0 : 0)

#define helpers_mark_being_computed(v)     ((v)->sxpinfo.being_computed = 1)
#define helpers_mark_not_being_computed(v) ((v)->sxpinfo.being_computed = 0)

/* Macros to wait until variables(s) computed. */

#define helpers_wait_until_not_being_computed(v) \
  helpers_wait_until_not_being_computed2 ((v), (SEXP)0)
extern void helpers_wait_until_not_being_computed2 (SEXP, SEXP);

#define WAIT_UNTIL_COMPUTED(x) \
  ( ! helpers_is_being_computed(x) \
    ? (void) 0 \
    : helpers_wait_until_not_being_computed(x) )

#define WAIT_UNTIL_COMPUTED_2(x1,x2) \
  ( ! helpers_is_being_computed(x1) && ! helpers_is_being_computed(x2) \
    ? (void) 0 \
    : helpers_wait_until_not_being_computed2(x1,x2) ) \

#else 

#undef helpers_is_being_computed
#undef helpers_is_in_use
#define helpers_is_being_computed(x) 0  /* Stub routines used when support */
#define helpers_is_in_use(x) 0          /*   for helpers is not enabled    */

#define WAIT_UNTIL_COMPUTED(x) 0
#define WAIT_UNTIL_COMPUTED_2(x1,x2) 0

#endif

/* Promise Access Macros */
#define PRVALUE(x) \
  (WAIT_UNTIL_COMPUTED((x)->u.promsxp.value), ((x)->u.promsxp.value))
#define PRVALUE_PENDING_OK(x) \
  ((x)->u.promsxp.value)
#define PRCODE(x)	((x)->u.promsxp.expr)
#define PRENV(x)	((x)->u.promsxp.env)
#define PRSEEN(x)	((x)->sxpinfo.gp)
#define SET_PRSEEN(x,v)	(((x)->sxpinfo.gp)=(v))

/* Hashing Macros */
#define HASHASH(x)      ((x)->sxpinfo.gp & HASHASH_MASK)
#define HASHVALUE(x)    TRUELENGTH(x)
#define SET_HASHASH(x,v) ((v) ? (((x)->sxpinfo.gp) |= HASHASH_MASK) : \
			  (((x)->sxpinfo.gp) &= (~HASHASH_MASK)))
#define SET_HASHVALUE(x,v) SET_TRUELENGTH(x, v)

/* Vector Heap Structure */
typedef struct {
	union {
		SEXP		backpointer;
		double		align;
	} u;
} VECREC, *VECP;

/* Vector Heap Macros */
#define BACKPOINTER(v)	((v).u.backpointer)
#define BYTE2VEC(n)	(((n)>0)?(((n)-1)/sizeof(VECREC)+1):0)
#define INT2VEC(n)	(((n)>0)?(((n)*sizeof(int)-1)/sizeof(VECREC)+1):0)
#define FLOAT2VEC(n)	(((n)>0)?(((n)*sizeof(double)-1)/sizeof(VECREC)+1):0)
#define COMPLEX2VEC(n)	(((n)>0)?(((n)*sizeof(Rcomplex)-1)/sizeof(VECREC)+1):0)
#define PTR2VEC(n)	(((n)>0)?(((n)*sizeof(SEXP)-1)/sizeof(VECREC)+1):0)

/* Bindings */
/* use the same bits (15 and 14) in symbols and bindings */
#define ACTIVE_BINDING_MASK (1<<15)
#define BINDING_LOCK_MASK (1<<14)
#define SPECIAL_BINDING_MASK (ACTIVE_BINDING_MASK | BINDING_LOCK_MASK)
#define IS_ACTIVE_BINDING(b) ((b)->sxpinfo.gp & ACTIVE_BINDING_MASK)
#define BINDING_IS_LOCKED(b) ((b)->sxpinfo.gp & BINDING_LOCK_MASK)
#define SET_ACTIVE_BINDING_BIT(b) ((b)->sxpinfo.gp |= ACTIVE_BINDING_MASK)
#define LOCK_BINDING(b) ((b)->sxpinfo.gp |= BINDING_LOCK_MASK)
#define UNLOCK_BINDING(b) ((b)->sxpinfo.gp &= (~BINDING_LOCK_MASK))

#define check1arg_x(args,call) \
    do { \
        if (TAG(args) != R_NilValue && TAG(args) != R_xSymbol) \
            check1arg_error (args, call, "x"); \
    } while (0)

#else /* USE_RINTERNALS */

typedef struct VECREC *VECP;
int (PRIMOFFSET)(SEXP x);
void (SET_PRIMOFFSET)(SEXP x, int v);

#define PRIMFUN(x)	(R_FunTab[PRIMOFFSET(x)].cfun)
#define PRIMNAME(x)	(R_FunTab[PRIMOFFSET(x)].name)
#define PRIMVAL(x)	(R_FunTab[PRIMOFFSET(x)].code)
#define PRIMARITY(x)	(R_FunTab[PRIMOFFSET(x)].arity)
#define PPINFO(x)	(R_FunTab[PRIMOFFSET(x)].gram)
#define PRIMPRINT(x)	(((R_FunTab[PRIMOFFSET(x)].eval)/100)%10)
#define PRIMINTERNAL(x) (((R_FunTab[PRIMOFFSET(x)].eval)%100)/10)


Rboolean (IS_ACTIVE_BINDING)(SEXP b);
Rboolean (BINDING_IS_LOCKED)(SEXP b);
void (SET_ACTIVE_BINDING_BIT)(SEXP b);
void (LOCK_BINDING)(SEXP b);
void (UNLOCK_BINDING)(SEXP b);

#endif /* USE_RINTERNALS */

typedef SEXP R_bcstack_t;
#ifdef BC_INT_STACK
typedef union { void *p; int i; } IStackval;
#endif

#ifdef R_USE_SIGNALS
/* Stack entry for pending promises */
typedef struct RPRSTACK {
    SEXP promise;
    struct RPRSTACK *next;
} RPRSTACK;

/* Evaluation Context Structure */
typedef struct RCNTXT {
    struct RCNTXT *nextcontext;	/* The next context up the chain */
    int cstacktop;		/* Top of the pointer protection stack */
    int evaldepth;	        /* evaluation depth at inception */
    SEXP callfun;		/* The closure called */
    void *vmax;		        /* top of R_alloc stack */
    int intsusp;                /* interrupts are suspended */
    int callflag;		/* The context "type" */
    SEXP handlerstack;          /* condition handler stack */
    SEXP restartstack;          /* stack of available restarts */
    SEXP promargs;		/* Promises supplied to closure */
    SEXP sysparent;		/* environment the closure was called from */
    SEXP call;			/* The call that effected this context*/
    SEXP cloenv;		/* The environment */
    SEXP conexit;		/* Interpreted "on.exit" code */
    void (*cend)(void *);	/* C "on.exit" thunk */
    struct RPRSTACK *prstack;   /* stack of pending promises */
    SEXP srcref;	        /* The source line in effect */
    SEXP *nodestack;
#ifdef BC_INT_STACK
    IStackval *intstack;
#endif
    void *cenddata;		/* data for C "on.exit" thunk */
    JMP_BUF cjmpbuf;		/* C stack and register information */
} RCNTXT, *context;

/* The Various Context Types.

 * In general the type is a bitwise OR of the values below.
 * Note that CTXT_LOOP is already the or of CTXT_NEXT and CTXT_BREAK.
 * Only functions should have the third bit turned on;
 * this allows us to move up the context stack easily
 * with either RETURN's or GENERIC's or RESTART's.
 * If you add a new context type for functions make sure
 *   CTXT_NEWTYPE & CTXT_FUNCTION > 0
 */
enum {
    CTXT_TOPLEVEL = 0,
    CTXT_NEXT	  = 1,
    CTXT_BREAK	  = 2,
    CTXT_LOOP	  = 3,	/* break OR next target */
    CTXT_FUNCTION = 4,
    CTXT_CCODE	  = 8,
    CTXT_RETURN	  = 12,
    CTXT_BROWSER  = 16,
    CTXT_GENERIC  = 20,
    CTXT_RESTART  = 32,
    CTXT_BUILTIN  = 64  /* used in profiling */
};

/*
TOP   0 0 0 0 0 0  = 0
NEX   1 0 0 0 0 0  = 1
BRE   0 1 0 0 0 0  = 2
LOO   1 1 0 0 0 0  = 3
FUN   0 0 1 0 0 0  = 4
CCO   0 0 0 1 0 0  = 8
BRO   0 0 0 0 1 0  = 16
RET   0 0 1 1 0 0  = 12
GEN   0 0 1 0 1 0  = 20
RES   0 0 0 0 0 0 1 = 32
BUI   0 0 0 0 0 0 0 1 = 64
*/

#define IS_RESTART_BIT_SET(flags) ((flags) & CTXT_RESTART)
#define SET_RESTART_BIT_ON(flags) (flags |= CTXT_RESTART)
#define SET_RESTART_BIT_OFF(flags) (flags &= ~CTXT_RESTART)
#endif

/* Miscellaneous Definitions */
#define streql(s, t)	(!strcmp((s), (t)))

/* Arithmetic and Relation Operators */
typedef enum {
    PLUSOP = 1,
    MINUSOP,
    TIMESOP,
    DIVOP,
    POWOP,
    MODOP,
    IDIVOP
} ARITHOP_TYPE;

typedef enum {
    EQOP = 1,
    NEOP,
    LTOP,
    LEOP,
    GEOP,
    GTOP
} RELOP_TYPE;

/* File Handling */
/*
#define R_EOF	65535
*/
#define R_EOF	-1


/*--- Global Variables ---------------------------------------------------- */

/* Defined and initialized in names.c (not main.c) :*/
#ifndef __R_Names__
extern
#endif
FUNTAB	R_FunTab[];	    /* Built in functions */


#include <R_ext/libextern.h>

#ifdef __MAIN__
# define INI_as(v) = v
#define extern0 attribute_hidden
#else
# define INI_as(v)
#define extern0 extern
#endif

LibExtern Rboolean R_interrupts_suspended INI_as(FALSE);
LibExtern int R_interrupts_pending INI_as(0);

/* R Home Directory */
LibExtern char *R_Home;		    /* Root of the R tree */

/* Memory Management */
extern0 R_size_t R_NSize  INI_as(R_NSIZE);/* Size of cons cell heap */
extern0 R_size_t R_VSize  INI_as(R_VSIZE);/* Size of the vector heap */
extern0 SEXP	R_NHeap;	    /* Start of the cons cell heap */
extern0 SEXP	R_FreeSEXP;	    /* Cons cell free list */
extern0 R_size_t R_Collected;	    /* Number of free cons cells (after gc) */
LibExtern int	R_Is_Running;	    /* for Windows memory manager */

/* The Pointer Protection Stack */
extern0 int	R_PPStackSize	INI_as(R_PPSSIZE); /* The stack size (elements) */
extern0 int	R_PPStackTop;	    /* The top of the stack */
extern0 SEXP*	R_PPStack;	    /* The pointer protection stack */

/* Evaluation Environment */
LibExtern SEXP	R_CurrentExpr;	    /* Currently evaluating expression */
extern0 SEXP	R_ReturnedValue;    /* Slot for return-ing values */
extern0 SEXP*	R_SymbolTable;	    /* The symbol table */
#ifdef R_USE_SIGNALS
LibExtern RCNTXT R_Toplevel;	    /* Storage for the toplevel environment */
LibExtern RCNTXT* R_ToplevelContext;  /* The toplevel environment */
LibExtern RCNTXT* R_GlobalContext;    /* The global environment */
#endif
extern0 Rboolean R_Visible;	    /* Value visibility flag */
LibExtern int   R_variant_result INI_as(0);     /* 0 or flags variant result */
LibExtern int	R_EvalDepth	INI_as(0);	/* Evaluation recursion depth */
extern0 int	R_BrowseLines	INI_as(0);	/* lines/per call in browser */

extern0 SEXP    R_VStack        INI_as(NULL);   /* R_alloc stack pointer */

extern0 int	R_Expressions	INI_as(5000);	/* options(expressions) */
extern0 int	R_Expressions_keep INI_as(5000);	/* options(expressions) */
extern0 Rboolean R_KeepSource	INI_as(FALSE);	/* options(keep.source) */
extern0 int	R_WarnLength	INI_as(1000);	/* Error/warning max length */
extern0 int	R_nwarnings	INI_as(50);
extern uintptr_t R_CStackLimit	INI_as((uintptr_t)-1);	/* C stack limit */
extern uintptr_t R_CStackStart	INI_as((uintptr_t)-1);	/* Initial stack address */
extern0 int	R_CStackDir	INI_as(1);	/* C stack direction */
extern0 uintptr_t R_CStackThreshold;	/* Threshold for overflow detection */

#ifdef R_USE_SIGNALS
extern0 struct RPRSTACK *R_PendingPromises INI_as(NULL); /* Pending promise stack */
#endif

/* File Input/Output */
LibExtern Rboolean R_Interactive INI_as(TRUE);	/* TRUE during interactive use*/
extern0 Rboolean R_Quiet	INI_as(FALSE);	/* Be as quiet as possible */
extern Rboolean  R_Slave	INI_as(FALSE);	/* Run as a slave process */
extern0 Rboolean R_Verbose	INI_as(FALSE);	/* Be verbose */
/* extern int	R_Console; */	    /* Console active flag */
/* IoBuffer R_ConsoleIob; : --> ./IOStuff.h */
/* R_Consolefile is used in the internet module */
extern FILE*	R_Consolefile	INI_as(NULL);	/* Console output file */
extern FILE*	R_Outputfile	INI_as(NULL);	/* Output file */
extern0 int	R_ErrorCon	INI_as(2);	/* Error connection */
LibExtern char *R_TempDir	INI_as(NULL);	/* Name of per-session dir */
extern0 char   *Sys_TempDir	INI_as(NULL);	/* Name of per-session dir
						   if set by R itself */
extern0 char	R_StdinEnc[31]  INI_as("");	/* Encoding assumed for stdin */

/* Objects Used In Parsing  */
extern0 int	R_ParseError	INI_as(0); /* Line where parse error occurred */
extern0 int	R_ParseErrorCol;    /* Column of start of token where parse error occurred */
extern0 SEXP	R_ParseErrorFile;   /* Source file where parse error was seen */
#define PARSE_ERROR_SIZE 256	    /* Parse error messages saved here */
extern0 char	R_ParseErrorMsg[PARSE_ERROR_SIZE] INI_as("");
#define PARSE_CONTEXT_SIZE 256	    /* Recent parse context kept in a circular buffer */
extern0 char	R_ParseContext[PARSE_CONTEXT_SIZE] INI_as("");
extern0 int	R_ParseContextLast INI_as(0); /* last character in context buffer */
extern0 int	R_ParseContextLine; /* Line in file of the above */

/* Image Dump/Restore */
extern int	R_DirtyImage	INI_as(0);	/* Current image dirty */

/* How should %*% operations be done - with C routines or BLAS routines?  
   For four kinds of operations: vec-dot, mat-vec, vec-mat, mat-mat. */
#define R_mat_mult_with_BLAS_len 4
extern0 Rboolean R_mat_mult_with_BLAS [R_mat_mult_with_BLAS_len] 
#ifdef __MAIN__
#ifdef R_MAT_MULT_WITH_BLAS_BY_DEFAULT
  = { TRUE, TRUE, TRUE, TRUE }
#else
  = { FALSE, FALSE, FALSE, FALSE }
#endif
#endif
;

/* History */
LibExtern char *R_HistoryFile;	/* Name of the history file */
LibExtern int	R_HistorySize;	/* Size of the history file */
LibExtern int	R_RestoreHistory;	/* restore the history file? */
extern void 	R_setupHistory(void);

/* Warnings/Errors */
extern0 int	R_CollectWarnings INI_as(0);	/* the number of warnings */
extern0 SEXP	R_Warnings;	    /* the warnings and their calls */
extern0 int	R_ShowErrorMessages INI_as(1);	/* show error messages? */
extern0 SEXP	R_HandlerStack;	/* Condition handler stack */
extern0 SEXP	R_RestartStack;	/* Stack of available restarts */
extern0 Rboolean R_warn_partial_match_args   INI_as(FALSE);
extern0 Rboolean R_warn_partial_match_dollar INI_as(FALSE);
extern0 Rboolean R_warn_partial_match_attr INI_as(FALSE);
extern0 Rboolean R_ShowWarnCalls INI_as(FALSE);
extern0 Rboolean R_ShowErrorCalls INI_as(FALSE);
extern0 int	R_NShowCalls INI_as(50);

LibExtern Rboolean utf8locale  INI_as(FALSE);  /* is this a UTF-8 locale? */
LibExtern Rboolean mbcslocale  INI_as(FALSE);  /* is this a MBCS locale? */
extern0   Rboolean latin1locale INI_as(FALSE); /* is this a Latin-1 locale? */
#ifdef Win32
LibExtern unsigned int localeCP  INI_as(1252); /* the locale's codepage */
extern0   Rboolean WinUTF8out  INI_as(FALSE);  /* Use UTF-8 for output */
extern0   void WinCheckUTF8(void);
#endif

extern0 char OutDec	INI_as('.');  /* decimal point used for output */
extern0 Rboolean R_DisableNLinBrowser	INI_as(FALSE);

/* Initialization of the R environment when it is embedded */
extern int Rf_initEmbeddedR(int argc, char **argv);

/* GUI type */

extern char	*R_GUIType	INI_as("unknown");
extern Rboolean R_isForkedChild		INI_as(FALSE); /* was this forked? */

extern double cpuLimit			INI_as(-1.0);
extern double cpuLimit2			INI_as(-1.0);
extern double cpuLimitValue		INI_as(-1.0);
extern double elapsedLimit		INI_as(-1.0);
extern double elapsedLimit2		INI_as(-1.0);
extern double elapsedLimitValue		INI_as(-1.0);

void resetTimeLimits(void);

#define R_BCNODESTACKSIZE 100000
extern0 SEXP *R_BCNodeStackBase, *R_BCNodeStackTop, *R_BCNodeStackEnd;
#ifdef BC_INT_STACK
# define R_BCINTSTACKSIZE 10000
extern0 IStackval *R_BCIntStackBase, *R_BCIntStackTop, *R_BCIntStackEnd;
#endif
extern0 int R_jit_enabled INI_as(0);
extern0 int R_compile_pkgs INI_as(0);
extern SEXP R_cmpfun(SEXP);
extern void R_init_jit_enabled(void);

LibExtern int R_num_math_threads INI_as(1);
LibExtern int R_max_num_math_threads INI_as(1);

/* Pointer  type and utilities for dispatch in the methods package */
typedef SEXP (*R_stdGen_ptr_t)(SEXP, SEXP, SEXP); /* typedef */
R_stdGen_ptr_t R_get_standardGeneric_ptr(void); /* get method */
R_stdGen_ptr_t R_set_standardGeneric_ptr(R_stdGen_ptr_t, SEXP); /* set method */
LibExtern SEXP R_MethodsNamespace;
SEXP R_deferred_default_method(void);
SEXP R_set_prim_method(SEXP fname, SEXP op, SEXP code_vec, SEXP fundef,
		       SEXP mlist);
SEXP do_set_prim_method(SEXP op, const char *code_string, SEXP fundef,
			SEXP mlist);
void R_set_quick_method_check(R_stdGen_ptr_t);
SEXP R_primitive_methods(SEXP op);
SEXP R_primitive_generic(SEXP op);

/* smallest decimal exponent, needed in format.c, set in Init_R_Machine */
extern0 int R_dec_min_exponent		INI_as(-308);

/* structure for caching machine accuracy values */
typedef struct {
    int ibeta, it, irnd, ngrd, machep, negep, iexp, minexp, maxexp;
    double eps, epsneg, xmin, xmax;
} AccuracyInfo;

LibExtern AccuracyInfo R_AccuracyInfo;

extern0 unsigned int max_contour_segments INI_as(25000);

extern0 Rboolean known_to_be_latin1 INI_as(FALSE);
extern0 Rboolean known_to_be_utf8 INI_as(FALSE);

#ifdef __MAIN__
# undef extern
# undef extern0
# undef LibExtern
#endif
#undef INI_as

#define checkArity(a,b) Rf_checkArityCall(a,b,call)

/*--- FUNCTIONS ------------------------------------------------------ */

# define allocCharsxp		Rf_allocCharsxp
# define begincontext		Rf_begincontext
# define can_save_alloc		Rf_can_save_alloc
# define check_stack_balance	Rf_check_stack_balance
# define check1arg		Rf_check1arg
# define check1arg_error	Rf_check1arg_error
# define CheckFormals		Rf_CheckFormals
# define CleanEd		Rf_CleanEd
# define CoercionWarning       	Rf_CoercionWarning
# define ComplexFromInteger	Rf_ComplexFromInteger
# define ComplexFromLogical	Rf_ComplexFromLogical
# define ComplexFromReal	Rf_ComplexFromReal
# define ComplexFromString	Rf_ComplexFromString
# define copyListMatrix		Rf_copyListMatrix
# define copyMostAttribNoTs	Rf_copyMostAttribNoTs
# define CustomPrintValue	Rf_CustomPrintValue
# define DataFrameClass		Rf_DataFrameClass
# define ddfindVar		Rf_ddfindVar
# define deparse1		Rf_deparse1
# define deparse1line		Rf_deparse1line
# define deparse1s		Rf_deparse1s
# define DispatchGroup		Rf_DispatchGroup
# define DispatchOrEval		Rf_DispatchOrEval
# define DispatchAnyOrEval      Rf_DispatchAnyOrEval
# define dup_top_level		Rf_dup_to_level
# define dynamicfindVar		Rf_dynamicfindVar
# define EncodeRaw              Rf_EncodeRaw
# define EncodeString           Rf_EncodeString
# define EnsureString 		Rf_EnsureString
# define endcontext		Rf_endcontext
# define envlength		Rf_envlength
# define ErrorMessage		Rf_ErrorMessage
# define evalList		Rf_evalList
# define evalListKeepMissing	Rf_evalListKeepMissing
# define evalListPendingOK	Rf_evalListPendingOK
# define factorsConform		Rf_factorsConform
# define findcontext		Rf_findcontext
# define findVar1		Rf_findVar1
# define forcePromise		Rf_forcePromise
# define forcePromisePendingOK	Rf_forcePromisePendingOK
# define FrameClassFix		Rf_FrameClassFix
# define framedepth		Rf_framedepth
# define frameSubscript		Rf_frameSubscript
# define get1index		Rf_get1index
# define getVar			Rf_getVar
# define getVarInFrame		Rf_getVarInFrame
# define InitArithmetic		Rf_InitArithmetic
# define InitColors		Rf_InitColors
# define InitConnections	Rf_InitConnections
# define InitEd			Rf_InitEd
# define InitFunctionHashing	Rf_InitFunctionHashing
# define InitBaseEnv		Rf_InitBaseEnv
# define InitGlobalEnv		Rf_InitGlobalEnv
# define InitGraphics		Rf_InitGraphics
# define InitMemory		Rf_InitMemory
# define InitNames		Rf_InitNames
# define InitOptions		Rf_InitOptions
# define InitStringHash		Rf_InitStringHash
# define InitTempDir		Rf_InitTempDir
# define initStack		Rf_initStack
# define IntegerFromComplex	Rf_IntegerFromComplex
# define IntegerFromLogical	Rf_IntegerFromLogical
# define IntegerFromReal	Rf_IntegerFromReal
# define IntegerFromString	Rf_IntegerFromString
# define internalTypeCheck	Rf_internalTypeCheck
# define isValidName		Rf_isValidName
# define ItemName		Rf_ItemName
# define jump_to_toplevel	Rf_jump_to_toplevel
# define KillAllDevices		Rf_KillAllDevices
# define levelsgets		Rf_levelsgets
# define LogicalFromComplex	Rf_LogicalFromComplex
# define LogicalFromInteger	Rf_LogicalFromInteger
# define LogicalFromReal	Rf_LogicalFromReal
# define LogicalFromString	Rf_LogicalFromString
# define mainloop		Rf_mainloop
# define makeSubscript		Rf_makeSubscript
# define markKnown		Rf_markKnown
# define mat2indsub		Rf_mat2indsub
# define matchArg		Rf_matchArg
# define matchArgExact		Rf_matchArgExact
# define matchArgs		Rf_matchArgs
# define matchPar		Rf_matchPar
# define Mbrtowc		Rf_mbrtowc
# define mbtoucs		Rf_mbtoucs
# define mkCLOSXP		Rf_mkCLOSXP
# define mkFalse		Rf_mkFalse
# define mkPROMISE		Rf_mkPROMISE
# define mkQUOTE		Rf_mkQUOTE
# define mkSYMSXP		Rf_mkSYMSXP
# define mkTrue			Rf_mkTrue
# define NewEnvironment		Rf_NewEnvironment
# define onintr			Rf_onintr
# define onsigusr1              Rf_onsigusr1
# define onsigusr2              Rf_onsigusr2
# define parse			Rf_parse
# define PrintDefaults		Rf_PrintDefaults
# define PrintGreeting		Rf_PrintGreeting
# define PrintValueEnv		Rf_PrintValueEnv
# define PrintValueRec		Rf_PrintValueRec
# define PrintVersion		Rf_PrintVersion
# define PrintVersion_part_1	Rf_PrintVersion_part_1
# define PrintVersionString    	Rf_PrintVersionString
# define PrintWarnings		Rf_PrintWarnings
# define promiseArgs		Rf_promiseArgs
# define promiseArgsWithValues	Rf_promiseArgsWithValues
# define promiseArgsWith1Value	Rf_promiseArgsWith1Value
# define RealFromComplex	Rf_RealFromComplex
# define RealFromInteger	Rf_RealFromInteger
# define RealFromLogical	Rf_RealFromLogical
# define RealFromString		Rf_RealFromString
# define RemoveVariable		Rf_RemoveVariable
# define revisecontext          Rf_revisecontext
# define Seql			Rf_Seql
# define Scollate		Rf_Scollate
# define sortVector		Rf_sortVector
# define SrcrefPrompt		Rf_SrcrefPrompt
# define ssort			Rf_ssort
# define StringFromComplex	Rf_StringFromComplex
# define StringFromInteger	Rf_StringFromInteger
# define StringFromLogical	Rf_StringFromLogical
# define StringFromReal		Rf_StringFromReal
# define strIsASCII		Rf_strIsASCII
# define StrToInternal		Rf_StrToInternal
# define strmat2intmat		Rf_strmat2intmat
# define substituteList		Rf_substituteList
# define tsConform		Rf_tsConform
# define tspgets		Rf_tspgets
# define type2symbol		Rf_type2symbol
# define usemethod		Rf_usemethod
# define ucstomb		Rf_ucstomb
# define ucstoutf8		Rf_ucstoutf8
# define utf8toucs		Rf_utf8toucs
# define utf8towcs		Rf_utf8towcs
# define vectorSubscript	Rf_vectorSubscript
# define wait_until_arguments_computed Rf_wait_until_arguments_computed
# define warningcall		Rf_warningcall
# define WarningMessage		Rf_WarningMessage
# define wcstoutf8		Rf_wcstoutf8
# define wtransChar		Rf_wtransChar
# define yychar			Rf_yychar
# define yylval			Rf_yylval
# define yynerrs		Rf_yynerrs
# define yyparse		Rf_yyparse

/* Platform Dependent Gui Hooks */

#define	R_CONSOLE	1
#define	R_FILE		2
#define R_TEXT		3

/* The maximum length of input line which will be asked for,
   in bytes, including the terminator */
#define CONSOLE_BUFFER_SIZE 4096
int	R_ReadConsole(const char *, unsigned char *, int, int);
void	R_WriteConsole(const char *, int); /* equivalent to R_WriteConsoleEx(a, b, 0) */
void	R_WriteConsoleEx(const char *, int, int);
void	R_ResetConsole(void);
void	R_FlushConsole(void);
void	R_ClearerrConsole(void);
void	R_Busy(int);
int	R_ShowFiles(int, const char **, const char **, const char *,
		    Rboolean, const char *);
int     R_EditFiles(int, const char **, const char **, const char *);
int	R_ChooseFile(int, char *, int);
char	*R_HomeDir(void);
Rboolean R_FileExists(const char *);
Rboolean R_HiddenFile(const char *);
double	R_FileMtime(const char *);

/* environment cell access */
typedef struct R_varloc_st *R_varloc_t;
R_varloc_t R_findVarLocInFrame(SEXP, SEXP);
SEXP R_GetVarLocValue(R_varloc_t);
SEXP R_GetVarLocSymbol(R_varloc_t);
Rboolean R_GetVarLocMISSING(R_varloc_t);
void R_SetVarLocValue(R_varloc_t, SEXP);

/* deparse option bits: change do_dump if more are added */

#define KEEPINTEGER 		1
#define QUOTEEXPRESSIONS 	2
#define SHOWATTRIBUTES 		4
#define USESOURCE 		8
#define WARNINCOMPLETE 		16
#define DELAYPROMISES 		32
#define KEEPNA			64
#define S_COMPAT       		128
/* common combinations of the above */
#define SIMPLEDEPARSE		0
#define DEFAULTDEPARSE		65 /* KEEPINTEGER | KEEPNA, used for calls */
#define FORSOURCING		95 /* not DELAYPROMISES, used in edit.c */

/* Coercion functions */
int Rf_LogicalFromString(SEXP, int*);
int Rf_IntegerFromString(SEXP, int*);
double Rf_RealFromString(SEXP, int*);
Rcomplex Rf_ComplexFromString(SEXP, int*);
SEXP Rf_StringFromLogical(int, int*);
SEXP Rf_StringFromInteger(int, int*);
SEXP Rf_StringFromReal(double, int*);
SEXP Rf_StringFromComplex(Rcomplex, int*);
SEXP Rf_EnsureString(SEXP);

/* Other Internally Used Functions */

SEXP Rf_allocCharsxp(R_len_t);
SEXP Rf_append(SEXP, SEXP); /* apparently unused now */
void check1arg(SEXP, SEXP, const char *);
void check1arg_error(SEXP, SEXP, const char *);
void Rf_checkArityCall(SEXP, SEXP, SEXP);
void CheckFormals(SEXP);
void R_check_locale(void);
void check_stack_balance(SEXP op, int save);
void CleanEd(void);
SEXP can_save_alloc (SEXP, SEXP, SEXPTYPE);
void copyListMatrix(SEXP, SEXP, Rboolean);
void copyMostAttribNoTs(SEXP, SEXP);
void CustomPrintValue(SEXP, SEXP);
void DataFrameClass(SEXP);
SEXP ddfindVar(SEXP, SEXP);
SEXP Rf_DecideVectorOrRange (SEXP, int *, int *, SEXP);
SEXP deparse1(SEXP,Rboolean,int);
SEXP deparse1line(SEXP,Rboolean);
SEXP deparse1s(SEXP call);
int DispatchAnyOrEval(SEXP, SEXP, const char *, SEXP, SEXP, SEXP*, int, int);
int DispatchOrEval(SEXP, SEXP, const char *, SEXP, SEXP, SEXP*, int, int);
int DispatchGroup(const char *, SEXP,SEXP,SEXP,SEXP,SEXP*);
SEXP dup_top_level(SEXP);
SEXP duplicated(SEXP, Rboolean);
SEXP duplicated3(SEXP, SEXP, Rboolean);
int any_duplicated(SEXP, Rboolean);
int any_duplicated3(SEXP, SEXP, Rboolean);
int envlength(SEXP);
SEXP evalList(SEXP, SEXP, SEXP);
SEXP evalListKeepMissing(SEXP, SEXP);
SEXP evalListPendingOK(SEXP, SEXP, SEXP);
int factorsConform(SEXP, SEXP);
void findcontext(int, SEXP, SEXP);
SEXP findVar1(SEXP, SEXP, SEXPTYPE, int);
SEXP forcePromise(SEXP);
SEXP forcePromisePendingOK(SEXP);
void FrameClassFix(SEXP);
SEXP frameSubscript(int, SEXP, SEXP);
int get1index(SEXP, SEXP, int, int, int, SEXP);
SEXP getVar(SEXP, SEXP);
SEXP getVarInFrame(SEXP, SEXP);
void InitArithmetic(void);
void InitColors(void);
void InitConnections(void);
void InitEd(void);
void InitFunctionHashing(void);
void InitBaseEnv(void);
void InitGlobalEnv(void);
Rboolean R_current_trace_state(void);
Rboolean R_has_methods(SEXP);
void R_InitialData(void);
SEXP R_possible_dispatch(SEXP, SEXP, SEXP, SEXP, Rboolean);
void InitGraphics(void);
void InitMemory(void);
void InitNames(void);
void InitOptions(void);
void InitStringHash(void);
void Init_R_Variables(SEXP);
void InitTempDir(void);
void initStack(void);
void internalTypeCheck(SEXP, SEXP, SEXPTYPE);
Rboolean isMethodsDispatchOn(void);
int isValidName(const char *);
void jump_to_toplevel(void);
void KillAllDevices(void);
SEXP levelsgets(SEXP, SEXP);
void mainloop(void);
SEXP makeSubscript(SEXP, SEXP, int *, SEXP, int);
SEXP markKnown(const char *, SEXP);
SEXP mat2indsub(SEXP, SEXP, SEXP);
SEXP matchArg(SEXP, SEXP*);
SEXP matchArgExact(SEXP, SEXP*);
SEXP matchArgs(SEXP, char **, int, SEXP, SEXP);
SEXP matchPar(const char *, SEXP*);
SEXP mkCLOSXP(SEXP, SEXP, SEXP);
SEXP mkFalse(void);
SEXP mkPRIMSXP (int, int);
SEXP mkPROMISE(SEXP, SEXP);
SEXP mkQUOTE(SEXP);
SEXP mkSYMSXP(SEXP, SEXP);
SEXP mkTrue(void);
SEXP NewEnvironment(SEXP, SEXP, SEXP);
void onintr(void);
RETSIGTYPE onsigusr1(int);
RETSIGTYPE onsigusr2(int);
SEXP parse(FILE*, int);
void PrintDefaults(void);
void PrintGreeting(void);
void PrintValueEnv(SEXP, SEXP);
void PrintValueRec(SEXP, SEXP);
void PrintVersion(char *);
void PrintVersion_part_1(char *);
void PrintVersionString(char *);
void PrintWarnings(void);
void process_site_Renviron(void);
void process_system_Renviron(void);
void process_user_Renviron(void);
SEXP promiseArgs(SEXP, SEXP);
SEXP promiseArgsWithValues(SEXP, SEXP, SEXP);
SEXP promiseArgsWith1Value(SEXP, SEXP, SEXP);
void Rcons_vprintf(const char *, va_list);
SEXP RemoveVariable(SEXP, SEXP);
SEXP R_data_class(SEXP , Rboolean);
SEXP R_data_class2(SEXP);
char *R_LibraryFileName(const char *, char *, size_t);
SEXP R_LoadFromFile(FILE*, int);
SEXP R_NewHashedEnv(SEXP, SEXP);
extern int R_Newhashpjw(const char *);
FILE* R_OpenLibraryFile(const char *);
SEXP R_Primitive(const char *);
void R_RestoreGlobalEnv(void);
void R_RestoreGlobalEnvFromFile(const char *, Rboolean);
void R_SaveGlobalEnv(void);
void R_SaveGlobalEnvToFile(const char *);
void R_SaveToFile(SEXP, FILE*, int);
void R_SaveToFileV(SEXP, FILE*, int, int);
Rboolean R_seemsOldStyleS4Object(SEXP object);
int R_SetOptionWarn(int);
int R_SetOptionWidth(int);
void R_Suicide(const char *);
void R_getProcTime(double *data);
int R_isMissing(SEXP symbol, SEXP rho);
void sortVector(SEXP, Rboolean);
void SrcrefPrompt(const char *, SEXP);
void ssort(SEXP*,int);
int StrToInternal(const char *);
SEXP strmat2intmat(SEXP, SEXP, SEXP);
SEXP substituteList(SEXP, SEXP);
Rboolean tsConform(SEXP,SEXP);
SEXP tspgets(SEXP, SEXP);
SEXP type2symbol(SEXPTYPE);
SEXP Rf_VectorFromRange (int, int);
#ifdef ALLOW_OLD_SAVE
void unmarkPhase(void);
#endif
SEXP R_LookupMethod(SEXP, SEXP, SEXP, SEXP);
int usemethod(const char *, SEXP, SEXP, SEXP, SEXP, SEXP, SEXP, int, SEXP*);
SEXP Rf_vectorSubscript(int, SEXP, int*, SEXP (*)(SEXP,SEXP),
                        SEXP (*)(SEXP, int), SEXP, SEXP);
void Rf_wait_until_arguments_computed (SEXP);

#ifdef R_USE_SIGNALS
void begincontext(RCNTXT*, int, SEXP, SEXP, SEXP, SEXP, SEXP);
void revisecontext(SEXP, SEXP);
SEXP dynamicfindVar(SEXP, RCNTXT*);
void endcontext(RCNTXT*);
int framedepth(RCNTXT*);
void R_InsertRestartHandlers(RCNTXT *, Rboolean);
void R_JumpToContext(RCNTXT *, int, SEXP);
SEXP R_syscall(int,RCNTXT*);
int R_sysparent(int,RCNTXT*);
SEXP R_sysframe(int,RCNTXT*);
SEXP R_sysfunction(int,RCNTXT*);

void R_run_onexits(RCNTXT *);
void R_restore_globals(RCNTXT *);
#endif

/* ../main/bind.c */
SEXP ItemName(SEXP, int);

/* ../main/errors.c : */
void ErrorMessage(SEXP, int, ...);
void WarningMessage(SEXP, R_WARNING, ...);
SEXP R_GetTraceback(int);

R_size_t R_GetMaxVSize(void);
void R_SetMaxVSize(R_size_t);
R_size_t R_GetMaxNSize(void);
void R_SetMaxNSize(R_size_t);
R_size_t R_Decode2Long(char *p, int *ierr);
void R_SetPPSize(R_size_t);

/* ../main/devices.c, used in memory.c, gnuwin32/extra.c */
#define R_MaxDevices 64

/* ../../main/printutils.c : */
typedef enum {
    Rprt_adj_left = 0,
    Rprt_adj_right = 1,
    Rprt_adj_centre = 2,
    Rprt_adj_none = 3
} Rprt_adj;

int	Rstrlen(SEXP, int);
const char *EncodeRaw(Rbyte);
const char *EncodeString(SEXP, int, int, Rprt_adj);
const char *EncodeReal2(double, int, int, int);


/* main/sort.c */
void orderVector1(int *indx, int n, SEXP key, Rboolean nalast,
		  Rboolean decreasing, SEXP rho);

/* main/subset.c */
SEXP R_subset3_dflt(SEXP, SEXP, SEXP, SEXP);

/* main/subassign.c */
SEXP R_subassign3_dflt(SEXP, SEXP, SEXP, SEXP, int);

#include <wchar.h>

/* main/util.c */
void UNIMPLEMENTED_TYPE(const char *s, SEXP x);
void UNIMPLEMENTED_TYPEt(const char *s, SEXPTYPE t);
Rboolean Rf_strIsASCII(const char *str);
int utf8clen(char c);

typedef unsigned short ucs2_t;
size_t mbcsToUcs2(const char *in, ucs2_t *out, int nout, int enc);
/* size_t mbcsMblen(char *in);
size_t ucs2ToMbcs(ucs2_t *in, char *out);
size_t ucs2Mblen(ucs2_t *in); */
size_t utf8toucs(wchar_t *wc, const char *s);
size_t utf8towcs(wchar_t *wc, const char *s, size_t n);
size_t ucstomb(char *s, const unsigned int wc);
size_t ucstoutf8(char *s, const unsigned int wc);
size_t mbtoucs(unsigned int *wc, const char *s, size_t n);
size_t wcstoutf8(char *s, const wchar_t *wc, size_t n);

const wchar_t *wtransChar(SEXP x); /* from sysutils.c */

#define mbs_init(x) memset(x, 0, sizeof(mbstate_t))
size_t Mbrtowc(wchar_t *wc, const char *s, size_t n, mbstate_t *ps);
Rboolean mbcsValid(const char *str);
Rboolean utf8Valid(const char *str);
char *Rf_strchr(const char *s, int c);
char *Rf_strrchr(const char *s, int c);

#ifdef Win32
void R_fixslash(char *s);
void R_fixbackslash(char *s);
wchar_t *filenameToWchar(const SEXP fn, const Rboolean expand);

#if defined(SUPPORT_UTF8_WIN32)
#define mbrtowc(a,b,c,d) Rmbrtowc(a,b)
#define wcrtomb(a,b,c) Rwcrtomb(a,b)
#define mbstowcs(a,b,c) Rmbstowcs(a,b,c)
#define wcstombs(a,b,c) Rwcstombs(a,b,c)
size_t Rmbrtowc(wchar_t *wc, const char *s);
size_t Rwcrtomb(char *s, const wchar_t wc);
size_t Rmbstowcs(wchar_t *wc, const char *s, size_t n);
size_t Rwcstombs(char *s, const wchar_t *wc, size_t n);
#endif
#endif

FILE *RC_fopen(const SEXP fn, const char *mode, const Rboolean expand);
int Seql(SEXP a, SEXP b);
int Scollate(SEXP a, SEXP b);

double R_strtod4(const char *str, char **endptr, char dec, Rboolean NA);
double R_strtod(const char *str, char **endptr);
double R_atof(const char *str);

/* unix/sys-std.c, main/options.c */
void set_rl_word_breaks(const char *str);

/* From localecharset.c */
extern char *locale2charset(const char *);

/* Localization */

#ifdef ENABLE_NLS
#include <libintl.h>
#ifdef Win32
#define _(String) libintl_gettext (String)
#undef gettext /* needed for graphapp */
#else
#define _(String) gettext (String)
#endif
#define gettext_noop(String) String
#define N_(String) gettext_noop (String)
#else /* not NLS */
#define _(String) (String)
#define N_(String) String
#define ngettext(String, StringP, N) (N > 1 ? StringP: String)
#endif


/* Macros for suspending interrupts: also in GraphicsDevice.h */
#define BEGIN_SUSPEND_INTERRUPTS do { \
    Rboolean __oldsusp__ = R_interrupts_suspended; \
    R_interrupts_suspended = TRUE;
#define END_SUSPEND_INTERRUPTS R_interrupts_suspended = __oldsusp__; \
    if (R_interrupts_pending && ! R_interrupts_suspended) \
        onintr(); \
} while(0)


/* Macros for fast vmaxget and vmaxset */

#define VMAXGET() ((void *) R_VStack)
#define VMAXSET(ovmax) (R_VStack = (SEXP) (ovmax))


#ifdef __GNUC__
# undef alloca
# define alloca(x) __builtin_alloca((x))
#else
# ifdef HAVE_ALLOCA_H
#  include <alloca.h>
# endif
# if !HAVE_DECL_ALLOCA
extern void *alloca(size_t);
# endif
#endif


/* Macro version of SETCAR.  Assumes FLAG_OLD_TO_NEW is set to 1 in
   memory.c, though it will give correct results either way.  Avoids
   a function call when the node is already in the old-to-new list.
   Similar macros could be defined for SETCDR, SET_TAG, etc., but it
   is less likely that they will be called repeatedly for the same
   object. */

#define SETCAR(x,y) \
  ((x)->gengc_prev_node==0 ? (x)->u.listsxp.carval = (y) : (SETCAR)((x),(y)))


/* Macro for fast stack checking */

#define R_CHECKSTACK() do { \
    int dummy; \
    if (R_CStackDir > 0 ? (uintptr_t)&dummy < R_CStackThreshold \
                        : (uintptr_t)&dummy > R_CStackThreshold) \
        R_CheckStack(); \
} while (0)


/* Enable this by defining USE_FAST_PROTECT_MACROS before including Defn.h.

   Redefines PROTECT, UNPROTECT, PROTECT_WITH_INDEX, and REPROTECT for speed,
   as is possible because the required variables are defined above.  The
   macros below call procedure in memory.c for error handling.  PROTECT_PTR is 
   not redefined, since it contains a significant amount of code.

   Macros PROTECT2 and PROTECT3 for protecting 2 or 3 objects are also defined.

   Defining USE_FAST_PROTECT_MACROS in source files outside src/main may
   cause problems at link time. */

#ifdef USE_FAST_PROTECT_MACROS

extern void Rf_protect_error (void);
extern void Rf_unprotect_error (void);

#undef  PROTECT
#define PROTECT(s) \
( (R_PPStackTop >= R_PPStackSize ? Rf_protect_error() : (void)0), \
   R_PPStack[R_PPStackTop++] = (s) )

#undef  PROTECT2
#define PROTECT2(s1,s2) \
( (R_PPStackTop+1 >= R_PPStackSize ? Rf_protect_error() : (void)0), \
   R_PPStack[R_PPStackTop++] = (s1), \
   R_PPStack[R_PPStackTop++] = (s2) )

#undef  PROTECT3
#define PROTECT3(s1,s2,s3) \
( (R_PPStackTop+2 >= R_PPStackSize ? Rf_protect_error() : (void)0), \
   R_PPStack[R_PPStackTop++] = (s1), \
   R_PPStack[R_PPStackTop++] = (s2), \
   R_PPStack[R_PPStackTop++] = (s3) )

#undef  UNPROTECT
#define UNPROTECT(n) \
  ( R_PPStackTop >= (n) ? (void) (R_PPStackTop -= (n)) \
                        : Rf_unprotect_error() )

#undef  PROTECT_WITH_INDEX
#define PROTECT_WITH_INDEX(x,i) \
  ( (*(i) = R_PPStackTop), PROTECT(x) )

#undef  REPROTECT
#define REPROTECT(x,i) \
  ( (void) (R_PPStack[i] = x) )

#endif


/* Version of SET_ATTRIB that allows anything for the attributes.  Objects
   with such attributes are safe for garbage collection, but shouldn't appear 
   at user level. */

void SET_ATTRIB_TO_ANYTHING (SEXP, SEXP);


/* Redefine NA_INTEGER and NA_LOGICAL to be constants.  Defined in Arith.h
   to refer to R_NaInt, because the RcppEigen package needs them to be
   variables, but they may be faster as constants inside the interpreter. */

#undef NA_INTEGER
#define NA_INTEGER INT_MIN
#undef NA_LOGICAL
#define NA_LOGICAL INT_MIN

/* Redefine ISNAN to make use of a trick, if ENABLE_ISNAN_TRICK is
   defined (with a -D argument in CFLAGS).  This is done here only, not 
   in Arith.h, because the macro implementing the trick evaluates its 
   argument twice, which is bad if it has side effects.  Such macro
   calls are avoided in the interpreter, but may occur in packages. 

   The trick is faster for many non-NaN and non-NA numbers.  It relies
   on the results of converting NaN, NA, -NaN, and -NA to int all being 
   the same, which is checked for in InitArithmetic. */

#ifdef ENABLE_ISNAN_TRICK
#  undef ISNAN
#  define ISNAN(x) ((int)(x) == R_NaN_cast_to_int && isnan(x) != 0)
#endif

#endif /* DEFN_H_ */
/*
 *- Local Variables:
 *- page-delimiter: "^/\\*---"
 *- End:
 */<|MERGE_RESOLUTION|>--- conflicted
+++ resolved
@@ -521,7 +521,6 @@
 
 #define VARIANT_OR    4  /* May return OR of a logical vec rather than vec.
                             Does not set R_variant_result. */
-<<<<<<< HEAD
 
 #define VARIANT_SUM   5  /* May return sum of vec elements rather than vec.
                             Does not set R_variant_result. */
@@ -529,15 +528,6 @@
 #define VARIANT_TRANS 6  /* May return the transpose of the result.  
                             Sets R_variant_result to 1 if so. */
 
-=======
-
-#define VARIANT_SUM   5  /* May return sum of vec elements rather than vec.
-                            Does not set R_variant_result. */
-
-#define VARIANT_TRANS 6  /* May return the transpose of the result.  
-                            Sets R_variant_result to 1 if so. */
-
->>>>>>> 01790ee6
 #define VARIANT_ONE_NAMED 7  /* When the result is a vector list with exactly
                                 one named element, may return a one-element
                                 pairlist with this element (used for $).
