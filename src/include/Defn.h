/*
 *  pqR : A pretty quick version of R
 *  Copyright (C) 2013 by Radford M. Neal
 *
 *  Based on R : A Computer Language for Statistical Data Analysis
 *  Copyright (C) 1995, 1996  Robert Gentleman and Ross Ihaka
 *  Copyright (C) 1998--2011  The R Development Core Team.
 *
 *  The changes in pqR from R-2.15.0 distributed by the R Core Team are
 *  documented in the NEWS and MODS files in the top-level source directory.
 *
 *  This program is free software; you can redistribute it and/or modify
 *  it under the terms of the GNU General Public License as published by
 *  the Free Software Foundation; either version 2 of the License, or
 *  (at your option) any later version.
 *
 *  This program is distributed in the hope that it will be useful,
 *  but WITHOUT ANY WARRANTY; without even the implied warranty of
 *  MERCHANTABILITY or FITNESS FOR A PARTICULAR PURPOSE.  See the
 *  GNU General Public License for more details.
 *
 *  You should have received a copy of the GNU General Public License
 *  along with this program; if not, a copy is available at
 *  http://www.r-project.org/Licenses/
 */

#ifndef DEFN_H_
#define DEFN_H_

/* seems unused */
#define COUNTING

#define BYTECODE

/* probably no longer needed */
#define NEW_CONDITION_HANDLING

/* To test the write barrier used by the generational collector,
   define TESTING_WRITE_BARRIER.  This makes the internal structure of
   SEXPRECs visible only inside of files that explicitly define
   USE_RINTERNALS, and all uses of SEXPREC fields that do not go
   through the appropriate functions or macros will become compilation
   errors.  Since this does impose a small but noticable performance
   penalty, code that includes Defn.h (or code that explicitly defines
   USE_RINTERNALS) can access a SEXPREC's fields directly. */

#ifndef TESTING_WRITE_BARRIER
# define USE_RINTERNALS
#endif

#ifdef HAVE_VISIBILITY_ATTRIBUTE
# define attribute_visible __attribute__ ((visibility ("default")))
# define attribute_hidden __attribute__ ((visibility ("hidden")))
#else
# define attribute_visible
# define attribute_hidden
#endif

#ifdef __MAIN__
# define extern0 attribute_hidden
#else
# define extern0 extern
#endif

/* Define HELPERS_DISABLED if no helper support.  This has the effect of 
   making helpers.h define stubs for the helpers routines. */

#ifndef R_HELPER_THREADS
#define HELPERS_DISABLED
#endif

#define MAXELTSIZE 8192 /* Used as a default for string buffer sizes,
			   and occasionally as a limit. */

#include <R_ext/Complex.h>
void Rf_CoercionWarning(int);/* warning code */
int Rf_LogicalFromInteger(int, int*);
int Rf_LogicalFromReal(double, int*);
int Rf_LogicalFromComplex(Rcomplex, int*);
int Rf_IntegerFromLogical(int, int*);
int Rf_IntegerFromReal(double, int*);
int Rf_IntegerFromComplex(Rcomplex, int*);
double Rf_RealFromLogical(int, int*);
double Rf_RealFromInteger(int, int*);
double Rf_RealFromComplex(Rcomplex, int*);
Rcomplex Rf_ComplexFromLogical(int, int*);
Rcomplex Rf_ComplexFromInteger(int, int*);
Rcomplex Rf_ComplexFromReal(double, int*);

#define CALLED_FROM_DEFN_H 1
#include <Rinternals.h>		/*-> Arith.h, Boolean.h, Complex.h, Error.h,
				  Memory.h, PrtUtil.h, Utils.h */
#undef eval
#define eval(e,rho) evalv(e,rho,0)  /* eval is a macro within interpreter */
#undef CALLED_FROM_DEFN_H

extern0 SEXP	R_CommentSymbol;    /* "comment" */
extern0 SEXP	R_DotEnvSymbol;     /* ".Environment" */
extern0 SEXP	R_ExactSymbol;	    /* "exact" */
extern0 SEXP	R_RecursiveSymbol;  /* "recursive" */
extern0 SEXP	R_SrcfileSymbol;    /* "srcfile" */
extern0 SEXP	R_WholeSrcrefSymbol;   /* "wholeSrcref" */
extern0 SEXP	R_SrcrefSymbol;     /* "srcref" */
extern0 SEXP	R_TmpvalSymbol;     /* "*tmp*" */
extern0 SEXP	R_UseNamesSymbol;   /* "use.names" */
extern0 SEXP	R_DoubleColonSymbol;   /* "::" */
extern0 SEXP	R_TripleColonSymbol;   /* ":::" */
extern0 SEXP    R_ConnIdSymbol;  /* "conn_id" */
extern0 SEXP    R_DevicesSymbol;  /* ".Devices" */

extern0 SEXP    R_dot_Generic;  /* ".Generic" */
extern0 SEXP    R_dot_Methods;  /* ".Methods" */
extern0 SEXP    R_dot_Group;  /* ".Group" */
extern0 SEXP    R_dot_Class;  /* ".Class" */
extern0 SEXP    R_dot_GenericCallEnv;  /* ".GenericCallEnv" */
extern0 SEXP    R_dot_GenericDefEnv;  /* ".GenericDefEnv" */

extern0 SEXP	R_StringHash;       /* Global hash of CHARSXPs */


 /* writable char access for R internal use only */
#define CHAR_RW(x)	((char *) CHAR(x))

/* CHARSXP charset bits */
#define BYTES_MASK (1<<1)
#define LATIN1_MASK (1<<2)
#define UTF8_MASK (1<<3)
/* (1<<4) is taken by S4_OBJECT_MASK */
#define CACHED_MASK (1<<5)
#define ASCII_MASK (1<<6)
#define HASHASH_MASK 1

/* Symbol and string hash table declarations. */
#define HASHMAXSIZE ((1<<28)-1)  /* so the count of entries used will fit
                                    in the 28-bit gc2 (aka TRUELENGTH) field */
#define HASHSIZE(x)	     LENGTH(x)
#define HASHSLOTSUSED(x)     TRUELENGTH(x)
#define HASHTABLEGROWTHRATE  1.2
#define HASHMINSIZE	     29
<<<<<<< HEAD
#define SET_HASHSIZE(x,v)    SETLENGTH(x,v)
=======
/* #define SET_HASHSIZE(x,v)    SETLENGTH(x,v) */
>>>>>>> 9a4efd7f
#define SET_HASHSLOTSUSED(x,v) SET_TRUELENGTH(x,v)
#define IS_HASHED(x)	     (HASHTAB(x) != R_NilValue)

#ifdef USE_RINTERNALS
# define IS_BYTES(x) ((x)->sxpinfo.gp & BYTES_MASK)
# define SET_BYTES(x) (((x)->sxpinfo.gp) |= BYTES_MASK)
# define IS_LATIN1(x) ((x)->sxpinfo.gp & LATIN1_MASK)
# define SET_LATIN1(x) (((x)->sxpinfo.gp) |= LATIN1_MASK)
# define IS_ASCII(x) ((x)->sxpinfo.gp & ASCII_MASK)
# define SET_ASCII(x) (((x)->sxpinfo.gp) |= ASCII_MASK)
# define IS_UTF8(x) ((x)->sxpinfo.gp & UTF8_MASK)
# define SET_UTF8(x) (((x)->sxpinfo.gp) |= UTF8_MASK)
# define ENC_KNOWN(x) ((x)->sxpinfo.gp & (LATIN1_MASK | UTF8_MASK))
# define SET_CACHED(x) (((x)->sxpinfo.gp) |= CACHED_MASK)
# define IS_CACHED(x) (((x)->sxpinfo.gp) & CACHED_MASK)
#else /* USE_RINTERNALS */
/* Needed only for write-barrier testing */
int IS_BYTES(SEXP x);
void SET_BYTES(SEXP x);
int IS_LATIN1(SEXP x);
void SET_LATIN1(SEXP x);
int IS_ASCII(SEXP x);
void SET_ASCII(SEXP x);
int IS_UTF8(SEXP x);
void SET_UTF8(SEXP x);
int ENC_KNOWN(SEXP x);
int SET_CACHED(SEXP x);
int IS_CACHED(SEXP x);
#endif /* USE_RINTERNALS */

/* macros and declarations for managing CHARSXP cache */
#define USE_ATTRIB_FIELD_FOR_CHARSXP_CACHE_CHAINS
#ifdef USE_ATTRIB_FIELD_FOR_CHARSXP_CACHE_CHAINS
# define CXHEAD(x) (x)
# define CXTAIL(x) ATTRIB(x)
#else
# define CXHEAD(x) CAR(x)
# define CXTAIL(x) CDR(x)
#endif /* USE_ATTRIB_FIELD_FOR_CHARSXP_CACHE_CHAINS */

#include "Internal.h"		/* do_FOO */

#include "Errormsg.h"

extern void R_ProcessEvents(void);

#ifdef R_USE_SIGNALS
#ifdef Win32
# include <psignal.h>
#else
# include <signal.h>
# include <setjmp.h>
#endif
#endif

#ifdef Unix
# define OSTYPE      "unix"
# define FILESEP     "/"
#endif /* Unix */

#ifdef Win32
# define OSTYPE      "windows"
# define FILESEP     "/"
#endif /* Win32 */

#ifdef HAVE_F77_UNDERSCORE
# define F77_SYMBOL(x)	x ## _
# define F77_QSYMBOL(x)	#x "_"
#else
# define F77_SYMBOL(x)	x
# define F77_QSYMBOL(x) #x
#endif

/*  Heap and Pointer Protection Stack Sizes.  */

/* These are all required by C99 */
#ifdef HAVE_INTTYPES_H
# include <inttypes.h>
#endif
/* According to POSIX inttypes.h should include stdint.h,
   but let's be sure. */
#ifdef HAVE_STDINT_H
# include <stdint.h>
#endif
#ifdef HAVE_LIMITS_H
# include <limits.h>
#endif

#if defined HAVE_DECL_SIZE_MAX && HAVE_DECL_SIZE_MAX
  typedef size_t R_size_t;
# define R_SIZE_T_MAX SIZE_MAX
#else
# error SIZE_MAX is required for C99
#endif


#define Mega 1048576. /* 1 Mega Byte := 2^20 (= 1048576) Bytes */
#define Giga 1073741824. /* 1 Giga Byte := 2^30 Bytes */

/*	R_PPSSIZE  The pointer protection stack size  */
/*	R_NSIZE	   The number of cons cells	 */
/*	R_VSIZE	   The vector heap size in bytes */
/*  These values are defaults and can be overridden in config.h
    The maxima and minima are in startup.c */

#ifndef R_PPSSIZE
#define	R_PPSSIZE	50000L
#endif
#ifndef R_NSIZE
#define	R_NSIZE		350000L
#endif
#ifndef R_VSIZE
#define	R_VSIZE		8000000L
#endif

/* some commonly needed headers */
#include <math.h>
#include <stdlib.h>
#include <string.h>

/* declare substitutions */
#if !defined(strdup) && defined(HAVE_DECL_STRDUP) && !HAVE_DECL_STRDUP
extern char *strdup(const char *s1);
#endif
#if !defined(strncascmp) && defined(HAVE_DECL_STRNCASECMP) && !HAVE_DECL_STRNCASECMP
extern int strncasecmp(const char *s1, const char *s2, size_t n);
#endif

/* Glibc manages to not define this in -pedantic -ansi */
#if defined(HAVE_PUTENV) && !defined(putenv) && defined(HAVE_DECL_PUTENV) && !HAVE_DECL_PUTENV
extern int putenv(char *string);
#endif


/* Maximal length in bytes of an entire path name.
   POSIX has required this to be at least 255/256, and X/Open at least 1024.
   Solaris has 1024, Linux glibc has 4192.
   File names are limited to FILENAME_MAX bytes (usually the same as PATH_MAX)
   or NAME_MAX (often 255/256).
 */
#if !defined(PATH_MAX)
# if defined(HAVE_SYS_PARAM_H)
#  include <sys/param.h>
# endif
# if !defined(PATH_MAX)
#  if defined(MAXPATHLEN)
/* Try BSD name */
#    define PATH_MAX MAXPATHLEN
#  elif defined(Win32)
/* seems this is now defined by MinGW to be 259, whereas FILENAME_MAX
   and MAX_PATH are 260.  It is not clear that this really is in bytes,
   but might be chars for the Unicode interfaces.
*/
#    define PATH_MAX 260
#  else
/* quite possibly unlimited, so we make this large, and test when used */
#    define PATH_MAX 5000
#  endif
# endif
#endif

#ifdef R_USE_SIGNALS
#ifdef HAVE_POSIX_SETJMP
# define SIGJMP_BUF sigjmp_buf
# define SIGSETJMP(x,s) sigsetjmp(x,s)
# define SIGLONGJMP(x,i) siglongjmp(x,i)
# define JMP_BUF sigjmp_buf
# define SETJMP(x) sigsetjmp(x,0)
# define LONGJMP(x,i) siglongjmp(x,i)
#else
# define SIGJMP_BUF jmp_buf
# define SIGSETJMP(x,s) setjmp(x)
# define SIGLONGJMP(x,i) longjmp(x,i)
# define JMP_BUF jmp_buf
# define SETJMP(x) setjmp(x)
# define LONGJMP(x,i) longjmp(x,i)
#endif
#endif

#define HSIZE	   4119	/* The size of the hash table for symbols */
#define MAXIDSIZE 10000	/* Largest symbol size, 
			   in bytes excluding terminator.
			   Was 256 prior to 2.13.0, now just a sanity check.
			*/

/* Types for the do_xxxx functions for SPECIAL and BUILTIN operations. */

typedef SEXP (*CCODE)(SEXP, SEXP, SEXP, SEXP);
typedef SEXP (*CCODEV)(SEXP, SEXP, SEXP, SEXP, int);  /* with variant info */

#define CALL_PRIMFUN(call,op,args,env,variant) \
  (PRIMVARIANT(op) ? PRIMFUNV(op)(call,op,args,env,variant) \
                   : PRIMFUN(op)(call,op,args,env))

/* Information for Deparsing Expressions */
typedef enum {
    PP_INVALID  =  0,
    PP_ASSIGN   =  1,
    PP_ASSIGN2  =  2,
    PP_BINARY   =  3,
    PP_BINARY2  =  4,
    PP_BREAK    =  5,
    PP_CURLY    =  6,
    PP_FOR      =  7,
    PP_FUNCALL  =  8,
    PP_FUNCTION =  9,
    PP_IF 	= 10,
    PP_NEXT 	= 11,
    PP_PAREN    = 12,
    PP_RETURN   = 13,
    PP_SUBASS   = 14,
    PP_SUBSET   = 15,
    PP_WHILE 	= 16,
    PP_UNARY 	= 17,
    PP_DOLLAR 	= 18,
    PP_FOREIGN 	= 19,
    PP_REPEAT 	= 20
} PPkind;

typedef enum {
    PREC_FN	 = 0,
    PREC_LEFT    = 1,
    PREC_EQ	 = 2,
    PREC_RIGHT	 = 3,
    PREC_TILDE	 = 4,
    PREC_OR	 = 5,
    PREC_AND	 = 6,
    PREC_NOT	 = 7,
    PREC_COMPARE = 8,
    PREC_SUM	 = 9,
    PREC_PROD	 = 10,
    PREC_PERCENT = 11,
    PREC_COLON	 = 12,
    PREC_SIGN	 = 13,
    PREC_POWER	 = 14,
    PREC_DOLLAR  = 15,
    PREC_NS	 = 16,
    PREC_SUBSET	 = 17
} PPprec;

typedef struct {
	PPkind kind; 	 /* deparse kind */
	PPprec precedence; /* operator precedence */
	unsigned int rightassoc;  /* right associative? */
} PPinfo;

/* The type definitions for the table of built-in functions. */
/* This table can be found in ../main/names.c */
typedef struct {
    char   *name;    /* print name */
    SEXP   (*cfun)();/* c-code address, function pointer */
    int	   code;     /* offset within c-code */
    int	   eval;     /* evaluate args? (and other info) */
    int	   arity;    /* function arity */
    PPinfo gram;     /* pretty-print info */
} FUNTAB;

#ifdef USE_RINTERNALS
/* There is much more in Rinternals.h, including function versions
 * of the Promise and Hashing groups.
 */

/* Primitive Access Macros */

/* Set offset of primitive in table, and copy some of the information from
   the table into the primsxp structure (and misc) for fast access.  Note that 
   primsxp_fast_cfun will (possibly) be set by the slow function, not here. */

#define SET_PRIMOFFSET(x,v) do { \
    SEXP setprim_ptr = (x); \
    int setprim_value = (v); \
    setprim_ptr->sxpinfo.gp = setprim_value; \
    setprim_ptr->u.primsxp.primsxp_cfun = \
      (void *(*)()) R_FunTab[setprim_value].cfun; \
    setprim_ptr->u.primsxp.primsxp_fast_cfun = 0; \
    setprim_ptr->u.primsxp.primsxp_code   = R_FunTab[setprim_value].code; \
    setprim_ptr->u.primsxp.primsxp_arity  = R_FunTab[setprim_value].arity; \
    setprim_ptr->u.primsxp.primsxp_foreign \
        = R_FunTab[setprim_value].gram.kind==PP_FOREIGN; \
    setprim_ptr->u.primsxp.primsxp_print \
        = (R_FunTab[setprim_value].eval/100)%10; \
    setprim_ptr->u.primsxp.primsxp_variant \
        = (R_FunTab[setprim_value].eval/1000)&1; \
    setprim_ptr->u.primsxp.primsxp_internal \
        = (R_FunTab[setprim_value].eval/10)&1; \
    setprim_ptr->sxpinfo.u.p.pending_ok \
        = R_FunTab[setprim_value].eval/10000; \
} while (0)

#define PRIMOFFSET(x)	((x)->sxpinfo.gp)

#define PRIMFUN(x)	((CCODE)((x)->u.primsxp.primsxp_cfun))
#define PRIMFUNV(x)	((CCODEV)((x)->u.primsxp.primsxp_cfun))
#define SET_PRIMFUN(x,f) \
    ( (x)->u.primsxp.primsxp_cfun = \
        (void *(*)()) (R_FunTab[PRIMOFFSET(x)].cfun = (SEXP (*)()) (f)), \
      (x)->u.primsxp.primsxp_fast_cfun = 0 )
#define PRIMVAL(x)	((x)->u.primsxp.primsxp_code)
#define PRIMARITY(x)	((x)->u.primsxp.primsxp_arity)
#define PRIMPRINT(x)	((x)->u.primsxp.primsxp_print)
#define PRIMINTERNAL(x)	((x)->u.primsxp.primsxp_internal)
#define PRIMVARIANT(x)	((x)->u.primsxp.primsxp_variant)
#define PRIMFOREIGN(x)	((x)->u.primsxp.primsxp_foreign)
#define PRIMNAME(x)	(R_FunTab[PRIMOFFSET(x)].name)
#define PPINFO(x)	(R_FunTab[PRIMOFFSET(x)].gram)

#define PRIMFUN_PENDING_OK(x) ((x)->sxpinfo.u.p.pending_ok)

#define PRIMFUN_FAST(x)	((x)->u.primsxp.primsxp_fast_cfun)
#define PRIMFUN_DSPTCH1(x) ((x)->u.primsxp.primsxp_dsptch1)
#define PRIMFUN_DSPTCH2(x) ((x)->u.primsxp.primsxp_dsptch2)
#define PRIMFUN_ARG1VAR(x) ((x)->sxpinfo.u.p.var1)
#define PRIMFUN_ARG2VAR(x) ((x)->sxpinfo.u.p.var2)
#define PRIMFUN_UNI_TOO(x) ((x)->u.primsxp.primsxp_uni_too)

#define SET_PRIMFUN_FAST_UNARY(x,f,dsptch1,v1) do { \
    (x)->u.primsxp.primsxp_fast_cfun = (void *(*)()) (f); \
    (x)->u.primsxp.primsxp_dsptch1 = (dsptch1); \
    (x)->sxpinfo.u.p.var1 = (v1); \
} while (0)

#define SET_PRIMFUN_FAST_BINARY(x,f,dsptch1,dsptch2,v1,v2,uni_too) do { \
    (x)->u.primsxp.primsxp_fast_cfun = (void *(*)()) (f); \
    (x)->u.primsxp.primsxp_dsptch1 = (dsptch1); \
    (x)->u.primsxp.primsxp_dsptch2 = (dsptch2); \
    (x)->u.primsxp.primsxp_uni_too = (uni_too); \
    (x)->sxpinfo.u.p.var1 = (v1); \
    (x)->sxpinfo.u.p.var2 = (v2); \
} while (0)

/* Symbols for eval variants.  The symbols with values less than 16 may be
   OR'd with zero or more symbols with values 16, 32, 64, or 128.  The result
   will fit in one unsigned char.

   Return of a variant result is usually indicated by the attribute field 
   being R_VariantResult, but a VARIANT_NULL variant result can be just 
   R_NilValue, and results with VARIANT_PENDING_OK may be ordinary vectors
   marked as IS_BEING_COMPUTED_BY_TASK. */

#define VARIANT_NULL 1  /* May just return R_NilValue (but do side effects) */
                        /* (Should usually be OR'd with VARIANT_PENDING_OK) */

#define VARIANT_SEQ  2  /* May return a sequence spec, rather than a vector */
#define VARIANT_AND  3  /* May return AND of a logical vec rather than vec  */
#define VARIANT_OR   4  /* May return OR of a logical vec rather than vec   */
#define VARIANT_SUM  5  /* May return sum of vec elements rather than vec   */

#define VARIANT_KIND(v) (v&15) /* Isolate low four bits to compare with symbols
                                  defined above */

#define VARIANT_PENDING_OK 16  /* Computation may be deferred pending completion
                                  of a task (in a helper or the master) */

#ifdef R_HELPER_THREADS

/* Access to markers maintained with assistance of the helpers facility. */

#define IS_BEING_COMPUTED_BY_TASK(x)  ((x)->sxpinfo.u.g.being_computed)
#define IS_IN_USE_BY_TASK(x)          ((x)->sxpinfo.u.g.in_use)

/* Macros to wait until variables(s) computed. */

#ifndef HELPERS_DISABLED
#define helpers_wait_until_not_being_computed(v) \
  helpers_wait_until_not_being_computed2 ((v), (SEXP)0)
extern void helpers_wait_until_not_being_computed2 (SEXP, SEXP);
#else
#define helpers_wait_until_not_being_computed(v) 0
#define helpers_wait_until_not_being_computed2(u,v) 0
#endif

#define WAIT_UNTIL_COMPUTED(x) \
  ( ! IS_BEING_COMPUTED_BY_TASK(x) \
    ? (void) 0 \
    : helpers_wait_until_not_being_computed(x) )

#define WAIT_UNTIL_COMPUTED_2(x1,x2) \
  ( ! IS_BEING_COMPUTED_BY_TASK(x1) && ! IS_BEING_COMPUTED_BY_TASK(x2) \
    ? (void) 0 \
    : helpers_wait_until_not_being_computed2(x1,x2) ) \

#else 

#define IS_BEING_COMPUTED_BY_TASK(x) 0  /* Stub routines used when support */
#define IS_IN_USE_BY_TASK(x) 0          /*   for helpers is not enabled    */

#define WAIT_UNTIL_COMPUTED(x) 0
#define WAIT_UNTIL_COMPUTED_2(x1,x2) 0

#endif

/* Promise Access Macros */
#define PRVALUE(x) \
  (WAIT_UNTIL_COMPUTED((x)->u.promsxp.value), ((x)->u.promsxp.value))
#define PRVALUE_PENDING_OK(x) \
  ((x)->u.promsxp.value)
#define PRCODE(x)	((x)->u.promsxp.expr)
#define PRENV(x)	((x)->u.promsxp.env)
#define PRSEEN(x)	((x)->sxpinfo.gp)
#define SET_PRSEEN(x,v)	(((x)->sxpinfo.gp)=(v))

/* Hashing Macros */
#define HASHASH(x)      ((x)->sxpinfo.gp & HASHASH_MASK)
#define HASHVALUE(x)    TRUELENGTH(x)
#define SET_HASHASH(x,v) ((v) ? (((x)->sxpinfo.gp) |= HASHASH_MASK) : \
			  (((x)->sxpinfo.gp) &= (~HASHASH_MASK)))
#define SET_HASHVALUE(x,v) SET_TRUELENGTH(x, v)

/* Vector Heap Structure */
typedef struct {
	union {
		SEXP		backpointer;
		double		align;
	} u;
} VECREC, *VECP;

/* Vector Heap Macros */
#define BACKPOINTER(v)	((v).u.backpointer)
#define BYTE2VEC(n)	(((n)>0)?(((n)-1)/sizeof(VECREC)+1):0)
#define INT2VEC(n)	(((n)>0)?(((n)*sizeof(int)-1)/sizeof(VECREC)+1):0)
#define FLOAT2VEC(n)	(((n)>0)?(((n)*sizeof(double)-1)/sizeof(VECREC)+1):0)
#define COMPLEX2VEC(n)	(((n)>0)?(((n)*sizeof(Rcomplex)-1)/sizeof(VECREC)+1):0)
#define PTR2VEC(n)	(((n)>0)?(((n)*sizeof(SEXP)-1)/sizeof(VECREC)+1):0)

/* Bindings */
/* use the same bits (15 and 14) in symbols and bindings */
#define ACTIVE_BINDING_MASK (1<<15)
#define BINDING_LOCK_MASK (1<<14)
#define SPECIAL_BINDING_MASK (ACTIVE_BINDING_MASK | BINDING_LOCK_MASK)
#define IS_ACTIVE_BINDING(b) ((b)->sxpinfo.gp & ACTIVE_BINDING_MASK)
#define BINDING_IS_LOCKED(b) ((b)->sxpinfo.gp & BINDING_LOCK_MASK)
#define SET_ACTIVE_BINDING_BIT(b) ((b)->sxpinfo.gp |= ACTIVE_BINDING_MASK)
#define LOCK_BINDING(b) ((b)->sxpinfo.gp |= BINDING_LOCK_MASK)
#define UNLOCK_BINDING(b) ((b)->sxpinfo.gp &= (~BINDING_LOCK_MASK))

#define check1arg_x(args,call) \
    do { \
        if (TAG(args) != R_NilValue && TAG(args) != R_xSymbol) \
            check1arg_error (args, call, "x"); \
    } while (0)

#else /* USE_RINTERNALS */

typedef struct VECREC *VECP;
int (PRIMOFFSET)(SEXP x);
void (SET_PRIMOFFSET)(SEXP x, int v);

#define PRIMFUN(x)	(R_FunTab[PRIMOFFSET(x)].cfun)
#define PRIMNAME(x)	(R_FunTab[PRIMOFFSET(x)].name)
#define PRIMVAL(x)	(R_FunTab[PRIMOFFSET(x)].code)
#define PRIMARITY(x)	(R_FunTab[PRIMOFFSET(x)].arity)
#define PPINFO(x)	(R_FunTab[PRIMOFFSET(x)].gram)
#define PRIMPRINT(x)	(((R_FunTab[PRIMOFFSET(x)].eval)/100)%10)
#define PRIMINTERNAL(x) (((R_FunTab[PRIMOFFSET(x)].eval)%100)/10)


Rboolean (IS_ACTIVE_BINDING)(SEXP b);
Rboolean (BINDING_IS_LOCKED)(SEXP b);
void (SET_ACTIVE_BINDING_BIT)(SEXP b);
void (LOCK_BINDING)(SEXP b);
void (UNLOCK_BINDING)(SEXP b);

#endif /* USE_RINTERNALS */

typedef SEXP R_bcstack_t;
#ifdef BC_INT_STACK
typedef union { void *p; int i; } IStackval;
#endif

#ifdef R_USE_SIGNALS
/* Stack entry for pending promises */
typedef struct RPRSTACK {
    SEXP promise;
    struct RPRSTACK *next;
} RPRSTACK;

/* Evaluation Context Structure */
typedef struct RCNTXT {
    struct RCNTXT *nextcontext;	/* The next context up the chain */
    int cstacktop;		/* Top of the pointer protection stack */
    int evaldepth;	        /* evaluation depth at inception */
    SEXP callfun;		/* The closure called */
    void *vmax;		        /* top of R_alloc stack */
    int intsusp;                /* interrupts are suspended */
    int callflag;		/* The context "type" */
    SEXP handlerstack;          /* condition handler stack */
    SEXP restartstack;          /* stack of available restarts */
    SEXP promargs;		/* Promises supplied to closure */
    SEXP sysparent;		/* environment the closure was called from */
    SEXP call;			/* The call that effected this context*/
    SEXP cloenv;		/* The environment */
    SEXP conexit;		/* Interpreted "on.exit" code */
    void (*cend)(void *);	/* C "on.exit" thunk */
    struct RPRSTACK *prstack;   /* stack of pending promises */
    SEXP srcref;	        /* The source line in effect */
    SEXP *nodestack;
#ifdef BC_INT_STACK
    IStackval *intstack;
#endif
    void *cenddata;		/* data for C "on.exit" thunk */
    JMP_BUF cjmpbuf;		/* C stack and register information */
} RCNTXT, *context;

/* The Various Context Types.

 * In general the type is a bitwise OR of the values below.
 * Note that CTXT_LOOP is already the or of CTXT_NEXT and CTXT_BREAK.
 * Only functions should have the third bit turned on;
 * this allows us to move up the context stack easily
 * with either RETURN's or GENERIC's or RESTART's.
 * If you add a new context type for functions make sure
 *   CTXT_NEWTYPE & CTXT_FUNCTION > 0
 */
enum {
    CTXT_TOPLEVEL = 0,
    CTXT_NEXT	  = 1,
    CTXT_BREAK	  = 2,
    CTXT_LOOP	  = 3,	/* break OR next target */
    CTXT_FUNCTION = 4,
    CTXT_CCODE	  = 8,
    CTXT_RETURN	  = 12,
    CTXT_BROWSER  = 16,
    CTXT_GENERIC  = 20,
    CTXT_RESTART  = 32,
    CTXT_BUILTIN  = 64  /* used in profiling */
};

/*
TOP   0 0 0 0 0 0  = 0
NEX   1 0 0 0 0 0  = 1
BRE   0 1 0 0 0 0  = 2
LOO   1 1 0 0 0 0  = 3
FUN   0 0 1 0 0 0  = 4
CCO   0 0 0 1 0 0  = 8
BRO   0 0 0 0 1 0  = 16
RET   0 0 1 1 0 0  = 12
GEN   0 0 1 0 1 0  = 20
RES   0 0 0 0 0 0 1 = 32
BUI   0 0 0 0 0 0 0 1 = 64
*/

#define IS_RESTART_BIT_SET(flags) ((flags) & CTXT_RESTART)
#define SET_RESTART_BIT_ON(flags) (flags |= CTXT_RESTART)
#define SET_RESTART_BIT_OFF(flags) (flags &= ~CTXT_RESTART)
#endif

/* Miscellaneous Definitions */
#define streql(s, t)	(!strcmp((s), (t)))

/* Arithmetic and Relation Operators */
typedef enum {
    PLUSOP = 1,
    MINUSOP,
    TIMESOP,
    DIVOP,
    POWOP,
    MODOP,
    IDIVOP
} ARITHOP_TYPE;

typedef enum {
    EQOP = 1,
    NEOP,
    LTOP,
    LEOP,
    GEOP,
    GTOP
} RELOP_TYPE;

/* File Handling */
/*
#define R_EOF	65535
*/
#define R_EOF	-1


/*--- Global Variables ---------------------------------------------------- */

/* Defined and initialized in names.c (not main.c) :*/
#ifndef __R_Names__
extern
#endif
FUNTAB	R_FunTab[];	    /* Built in functions */


#include <R_ext/libextern.h>

#ifdef __MAIN__
# define INI_as(v) = v
#define extern0 attribute_hidden
#else
# define INI_as(v)
#define extern0 extern
#endif

LibExtern Rboolean R_interrupts_suspended INI_as(FALSE);
LibExtern int R_interrupts_pending INI_as(0);

/* R Home Directory */
LibExtern char *R_Home;		    /* Root of the R tree */

/* Memory Management */
extern0 R_size_t R_NSize  INI_as(R_NSIZE);/* Size of cons cell heap */
extern0 R_size_t R_VSize  INI_as(R_VSIZE);/* Size of the vector heap */
extern0 SEXP	R_NHeap;	    /* Start of the cons cell heap */
extern0 SEXP	R_FreeSEXP;	    /* Cons cell free list */
extern0 R_size_t R_Collected;	    /* Number of free cons cells (after gc) */
LibExtern int	R_Is_Running;	    /* for Windows memory manager */

/* The Pointer Protection Stack */
extern0 int	R_PPStackSize	INI_as(R_PPSSIZE); /* The stack size (elements) */
extern0 int	R_PPStackTop;	    /* The top of the stack */
extern0 SEXP*	R_PPStack;	    /* The pointer protection stack */

/* Evaluation Environment */
LibExtern SEXP	R_CurrentExpr;	    /* Currently evaluating expression */
extern0 SEXP	R_ReturnedValue;    /* Slot for return-ing values */
extern0 SEXP*	R_SymbolTable;	    /* The symbol table */
#ifdef R_USE_SIGNALS
LibExtern RCNTXT R_Toplevel;	    /* Storage for the toplevel environment */
LibExtern RCNTXT* R_ToplevelContext;  /* The toplevel environment */
LibExtern RCNTXT* R_GlobalContext;    /* The global environment */
#endif
extern0 Rboolean R_Visible;	    /* Value visibility flag */
LibExtern int	R_EvalDepth	INI_as(0);	/* Evaluation recursion depth */
extern0 int	R_BrowseLines	INI_as(0);	/* lines/per call in browser */

extern0 SEXP    R_VStack        INI_as(NULL);   /* R_alloc stack pointer */

extern0 int	R_Expressions	INI_as(5000);	/* options(expressions) */
extern0 int	R_Expressions_keep INI_as(5000);	/* options(expressions) */
extern0 Rboolean R_KeepSource	INI_as(FALSE);	/* options(keep.source) */
extern0 int	R_WarnLength	INI_as(1000);	/* Error/warning max length */
extern0 int	R_nwarnings	INI_as(50);
extern0 uintptr_t R_CStackLimit	INI_as((uintptr_t)-1);	/* C stack limit */
extern0 uintptr_t R_CStackStart	INI_as((uintptr_t)-1);	/* Initial stack address */
extern0 int	R_CStackDir	INI_as(1);	/* C stack direction */
extern0 uintptr_t R_CStackThreshold;	/* Threshold for overflow detection */

#ifdef R_USE_SIGNALS
extern0 struct RPRSTACK *R_PendingPromises INI_as(NULL); /* Pending promise stack */
#endif

/* File Input/Output */
LibExtern Rboolean R_Interactive INI_as(TRUE);	/* TRUE during interactive use*/
extern0 Rboolean R_Quiet	INI_as(FALSE);	/* Be as quiet as possible */
extern Rboolean  R_Slave	INI_as(FALSE);	/* Run as a slave process */
extern0 Rboolean R_Verbose	INI_as(FALSE);	/* Be verbose */
/* extern int	R_Console; */	    /* Console active flag */
/* IoBuffer R_ConsoleIob; : --> ./IOStuff.h */
/* R_Consolefile is used in the internet module */
extern FILE*	R_Consolefile	INI_as(NULL);	/* Console output file */
extern FILE*	R_Outputfile	INI_as(NULL);	/* Output file */
extern0 int	R_ErrorCon	INI_as(2);	/* Error connection */
LibExtern char *R_TempDir	INI_as(NULL);	/* Name of per-session dir */
extern0 char   *Sys_TempDir	INI_as(NULL);	/* Name of per-session dir
						   if set by R itself */
extern0 char	R_StdinEnc[31]  INI_as("");	/* Encoding assumed for stdin */

/* Objects Used In Parsing  */
extern0 int	R_ParseError	INI_as(0); /* Line where parse error occurred */
extern0 int	R_ParseErrorCol;    /* Column of start of token where parse error occurred */
extern0 SEXP	R_ParseErrorFile;   /* Source file where parse error was seen */
#define PARSE_ERROR_SIZE 256	    /* Parse error messages saved here */
extern0 char	R_ParseErrorMsg[PARSE_ERROR_SIZE] INI_as("");
#define PARSE_CONTEXT_SIZE 256	    /* Recent parse context kept in a circular buffer */
extern0 char	R_ParseContext[PARSE_CONTEXT_SIZE] INI_as("");
extern0 int	R_ParseContextLast INI_as(0); /* last character in context buffer */
extern0 int	R_ParseContextLine; /* Line in file of the above */

/* Image Dump/Restore */
extern int	R_DirtyImage	INI_as(0);	/* Current image dirty */

/* How should %*% operations be done - with C routines or BLAS routines?  
   For four kinds of operations: vec-dot, mat-vec, vec-mat, mat-mat. */
#define R_mat_mult_with_BLAS_len 4
extern0 Rboolean R_mat_mult_with_BLAS [R_mat_mult_with_BLAS_len] 
#ifdef __MAIN__
#ifdef R_MAT_MULT_WITH_BLAS_BY_DEFAULT
  = { TRUE, TRUE, TRUE, TRUE }
#else
  = { FALSE, FALSE, FALSE, FALSE }
#endif
#endif
;

/* History */
LibExtern char *R_HistoryFile;	/* Name of the history file */
LibExtern int	R_HistorySize;	/* Size of the history file */
LibExtern int	R_RestoreHistory;	/* restore the history file? */
extern void 	R_setupHistory(void);

/* Warnings/Errors */
extern0 int	R_CollectWarnings INI_as(0);	/* the number of warnings */
extern0 SEXP	R_Warnings;	    /* the warnings and their calls */
extern0 int	R_ShowErrorMessages INI_as(1);	/* show error messages? */
extern0 SEXP	R_HandlerStack;	/* Condition handler stack */
extern0 SEXP	R_RestartStack;	/* Stack of available restarts */
extern0 Rboolean R_warn_partial_match_args   INI_as(FALSE);
extern0 Rboolean R_warn_partial_match_dollar INI_as(FALSE);
extern0 Rboolean R_warn_partial_match_attr INI_as(FALSE);
extern0 Rboolean R_ShowWarnCalls INI_as(FALSE);
extern0 Rboolean R_ShowErrorCalls INI_as(FALSE);
extern0 int	R_NShowCalls INI_as(50);

LibExtern Rboolean utf8locale  INI_as(FALSE);  /* is this a UTF-8 locale? */
LibExtern Rboolean mbcslocale  INI_as(FALSE);  /* is this a MBCS locale? */
extern0   Rboolean latin1locale INI_as(FALSE); /* is this a Latin-1 locale? */
#ifdef Win32
LibExtern unsigned int localeCP  INI_as(1252); /* the locale's codepage */
extern0   Rboolean WinUTF8out  INI_as(FALSE);  /* Use UTF-8 for output */
extern0   void WinCheckUTF8(void);
#endif

extern0 char OutDec	INI_as('.');  /* decimal point used for output */
extern0 Rboolean R_DisableNLinBrowser	INI_as(FALSE);

/* Initialization of the R environment when it is embedded */
extern int Rf_initEmbeddedR(int argc, char **argv);

/* GUI type */

extern char	*R_GUIType	INI_as("unknown");
extern Rboolean R_isForkedChild		INI_as(FALSE); /* was this forked? */

extern double cpuLimit			INI_as(-1.0);
extern double cpuLimit2			INI_as(-1.0);
extern double cpuLimitValue		INI_as(-1.0);
extern double elapsedLimit		INI_as(-1.0);
extern double elapsedLimit2		INI_as(-1.0);
extern double elapsedLimitValue		INI_as(-1.0);

void resetTimeLimits(void);

#define R_BCNODESTACKSIZE 100000
extern0 SEXP *R_BCNodeStackBase, *R_BCNodeStackTop, *R_BCNodeStackEnd;
#ifdef BC_INT_STACK
# define R_BCINTSTACKSIZE 10000
extern0 IStackval *R_BCIntStackBase, *R_BCIntStackTop, *R_BCIntStackEnd;
#endif
extern0 int R_jit_enabled INI_as(0);
extern0 int R_compile_pkgs INI_as(0);
extern SEXP R_cmpfun(SEXP);
extern void R_init_jit_enabled(void);

LibExtern int R_num_math_threads INI_as(1);
LibExtern int R_max_num_math_threads INI_as(1);

/* Pointer  type and utilities for dispatch in the methods package */
typedef SEXP (*R_stdGen_ptr_t)(SEXP, SEXP, SEXP); /* typedef */
R_stdGen_ptr_t R_get_standardGeneric_ptr(void); /* get method */
R_stdGen_ptr_t R_set_standardGeneric_ptr(R_stdGen_ptr_t, SEXP); /* set method */
LibExtern SEXP R_MethodsNamespace;
SEXP R_deferred_default_method(void);
SEXP R_set_prim_method(SEXP fname, SEXP op, SEXP code_vec, SEXP fundef,
		       SEXP mlist);
SEXP do_set_prim_method(SEXP op, const char *code_string, SEXP fundef,
			SEXP mlist);
void R_set_quick_method_check(R_stdGen_ptr_t);
SEXP R_primitive_methods(SEXP op);
SEXP R_primitive_generic(SEXP op);

/* smallest decimal exponent, needed in format.c, set in Init_R_Machine */
extern0 int R_dec_min_exponent		INI_as(-308);

/* structure for caching machine accuracy values */
typedef struct {
    int ibeta, it, irnd, ngrd, machep, negep, iexp, minexp, maxexp;
    double eps, epsneg, xmin, xmax;
} AccuracyInfo;

LibExtern AccuracyInfo R_AccuracyInfo;

extern0 unsigned int max_contour_segments INI_as(25000);

extern0 Rboolean known_to_be_latin1 INI_as(FALSE);
extern0 Rboolean known_to_be_utf8 INI_as(FALSE);

#ifdef __MAIN__
# undef extern
# undef extern0
# undef LibExtern
#endif
#undef INI_as

#define checkArity(a,b) Rf_checkArityCall(a,b,call)

/*--- FUNCTIONS ------------------------------------------------------ */

# define allocCharsxp		Rf_allocCharsxp
# define begincontext		Rf_begincontext
# define can_save_alloc		Rf_can_save_alloc
# define check_stack_balance	Rf_check_stack_balance
# define check1arg		Rf_check1arg
# define check1arg_error	Rf_check1arg_error
# define CheckFormals		Rf_CheckFormals
# define CleanEd		Rf_CleanEd
# define CoercionWarning       	Rf_CoercionWarning
# define ComplexFromInteger	Rf_ComplexFromInteger
# define ComplexFromLogical	Rf_ComplexFromLogical
# define ComplexFromReal	Rf_ComplexFromReal
# define ComplexFromString	Rf_ComplexFromString
# define copyListMatrix		Rf_copyListMatrix
# define copyMostAttribNoTs	Rf_copyMostAttribNoTs
# define CustomPrintValue	Rf_CustomPrintValue
# define DataFrameClass		Rf_DataFrameClass
# define ddfindVar		Rf_ddfindVar
# define deparse1		Rf_deparse1
# define deparse1line		Rf_deparse1line
# define deparse1s		Rf_deparse1s
# define DispatchGroup		Rf_DispatchGroup
# define DispatchOrEval		Rf_DispatchOrEval
# define DispatchAnyOrEval      Rf_DispatchAnyOrEval
# define dynamicfindVar		Rf_dynamicfindVar
# define EncodeRaw              Rf_EncodeRaw
# define EncodeString           Rf_EncodeString
# define EnsureString 		Rf_EnsureString
# define endcontext		Rf_endcontext
# define envlength		Rf_envlength
# define ErrorMessage		Rf_ErrorMessage
# define evalList		Rf_evalList
# define evalListKeepMissing	Rf_evalListKeepMissing
# define evalListPendingOK	Rf_evalListPendingOK
# define factorsConform		Rf_factorsConform
# define findcontext		Rf_findcontext
# define findVar1		Rf_findVar1
# define forcePromise		Rf_forcePromise
# define forcePromisePendingOK	Rf_forcePromisePendingOK
# define FrameClassFix		Rf_FrameClassFix
# define framedepth		Rf_framedepth
# define frameSubscript		Rf_frameSubscript
# define get1index		Rf_get1index
# define getVar			Rf_getVar
# define getVarInFrame		Rf_getVarInFrame
# define InitArithmetic		Rf_InitArithmetic
# define InitColors		Rf_InitColors
# define InitConnections	Rf_InitConnections
# define InitEd			Rf_InitEd
# define InitFunctionHashing	Rf_InitFunctionHashing
# define InitBaseEnv		Rf_InitBaseEnv
# define InitGlobalEnv		Rf_InitGlobalEnv
# define InitGraphics		Rf_InitGraphics
# define InitMemory		Rf_InitMemory
# define InitNames		Rf_InitNames
# define InitOptions		Rf_InitOptions
# define InitStringHash		Rf_InitStringHash
# define InitTempDir		Rf_InitTempDir
# define initStack		Rf_initStack
# define IntegerFromComplex	Rf_IntegerFromComplex
# define IntegerFromLogical	Rf_IntegerFromLogical
# define IntegerFromReal	Rf_IntegerFromReal
# define IntegerFromString	Rf_IntegerFromString
# define internalTypeCheck	Rf_internalTypeCheck
# define isValidName		Rf_isValidName
# define ItemName		Rf_ItemName
# define jump_to_toplevel	Rf_jump_to_toplevel
# define KillAllDevices		Rf_KillAllDevices
# define levelsgets		Rf_levelsgets
# define LogicalFromComplex	Rf_LogicalFromComplex
# define LogicalFromInteger	Rf_LogicalFromInteger
# define LogicalFromReal	Rf_LogicalFromReal
# define LogicalFromString	Rf_LogicalFromString
# define mainloop		Rf_mainloop
# define makeSubscript		Rf_makeSubscript
# define markKnown		Rf_markKnown
# define mat2indsub		Rf_mat2indsub
# define matchArg		Rf_matchArg
# define matchArgExact		Rf_matchArgExact
# define matchArgs		Rf_matchArgs
# define matchPar		Rf_matchPar
# define Mbrtowc		Rf_mbrtowc
# define mbtoucs		Rf_mbtoucs
# define mkCLOSXP		Rf_mkCLOSXP
# define mkFalse		Rf_mkFalse
# define mkPROMISE		Rf_mkPROMISE
# define mkQUOTE		Rf_mkQUOTE
# define mkSYMSXP		Rf_mkSYMSXP
# define mkTrue			Rf_mkTrue
# define NewEnvironment		Rf_NewEnvironment
# define OneIndex		Rf_OneIndex
# define onintr			Rf_onintr
# define onsigusr1              Rf_onsigusr1
# define onsigusr2              Rf_onsigusr2
# define parse			Rf_parse
# define PrintDefaults		Rf_PrintDefaults
# define PrintGreeting		Rf_PrintGreeting
# define PrintValueEnv		Rf_PrintValueEnv
# define PrintValueRec		Rf_PrintValueRec
# define PrintVersion		Rf_PrintVersion
# define PrintVersion_part_1	Rf_PrintVersion_part_1
# define PrintVersionString    	Rf_PrintVersionString
# define PrintWarnings		Rf_PrintWarnings
# define promiseArgs		Rf_promiseArgs
# define promiseArgsWithValues	Rf_promiseArgsWithValues
# define promiseArgsWith1Value	Rf_promiseArgsWith1Value
# define RealFromComplex	Rf_RealFromComplex
# define RealFromInteger	Rf_RealFromInteger
# define RealFromLogical	Rf_RealFromLogical
# define RealFromString		Rf_RealFromString
# define revisecontext          Rf_revisecontext
# define Seql			Rf_Seql
# define Scollate		Rf_Scollate
# define sortVector		Rf_sortVector
# define SrcrefPrompt		Rf_SrcrefPrompt
# define ssort			Rf_ssort
# define StringFromComplex	Rf_StringFromComplex
# define StringFromInteger	Rf_StringFromInteger
# define StringFromLogical	Rf_StringFromLogical
# define StringFromReal		Rf_StringFromReal
# define strIsASCII		Rf_strIsASCII
# define StrToInternal		Rf_StrToInternal
# define strmat2intmat		Rf_strmat2intmat
# define substituteList		Rf_substituteList
# define tsConform		Rf_tsConform
# define tspgets		Rf_tspgets
# define type2symbol		Rf_type2symbol
# define unbindVar		Rf_unbindVar
# define usemethod		Rf_usemethod
# define ucstomb		Rf_ucstomb
# define ucstoutf8		Rf_ucstoutf8
# define utf8toucs		Rf_utf8toucs
# define utf8towcs		Rf_utf8towcs
# define vectorIndex		Rf_vectorIndex
# define vectorSubscript	Rf_vectorSubscript
# define wait_until_arguments_computed Rf_wait_until_arguments_computed
# define warningcall		Rf_warningcall
# define WarningMessage		Rf_WarningMessage
# define wcstoutf8		Rf_wcstoutf8
# define wtransChar		Rf_wtransChar
# define yychar			Rf_yychar
# define yylval			Rf_yylval
# define yynerrs		Rf_yynerrs
# define yyparse		Rf_yyparse

/* Platform Dependent Gui Hooks */

#define	R_CONSOLE	1
#define	R_FILE		2
#define R_TEXT		3

/* The maximum length of input line which will be asked for,
   in bytes, including the terminator */
#define CONSOLE_BUFFER_SIZE 4096
int	R_ReadConsole(const char *, unsigned char *, int, int);
void	R_WriteConsole(const char *, int); /* equivalent to R_WriteConsoleEx(a, b, 0) */
void	R_WriteConsoleEx(const char *, int, int);
void	R_ResetConsole(void);
void	R_FlushConsole(void);
void	R_ClearerrConsole(void);
void	R_Busy(int);
int	R_ShowFiles(int, const char **, const char **, const char *,
		    Rboolean, const char *);
int     R_EditFiles(int, const char **, const char **, const char *);
int	R_ChooseFile(int, char *, int);
char	*R_HomeDir(void);
Rboolean R_FileExists(const char *);
Rboolean R_HiddenFile(const char *);
double	R_FileMtime(const char *);

/* environment cell access */
typedef struct R_varloc_st *R_varloc_t;
R_varloc_t R_findVarLocInFrame(SEXP, SEXP);
SEXP R_GetVarLocValue(R_varloc_t);
SEXP R_GetVarLocSymbol(R_varloc_t);
Rboolean R_GetVarLocMISSING(R_varloc_t);
void R_SetVarLocValue(R_varloc_t, SEXP);

/* deparse option bits: change do_dump if more are added */

#define KEEPINTEGER 		1
#define QUOTEEXPRESSIONS 	2
#define SHOWATTRIBUTES 		4
#define USESOURCE 		8
#define WARNINCOMPLETE 		16
#define DELAYPROMISES 		32
#define KEEPNA			64
#define S_COMPAT       		128
/* common combinations of the above */
#define SIMPLEDEPARSE		0
#define DEFAULTDEPARSE		65 /* KEEPINTEGER | KEEPNA, used for calls */
#define FORSOURCING		95 /* not DELAYPROMISES, used in edit.c */

/* Coercion functions */
int Rf_LogicalFromString(SEXP, int*);
int Rf_IntegerFromString(SEXP, int*);
double Rf_RealFromString(SEXP, int*);
Rcomplex Rf_ComplexFromString(SEXP, int*);
SEXP Rf_StringFromLogical(int, int*);
SEXP Rf_StringFromInteger(int, int*);
SEXP Rf_StringFromReal(double, int*);
SEXP Rf_StringFromComplex(Rcomplex, int*);
SEXP Rf_EnsureString(SEXP);

/* Other Internally Used Functions */

SEXP Rf_allocCharsxp(R_len_t);
SEXP Rf_append(SEXP, SEXP); /* apparently unused now */
void check1arg(SEXP, SEXP, const char *);
void check1arg_error(SEXP, SEXP, const char *);
void Rf_checkArityCall(SEXP, SEXP, SEXP);
void CheckFormals(SEXP);
void R_check_locale(void);
void check_stack_balance(SEXP op, int save);
void CleanEd(void);
SEXP can_save_alloc (SEXP, SEXP, SEXPTYPE);
void copyListMatrix(SEXP, SEXP, Rboolean);
void copyMostAttribNoTs(SEXP, SEXP);
void CustomPrintValue(SEXP, SEXP);
void DataFrameClass(SEXP);
SEXP ddfindVar(SEXP, SEXP);
SEXP deparse1(SEXP,Rboolean,int);
SEXP deparse1line(SEXP,Rboolean);
SEXP deparse1s(SEXP call);
int DispatchAnyOrEval(SEXP, SEXP, const char *, SEXP, SEXP, SEXP*, int, int);
int DispatchOrEval(SEXP, SEXP, const char *, SEXP, SEXP, SEXP*, int, int);
int DispatchGroup(const char *, SEXP,SEXP,SEXP,SEXP,SEXP*);
SEXP duplicated(SEXP, Rboolean);
SEXP duplicated3(SEXP, SEXP, Rboolean);
int any_duplicated(SEXP, Rboolean);
int any_duplicated3(SEXP, SEXP, Rboolean);
int envlength(SEXP);
SEXP evalList(SEXP, SEXP, SEXP);
SEXP evalListKeepMissing(SEXP, SEXP);
SEXP evalListPendingOK(SEXP, SEXP, SEXP);
int factorsConform(SEXP, SEXP);
void findcontext(int, SEXP, SEXP);
SEXP findVar1(SEXP, SEXP, SEXPTYPE, int);
SEXP forcePromise(SEXP);
SEXP forcePromisePendingOK(SEXP);
void FrameClassFix(SEXP);
SEXP frameSubscript(int, SEXP, SEXP);
int get1index(SEXP, SEXP, int, int, int, SEXP);
SEXP getVar(SEXP, SEXP);
SEXP getVarInFrame(SEXP, SEXP);
void InitArithmetic(void);
void InitColors(void);
void InitConnections(void);
void InitEd(void);
void InitFunctionHashing(void);
void InitBaseEnv(void);
void InitGlobalEnv(void);
Rboolean R_current_trace_state(void);
Rboolean R_has_methods(SEXP);
void R_InitialData(void);
SEXP R_possible_dispatch(SEXP, SEXP, SEXP, SEXP, Rboolean);
void InitGraphics(void);
void InitMemory(void);
void InitNames(void);
void InitOptions(void);
void InitStringHash(void);
void Init_R_Variables(SEXP);
void InitTempDir(void);
void initStack(void);
void internalTypeCheck(SEXP, SEXP, SEXPTYPE);
Rboolean isMethodsDispatchOn(void);
int isValidName(const char *);
void jump_to_toplevel(void);
void KillAllDevices(void);
SEXP levelsgets(SEXP, SEXP);
void mainloop(void);
SEXP makeSubscript(SEXP, SEXP, int *, SEXP, int);
SEXP markKnown(const char *, SEXP);
SEXP mat2indsub(SEXP, SEXP, SEXP);
SEXP matchArg(SEXP, SEXP*);
SEXP matchArgExact(SEXP, SEXP*);
SEXP matchArgs(SEXP, char **, int, SEXP, SEXP);
SEXP matchPar(const char *, SEXP*);
void memtrace_report(void *, void *);
SEXP mkCLOSXP(SEXP, SEXP, SEXP);
SEXP mkFalse(void);
SEXP mkPRIMSXP (int, int);
SEXP mkPROMISE(SEXP, SEXP);
SEXP mkQUOTE(SEXP);
SEXP mkSYMSXP(SEXP, SEXP);
SEXP mkTrue(void);
SEXP NewEnvironment(SEXP, SEXP, SEXP);
void onintr(void);
RETSIGTYPE onsigusr1(int);
RETSIGTYPE onsigusr2(int);
int OneIndex(SEXP, SEXP, int, int, SEXP*, int, SEXP);
SEXP parse(FILE*, int);
void PrintDefaults(void);
void PrintGreeting(void);
void PrintValueEnv(SEXP, SEXP);
void PrintValueRec(SEXP, SEXP);
void PrintVersion(char *);
void PrintVersion_part_1(char *);
void PrintVersionString(char *);
void PrintWarnings(void);
void process_site_Renviron(void);
void process_system_Renviron(void);
void process_user_Renviron(void);
SEXP promiseArgs(SEXP, SEXP);
SEXP promiseArgsWithValues(SEXP, SEXP, SEXP);
SEXP promiseArgsWith1Value(SEXP, SEXP, SEXP);
void Rcons_vprintf(const char *, va_list);
SEXP R_data_class(SEXP , Rboolean);
SEXP R_data_class2(SEXP);
char *R_LibraryFileName(const char *, char *, size_t);
SEXP R_LoadFromFile(FILE*, int);
SEXP R_NewHashedEnv(SEXP, SEXP);
extern int R_Newhashpjw(const char *);
FILE* R_OpenLibraryFile(const char *);
SEXP R_Primitive(const char *);
void R_RestoreGlobalEnv(void);
void R_RestoreGlobalEnvFromFile(const char *, Rboolean);
void R_SaveGlobalEnv(void);
void R_SaveGlobalEnvToFile(const char *);
void R_SaveToFile(SEXP, FILE*, int);
void R_SaveToFileV(SEXP, FILE*, int, int);
Rboolean R_seemsOldStyleS4Object(SEXP object);
int R_SetOptionWarn(int);
int R_SetOptionWidth(int);
void R_Suicide(const char *);
void R_getProcTime(double *data);
int R_isMissing(SEXP symbol, SEXP rho);
void sortVector(SEXP, Rboolean);
void SrcrefPrompt(const char *, SEXP);
void ssort(SEXP*,int);
int StrToInternal(const char *);
SEXP strmat2intmat(SEXP, SEXP, SEXP);
SEXP substituteList(SEXP, SEXP);
Rboolean tsConform(SEXP,SEXP);
SEXP tspgets(SEXP, SEXP);
SEXP type2symbol(SEXPTYPE);
void unbindVar(SEXP, SEXP);
#ifdef ALLOW_OLD_SAVE
void unmarkPhase(void);
#endif
SEXP R_LookupMethod(SEXP, SEXP, SEXP, SEXP);
int usemethod(const char *, SEXP, SEXP, SEXP, SEXP, SEXP, SEXP, int, SEXP*);
SEXP vectorIndex(SEXP, SEXP, int, int, int, SEXP);
SEXP Rf_vectorSubscript(int, SEXP, int*, SEXP (*)(SEXP,SEXP),
                        SEXP (*)(SEXP, int), SEXP, SEXP);
void Rf_wait_until_arguments_computed (SEXP);

#ifdef R_USE_SIGNALS
void begincontext(RCNTXT*, int, SEXP, SEXP, SEXP, SEXP, SEXP);
void revisecontext(SEXP, SEXP);
SEXP dynamicfindVar(SEXP, RCNTXT*);
void endcontext(RCNTXT*);
int framedepth(RCNTXT*);
void R_InsertRestartHandlers(RCNTXT *, Rboolean);
void R_JumpToContext(RCNTXT *, int, SEXP);
SEXP R_syscall(int,RCNTXT*);
int R_sysparent(int,RCNTXT*);
SEXP R_sysframe(int,RCNTXT*);
SEXP R_sysfunction(int,RCNTXT*);

void R_run_onexits(RCNTXT *);
void R_restore_globals(RCNTXT *);
#endif

/* ../main/bind.c */
SEXP ItemName(SEXP, int);

/* ../main/errors.c : */
void ErrorMessage(SEXP, int, ...);
void WarningMessage(SEXP, R_WARNING, ...);
SEXP R_GetTraceback(int);

R_size_t R_GetMaxVSize(void);
void R_SetMaxVSize(R_size_t);
R_size_t R_GetMaxNSize(void);
void R_SetMaxNSize(R_size_t);
R_size_t R_Decode2Long(char *p, int *ierr);
void R_SetPPSize(R_size_t);

/* ../main/devices.c, used in memory.c, gnuwin32/extra.c */
#define R_MaxDevices 64

/* ../../main/printutils.c : */
typedef enum {
    Rprt_adj_left = 0,
    Rprt_adj_right = 1,
    Rprt_adj_centre = 2,
    Rprt_adj_none = 3
} Rprt_adj;

int	Rstrlen(SEXP, int);
const char *EncodeRaw(Rbyte);
const char *EncodeString(SEXP, int, int, Rprt_adj);
const char *EncodeReal2(double, int, int, int);


/* main/sort.c */
void orderVector1(int *indx, int n, SEXP key, Rboolean nalast,
		  Rboolean decreasing, SEXP rho);

/* main/subset.c */
SEXP R_subset3_dflt(SEXP, SEXP, SEXP, SEXP);

/* main/subassign.c */
SEXP R_subassign3_dflt(SEXP, SEXP, SEXP, SEXP);

#include <wchar.h>

/* main/util.c */
void UNIMPLEMENTED_TYPE(const char *s, SEXP x);
void UNIMPLEMENTED_TYPEt(const char *s, SEXPTYPE t);
Rboolean Rf_strIsASCII(const char *str);
int utf8clen(char c);

typedef unsigned short ucs2_t;
size_t mbcsToUcs2(const char *in, ucs2_t *out, int nout, int enc);
/* size_t mbcsMblen(char *in);
size_t ucs2ToMbcs(ucs2_t *in, char *out);
size_t ucs2Mblen(ucs2_t *in); */
size_t utf8toucs(wchar_t *wc, const char *s);
size_t utf8towcs(wchar_t *wc, const char *s, size_t n);
size_t ucstomb(char *s, const unsigned int wc);
size_t ucstoutf8(char *s, const unsigned int wc);
size_t mbtoucs(unsigned int *wc, const char *s, size_t n);
size_t wcstoutf8(char *s, const wchar_t *wc, size_t n);

const wchar_t *wtransChar(SEXP x); /* from sysutils.c */

#define mbs_init(x) memset(x, 0, sizeof(mbstate_t))
size_t Mbrtowc(wchar_t *wc, const char *s, size_t n, mbstate_t *ps);
Rboolean mbcsValid(const char *str);
Rboolean utf8Valid(const char *str);
char *Rf_strchr(const char *s, int c);
char *Rf_strrchr(const char *s, int c);

#ifdef Win32
void R_fixslash(char *s);
void R_fixbackslash(char *s);
wchar_t *filenameToWchar(const SEXP fn, const Rboolean expand);

#if defined(SUPPORT_UTF8_WIN32)
#define mbrtowc(a,b,c,d) Rmbrtowc(a,b)
#define wcrtomb(a,b,c) Rwcrtomb(a,b)
#define mbstowcs(a,b,c) Rmbstowcs(a,b,c)
#define wcstombs(a,b,c) Rwcstombs(a,b,c)
size_t Rmbrtowc(wchar_t *wc, const char *s);
size_t Rwcrtomb(char *s, const wchar_t wc);
size_t Rmbstowcs(wchar_t *wc, const char *s, size_t n);
size_t Rwcstombs(char *s, const wchar_t *wc, size_t n);
#endif
#endif

FILE *RC_fopen(const SEXP fn, const char *mode, const Rboolean expand);
int Seql(SEXP a, SEXP b);
int Scollate(SEXP a, SEXP b);

double R_strtod4(const char *str, char **endptr, char dec, Rboolean NA);
double R_strtod(const char *str, char **endptr);
double R_atof(const char *str);

/* unix/sys-std.c, main/options.c */
void set_rl_word_breaks(const char *str);

/* From localecharset.c */
extern char *locale2charset(const char *);

/* Localization */

#ifdef ENABLE_NLS
#include <libintl.h>
#ifdef Win32
#define _(String) libintl_gettext (String)
#undef gettext /* needed for graphapp */
#else
#define _(String) gettext (String)
#endif
#define gettext_noop(String) String
#define N_(String) gettext_noop (String)
#else /* not NLS */
#define _(String) (String)
#define N_(String) String
#define ngettext(String, StringP, N) (N > 1 ? StringP: String)
#endif


/* Macros for suspending interrupts: also in GraphicsDevice.h */
#define BEGIN_SUSPEND_INTERRUPTS do { \
    Rboolean __oldsusp__ = R_interrupts_suspended; \
    R_interrupts_suspended = TRUE;
#define END_SUSPEND_INTERRUPTS R_interrupts_suspended = __oldsusp__; \
    if (R_interrupts_pending && ! R_interrupts_suspended) \
        onintr(); \
} while(0)


/* Macros for fast vmaxget and vmaxset */

#define VMAXGET() ((void *) R_VStack)
#define VMAXSET(ovmax) (R_VStack = (SEXP) (ovmax))


#ifdef __GNUC__
# undef alloca
# define alloca(x) __builtin_alloca((x))
#else
# ifdef HAVE_ALLOCA_H
#  include <alloca.h>
# endif
# if !HAVE_DECL_ALLOCA
extern void *alloca(size_t);
# endif
#endif


/* Macro for fast stack checking */

#define R_CHECKSTACK() do { \
    int dummy; \
    if (R_CStackDir > 0 ? (uintptr_t)&dummy < R_CStackThreshold \
                        : (uintptr_t)&dummy > R_CStackThreshold) \
        R_CheckStack(); \
} while (0)


/* Enable this by defining USE_FAST_PROTECT_MACROS before including Defn.h.

   Redefines PROTECT, UNPROTECT, PROTECT_WITH_INDEX, and REPROTECT for speed,
   as is possible because the required variables are defined above.  The
   macros below call procedure in memory.c for error handling.  PROTECT_PTR is 
   not redefined, since it contains a significant amount of code.

   Macros PROTECT2 and PROTECT3 for protecting 2 or 3 objects are also defined.

   Defining USE_FAST_PROTECT_MACROS in source files outside src/main may
   cause problems at link time. */

#ifdef USE_FAST_PROTECT_MACROS

extern void Rf_protect_error (void);
extern void Rf_unprotect_error (void);

#undef  PROTECT
#define PROTECT(s) \
( (R_PPStackTop >= R_PPStackSize ? Rf_protect_error() : (void)0), \
   R_PPStack[R_PPStackTop++] = (s) )

#undef  PROTECT2
#define PROTECT2(s1,s2) \
( (R_PPStackTop+1 >= R_PPStackSize ? Rf_protect_error() : (void)0), \
   R_PPStack[R_PPStackTop++] = (s1), \
   R_PPStack[R_PPStackTop++] = (s2) )

#undef  PROTECT3
#define PROTECT3(s1,s2,s3) \
( (R_PPStackTop+2 >= R_PPStackSize ? Rf_protect_error() : (void)0), \
   R_PPStack[R_PPStackTop++] = (s1), \
   R_PPStack[R_PPStackTop++] = (s2), \
   R_PPStack[R_PPStackTop++] = (s3) )

#undef  UNPROTECT
#define UNPROTECT(n) \
  ( R_PPStackTop >= (n) ? (void) (R_PPStackTop -= (n)) \
                        : Rf_unprotect_error() )

#undef  PROTECT_WITH_INDEX
#define PROTECT_WITH_INDEX(x,i) \
  ( (*(i) = R_PPStackTop), PROTECT(x) )

#undef  REPROTECT
#define REPROTECT(x,i) \
  ( (void) (R_PPStack[i] = x) )

#endif

#endif /* DEFN_H_ */
/*
 *- Local Variables:
 *- page-delimiter: "^/\\*---"
 *- End:
 */<|MERGE_RESOLUTION|>--- conflicted
+++ resolved
@@ -137,11 +137,7 @@
 #define HASHSLOTSUSED(x)     TRUELENGTH(x)
 #define HASHTABLEGROWTHRATE  1.2
 #define HASHMINSIZE	     29
-<<<<<<< HEAD
-#define SET_HASHSIZE(x,v)    SETLENGTH(x,v)
-=======
 /* #define SET_HASHSIZE(x,v)    SETLENGTH(x,v) */
->>>>>>> 9a4efd7f
 #define SET_HASHSLOTSUSED(x,v) SET_TRUELENGTH(x,v)
 #define IS_HASHED(x)	     (HASHTAB(x) != R_NilValue)
 
