--- conflicted
+++ resolved
@@ -497,11 +497,8 @@
                                   of a task (in a helper or the master) */
 
 #ifdef R_DEFERRED_EVAL
-<<<<<<< HEAD
-=======
 
 /* Markers maintained in conjunction with the helpers facility. */
->>>>>>> 3ca051ef
 
 #define helpers_is_being_computed(x)       ((x)->sxpinfo.being_computed)
 #define helpers_is_in_use(x)               ((x)->sxpinfo.in_use)
