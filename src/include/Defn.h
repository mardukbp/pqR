/*
 *  pqR : A pretty quick version of R
 *  Copyright (C) 2013, 2014 by Radford M. Neal
 *
 *  Based on R : A Computer Language for Statistical Data Analysis
 *  Copyright (C) 1995, 1996  Robert Gentleman and Ross Ihaka
 *  Copyright (C) 1998--2011  The R Development Core Team.
 *
 *  The changes in pqR from R-2.15.0 distributed by the R Core Team are
 *  documented in the NEWS and MODS files in the top-level source directory.
 *
 *  This program is free software; you can redistribute it and/or modify
 *  it under the terms of the GNU General Public License as published by
 *  the Free Software Foundation; either version 2 of the License, or
 *  (at your option) any later version.
 *
 *  This program is distributed in the hope that it will be useful,
 *  but WITHOUT ANY WARRANTY; without even the implied warranty of
 *  MERCHANTABILITY or FITNESS FOR A PARTICULAR PURPOSE.  See the
 *  GNU General Public License for more details.
 *
 *  You should have received a copy of the GNU General Public License
 *  along with this program; if not, a copy is available at
 *  http://www.r-project.org/Licenses/
 */

#ifndef DEFN_H_
#define DEFN_H_

/* seems unused */
#define COUNTING

#define BYTECODE

/* probably no longer needed */
#define NEW_CONDITION_HANDLING

/* To test the write barrier used by the generational collector,
   define TESTING_WRITE_BARRIER.  This makes the internal structure of
   SEXPRECs visible only inside of files that explicitly define
   USE_RINTERNALS, and all uses of SEXPREC fields that do not go
   through the appropriate functions or macros will become compilation
   errors.  Since this does impose a small but noticable performance
   penalty, code that includes Defn.h (or code that explicitly defines
   USE_RINTERNALS) can access a SEXPREC's fields directly. */

#ifndef TESTING_WRITE_BARRIER
# define USE_RINTERNALS
#endif

#ifdef HAVE_VISIBILITY_ATTRIBUTE
# define attribute_visible __attribute__ ((visibility ("default")))
# define attribute_hidden __attribute__ ((visibility ("hidden")))
#else
# define attribute_visible
# define attribute_hidden
#endif

#ifdef __MAIN__
# define extern0 attribute_hidden
#else
# define extern0 extern
#endif

/* Define HELPERS_DISABLED if no helper support.  This has the effect of 
   making helpers.h define stubs for the helpers routines.  Also define
   HELPERS_NO_MULTITHREADING if helpers not disabled, but R_HELPER_THREADS
   is not defined. */

# ifdef R_DEFERRED_EVAL
#   ifndef R_HELPER_THREADS
#     define HELPERS_NO_MULTITHREADING
#   endif
# else
#   define HELPERS_DISABLED
# endif

#define MAXELTSIZE 8192 /* Used as a default for string buffer sizes,
			   and occasionally as a limit. */

#include <R_ext/Complex.h>
void Rf_CoercionWarning(int);/* warning code */
int Rf_LogicalFromInteger(int, int*);
int Rf_LogicalFromReal(double, int*);
int Rf_LogicalFromComplex(Rcomplex, int*);
int Rf_IntegerFromLogical(int, int*);
int Rf_IntegerFromReal(double, int*);
int Rf_IntegerFromComplex(Rcomplex, int*);
double Rf_RealFromLogical(int, int*);
double Rf_RealFromInteger(int, int*);
double Rf_RealFromComplex(Rcomplex, int*);
Rcomplex Rf_ComplexFromLogical(int, int*);
Rcomplex Rf_ComplexFromInteger(int, int*);
Rcomplex Rf_ComplexFromReal(double, int*);

#define CALLED_FROM_DEFN_H 1
#include <Rinternals.h>		/*-> Arith.h, Boolean.h, Complex.h, Error.h,
				  Memory.h, PrtUtil.h, Utils.h */
#undef eval
#define eval(e,rho) evalv(e,rho,0)  /* eval is a macro within interpreter */
#undef CALLED_FROM_DEFN_H

extern0 SEXP	R_CommentSymbol;    /* "comment" */
extern0 SEXP	R_DotEnvSymbol;     /* ".Environment" */
extern0 SEXP	R_ExactSymbol;	    /* "exact" */
extern0 SEXP	R_RecursiveSymbol;  /* "recursive" */
extern0 SEXP	R_SrcfileSymbol;    /* "srcfile" */
extern0 SEXP	R_WholeSrcrefSymbol;   /* "wholeSrcref" */
extern0 SEXP	R_SrcrefSymbol;     /* "srcref" */
extern0 SEXP	R_TmpvalSymbol;     /* "*tmp*" */
extern0 SEXP	R_UseNamesSymbol;   /* "use.names" */
extern0 SEXP	R_DoubleColonSymbol;   /* "::" */
extern0 SEXP	R_TripleColonSymbol;   /* ":::" */
extern0 SEXP    R_ConnIdSymbol;  /* "conn_id" */
extern0 SEXP    R_DevicesSymbol;  /* ".Devices" */

extern0 SEXP    R_dot_Generic;  /* ".Generic" */
extern0 SEXP    R_dot_Methods;  /* ".Methods" */
extern0 SEXP    R_dot_Group;  /* ".Group" */
extern0 SEXP    R_dot_Class;  /* ".Class" */
extern0 SEXP    R_dot_GenericCallEnv;  /* ".GenericCallEnv" */
extern0 SEXP    R_dot_GenericDefEnv;  /* ".GenericDefEnv" */


 /* writable char access for R internal use only */
#define CHAR_RW(x)	((char *) CHAR(x))

/* CHARSXP charset bits */
#define BYTES_MASK (1<<1)
#define LATIN1_MASK (1<<2)
#define UTF8_MASK (1<<3)
/* (1<<4) is taken by S4_OBJECT_MASK */
#define CACHED_MASK (1<<5)
#define ASCII_MASK (1<<6)
#define HASHASH_MASK 1

/* Symbol and string hash table declarations. */
#define HASHMAXSIZE          1000000
#define HASHSIZE(x)	     LENGTH(x)
#define HASHSLOTSUSED(x)     TRUELENGTH(x)
#define HASHTABLEGROWTHRATE  1.27
#define HASHMINSIZE	     29
/* #define SET_HASHSIZE(x,v)    SETLENGTH(x,v) */
#define SET_HASHSLOTSUSED(x,v) SET_TRUELENGTH(x,v)
#define IS_HASHED(x)	     (HASHTAB(x) != R_NilValue)

#ifdef USE_RINTERNALS
# define IS_BYTES(x) ((x)->sxpinfo.gp & BYTES_MASK)
# define SET_BYTES(x) (((x)->sxpinfo.gp) |= BYTES_MASK)
# define IS_LATIN1(x) ((x)->sxpinfo.gp & LATIN1_MASK)
# define SET_LATIN1(x) (((x)->sxpinfo.gp) |= LATIN1_MASK)
# define IS_ASCII(x) ((x)->sxpinfo.gp & ASCII_MASK)
# define SET_ASCII(x) (((x)->sxpinfo.gp) |= ASCII_MASK)
# define IS_UTF8(x) ((x)->sxpinfo.gp & UTF8_MASK)
# define SET_UTF8(x) (((x)->sxpinfo.gp) |= UTF8_MASK)
# define ENC_KNOWN(x) ((x)->sxpinfo.gp & (LATIN1_MASK | UTF8_MASK))
# define SET_CACHED(x) (((x)->sxpinfo.gp) |= CACHED_MASK)
# define IS_CACHED(x) (((x)->sxpinfo.gp) & CACHED_MASK)
#else /* USE_RINTERNALS */
/* Needed only for write-barrier testing */
int IS_BYTES(SEXP x);
void SET_BYTES(SEXP x);
int IS_LATIN1(SEXP x);
void SET_LATIN1(SEXP x);
int IS_ASCII(SEXP x);
void SET_ASCII(SEXP x);
int IS_UTF8(SEXP x);
void SET_UTF8(SEXP x);
int ENC_KNOWN(SEXP x);
int SET_CACHED(SEXP x);
int IS_CACHED(SEXP x);
#endif /* USE_RINTERNALS */

/* macros and declarations for managing CHARSXP cache */
#define USE_ATTRIB_FIELD_FOR_CHARSXP_CACHE_CHAINS
#ifdef USE_ATTRIB_FIELD_FOR_CHARSXP_CACHE_CHAINS
# define CXHEAD(x) (x)
# define CXTAIL(x) ATTRIB(x)
#else
# define CXHEAD(x) CAR(x)
# define CXTAIL(x) CDR(x)
#endif /* USE_ATTRIB_FIELD_FOR_CHARSXP_CACHE_CHAINS */

#include "Internal.h"		/* do_FOO */

#include "Errormsg.h"

extern void R_ProcessEvents(void);

#ifdef R_USE_SIGNALS
#ifdef Win32
# include <psignal.h>
#else
# include <signal.h>
# include <setjmp.h>
#endif
#endif

#ifdef Unix
# define OSTYPE      "unix"
# define FILESEP     "/"
#endif /* Unix */

#ifdef Win32
# define OSTYPE      "windows"
# define FILESEP     "/"
#endif /* Win32 */

#ifdef HAVE_F77_UNDERSCORE
# define F77_SYMBOL(x)	x ## _
# define F77_QSYMBOL(x)	#x "_"
#else
# define F77_SYMBOL(x)	x
# define F77_QSYMBOL(x) #x
#endif

/*  Heap and Pointer Protection Stack Sizes.  */

/* These are all required by C99 */
#ifdef HAVE_INTTYPES_H
# include <inttypes.h>
#endif
/* According to POSIX inttypes.h should include stdint.h,
   but let's be sure. */
#ifdef HAVE_STDINT_H
# include <stdint.h>
#endif
#ifdef HAVE_LIMITS_H
# include <limits.h>
#endif

#if defined HAVE_DECL_SIZE_MAX && HAVE_DECL_SIZE_MAX
  typedef size_t R_size_t;
# define R_SIZE_T_MAX SIZE_MAX
#else
# error SIZE_MAX is required for C99
#endif


#define Mega 1048576. /* 1 Mega Byte := 2^20 (= 1048576) Bytes */
#define Giga 1073741824. /* 1 Giga Byte := 2^30 Bytes */

/*	R_PPSSIZE  The pointer protection stack size  */
/*	R_NSIZE	   The number of cons cells	 */
/*	R_VSIZE	   The vector heap size in bytes */
/*  These values are defaults and can be overridden in config.h
    The maxima and minima are in startup.c */

#ifndef R_PPSSIZE
#define	R_PPSSIZE	50000L
#endif
#ifndef R_NSIZE
#define	R_NSIZE		350000L
#endif
#ifndef R_VSIZE
#define	R_VSIZE		8000000L
#endif

/* some commonly needed headers */
#include <math.h>
#include <stdlib.h>
#include <string.h>

/* declare substitutions */
#if !defined(strdup) && defined(HAVE_DECL_STRDUP) && !HAVE_DECL_STRDUP
extern char *strdup(const char *s1);
#endif
#if !defined(strncascmp) && defined(HAVE_DECL_STRNCASECMP) && !HAVE_DECL_STRNCASECMP
extern int strncasecmp(const char *s1, const char *s2, size_t n);
#endif

/* Glibc manages to not define this in -pedantic -ansi */
#if defined(HAVE_PUTENV) && !defined(putenv) && defined(HAVE_DECL_PUTENV) && !HAVE_DECL_PUTENV
extern int putenv(char *string);
#endif


/* Maximal length in bytes of an entire path name.
   POSIX has required this to be at least 255/256, and X/Open at least 1024.
   Solaris has 1024, Linux glibc has 4192.
   File names are limited to FILENAME_MAX bytes (usually the same as PATH_MAX)
   or NAME_MAX (often 255/256).
 */
#if !defined(PATH_MAX)
# if defined(HAVE_SYS_PARAM_H)
#  include <sys/param.h>
# endif
# if !defined(PATH_MAX)
#  if defined(MAXPATHLEN)
/* Try BSD name */
#    define PATH_MAX MAXPATHLEN
#  elif defined(Win32)
/* seems this is now defined by MinGW to be 259, whereas FILENAME_MAX
   and MAX_PATH are 260.  It is not clear that this really is in bytes,
   but might be chars for the Unicode interfaces.
*/
#    define PATH_MAX 260
#  else
/* quite possibly unlimited, so we make this large, and test when used */
#    define PATH_MAX 5000
#  endif
# endif
#endif

#ifdef R_USE_SIGNALS
#ifdef HAVE_POSIX_SETJMP
# define SIGJMP_BUF sigjmp_buf
# define SIGSETJMP(x,s) sigsetjmp(x,s)
# define SIGLONGJMP(x,i) siglongjmp(x,i)
# define JMP_BUF sigjmp_buf
# define SETJMP(x) sigsetjmp(x,0)
# define LONGJMP(x,i) siglongjmp(x,i)
#else
# define SIGJMP_BUF jmp_buf
# define SIGSETJMP(x,s) setjmp(x)
# define SIGLONGJMP(x,i) longjmp(x,i)
# define JMP_BUF jmp_buf
# define SETJMP(x) setjmp(x)
# define LONGJMP(x,i) longjmp(x,i)
#endif
#endif

#define HSIZE	   4119	/* The size of the hash table for symbols */
#define MAXIDSIZE 10000	/* Largest symbol size, 
			   in bytes excluding terminator.
			   Was 256 prior to 2.13.0, now just a sanity check.
			*/

/* Types for the do_xxxx functions for SPECIAL and BUILTIN operations. */

typedef SEXP (*CCODE)(SEXP, SEXP, SEXP, SEXP);
typedef SEXP (*CCODEV)(SEXP, SEXP, SEXP, SEXP, int);  /* with variant info */

#define CALL_PRIMFUN(call,op,args,env,variant) \
  (PRIMVARIANT(op) ? PRIMFUNV(op)(call,op,args,env,variant) \
                   : PRIMFUN(op)(call,op,args,env))

/* Information for Deparsing Expressions */
typedef enum {
    PP_INVALID  =  0,
    PP_ASSIGN   =  1,
    PP_ASSIGN2  =  2,
    PP_BINARY   =  3,
    PP_BINARY2  =  4,
    PP_BREAK    =  5,
    PP_CURLY    =  6,
    PP_FOR      =  7,
    PP_FUNCALL  =  8,
    PP_FUNCTION =  9,
    PP_IF 	= 10,
    PP_NEXT 	= 11,
    PP_PAREN    = 12,
    PP_RETURN   = 13,
    PP_SUBASS   = 14,
    PP_SUBSET   = 15,
    PP_WHILE 	= 16,
    PP_UNARY 	= 17,
    PP_DOLLAR 	= 18,
    PP_FOREIGN 	= 19,
    PP_REPEAT 	= 20
} PPkind;

typedef enum {
    PREC_FN	 = 0,
    PREC_LEFT    = 1,
    PREC_EQ	 = 2,
    PREC_RIGHT	 = 3,
    PREC_TILDE	 = 4,
    PREC_OR	 = 5,
    PREC_AND	 = 6,
    PREC_NOT	 = 7,
    PREC_COMPARE = 8,
    PREC_SUM	 = 9,
    PREC_PROD	 = 10,
    PREC_PERCENT = 11,
    PREC_COLON	 = 12,
    PREC_SIGN	 = 13,
    PREC_POWER	 = 14,
    PREC_DOLLAR  = 15,
    PREC_NS	 = 16,
    PREC_SUBSET	 = 17
} PPprec;

typedef struct {
	PPkind kind; 	 /* deparse kind */
	PPprec precedence; /* operator precedence */
	unsigned int rightassoc;  /* right associative? */
} PPinfo;

/* The type definitions for the table of built-in functions. */
/* This table is set up in ../main/names.c, using tables from various 
   other source files. */
typedef struct {
    char   *name;    /* print name */
    SEXP   (*cfun)();/* c-code address, function pointer */
    int	   code;     /* offset within c-code */
    int	   eval;     /* evaluate args? (and other info) */
    int	   arity;    /* function arity */
    PPinfo gram;     /* pretty-print info */
} FUNTAB;

/* The type definitions for the table of fast built-in functions.
   An earlier entry with a specific value for op takes precedence
   over a later entry where op is -1 (for any).
   This table is set up in ../main/names.c, using tables from various 
   other source files. */
typedef struct {
    SEXP   (*slow)();/* slow function pointer */
    SEXP   (*fast)();/* fast function pointer */
    int    code;     /* operation code, or -1 for any */
    int    arity;    /* function arity, 1, 2, or 3 (for either 1 or 2) */
    int    dsptch1;  /* is object dispatch done on 1st argument? */
    int    dsptch2;  /* is object dispatch done on 2nd argument? */
    int    var1;     /* variant requested when evaluating 1st argument */
    int    var2;     /* variant requested when evaluating 2nd argument */
} FASTFUNTAB;

#ifdef USE_RINTERNALS
/* There is much more in Rinternals.h, including function versions
 * of the Promise and Hashing groups.
 */

/* Primitive Access Macros */

/* Set offset of primitive in table, and copy some of the information from
   the table into the primsxp structure (and misc) for fast access.  Note that 
   primsxp_fast_cfun will (possibly) be set by the slow function, not here. */

#define SET_PRIMOFFSET(x,v) do { \
    SEXP setprim_ptr = (x); \
    int setprim_value = (v); \
    setprim_ptr->sxpinfo.gp = setprim_value; \
    setprim_ptr->u.primsxp.primsxp_cfun = \
      (void *(*)()) R_FunTab[setprim_value].cfun; \
    setprim_ptr->u.primsxp.primsxp_fast_cfun = 0; \
    setprim_ptr->u.primsxp.primsxp_code   = R_FunTab[setprim_value].code; \
    setprim_ptr->u.primsxp.primsxp_arity  = R_FunTab[setprim_value].arity; \
    setprim_ptr->u.primsxp.primsxp_foreign \
        = R_FunTab[setprim_value].gram.kind==PP_FOREIGN; \
    setprim_ptr->u.primsxp.primsxp_print \
        = (R_FunTab[setprim_value].eval/100)%10; \
    setprim_ptr->u.primsxp.primsxp_variant \
        = (R_FunTab[setprim_value].eval/1000)&1; \
    setprim_ptr->u.primsxp.primsxp_internal \
        = (R_FunTab[setprim_value].eval/10)&1; \
    NONVEC_SXPINFO(setprim_ptr).pending_ok \
        = R_FunTab[setprim_value].eval/10000; \
} while (0)

#define PRIMOFFSET(x)	((x)->sxpinfo.gp)

#define PRIMFUN(x)	((CCODE)((x)->u.primsxp.primsxp_cfun))
#define PRIMFUNV(x)	((CCODEV)((x)->u.primsxp.primsxp_cfun))
#define SET_PRIMFUN(x,f) \
    ( (x)->u.primsxp.primsxp_cfun = \
        (void *(*)()) (R_FunTab[PRIMOFFSET(x)].cfun = (SEXP (*)()) (f)), \
      (x)->u.primsxp.primsxp_fast_cfun = 0 )
#define PRIMVAL(x)	((x)->u.primsxp.primsxp_code)
#define PRIMARITY(x)	((x)->u.primsxp.primsxp_arity)
#define PRIMPRINT(x)	((x)->u.primsxp.primsxp_print)
#define PRIMINTERNAL(x)	((x)->u.primsxp.primsxp_internal)
#define PRIMVARIANT(x)	((x)->u.primsxp.primsxp_variant)
#define PRIMFOREIGN(x)	((x)->u.primsxp.primsxp_foreign)
#define PRIMNAME(x)	(R_FunTab[PRIMOFFSET(x)].name)
#define PPINFO(x)	(R_FunTab[PRIMOFFSET(x)].gram)

#define PRIMFUN_PENDING_OK(x) (NONVEC_SXPINFO(x).pending_ok)

#define PRIMFUN_FAST(x)	((x)->u.primsxp.primsxp_fast_cfun)
#define PRIMFUN_DSPTCH1(x) ((x)->u.primsxp.primsxp_dsptch1)
#define PRIMFUN_DSPTCH2(x) ((x)->u.primsxp.primsxp_dsptch2)
#define PRIMFUN_ARG1VAR(x) (NONVEC_SXPINFO(x).var1)
#define PRIMFUN_ARG2VAR(x) (NONVEC_SXPINFO(x).var2)
#define PRIMFUN_UNI_TOO(x) ((x)->u.primsxp.primsxp_uni_too)

#define SET_PRIMFUN_FAST_UNARY(x,f,dsptch1,v1) do { \
    (x)->u.primsxp.primsxp_fast_cfun = (void *(*)()) (f); \
    (x)->u.primsxp.primsxp_dsptch1 = (dsptch1); \
    NONVEC_SXPINFO(x).var1 = (v1); \
} while (0)

#define SET_PRIMFUN_FAST_BINARY(x,f,dsptch1,dsptch2,v1,v2,uni_too) do { \
    (x)->u.primsxp.primsxp_fast_cfun = (void *(*)()) (f); \
    (x)->u.primsxp.primsxp_dsptch1 = (dsptch1); \
    (x)->u.primsxp.primsxp_dsptch2 = (dsptch2); \
    (x)->u.primsxp.primsxp_uni_too = (uni_too); \
    NONVEC_SXPINFO(x).var1 = (v1); \
    NONVEC_SXPINFO(x).var2 = (v2); \
} while (0)

/* Symbols for eval variants.  The symbols with values less than 16 may be
   OR'd with zero or more symbols with values 16, 32, 64, or 128.  The result
   will fit in one unsigned char.

   Return of a variant result is usually indicated by the attribute field 
   being R_VariantResult, but a VARIANT_NULL variant result can be just 
   R_NilValue, and results with VARIANT_PENDING_OK may be ordinary vectors
   marked as being computed. */

#define VARIANT_NULL  1  /* May just return R_NilValue, while doing side effects
                            (Should usually be OR'd with VARIANT_PENDING_OK) */

#define VARIANT_SEQ   2  /* May return a sequence spec, rather than a vector */
#define VARIANT_AND   3  /* May return AND of a logical vec rather than vec  */
#define VARIANT_OR    4  /* May return OR of a logical vec rather than vec   */
#define VARIANT_SUM   5  /* May return sum of vec elements rather than vec   */
#define VARIANT_TRANS 6  /* May return the transpose of the result (as the CAR
                            of an object with ATTRIB set to R_VariantResult) */

<<<<<<< HEAD
=======
/* The variant below controls behaviour of [<-, [[<-, and $<-.  The MUST_COPY
   variant must be obeyed, except when a copy is never indicated (eg, for
   environments), overriding what would otherwise be done based on NAMEDCNT. */

#define VARIANT_MUST_COPY 7 /* Must make a copy before modifying object */

>>>>>>> 755bca78
#define VARIANT_KIND(v) ((v)&15) /* Isolate low 4 bits to compare with symbols
                                    defined above */

#define VARIANT_PENDING_OK 16  /* Computation may be deferred pending completion
                                  of a task (in a helper or the master) */

#ifdef R_DEFERRED_EVAL

/* Markers maintained in conjunction with the helpers facility. */

#define helpers_is_being_computed(x)       ((x)->sxpinfo.being_computed)
#define helpers_is_in_use(x)               ((x)->sxpinfo.in_use)

#define helpers_mark_in_use(v)             ((v)->sxpinfo.in_use = 1)
#define helpers_mark_not_in_use(v)         ((v)->sxpinfo.in_use = 0)

#define helpers_mark_being_computed(v)     ((v)->sxpinfo.being_computed = 1)
#define helpers_mark_not_being_computed(v) ((v)->sxpinfo.being_computed = 0)

/* Macros to wait until variables(s) computed. */

#define helpers_wait_until_not_being_computed(v) \
  helpers_wait_until_not_being_computed2 ((v), (SEXP)0)
extern void helpers_wait_until_not_being_computed2 (SEXP, SEXP);

#define WAIT_UNTIL_COMPUTED(x) \
  ( ! helpers_is_being_computed(x) \
    ? (void) 0 \
    : helpers_wait_until_not_being_computed(x) )

#define WAIT_UNTIL_COMPUTED_2(x1,x2) \
  ( ! helpers_is_being_computed(x1) && ! helpers_is_being_computed(x2) \
    ? (void) 0 \
    : helpers_wait_until_not_being_computed2(x1,x2) ) \

#else 

#define helpers_is_being_computed(x) 0  /* Stub routines used when support */
#define helpers_is_in_use(x) 0          /*   for helpers is not enabled    */

#define WAIT_UNTIL_COMPUTED(x) 0
#define WAIT_UNTIL_COMPUTED_2(x1,x2) 0

#endif

/* Promise Access Macros */
#define PRVALUE(x) \
  (WAIT_UNTIL_COMPUTED((x)->u.promsxp.value), ((x)->u.promsxp.value))
#define PRVALUE_PENDING_OK(x) \
  ((x)->u.promsxp.value)
#define PRCODE(x)	((x)->u.promsxp.expr)
#define PRENV(x)	((x)->u.promsxp.env)
#define PRSEEN(x)	((x)->sxpinfo.gp)
#define SET_PRSEEN(x,v)	(((x)->sxpinfo.gp)=(v))

/* Hashing Macros */
#define HASHASH(x)      ((x)->sxpinfo.gp & HASHASH_MASK)
#define HASHVALUE(x)    TRUELENGTH(x)
#define SET_HASHASH(x,v) ((v) ? (((x)->sxpinfo.gp) |= HASHASH_MASK) : \
			  (((x)->sxpinfo.gp) &= (~HASHASH_MASK)))
#define SET_HASHVALUE(x,v) SET_TRUELENGTH(x, v)

/* Vector Heap Structure */
typedef struct {
	union {
		SEXP		backpointer;
		double		align;
	} u;
} VECREC, *VECP;

/* Vector Heap Macros */
#define BACKPOINTER(v)	((v).u.backpointer)
#define BYTE2VEC(n)	(((n)>0)?(((n)-1)/sizeof(VECREC)+1):0)
#define INT2VEC(n)	(((n)>0)?(((n)*sizeof(int)-1)/sizeof(VECREC)+1):0)
#define FLOAT2VEC(n)	(((n)>0)?(((n)*sizeof(double)-1)/sizeof(VECREC)+1):0)
#define COMPLEX2VEC(n)	(((n)>0)?(((n)*sizeof(Rcomplex)-1)/sizeof(VECREC)+1):0)
#define PTR2VEC(n)	(((n)>0)?(((n)*sizeof(SEXP)-1)/sizeof(VECREC)+1):0)

/* Bindings */
/* use the same bits (15 and 14) in symbols and bindings */
#define ACTIVE_BINDING_MASK (1<<15)
#define BINDING_LOCK_MASK (1<<14)
#define SPECIAL_BINDING_MASK (ACTIVE_BINDING_MASK | BINDING_LOCK_MASK)
#define IS_ACTIVE_BINDING(b) ((b)->sxpinfo.gp & ACTIVE_BINDING_MASK)
#define BINDING_IS_LOCKED(b) ((b)->sxpinfo.gp & BINDING_LOCK_MASK)
#define SET_ACTIVE_BINDING_BIT(b) ((b)->sxpinfo.gp |= ACTIVE_BINDING_MASK)
#define LOCK_BINDING(b) ((b)->sxpinfo.gp |= BINDING_LOCK_MASK)
#define UNLOCK_BINDING(b) ((b)->sxpinfo.gp &= (~BINDING_LOCK_MASK))

#define check1arg_x(args,call) \
    do { \
        if (TAG(args) != R_NilValue && TAG(args) != R_xSymbol) \
            check1arg_error (args, call, "x"); \
    } while (0)

#else /* USE_RINTERNALS */

typedef struct VECREC *VECP;
int (PRIMOFFSET)(SEXP x);
void (SET_PRIMOFFSET)(SEXP x, int v);

#define PRIMFUN(x)	(R_FunTab[PRIMOFFSET(x)].cfun)
#define PRIMNAME(x)	(R_FunTab[PRIMOFFSET(x)].name)
#define PRIMVAL(x)	(R_FunTab[PRIMOFFSET(x)].code)
#define PRIMARITY(x)	(R_FunTab[PRIMOFFSET(x)].arity)
#define PPINFO(x)	(R_FunTab[PRIMOFFSET(x)].gram)
#define PRIMPRINT(x)	(((R_FunTab[PRIMOFFSET(x)].eval)/100)%10)
#define PRIMINTERNAL(x) (((R_FunTab[PRIMOFFSET(x)].eval)%100)/10)


Rboolean (IS_ACTIVE_BINDING)(SEXP b);
Rboolean (BINDING_IS_LOCKED)(SEXP b);
void (SET_ACTIVE_BINDING_BIT)(SEXP b);
void (LOCK_BINDING)(SEXP b);
void (UNLOCK_BINDING)(SEXP b);

#endif /* USE_RINTERNALS */

typedef SEXP R_bcstack_t;
#ifdef BC_INT_STACK
typedef union { void *p; int i; } IStackval;
#endif

#ifdef R_USE_SIGNALS
/* Stack entry for pending promises */
typedef struct RPRSTACK {
    SEXP promise;
    struct RPRSTACK *next;
} RPRSTACK;

/* Evaluation Context Structure */
typedef struct RCNTXT {
    struct RCNTXT *nextcontext;	/* The next context up the chain */
    int cstacktop;		/* Top of the pointer protection stack */
    int evaldepth;	        /* evaluation depth at inception */
    SEXP callfun;		/* The closure called */
    void *vmax;		        /* top of R_alloc stack */
    int intsusp;                /* interrupts are suspended */
    int callflag;		/* The context "type" */
    SEXP handlerstack;          /* condition handler stack */
    SEXP restartstack;          /* stack of available restarts */
    SEXP promargs;		/* Promises supplied to closure */
    SEXP sysparent;		/* environment the closure was called from */
    SEXP call;			/* The call that effected this context*/
    SEXP cloenv;		/* The environment */
    SEXP conexit;		/* Interpreted "on.exit" code */
    void (*cend)(void *);	/* C "on.exit" thunk */
    struct RPRSTACK *prstack;   /* stack of pending promises */
    SEXP srcref;	        /* The source line in effect */
    SEXP *nodestack;
#ifdef BC_INT_STACK
    IStackval *intstack;
#endif
    void *cenddata;		/* data for C "on.exit" thunk */
    JMP_BUF cjmpbuf;		/* C stack and register information */
} RCNTXT, *context;

/* The Various Context Types.

 * In general the type is a bitwise OR of the values below.
 * Note that CTXT_LOOP is already the or of CTXT_NEXT and CTXT_BREAK.
 * Only functions should have the third bit turned on;
 * this allows us to move up the context stack easily
 * with either RETURN's or GENERIC's or RESTART's.
 * If you add a new context type for functions make sure
 *   CTXT_NEWTYPE & CTXT_FUNCTION > 0
 */
enum {
    CTXT_TOPLEVEL = 0,
    CTXT_NEXT	  = 1,
    CTXT_BREAK	  = 2,
    CTXT_LOOP	  = 3,	/* break OR next target */
    CTXT_FUNCTION = 4,
    CTXT_CCODE	  = 8,
    CTXT_RETURN	  = 12,
    CTXT_BROWSER  = 16,
    CTXT_GENERIC  = 20,
    CTXT_RESTART  = 32,
    CTXT_BUILTIN  = 64  /* used in profiling */
};

/*
TOP   0 0 0 0 0 0  = 0
NEX   1 0 0 0 0 0  = 1
BRE   0 1 0 0 0 0  = 2
LOO   1 1 0 0 0 0  = 3
FUN   0 0 1 0 0 0  = 4
CCO   0 0 0 1 0 0  = 8
BRO   0 0 0 0 1 0  = 16
RET   0 0 1 1 0 0  = 12
GEN   0 0 1 0 1 0  = 20
RES   0 0 0 0 0 0 1 = 32
BUI   0 0 0 0 0 0 0 1 = 64
*/

#define IS_RESTART_BIT_SET(flags) ((flags) & CTXT_RESTART)
#define SET_RESTART_BIT_ON(flags) (flags |= CTXT_RESTART)
#define SET_RESTART_BIT_OFF(flags) (flags &= ~CTXT_RESTART)
#endif

/* Miscellaneous Definitions */
#define streql(s, t)	(!strcmp((s), (t)))

/* Arithmetic and Relation Operators */
typedef enum {
    PLUSOP = 1,
    MINUSOP,
    TIMESOP,
    DIVOP,
    POWOP,
    MODOP,
    IDIVOP
} ARITHOP_TYPE;

typedef enum {
    EQOP = 1,
    NEOP,
    LTOP,
    LEOP,
    GEOP,
    GTOP
} RELOP_TYPE;

/* File Handling */
/*
#define R_EOF	65535
*/
#define R_EOF	-1


/*--- Global Variables ---------------------------------------------------- */

/* Defined and initialized in names.c (not main.c) :*/
#ifndef __R_Names__
extern
#endif
FUNTAB	R_FunTab[];	    /* Built in functions */


#include <R_ext/libextern.h>

#ifdef __MAIN__
# define INI_as(v) = v
#define extern0 attribute_hidden
#else
# define INI_as(v)
#define extern0 extern
#endif

LibExtern Rboolean R_interrupts_suspended INI_as(FALSE);
LibExtern int R_interrupts_pending INI_as(0);

/* R Home Directory */
LibExtern char *R_Home;		    /* Root of the R tree */

/* Memory Management */
extern0 R_size_t R_NSize  INI_as(R_NSIZE);/* Size of cons cell heap */
extern0 R_size_t R_VSize  INI_as(R_VSIZE);/* Size of the vector heap */
extern0 SEXP	R_NHeap;	    /* Start of the cons cell heap */
extern0 SEXP	R_FreeSEXP;	    /* Cons cell free list */
extern0 R_size_t R_Collected;	    /* Number of free cons cells (after gc) */
LibExtern int	R_Is_Running;	    /* for Windows memory manager */

/* The Pointer Protection Stack */
extern0 int	R_PPStackSize	INI_as(R_PPSSIZE); /* The stack size (elements) */
extern0 int	R_PPStackTop;	    /* The top of the stack */
extern0 SEXP*	R_PPStack;	    /* The pointer protection stack */

/* Evaluation Environment */
LibExtern SEXP	R_CurrentExpr;	    /* Currently evaluating expression */
extern0 SEXP	R_ReturnedValue;    /* Slot for return-ing values */
extern0 SEXP*	R_SymbolTable;	    /* The symbol table */
#ifdef R_USE_SIGNALS
LibExtern RCNTXT R_Toplevel;	    /* Storage for the toplevel environment */
LibExtern RCNTXT* R_ToplevelContext;  /* The toplevel environment */
LibExtern RCNTXT* R_GlobalContext;    /* The global environment */
#endif
extern0 Rboolean R_Visible;	    /* Value visibility flag */
LibExtern int	R_EvalDepth	INI_as(0);	/* Evaluation recursion depth */
extern0 int	R_BrowseLines	INI_as(0);	/* lines/per call in browser */

extern0 SEXP    R_VStack        INI_as(NULL);   /* R_alloc stack pointer */

extern0 int	R_Expressions	INI_as(5000);	/* options(expressions) */
extern0 int	R_Expressions_keep INI_as(5000);	/* options(expressions) */
extern0 Rboolean R_KeepSource	INI_as(FALSE);	/* options(keep.source) */
extern0 int	R_WarnLength	INI_as(1000);	/* Error/warning max length */
extern0 int	R_nwarnings	INI_as(50);
extern0 uintptr_t R_CStackLimit	INI_as((uintptr_t)-1);	/* C stack limit */
extern0 uintptr_t R_CStackStart	INI_as((uintptr_t)-1);	/* Initial stack address */
extern0 int	R_CStackDir	INI_as(1);	/* C stack direction */
extern0 uintptr_t R_CStackThreshold;	/* Threshold for overflow detection */

#ifdef R_USE_SIGNALS
extern0 struct RPRSTACK *R_PendingPromises INI_as(NULL); /* Pending promise stack */
#endif

/* File Input/Output */
LibExtern Rboolean R_Interactive INI_as(TRUE);	/* TRUE during interactive use*/
extern0 Rboolean R_Quiet	INI_as(FALSE);	/* Be as quiet as possible */
extern Rboolean  R_Slave	INI_as(FALSE);	/* Run as a slave process */
extern0 Rboolean R_Verbose	INI_as(FALSE);	/* Be verbose */
/* extern int	R_Console; */	    /* Console active flag */
/* IoBuffer R_ConsoleIob; : --> ./IOStuff.h */
/* R_Consolefile is used in the internet module */
extern FILE*	R_Consolefile	INI_as(NULL);	/* Console output file */
extern FILE*	R_Outputfile	INI_as(NULL);	/* Output file */
extern0 int	R_ErrorCon	INI_as(2);	/* Error connection */
LibExtern char *R_TempDir	INI_as(NULL);	/* Name of per-session dir */
extern0 char   *Sys_TempDir	INI_as(NULL);	/* Name of per-session dir
						   if set by R itself */
extern0 char	R_StdinEnc[31]  INI_as("");	/* Encoding assumed for stdin */

/* Objects Used In Parsing  */
extern0 int	R_ParseError	INI_as(0); /* Line where parse error occurred */
extern0 int	R_ParseErrorCol;    /* Column of start of token where parse error occurred */
extern0 SEXP	R_ParseErrorFile;   /* Source file where parse error was seen */
#define PARSE_ERROR_SIZE 256	    /* Parse error messages saved here */
extern0 char	R_ParseErrorMsg[PARSE_ERROR_SIZE] INI_as("");
#define PARSE_CONTEXT_SIZE 256	    /* Recent parse context kept in a circular buffer */
extern0 char	R_ParseContext[PARSE_CONTEXT_SIZE] INI_as("");
extern0 int	R_ParseContextLast INI_as(0); /* last character in context buffer */
extern0 int	R_ParseContextLine; /* Line in file of the above */

/* Image Dump/Restore */
extern int	R_DirtyImage	INI_as(0);	/* Current image dirty */

/* How should %*% operations be done - with C routines or BLAS routines?  
   For four kinds of operations: vec-dot, mat-vec, vec-mat, mat-mat. */
#define R_mat_mult_with_BLAS_len 4
extern0 Rboolean R_mat_mult_with_BLAS [R_mat_mult_with_BLAS_len] 
#ifdef __MAIN__
#ifdef R_MAT_MULT_WITH_BLAS_BY_DEFAULT
  = { TRUE, TRUE, TRUE, TRUE }
#else
  = { FALSE, FALSE, FALSE, FALSE }
#endif
#endif
;

/* History */
LibExtern char *R_HistoryFile;	/* Name of the history file */
LibExtern int	R_HistorySize;	/* Size of the history file */
LibExtern int	R_RestoreHistory;	/* restore the history file? */
extern void 	R_setupHistory(void);

/* Warnings/Errors */
extern0 int	R_CollectWarnings INI_as(0);	/* the number of warnings */
extern0 SEXP	R_Warnings;	    /* the warnings and their calls */
extern0 int	R_ShowErrorMessages INI_as(1);	/* show error messages? */
extern0 SEXP	R_HandlerStack;	/* Condition handler stack */
extern0 SEXP	R_RestartStack;	/* Stack of available restarts */
extern0 Rboolean R_warn_partial_match_args   INI_as(FALSE);
extern0 Rboolean R_warn_partial_match_dollar INI_as(FALSE);
extern0 Rboolean R_warn_partial_match_attr INI_as(FALSE);
extern0 Rboolean R_ShowWarnCalls INI_as(FALSE);
extern0 Rboolean R_ShowErrorCalls INI_as(FALSE);
extern0 int	R_NShowCalls INI_as(50);

LibExtern Rboolean utf8locale  INI_as(FALSE);  /* is this a UTF-8 locale? */
LibExtern Rboolean mbcslocale  INI_as(FALSE);  /* is this a MBCS locale? */
extern0   Rboolean latin1locale INI_as(FALSE); /* is this a Latin-1 locale? */
#ifdef Win32
LibExtern unsigned int localeCP  INI_as(1252); /* the locale's codepage */
extern0   Rboolean WinUTF8out  INI_as(FALSE);  /* Use UTF-8 for output */
extern0   void WinCheckUTF8(void);
#endif

extern0 char OutDec	INI_as('.');  /* decimal point used for output */
extern0 Rboolean R_DisableNLinBrowser	INI_as(FALSE);

/* Initialization of the R environment when it is embedded */
extern int Rf_initEmbeddedR(int argc, char **argv);

/* GUI type */

extern char	*R_GUIType	INI_as("unknown");
extern Rboolean R_isForkedChild		INI_as(FALSE); /* was this forked? */

extern double cpuLimit			INI_as(-1.0);
extern double cpuLimit2			INI_as(-1.0);
extern double cpuLimitValue		INI_as(-1.0);
extern double elapsedLimit		INI_as(-1.0);
extern double elapsedLimit2		INI_as(-1.0);
extern double elapsedLimitValue		INI_as(-1.0);

void resetTimeLimits(void);

#define R_BCNODESTACKSIZE 100000
extern0 SEXP *R_BCNodeStackBase, *R_BCNodeStackTop, *R_BCNodeStackEnd;
#ifdef BC_INT_STACK
# define R_BCINTSTACKSIZE 10000
extern0 IStackval *R_BCIntStackBase, *R_BCIntStackTop, *R_BCIntStackEnd;
#endif
extern0 int R_jit_enabled INI_as(0);
extern0 int R_compile_pkgs INI_as(0);
extern SEXP R_cmpfun(SEXP);
extern void R_init_jit_enabled(void);

LibExtern int R_num_math_threads INI_as(1);
LibExtern int R_max_num_math_threads INI_as(1);

/* Pointer  type and utilities for dispatch in the methods package */
typedef SEXP (*R_stdGen_ptr_t)(SEXP, SEXP, SEXP); /* typedef */
R_stdGen_ptr_t R_get_standardGeneric_ptr(void); /* get method */
R_stdGen_ptr_t R_set_standardGeneric_ptr(R_stdGen_ptr_t, SEXP); /* set method */
LibExtern SEXP R_MethodsNamespace;
SEXP R_deferred_default_method(void);
SEXP R_set_prim_method(SEXP fname, SEXP op, SEXP code_vec, SEXP fundef,
		       SEXP mlist);
SEXP do_set_prim_method(SEXP op, const char *code_string, SEXP fundef,
			SEXP mlist);
void R_set_quick_method_check(R_stdGen_ptr_t);
SEXP R_primitive_methods(SEXP op);
SEXP R_primitive_generic(SEXP op);

/* smallest decimal exponent, needed in format.c, set in Init_R_Machine */
extern0 int R_dec_min_exponent		INI_as(-308);

/* structure for caching machine accuracy values */
typedef struct {
    int ibeta, it, irnd, ngrd, machep, negep, iexp, minexp, maxexp;
    double eps, epsneg, xmin, xmax;
} AccuracyInfo;

LibExtern AccuracyInfo R_AccuracyInfo;

extern0 unsigned int max_contour_segments INI_as(25000);

extern0 Rboolean known_to_be_latin1 INI_as(FALSE);
extern0 Rboolean known_to_be_utf8 INI_as(FALSE);

#ifdef __MAIN__
# undef extern
# undef extern0
# undef LibExtern
#endif
#undef INI_as

#define checkArity(a,b) Rf_checkArityCall(a,b,call)

/*--- FUNCTIONS ------------------------------------------------------ */

# define allocCharsxp		Rf_allocCharsxp
# define begincontext		Rf_begincontext
# define can_save_alloc		Rf_can_save_alloc
# define check_stack_balance	Rf_check_stack_balance
# define check1arg		Rf_check1arg
# define check1arg_error	Rf_check1arg_error
# define CheckFormals		Rf_CheckFormals
# define CleanEd		Rf_CleanEd
# define CoercionWarning       	Rf_CoercionWarning
# define ComplexFromInteger	Rf_ComplexFromInteger
# define ComplexFromLogical	Rf_ComplexFromLogical
# define ComplexFromReal	Rf_ComplexFromReal
# define ComplexFromString	Rf_ComplexFromString
# define copyListMatrix		Rf_copyListMatrix
# define copyMostAttribNoTs	Rf_copyMostAttribNoTs
# define CustomPrintValue	Rf_CustomPrintValue
# define DataFrameClass		Rf_DataFrameClass
# define ddfindVar		Rf_ddfindVar
# define deparse1		Rf_deparse1
# define deparse1line		Rf_deparse1line
# define deparse1s		Rf_deparse1s
# define DispatchGroup		Rf_DispatchGroup
# define DispatchOrEval		Rf_DispatchOrEval
# define DispatchAnyOrEval      Rf_DispatchAnyOrEval
# define dup_top_level		Rf_dup_to_level
# define dynamicfindVar		Rf_dynamicfindVar
# define EncodeRaw              Rf_EncodeRaw
# define EncodeString           Rf_EncodeString
# define EnsureString 		Rf_EnsureString
# define endcontext		Rf_endcontext
# define envlength		Rf_envlength
# define ErrorMessage		Rf_ErrorMessage
# define evalList		Rf_evalList
# define evalListKeepMissing	Rf_evalListKeepMissing
# define evalListPendingOK	Rf_evalListPendingOK
# define factorsConform		Rf_factorsConform
# define findcontext		Rf_findcontext
# define findVar1		Rf_findVar1
# define forcePromise		Rf_forcePromise
# define forcePromisePendingOK	Rf_forcePromisePendingOK
# define FrameClassFix		Rf_FrameClassFix
# define framedepth		Rf_framedepth
# define frameSubscript		Rf_frameSubscript
# define get1index		Rf_get1index
# define getVar			Rf_getVar
# define getVarInFrame		Rf_getVarInFrame
# define InitArithmetic		Rf_InitArithmetic
# define InitColors		Rf_InitColors
# define InitConnections	Rf_InitConnections
# define InitEd			Rf_InitEd
# define InitFunctionHashing	Rf_InitFunctionHashing
# define InitBaseEnv		Rf_InitBaseEnv
# define InitGlobalEnv		Rf_InitGlobalEnv
# define InitGraphics		Rf_InitGraphics
# define InitMemory		Rf_InitMemory
# define InitNames		Rf_InitNames
# define InitOptions		Rf_InitOptions
# define InitStringHash		Rf_InitStringHash
# define InitTempDir		Rf_InitTempDir
# define initStack		Rf_initStack
# define IntegerFromComplex	Rf_IntegerFromComplex
# define IntegerFromLogical	Rf_IntegerFromLogical
# define IntegerFromReal	Rf_IntegerFromReal
# define IntegerFromString	Rf_IntegerFromString
# define internalTypeCheck	Rf_internalTypeCheck
# define isValidName		Rf_isValidName
# define ItemName		Rf_ItemName
# define jump_to_toplevel	Rf_jump_to_toplevel
# define KillAllDevices		Rf_KillAllDevices
# define levelsgets		Rf_levelsgets
# define LogicalFromComplex	Rf_LogicalFromComplex
# define LogicalFromInteger	Rf_LogicalFromInteger
# define LogicalFromReal	Rf_LogicalFromReal
# define LogicalFromString	Rf_LogicalFromString
# define mainloop		Rf_mainloop
# define makeSubscript		Rf_makeSubscript
# define markKnown		Rf_markKnown
# define mat2indsub		Rf_mat2indsub
# define matchArg		Rf_matchArg
# define matchArgExact		Rf_matchArgExact
# define matchArgs		Rf_matchArgs
# define matchPar		Rf_matchPar
# define Mbrtowc		Rf_mbrtowc
# define mbtoucs		Rf_mbtoucs
# define mkCLOSXP		Rf_mkCLOSXP
# define mkFalse		Rf_mkFalse
# define mkPROMISE		Rf_mkPROMISE
# define mkQUOTE		Rf_mkQUOTE
# define mkSYMSXP		Rf_mkSYMSXP
# define mkTrue			Rf_mkTrue
# define NewEnvironment		Rf_NewEnvironment
# define onintr			Rf_onintr
# define onsigusr1              Rf_onsigusr1
# define onsigusr2              Rf_onsigusr2
# define parse			Rf_parse
# define PrintDefaults		Rf_PrintDefaults
# define PrintGreeting		Rf_PrintGreeting
# define PrintValueEnv		Rf_PrintValueEnv
# define PrintValueRec		Rf_PrintValueRec
# define PrintVersion		Rf_PrintVersion
# define PrintVersion_part_1	Rf_PrintVersion_part_1
# define PrintVersionString    	Rf_PrintVersionString
# define PrintWarnings		Rf_PrintWarnings
# define promiseArgs		Rf_promiseArgs
# define promiseArgsWithValues	Rf_promiseArgsWithValues
# define promiseArgsWith1Value	Rf_promiseArgsWith1Value
# define RealFromComplex	Rf_RealFromComplex
# define RealFromInteger	Rf_RealFromInteger
# define RealFromLogical	Rf_RealFromLogical
# define RealFromString		Rf_RealFromString
# define RemoveVariable		Rf_RemoveVariable
# define revisecontext          Rf_revisecontext
# define Seql			Rf_Seql
# define Scollate		Rf_Scollate
# define sortVector		Rf_sortVector
# define SrcrefPrompt		Rf_SrcrefPrompt
# define ssort			Rf_ssort
# define StringFromComplex	Rf_StringFromComplex
# define StringFromInteger	Rf_StringFromInteger
# define StringFromLogical	Rf_StringFromLogical
# define StringFromReal		Rf_StringFromReal
# define strIsASCII		Rf_strIsASCII
# define StrToInternal		Rf_StrToInternal
# define strmat2intmat		Rf_strmat2intmat
# define substituteList		Rf_substituteList
# define tsConform		Rf_tsConform
# define tspgets		Rf_tspgets
# define type2symbol		Rf_type2symbol
# define usemethod		Rf_usemethod
# define ucstomb		Rf_ucstomb
# define ucstoutf8		Rf_ucstoutf8
# define utf8toucs		Rf_utf8toucs
# define utf8towcs		Rf_utf8towcs
# define vectorSubscript	Rf_vectorSubscript
# define wait_until_arguments_computed Rf_wait_until_arguments_computed
# define warningcall		Rf_warningcall
# define WarningMessage		Rf_WarningMessage
# define wcstoutf8		Rf_wcstoutf8
# define wtransChar		Rf_wtransChar
# define yychar			Rf_yychar
# define yylval			Rf_yylval
# define yynerrs		Rf_yynerrs
# define yyparse		Rf_yyparse

/* Platform Dependent Gui Hooks */

#define	R_CONSOLE	1
#define	R_FILE		2
#define R_TEXT		3

/* The maximum length of input line which will be asked for,
   in bytes, including the terminator */
#define CONSOLE_BUFFER_SIZE 4096
int	R_ReadConsole(const char *, unsigned char *, int, int);
void	R_WriteConsole(const char *, int); /* equivalent to R_WriteConsoleEx(a, b, 0) */
void	R_WriteConsoleEx(const char *, int, int);
void	R_ResetConsole(void);
void	R_FlushConsole(void);
void	R_ClearerrConsole(void);
void	R_Busy(int);
int	R_ShowFiles(int, const char **, const char **, const char *,
		    Rboolean, const char *);
int     R_EditFiles(int, const char **, const char **, const char *);
int	R_ChooseFile(int, char *, int);
char	*R_HomeDir(void);
Rboolean R_FileExists(const char *);
Rboolean R_HiddenFile(const char *);
double	R_FileMtime(const char *);

/* environment cell access */
typedef struct R_varloc_st *R_varloc_t;
R_varloc_t R_findVarLocInFrame(SEXP, SEXP);
SEXP R_GetVarLocValue(R_varloc_t);
SEXP R_GetVarLocSymbol(R_varloc_t);
Rboolean R_GetVarLocMISSING(R_varloc_t);
void R_SetVarLocValue(R_varloc_t, SEXP);

/* deparse option bits: change do_dump if more are added */

#define KEEPINTEGER 		1
#define QUOTEEXPRESSIONS 	2
#define SHOWATTRIBUTES 		4
#define USESOURCE 		8
#define WARNINCOMPLETE 		16
#define DELAYPROMISES 		32
#define KEEPNA			64
#define S_COMPAT       		128
/* common combinations of the above */
#define SIMPLEDEPARSE		0
#define DEFAULTDEPARSE		65 /* KEEPINTEGER | KEEPNA, used for calls */
#define FORSOURCING		95 /* not DELAYPROMISES, used in edit.c */

/* Coercion functions */
int Rf_LogicalFromString(SEXP, int*);
int Rf_IntegerFromString(SEXP, int*);
double Rf_RealFromString(SEXP, int*);
Rcomplex Rf_ComplexFromString(SEXP, int*);
SEXP Rf_StringFromLogical(int, int*);
SEXP Rf_StringFromInteger(int, int*);
SEXP Rf_StringFromReal(double, int*);
SEXP Rf_StringFromComplex(Rcomplex, int*);
SEXP Rf_EnsureString(SEXP);

/* Other Internally Used Functions */

SEXP Rf_allocCharsxp(R_len_t);
SEXP Rf_append(SEXP, SEXP); /* apparently unused now */
void check1arg(SEXP, SEXP, const char *);
void check1arg_error(SEXP, SEXP, const char *);
void Rf_checkArityCall(SEXP, SEXP, SEXP);
void CheckFormals(SEXP);
void R_check_locale(void);
void check_stack_balance(SEXP op, int save);
void CleanEd(void);
SEXP can_save_alloc (SEXP, SEXP, SEXPTYPE);
void copyListMatrix(SEXP, SEXP, Rboolean);
void copyMostAttribNoTs(SEXP, SEXP);
void CustomPrintValue(SEXP, SEXP);
void DataFrameClass(SEXP);
SEXP ddfindVar(SEXP, SEXP);
SEXP Rf_DecideVectorOrRange (SEXP, int *, int *, SEXP);
SEXP deparse1(SEXP,Rboolean,int);
SEXP deparse1line(SEXP,Rboolean);
SEXP deparse1s(SEXP call);
int DispatchAnyOrEval(SEXP, SEXP, const char *, SEXP, SEXP, SEXP*, int, int);
int DispatchOrEval(SEXP, SEXP, const char *, SEXP, SEXP, SEXP*, int, int);
int DispatchGroup(const char *, SEXP,SEXP,SEXP,SEXP,SEXP*);
SEXP dup_top_level(SEXP);
SEXP duplicated(SEXP, Rboolean);
SEXP duplicated3(SEXP, SEXP, Rboolean);
int any_duplicated(SEXP, Rboolean);
int any_duplicated3(SEXP, SEXP, Rboolean);
int envlength(SEXP);
SEXP evalList(SEXP, SEXP, SEXP);
SEXP evalListKeepMissing(SEXP, SEXP);
SEXP evalListPendingOK(SEXP, SEXP, SEXP);
int factorsConform(SEXP, SEXP);
void findcontext(int, SEXP, SEXP);
SEXP findVar1(SEXP, SEXP, SEXPTYPE, int);
SEXP forcePromise(SEXP);
SEXP forcePromisePendingOK(SEXP);
void FrameClassFix(SEXP);
SEXP frameSubscript(int, SEXP, SEXP);
int get1index(SEXP, SEXP, int, int, int, SEXP);
SEXP getVar(SEXP, SEXP);
SEXP getVarInFrame(SEXP, SEXP);
void InitArithmetic(void);
void InitColors(void);
void InitConnections(void);
void InitEd(void);
void InitFunctionHashing(void);
void InitBaseEnv(void);
void InitGlobalEnv(void);
Rboolean R_current_trace_state(void);
Rboolean R_has_methods(SEXP);
void R_InitialData(void);
SEXP R_possible_dispatch(SEXP, SEXP, SEXP, SEXP, Rboolean);
void InitGraphics(void);
void InitMemory(void);
void InitNames(void);
void InitOptions(void);
void InitStringHash(void);
void Init_R_Variables(SEXP);
void InitTempDir(void);
void initStack(void);
void internalTypeCheck(SEXP, SEXP, SEXPTYPE);
Rboolean isMethodsDispatchOn(void);
int isValidName(const char *);
void jump_to_toplevel(void);
void KillAllDevices(void);
SEXP levelsgets(SEXP, SEXP);
void mainloop(void);
SEXP makeSubscript(SEXP, SEXP, int *, SEXP, int);
SEXP markKnown(const char *, SEXP);
SEXP mat2indsub(SEXP, SEXP, SEXP);
SEXP matchArg(SEXP, SEXP*);
SEXP matchArgExact(SEXP, SEXP*);
SEXP matchArgs(SEXP, char **, int, SEXP, SEXP);
SEXP matchPar(const char *, SEXP*);
void memtrace_report(void *, void *);
SEXP mkCLOSXP(SEXP, SEXP, SEXP);
SEXP mkFalse(void);
SEXP mkPRIMSXP (int, int);
SEXP mkPROMISE(SEXP, SEXP);
SEXP mkQUOTE(SEXP);
SEXP mkSYMSXP(SEXP, SEXP);
SEXP mkTrue(void);
SEXP NewEnvironment(SEXP, SEXP, SEXP);
void onintr(void);
RETSIGTYPE onsigusr1(int);
RETSIGTYPE onsigusr2(int);
SEXP parse(FILE*, int);
void PrintDefaults(void);
void PrintGreeting(void);
void PrintValueEnv(SEXP, SEXP);
void PrintValueRec(SEXP, SEXP);
void PrintVersion(char *);
void PrintVersion_part_1(char *);
void PrintVersionString(char *);
void PrintWarnings(void);
void process_site_Renviron(void);
void process_system_Renviron(void);
void process_user_Renviron(void);
SEXP promiseArgs(SEXP, SEXP);
SEXP promiseArgsWithValues(SEXP, SEXP, SEXP);
SEXP promiseArgsWith1Value(SEXP, SEXP, SEXP);
void Rcons_vprintf(const char *, va_list);
SEXP RemoveVariable(SEXP, SEXP);
SEXP R_data_class(SEXP , Rboolean);
SEXP R_data_class2(SEXP);
char *R_LibraryFileName(const char *, char *, size_t);
SEXP R_LoadFromFile(FILE*, int);
SEXP R_NewHashedEnv(SEXP, SEXP);
extern int R_Newhashpjw(const char *);
FILE* R_OpenLibraryFile(const char *);
SEXP R_Primitive(const char *);
void R_RestoreGlobalEnv(void);
void R_RestoreGlobalEnvFromFile(const char *, Rboolean);
void R_SaveGlobalEnv(void);
void R_SaveGlobalEnvToFile(const char *);
void R_SaveToFile(SEXP, FILE*, int);
void R_SaveToFileV(SEXP, FILE*, int, int);
Rboolean R_seemsOldStyleS4Object(SEXP object);
int R_SetOptionWarn(int);
int R_SetOptionWidth(int);
void R_Suicide(const char *);
void R_getProcTime(double *data);
int R_isMissing(SEXP symbol, SEXP rho);
void sortVector(SEXP, Rboolean);
void SrcrefPrompt(const char *, SEXP);
void ssort(SEXP*,int);
int StrToInternal(const char *);
SEXP strmat2intmat(SEXP, SEXP, SEXP);
SEXP substituteList(SEXP, SEXP);
Rboolean tsConform(SEXP,SEXP);
SEXP tspgets(SEXP, SEXP);
SEXP type2symbol(SEXPTYPE);
SEXP Rf_VectorFromRange (int, int);
#ifdef ALLOW_OLD_SAVE
void unmarkPhase(void);
#endif
SEXP R_LookupMethod(SEXP, SEXP, SEXP, SEXP);
int usemethod(const char *, SEXP, SEXP, SEXP, SEXP, SEXP, SEXP, int, SEXP*);
SEXP Rf_vectorSubscript(int, SEXP, int*, SEXP (*)(SEXP,SEXP),
                        SEXP (*)(SEXP, int), SEXP, SEXP);
void Rf_wait_until_arguments_computed (SEXP);

#ifdef R_USE_SIGNALS
void begincontext(RCNTXT*, int, SEXP, SEXP, SEXP, SEXP, SEXP);
void revisecontext(SEXP, SEXP);
SEXP dynamicfindVar(SEXP, RCNTXT*);
void endcontext(RCNTXT*);
int framedepth(RCNTXT*);
void R_InsertRestartHandlers(RCNTXT *, Rboolean);
void R_JumpToContext(RCNTXT *, int, SEXP);
SEXP R_syscall(int,RCNTXT*);
int R_sysparent(int,RCNTXT*);
SEXP R_sysframe(int,RCNTXT*);
SEXP R_sysfunction(int,RCNTXT*);

void R_run_onexits(RCNTXT *);
void R_restore_globals(RCNTXT *);
#endif

/* ../main/bind.c */
SEXP ItemName(SEXP, int);

/* ../main/errors.c : */
void ErrorMessage(SEXP, int, ...);
void WarningMessage(SEXP, R_WARNING, ...);
SEXP R_GetTraceback(int);

R_size_t R_GetMaxVSize(void);
void R_SetMaxVSize(R_size_t);
R_size_t R_GetMaxNSize(void);
void R_SetMaxNSize(R_size_t);
R_size_t R_Decode2Long(char *p, int *ierr);
void R_SetPPSize(R_size_t);

/* ../main/devices.c, used in memory.c, gnuwin32/extra.c */
#define R_MaxDevices 64

/* ../../main/printutils.c : */
typedef enum {
    Rprt_adj_left = 0,
    Rprt_adj_right = 1,
    Rprt_adj_centre = 2,
    Rprt_adj_none = 3
} Rprt_adj;

int	Rstrlen(SEXP, int);
const char *EncodeRaw(Rbyte);
const char *EncodeString(SEXP, int, int, Rprt_adj);
const char *EncodeReal2(double, int, int, int);


/* main/sort.c */
void orderVector1(int *indx, int n, SEXP key, Rboolean nalast,
		  Rboolean decreasing, SEXP rho);

/* main/subset.c */
SEXP R_subset3_dflt(SEXP, SEXP, SEXP, SEXP);

/* main/subassign.c */
SEXP R_subassign3_dflt(SEXP, SEXP, SEXP, SEXP, int);

#include <wchar.h>

/* main/util.c */
void UNIMPLEMENTED_TYPE(const char *s, SEXP x);
void UNIMPLEMENTED_TYPEt(const char *s, SEXPTYPE t);
Rboolean Rf_strIsASCII(const char *str);
int utf8clen(char c);

typedef unsigned short ucs2_t;
size_t mbcsToUcs2(const char *in, ucs2_t *out, int nout, int enc);
/* size_t mbcsMblen(char *in);
size_t ucs2ToMbcs(ucs2_t *in, char *out);
size_t ucs2Mblen(ucs2_t *in); */
size_t utf8toucs(wchar_t *wc, const char *s);
size_t utf8towcs(wchar_t *wc, const char *s, size_t n);
size_t ucstomb(char *s, const unsigned int wc);
size_t ucstoutf8(char *s, const unsigned int wc);
size_t mbtoucs(unsigned int *wc, const char *s, size_t n);
size_t wcstoutf8(char *s, const wchar_t *wc, size_t n);

const wchar_t *wtransChar(SEXP x); /* from sysutils.c */

#define mbs_init(x) memset(x, 0, sizeof(mbstate_t))
size_t Mbrtowc(wchar_t *wc, const char *s, size_t n, mbstate_t *ps);
Rboolean mbcsValid(const char *str);
Rboolean utf8Valid(const char *str);
char *Rf_strchr(const char *s, int c);
char *Rf_strrchr(const char *s, int c);

#ifdef Win32
void R_fixslash(char *s);
void R_fixbackslash(char *s);
wchar_t *filenameToWchar(const SEXP fn, const Rboolean expand);

#if defined(SUPPORT_UTF8_WIN32)
#define mbrtowc(a,b,c,d) Rmbrtowc(a,b)
#define wcrtomb(a,b,c) Rwcrtomb(a,b)
#define mbstowcs(a,b,c) Rmbstowcs(a,b,c)
#define wcstombs(a,b,c) Rwcstombs(a,b,c)
size_t Rmbrtowc(wchar_t *wc, const char *s);
size_t Rwcrtomb(char *s, const wchar_t wc);
size_t Rmbstowcs(wchar_t *wc, const char *s, size_t n);
size_t Rwcstombs(char *s, const wchar_t *wc, size_t n);
#endif
#endif

FILE *RC_fopen(const SEXP fn, const char *mode, const Rboolean expand);
int Seql(SEXP a, SEXP b);
int Scollate(SEXP a, SEXP b);

double R_strtod4(const char *str, char **endptr, char dec, Rboolean NA);
double R_strtod(const char *str, char **endptr);
double R_atof(const char *str);

/* unix/sys-std.c, main/options.c */
void set_rl_word_breaks(const char *str);

/* From localecharset.c */
extern char *locale2charset(const char *);

/* Localization */

#ifdef ENABLE_NLS
#include <libintl.h>
#ifdef Win32
#define _(String) libintl_gettext (String)
#undef gettext /* needed for graphapp */
#else
#define _(String) gettext (String)
#endif
#define gettext_noop(String) String
#define N_(String) gettext_noop (String)
#else /* not NLS */
#define _(String) (String)
#define N_(String) String
#define ngettext(String, StringP, N) (N > 1 ? StringP: String)
#endif


/* Macros for suspending interrupts: also in GraphicsDevice.h */
#define BEGIN_SUSPEND_INTERRUPTS do { \
    Rboolean __oldsusp__ = R_interrupts_suspended; \
    R_interrupts_suspended = TRUE;
#define END_SUSPEND_INTERRUPTS R_interrupts_suspended = __oldsusp__; \
    if (R_interrupts_pending && ! R_interrupts_suspended) \
        onintr(); \
} while(0)


/* Macros for fast vmaxget and vmaxset */

#define VMAXGET() ((void *) R_VStack)
#define VMAXSET(ovmax) (R_VStack = (SEXP) (ovmax))


#ifdef __GNUC__
# undef alloca
# define alloca(x) __builtin_alloca((x))
#else
# ifdef HAVE_ALLOCA_H
#  include <alloca.h>
# endif
# if !HAVE_DECL_ALLOCA
extern void *alloca(size_t);
# endif
#endif


/* Macro for fast stack checking */

#define R_CHECKSTACK() do { \
    int dummy; \
    if (R_CStackDir > 0 ? (uintptr_t)&dummy < R_CStackThreshold \
                        : (uintptr_t)&dummy > R_CStackThreshold) \
        R_CheckStack(); \
} while (0)


/* Enable this by defining USE_FAST_PROTECT_MACROS before including Defn.h.

   Redefines PROTECT, UNPROTECT, PROTECT_WITH_INDEX, and REPROTECT for speed,
   as is possible because the required variables are defined above.  The
   macros below call procedure in memory.c for error handling.  PROTECT_PTR is 
   not redefined, since it contains a significant amount of code.

   Macros PROTECT2 and PROTECT3 for protecting 2 or 3 objects are also defined.

   Defining USE_FAST_PROTECT_MACROS in source files outside src/main may
   cause problems at link time. */

#ifdef USE_FAST_PROTECT_MACROS

extern void Rf_protect_error (void);
extern void Rf_unprotect_error (void);

#undef  PROTECT
#define PROTECT(s) \
( (R_PPStackTop >= R_PPStackSize ? Rf_protect_error() : (void)0), \
   R_PPStack[R_PPStackTop++] = (s) )

#undef  PROTECT2
#define PROTECT2(s1,s2) \
( (R_PPStackTop+1 >= R_PPStackSize ? Rf_protect_error() : (void)0), \
   R_PPStack[R_PPStackTop++] = (s1), \
   R_PPStack[R_PPStackTop++] = (s2) )

#undef  PROTECT3
#define PROTECT3(s1,s2,s3) \
( (R_PPStackTop+2 >= R_PPStackSize ? Rf_protect_error() : (void)0), \
   R_PPStack[R_PPStackTop++] = (s1), \
   R_PPStack[R_PPStackTop++] = (s2), \
   R_PPStack[R_PPStackTop++] = (s3) )

#undef  UNPROTECT
#define UNPROTECT(n) \
  ( R_PPStackTop >= (n) ? (void) (R_PPStackTop -= (n)) \
                        : Rf_unprotect_error() )

#undef  PROTECT_WITH_INDEX
#define PROTECT_WITH_INDEX(x,i) \
  ( (*(i) = R_PPStackTop), PROTECT(x) )

#undef  REPROTECT
#define REPROTECT(x,i) \
  ( (void) (R_PPStack[i] = x) )

#endif

<<<<<<< HEAD
=======
/* Redefine NA_INTEGER and NA_LOGICAL to be constants.  Defined in Arith.h
   to refer to R_NaInt, because the RcppEigen package needs them to be
   variables, but they may be faster as constants inside the interpreter. */

#undef NA_INTEGER
#define NA_INTEGER INT_MIN
#undef NA_LOGICAL
#define NA_LOGICAL INT_MIN

/* Redefine ISNAN to make use of a trick, if ENABLE_ISNAN_TRICK is
   defined (with a -D argument in CFLAGS).  This is done here only, not 
   in Arith.h, because the macro implementing the trick evaluates its 
   argument twice, which is bad if it has side effects.  Such macro
   calls are avoided in the interpreter, but may occur in packages. 

   The trick is faster for many non-NaN and non-NA numbers.  It relies
   on the results of converting NaN, NA, -NaN, and -NA to int all being 
   the same, which is checked for in InitArithmetic. */

#ifdef ENABLE_ISNAN_TRICK
#  undef ISNAN
#  define ISNAN(x) ((int)(x) == R_NaN_cast_to_int && isnan(x) != 0)
#endif

>>>>>>> 755bca78
#endif /* DEFN_H_ */
/*
 *- Local Variables:
 *- page-delimiter: "^/\\*---"
 *- End:
 */<|MERGE_RESOLUTION|>--- conflicted
+++ resolved
@@ -507,15 +507,12 @@
 #define VARIANT_TRANS 6  /* May return the transpose of the result (as the CAR
                             of an object with ATTRIB set to R_VariantResult) */
 
-<<<<<<< HEAD
-=======
 /* The variant below controls behaviour of [<-, [[<-, and $<-.  The MUST_COPY
    variant must be obeyed, except when a copy is never indicated (eg, for
    environments), overriding what would otherwise be done based on NAMEDCNT. */
 
 #define VARIANT_MUST_COPY 7 /* Must make a copy before modifying object */
 
->>>>>>> 755bca78
 #define VARIANT_KIND(v) ((v)&15) /* Isolate low 4 bits to compare with symbols
                                     defined above */
 
@@ -804,8 +801,8 @@
 extern0 Rboolean R_KeepSource	INI_as(FALSE);	/* options(keep.source) */
 extern0 int	R_WarnLength	INI_as(1000);	/* Error/warning max length */
 extern0 int	R_nwarnings	INI_as(50);
-extern0 uintptr_t R_CStackLimit	INI_as((uintptr_t)-1);	/* C stack limit */
-extern0 uintptr_t R_CStackStart	INI_as((uintptr_t)-1);	/* Initial stack address */
+extern uintptr_t R_CStackLimit	INI_as((uintptr_t)-1);	/* C stack limit */
+extern uintptr_t R_CStackStart	INI_as((uintptr_t)-1);	/* Initial stack address */
 extern0 int	R_CStackDir	INI_as(1);	/* C stack direction */
 extern0 uintptr_t R_CStackThreshold;	/* Threshold for overflow detection */
 
@@ -1533,8 +1530,6 @@
 
 #endif
 
-<<<<<<< HEAD
-=======
 /* Redefine NA_INTEGER and NA_LOGICAL to be constants.  Defined in Arith.h
    to refer to R_NaInt, because the RcppEigen package needs them to be
    variables, but they may be faster as constants inside the interpreter. */
@@ -1559,7 +1554,6 @@
 #  define ISNAN(x) ((int)(x) == R_NaN_cast_to_int && isnan(x) != 0)
 #endif
 
->>>>>>> 755bca78
 #endif /* DEFN_H_ */
 /*
  *- Local Variables:
