/*
 *  pqR : A pretty quick version of R
 *  Copyright (C) 2013, 2014 by Radford M. Neal
 *
 *  Based on R : A Computer Language for Statistical Data Analysis
 *  Copyright (C) 1995, 1996  Robert Gentleman and Ross Ihaka
 *  Copyright (C) 1998--2011  The R Development Core Team.
 *
 *  The changes in pqR from R-2.15.0 distributed by the R Core Team are
 *  documented in the NEWS and MODS files in the top-level source directory.
 *
 *  This program is free software; you can redistribute it and/or modify
 *  it under the terms of the GNU General Public License as published by
 *  the Free Software Foundation; either version 2 of the License, or
 *  (at your option) any later version.
 *
 *  This program is distributed in the hope that it will be useful,
 *  but WITHOUT ANY WARRANTY; without even the implied warranty of
 *  MERCHANTABILITY or FITNESS FOR A PARTICULAR PURPOSE.  See the
 *  GNU General Public License for more details.
 *
 *  You should have received a copy of the GNU General Public License
 *  along with this program; if not, a copy is available at
 *  http://www.r-project.org/Licenses/
 */

#ifndef DEFN_H_
#define DEFN_H_

/* seems unused */
#define COUNTING

#define BYTECODE

/* probably no longer needed */
#define NEW_CONDITION_HANDLING

/* To test the write barrier used by the generational collector,
   define TESTING_WRITE_BARRIER.  This makes the internal structure of
   SEXPRECs visible only inside of files that explicitly define
   USE_RINTERNALS, and all uses of SEXPREC fields that do not go
   through the appropriate functions or macros will become compilation
   errors.  Since this does impose a small but noticable performance
   penalty, code that includes Defn.h (or code that explicitly defines
   USE_RINTERNALS) can access a SEXPREC's fields directly. */

#ifndef TESTING_WRITE_BARRIER
# define USE_RINTERNALS
#endif

#ifdef HAVE_VISIBILITY_ATTRIBUTE
# define attribute_visible __attribute__ ((visibility ("default")))
# define attribute_hidden __attribute__ ((visibility ("hidden")))
#else
# define attribute_visible
# define attribute_hidden
#endif

#ifdef __MAIN__
# define extern0 attribute_hidden
#else
# define extern0 extern
#endif

/* Define HELPERS_DISABLED if no helper support.  This has the effect of 
   making helpers.h define stubs for the helpers routines.  Also define
   HELPERS_NO_MULTITHREADING if helpers not disabled, but R_HELPER_THREADS
   is not defined. */

# ifdef R_DEFERRED_EVAL
#   ifndef R_HELPER_THREADS
#     define HELPERS_NO_MULTITHREADING
#   endif
# else
#   define HELPERS_DISABLED
# endif

#define MAXELTSIZE 8192 /* Used as a default for string buffer sizes,
			   and occasionally as a limit. */

#include <R_ext/Complex.h>
void Rf_CoercionWarning(int);/* warning code */
int Rf_LogicalFromInteger(int, int*);
int Rf_LogicalFromReal(double, int*);
int Rf_LogicalFromComplex(Rcomplex, int*);
int Rf_IntegerFromLogical(int, int*);
int Rf_IntegerFromReal(double, int*);
int Rf_IntegerFromComplex(Rcomplex, int*);
double Rf_RealFromLogical(int, int*);
double Rf_RealFromInteger(int, int*);
double Rf_RealFromComplex(Rcomplex, int*);
Rcomplex Rf_ComplexFromLogical(int, int*);
Rcomplex Rf_ComplexFromInteger(int, int*);
Rcomplex Rf_ComplexFromReal(double, int*);

#define CALLED_FROM_DEFN_H 1
#include <Rinternals.h>		/*-> Arith.h, Boolean.h, Complex.h, Error.h,
				  Memory.h, PrtUtil.h, Utils.h */
#undef CALLED_FROM_DEFN_H

extern0 SEXP	R_CommentSymbol;    /* "comment" */
extern0 SEXP	R_DotEnvSymbol;     /* ".Environment" */
extern0 SEXP	R_ExactSymbol;	    /* "exact" */
extern0 SEXP	R_RecursiveSymbol;  /* "recursive" */
extern0 SEXP	R_SrcfileSymbol;    /* "srcfile" */
extern0 SEXP	R_WholeSrcrefSymbol;   /* "wholeSrcref" */
extern0 SEXP	R_SrcrefSymbol;     /* "srcref" */
extern0 SEXP	R_TmpvalSymbol;     /* "*tmp*" */
extern0 SEXP	R_UseNamesSymbol;   /* "use.names" */
extern0 SEXP	R_DoubleColonSymbol;   /* "::" */
extern0 SEXP	R_TripleColonSymbol;   /* ":::" */
extern0 SEXP    R_ConnIdSymbol;  /* "conn_id" */
extern0 SEXP    R_DevicesSymbol;  /* ".Devices" */

extern0 SEXP    R_dot_Generic;  /* ".Generic" */
extern0 SEXP    R_dot_Methods;  /* ".Methods" */
extern0 SEXP    R_dot_Group;  /* ".Group" */
extern0 SEXP    R_dot_Class;  /* ".Class" */
extern0 SEXP    R_dot_GenericCallEnv;  /* ".GenericCallEnv" */
extern0 SEXP    R_dot_GenericDefEnv;  /* ".GenericDefEnv" */


 /* writable char access for R internal use only */
#define CHAR_RW(x)	((char *) CHAR(x))

/* CHARSXP charset bits */
#define BYTES_MASK (1<<1)
#define LATIN1_MASK (1<<2)
#define UTF8_MASK (1<<3)
/* (1<<4) is taken by S4_OBJECT_MASK */
#define CACHED_MASK (1<<5)
#define ASCII_MASK (1<<6)
#define HASHASH_MASK 1

/* Symbol and string hash table declarations. */
#define HASHMAXSIZE          1000000
#define HASHSIZE(x)	     LENGTH(x)
#define HASHSLOTSUSED(x)     TRUELENGTH(x)
#define HASHTABLEGROWTHRATE  1.27
#define HASHMINSIZE	     29
/* #define SET_HASHSIZE(x,v)    SETLENGTH(x,v) */
#define SET_HASHSLOTSUSED(x,v) SET_TRUELENGTH(x,v)
#define IS_HASHED(x)	     (HASHTAB(x) != R_NilValue)

/* Test whether this is a constant object (defined in const-objs.c). */
extern const SEXPREC R_unserialize_as_constant;
#define IS_CONSTANT(x) ((x)->gengc_next_node == &R_unserialize_as_constant)

#ifdef USE_RINTERNALS
# define IS_BYTES(x) ((x)->sxpinfo.gp & BYTES_MASK)
# define SET_BYTES(x) (((x)->sxpinfo.gp) |= BYTES_MASK)
# define IS_LATIN1(x) ((x)->sxpinfo.gp & LATIN1_MASK)
# define SET_LATIN1(x) (((x)->sxpinfo.gp) |= LATIN1_MASK)
# define IS_ASCII(x) ((x)->sxpinfo.gp & ASCII_MASK)
# define SET_ASCII(x) (((x)->sxpinfo.gp) |= ASCII_MASK)
# define IS_UTF8(x) ((x)->sxpinfo.gp & UTF8_MASK)
# define SET_UTF8(x) (((x)->sxpinfo.gp) |= UTF8_MASK)
# define ENC_KNOWN(x) ((x)->sxpinfo.gp & (LATIN1_MASK | UTF8_MASK))
# define SET_CACHED(x) (((x)->sxpinfo.gp) |= CACHED_MASK)
# define IS_CACHED(x) (((x)->sxpinfo.gp) & CACHED_MASK)
#else /* USE_RINTERNALS */
/* Needed only for write-barrier testing */
int IS_BYTES(SEXP x);
void SET_BYTES(SEXP x);
int IS_LATIN1(SEXP x);
void SET_LATIN1(SEXP x);
int IS_ASCII(SEXP x);
void SET_ASCII(SEXP x);
int IS_UTF8(SEXP x);
void SET_UTF8(SEXP x);
int ENC_KNOWN(SEXP x);
int SET_CACHED(SEXP x);
int IS_CACHED(SEXP x);
#endif /* USE_RINTERNALS */

/* macros and declarations for managing CHARSXP cache */
#define USE_ATTRIB_FIELD_FOR_CHARSXP_CACHE_CHAINS
#ifdef USE_ATTRIB_FIELD_FOR_CHARSXP_CACHE_CHAINS
# define CXHEAD(x) (x)
# define CXTAIL(x) ATTRIB(x)
#else
# define CXHEAD(x) CAR(x)
# define CXTAIL(x) CDR(x)
#endif /* USE_ATTRIB_FIELD_FOR_CHARSXP_CACHE_CHAINS */

#include "Internal.h"		/* do_FOO */

#include "Errormsg.h"

extern void R_ProcessEvents(void);

#ifdef R_USE_SIGNALS
#ifdef Win32
# include <psignal.h>
#else
# include <signal.h>
# include <setjmp.h>
#endif
#endif

#ifdef Unix
# define OSTYPE      "unix"
# define FILESEP     "/"
#endif /* Unix */

#ifdef Win32
# define OSTYPE      "windows"
# define FILESEP     "/"
#endif /* Win32 */

#ifdef HAVE_F77_UNDERSCORE
# define F77_SYMBOL(x)	x ## _
# define F77_QSYMBOL(x)	#x "_"
#else
# define F77_SYMBOL(x)	x
# define F77_QSYMBOL(x) #x
#endif

/*  Heap and Pointer Protection Stack Sizes.  */

/* These are all required by C99 */
#ifdef HAVE_INTTYPES_H
# include <inttypes.h>
#endif
/* According to POSIX inttypes.h should include stdint.h,
   but let's be sure. */
#ifdef HAVE_STDINT_H
# include <stdint.h>
#endif
#ifdef HAVE_LIMITS_H
# include <limits.h>
#endif

#if defined HAVE_DECL_SIZE_MAX && HAVE_DECL_SIZE_MAX
  typedef size_t R_size_t;
# define R_SIZE_T_MAX SIZE_MAX
#else
# error SIZE_MAX is required for C99
#endif


#define Mega 1048576. /* 1 Mega Byte := 2^20 (= 1048576) Bytes */
#define Giga 1073741824. /* 1 Giga Byte := 2^30 Bytes */

/*	R_PPSSIZE  The pointer protection stack size  */
/*	R_NSIZE	   The number of cons cells	 */
/*	R_VSIZE	   The vector heap size in bytes */
/*  These values are defaults and can be overridden in config.h
    The maxima and minima are in startup.c */

#ifndef R_PPSSIZE
#define	R_PPSSIZE	50000L
#endif
#ifndef R_NSIZE
#define	R_NSIZE		350000L
#endif
#ifndef R_VSIZE
#define	R_VSIZE		8000000L
#endif

/* some commonly needed headers */
#include <math.h>
#include <stdlib.h>
#include <string.h>

/* declare substitutions */
#if !defined(strdup) && defined(HAVE_DECL_STRDUP) && !HAVE_DECL_STRDUP
extern char *strdup(const char *s1);
#endif
#if !defined(strncascmp) && defined(HAVE_DECL_STRNCASECMP) && !HAVE_DECL_STRNCASECMP
extern int strncasecmp(const char *s1, const char *s2, size_t n);
#endif

/* Glibc manages to not define this in -pedantic -ansi */
#if defined(HAVE_PUTENV) && !defined(putenv) && defined(HAVE_DECL_PUTENV) && !HAVE_DECL_PUTENV
extern int putenv(char *string);
#endif


/* Maximal length in bytes of an entire path name.
   POSIX has required this to be at least 255/256, and X/Open at least 1024.
   Solaris has 1024, Linux glibc has 4192.
   File names are limited to FILENAME_MAX bytes (usually the same as PATH_MAX)
   or NAME_MAX (often 255/256).
 */
#if !defined(PATH_MAX)
# if defined(HAVE_SYS_PARAM_H)
#  include <sys/param.h>
# endif
# if !defined(PATH_MAX)
#  if defined(MAXPATHLEN)
/* Try BSD name */
#    define PATH_MAX MAXPATHLEN
#  elif defined(Win32)
/* seems this is now defined by MinGW to be 259, whereas FILENAME_MAX
   and MAX_PATH are 260.  It is not clear that this really is in bytes,
   but might be chars for the Unicode interfaces.
*/
#    define PATH_MAX 260
#  else
/* quite possibly unlimited, so we make this large, and test when used */
#    define PATH_MAX 5000
#  endif
# endif
#endif

#ifdef R_USE_SIGNALS
#ifdef HAVE_POSIX_SETJMP
# define SIGJMP_BUF sigjmp_buf
# define SIGSETJMP(x,s) sigsetjmp(x,s)
# define SIGLONGJMP(x,i) siglongjmp(x,i)
# define JMP_BUF sigjmp_buf
# define SETJMP(x) sigsetjmp(x,0)
# define LONGJMP(x,i) siglongjmp(x,i)
#else
# define SIGJMP_BUF jmp_buf
# define SIGSETJMP(x,s) setjmp(x)
# define SIGLONGJMP(x,i) longjmp(x,i)
# define JMP_BUF jmp_buf
# define SETJMP(x) setjmp(x)
# define LONGJMP(x,i) longjmp(x,i)
#endif
#endif

#define HSIZE	   4119	/* The size of the hash table for symbols */
#define MAXIDSIZE 10000	/* Largest symbol size, 
			   in bytes excluding terminator.
			   Was 256 prior to 2.13.0, now just a sanity check.
			*/

/* Types for the do_xxxx functions for SPECIAL and BUILTIN operations. */

typedef SEXP (*CCODE)(SEXP, SEXP, SEXP, SEXP);
typedef SEXP (*CCODEV)(SEXP, SEXP, SEXP, SEXP, int);  /* with variant info */

#define CALL_PRIMFUN(call,op,args,env,variant) \
  (PRIMVARIANT(op) ? PRIMFUNV(op)(call,op,args,env,variant) \
                   : PRIMFUN(op)(call,op,args,env))

/* Information for Deparsing Expressions */
typedef enum {
    PP_INVALID  =  0,
    PP_ASSIGN   =  1,
    PP_ASSIGN2  =  2,
    PP_BINARY   =  3,
    PP_BINARY2  =  4,
    PP_BREAK    =  5,
    PP_CURLY    =  6,
    PP_FOR      =  7,
    PP_FUNCALL  =  8,
    PP_FUNCTION =  9,
    PP_IF 	= 10,
    PP_NEXT 	= 11,
    PP_PAREN    = 12,
    PP_RETURN   = 13,
    PP_SUBASS   = 14,
    PP_SUBSET   = 15,
    PP_WHILE 	= 16,
    PP_UNARY 	= 17,
    PP_DOLLAR 	= 18,
    PP_FOREIGN 	= 19,
    PP_REPEAT 	= 20
} PPkind;

typedef enum {
    PREC_FN	 = 0,
    PREC_LEFT    = 1,
    PREC_EQ	 = 2,
    PREC_RIGHT	 = 3,
    PREC_TILDE	 = 4,
    PREC_OR	 = 5,
    PREC_AND	 = 6,
    PREC_NOT	 = 7,
    PREC_COMPARE = 8,
    PREC_SUM	 = 9,
    PREC_PROD	 = 10,
    PREC_PERCENT = 11,
    PREC_COLON	 = 12,
    PREC_SIGN	 = 13,
    PREC_POWER	 = 14,
    PREC_DOLLAR  = 15,
    PREC_NS	 = 16,
    PREC_SUBSET	 = 17
} PPprec;

typedef struct {
	PPkind kind; 	 /* deparse kind */
	PPprec precedence; /* operator precedence */
	unsigned int rightassoc;  /* right associative? */
} PPinfo;

/* The type definitions for the table of built-in functions. */
/* This table is set up in ../main/names.c, using tables from various 
   other source files. */
typedef struct {
    char   *name;    /* print name */
    SEXP   (*cfun)();/* c-code address, function pointer */
    int	   code;     /* offset within c-code */
    int	   eval;     /* evaluate args? (and other info) */
    int	   arity;    /* function arity */
    PPinfo gram;     /* pretty-print info */
} FUNTAB;

/* The type definitions for the table of fast built-in functions.
   An earlier entry with a specific value for op takes precedence
   over a later entry where op is -1 (for any).
   This table is set up in ../main/names.c, using tables from various 
   other source files. */
typedef struct {
    SEXP   (*slow)();/* slow function pointer */
    SEXP   (*fast)();/* fast function pointer */
    int    code;     /* operation code, or -1 for any */
    int    arity;    /* function arity, 1, 2, or 3 (for either 1 or 2) */
    int    dsptch1;  /* is object dispatch done on 1st argument? */
    int    dsptch2;  /* is object dispatch done on 2nd argument? */
    int    var1;     /* variant requested when evaluating 1st argument */
    int    var2;     /* variant requested when evaluating 2nd argument */
} FASTFUNTAB;

#ifdef USE_RINTERNALS
/* There is much more in Rinternals.h, including function versions
 * of the Promise and Hashing groups.
 */

/* Primitive Access Macros */

/* Set offset of primitive in table, and copy some of the information from
   the table into the primsxp structure (and misc) for fast access.  Note that 
   primsxp_fast_cfun will (possibly) be set by the slow function, not here. */

#define SET_PRIMOFFSET(x,v) do { \
    SEXP setprim_ptr = (x); \
    int setprim_value = (v); \
    setprim_ptr->sxpinfo.gp = setprim_value; \
    setprim_ptr->u.primsxp.primsxp_cfun = \
      (void *(*)()) R_FunTab[setprim_value].cfun; \
    setprim_ptr->u.primsxp.primsxp_fast_cfun = 0; \
    setprim_ptr->u.primsxp.primsxp_code   = R_FunTab[setprim_value].code; \
    setprim_ptr->u.primsxp.primsxp_arity  = R_FunTab[setprim_value].arity; \
    setprim_ptr->u.primsxp.primsxp_foreign \
        = R_FunTab[setprim_value].gram.kind==PP_FOREIGN; \
    setprim_ptr->u.primsxp.primsxp_print \
        = (R_FunTab[setprim_value].eval/100)%10; \
    setprim_ptr->u.primsxp.primsxp_variant \
        = (R_FunTab[setprim_value].eval/1000)&1; \
    setprim_ptr->u.primsxp.primsxp_internal \
        = (R_FunTab[setprim_value].eval/10)&1; \
    NONVEC_SXPINFO(setprim_ptr).pending_ok \
        = R_FunTab[setprim_value].eval/10000; \
} while (0)

#define PRIMOFFSET(x)	((x)->sxpinfo.gp)

#define PRIMFUN(x)	((CCODE)((x)->u.primsxp.primsxp_cfun))
#define PRIMFUNV(x)	((CCODEV)((x)->u.primsxp.primsxp_cfun))
#define SET_PRIMFUN(x,f) \
    ( (x)->u.primsxp.primsxp_cfun = \
        (void *(*)()) (R_FunTab[PRIMOFFSET(x)].cfun = (SEXP (*)()) (f)), \
      (x)->u.primsxp.primsxp_fast_cfun = 0 )
#define PRIMVAL(x)	((x)->u.primsxp.primsxp_code)
#define PRIMARITY(x)	((x)->u.primsxp.primsxp_arity)
#define PRIMPRINT(x)	((x)->u.primsxp.primsxp_print)
#define PRIMINTERNAL(x)	((x)->u.primsxp.primsxp_internal)
#define PRIMVARIANT(x)	((x)->u.primsxp.primsxp_variant)
#define PRIMFOREIGN(x)	((x)->u.primsxp.primsxp_foreign)
#define PRIMNAME(x)	(R_FunTab[PRIMOFFSET(x)].name)
#define PPINFO(x)	(R_FunTab[PRIMOFFSET(x)].gram)

#define PRIMFUN_PENDING_OK(x) (NONVEC_SXPINFO(x).pending_ok)

#define PRIMFUN_FAST(x)	((x)->u.primsxp.primsxp_fast_cfun)
#define PRIMFUN_DSPTCH1(x) ((x)->u.primsxp.primsxp_dsptch1)
#define PRIMFUN_DSPTCH2(x) ((x)->u.primsxp.primsxp_dsptch2)
#define PRIMFUN_ARG1VAR(x) (NONVEC_SXPINFO(x).var1)
#define PRIMFUN_ARG2VAR(x) (NONVEC_SXPINFO(x).var2)
#define PRIMFUN_UNI_TOO(x) ((x)->u.primsxp.primsxp_uni_too)

#define SET_PRIMFUN_FAST_UNARY(x,f,dsptch1,v1) do { \
    (x)->u.primsxp.primsxp_fast_cfun = (void *(*)()) (f); \
    (x)->u.primsxp.primsxp_dsptch1 = (dsptch1); \
    NONVEC_SXPINFO(x).var1 = (v1); \
} while (0)

#define SET_PRIMFUN_FAST_BINARY(x,f,dsptch1,dsptch2,v1,v2,uni_too) do { \
    (x)->u.primsxp.primsxp_fast_cfun = (void *(*)()) (f); \
    (x)->u.primsxp.primsxp_dsptch1 = (dsptch1); \
    (x)->u.primsxp.primsxp_dsptch2 = (dsptch2); \
    (x)->u.primsxp.primsxp_uni_too = (uni_too); \
    NONVEC_SXPINFO(x).var1 = (v1); \
    NONVEC_SXPINFO(x).var2 = (v2); \
} while (0)

/* Symbols for eval variants.  The symbols with values less than 16 may be
   OR'd with zero or more symbols with values 16, 32, 64, or 128.  The result
   will fit in one unsigned char.

   Return of a variant result is indicated either by the nature of the 
   returned value, or by R_variant_result being set to a non-zero value
   (to 1 unless something else is used to provide further details).  
   If a call of evalv leads to R_variant_result being non-zero, the caller 
   must set R_variant_result to zero after noting its value, so an outer 
   return will not appear to have a variant result.  Accordingly, variants
   that set R_variant_return are not allowed for evaluation of arguments 
   for fast primitives (ie, for ARG1VAR or ARG2VAR), since the code in
   evalv that handles these does not know how to record such a flag.

   A caller of evalv need not set R_variant_result to zero before a call,
   since that is done inside evalv. */

#define VARIANT_NULL  1  /* May just return R_NilValue, while doing side effects
                            (should usually be OR'd with VARIANT_PENDING_OK). 
                            Does not set R_variant_result. */

#define VARIANT_SEQ   2  /* May return a sequence spec, rather than a vector.
                            Sets R_variant_result to 1 if so. */

#define VARIANT_AND   3  /* May return AND of a logical vec rather than vec.
                            Does not set R_variant_result. */

#define VARIANT_OR    4  /* May return OR of a logical vec rather than vec.
                            Does not set R_variant_result. */
<<<<<<< HEAD

#define VARIANT_SUM   5  /* May return sum of vec elements rather than vec.
                            Does not set R_variant_result. */

#define VARIANT_TRANS 6  /* May return the transpose of the result.  
                            Sets R_variant_result to 1 if so. */

=======

#define VARIANT_SUM   5  /* May return sum of vec elements rather than vec.
                            Does not set R_variant_result. */

#define VARIANT_TRANS 6  /* May return the transpose of the result.  
                            Sets R_variant_result to 1 if so. */

>>>>>>> 13cc410e
#define VARIANT_ONE_NAMED 7  /* When the result is a vector list with exactly
                                one named element, may return a one-element
                                pairlist with this element (used for $).
                                Does not set R_variant_result. */

/* The variant below controls behaviour of [<-, [[<-, and $<-.  The MUST_COPY
   variant must be obeyed, except when a copy is never indicated (eg, for
   environments), overriding what would otherwise be done based on NAMEDCNT. */

#define VARIANT_MUST_COPY 15  /* Must make a copy before modifying object.
                                 Does not set R_variant_result */

#define VARIANT_KIND(v) ((v)&15) /* Isolate low 4 bits to compare with symbols
                                    defined above */

#define VARIANT_PENDING_OK 16  /* Computation may be deferred pending completion
                                  of a task (in a helper or the master) */

#ifdef R_DEFERRED_EVAL

/* Markers maintained in conjunction with the helpers facility.  We need to
   avoid writing to constant objects, which will have max NAMEDCNT (and hence
   don't need "in use" anyway, since they'll never have lower NAMEDCNT). */

#define helpers_is_being_computed(x)       ((x)->sxpinfo.being_computed)
#define helpers_is_in_use(x)               ((x)->sxpinfo.in_use)

#define helpers_mark_in_use(v) \
    ((v)->sxpinfo.nmcnt < MAX_NAMEDCNT ? (v)->sxpinfo.in_use = 1 : 1)
#define helpers_mark_not_in_use(v) \
    ((v)->sxpinfo.in_use ? (v)->sxpinfo.in_use = 0 : 0)

#define helpers_mark_being_computed(v)     ((v)->sxpinfo.being_computed = 1)
#define helpers_mark_not_being_computed(v) ((v)->sxpinfo.being_computed = 0)

/* Macros to wait until variables(s) computed. */

#define helpers_wait_until_not_being_computed(v) \
  helpers_wait_until_not_being_computed2 ((v), (SEXP)0)
extern void helpers_wait_until_not_being_computed2 (SEXP, SEXP);

#define WAIT_UNTIL_COMPUTED(x) \
  ( ! helpers_is_being_computed(x) \
    ? (void) 0 \
    : helpers_wait_until_not_being_computed(x) )

#define WAIT_UNTIL_COMPUTED_2(x1,x2) \
  ( ! helpers_is_being_computed(x1) && ! helpers_is_being_computed(x2) \
    ? (void) 0 \
    : helpers_wait_until_not_being_computed2(x1,x2) ) \

#else 

#undef helpers_is_being_computed
#undef helpers_is_in_use
#define helpers_is_being_computed(x) 0  /* Stub routines used when support */
#define helpers_is_in_use(x) 0          /*   for helpers is not enabled    */

#define WAIT_UNTIL_COMPUTED(x) 0
#define WAIT_UNTIL_COMPUTED_2(x1,x2) 0

#endif

/* Promise Access Macros */
#define PRVALUE(x) \
  (WAIT_UNTIL_COMPUTED((x)->u.promsxp.value), ((x)->u.promsxp.value))
#define PRVALUE_PENDING_OK(x) \
  ((x)->u.promsxp.value)
#define PRCODE(x)	((x)->u.promsxp.expr)
#define PRENV(x)	((x)->u.promsxp.env)
#define PRSEEN(x)	((x)->sxpinfo.gp)
#define SET_PRSEEN(x,v)	(((x)->sxpinfo.gp)=(v))

/* Hashing Macros */
#define HASHASH(x)      ((x)->sxpinfo.gp & HASHASH_MASK)
#define HASHVALUE(x)    TRUELENGTH(x)
#define SET_HASHASH(x,v) ((v) ? (((x)->sxpinfo.gp) |= HASHASH_MASK) : \
			  (((x)->sxpinfo.gp) &= (~HASHASH_MASK)))
#define SET_HASHVALUE(x,v) SET_TRUELENGTH(x, v)

/* Vector Heap Structure */
typedef struct {
	union {
		SEXP		backpointer;
		double		align;
	} u;
} VECREC, *VECP;

/* Vector Heap Macros */
#define BACKPOINTER(v)	((v).u.backpointer)
#define BYTE2VEC(n)	(((n)>0)?(((n)-1)/sizeof(VECREC)+1):0)
#define INT2VEC(n)	(((n)>0)?(((n)*sizeof(int)-1)/sizeof(VECREC)+1):0)
#define FLOAT2VEC(n)	(((n)>0)?(((n)*sizeof(double)-1)/sizeof(VECREC)+1):0)
#define COMPLEX2VEC(n)	(((n)>0)?(((n)*sizeof(Rcomplex)-1)/sizeof(VECREC)+1):0)
#define PTR2VEC(n)	(((n)>0)?(((n)*sizeof(SEXP)-1)/sizeof(VECREC)+1):0)

/* Bindings */
/* use the same bits (15 and 14) in symbols and bindings */
#define ACTIVE_BINDING_MASK (1<<15)
#define BINDING_LOCK_MASK (1<<14)
#define SPECIAL_BINDING_MASK (ACTIVE_BINDING_MASK | BINDING_LOCK_MASK)
#define IS_ACTIVE_BINDING(b) ((b)->sxpinfo.gp & ACTIVE_BINDING_MASK)
#define BINDING_IS_LOCKED(b) ((b)->sxpinfo.gp & BINDING_LOCK_MASK)
#define SET_ACTIVE_BINDING_BIT(b) ((b)->sxpinfo.gp |= ACTIVE_BINDING_MASK)
#define LOCK_BINDING(b) ((b)->sxpinfo.gp |= BINDING_LOCK_MASK)
#define UNLOCK_BINDING(b) ((b)->sxpinfo.gp &= (~BINDING_LOCK_MASK))

#define check1arg_x(args,call) \
    do { \
        if (TAG(args) != R_NilValue && TAG(args) != R_xSymbol) \
            check1arg_error (args, call, "x"); \
    } while (0)

#else /* USE_RINTERNALS */

typedef struct VECREC *VECP;
int (PRIMOFFSET)(SEXP x);
void (SET_PRIMOFFSET)(SEXP x, int v);

#define PRIMFUN(x)	(R_FunTab[PRIMOFFSET(x)].cfun)
#define PRIMNAME(x)	(R_FunTab[PRIMOFFSET(x)].name)
#define PRIMVAL(x)	(R_FunTab[PRIMOFFSET(x)].code)
#define PRIMARITY(x)	(R_FunTab[PRIMOFFSET(x)].arity)
#define PPINFO(x)	(R_FunTab[PRIMOFFSET(x)].gram)
#define PRIMPRINT(x)	(((R_FunTab[PRIMOFFSET(x)].eval)/100)%10)
#define PRIMINTERNAL(x) (((R_FunTab[PRIMOFFSET(x)].eval)%100)/10)


Rboolean (IS_ACTIVE_BINDING)(SEXP b);
Rboolean (BINDING_IS_LOCKED)(SEXP b);
void (SET_ACTIVE_BINDING_BIT)(SEXP b);
void (LOCK_BINDING)(SEXP b);
void (UNLOCK_BINDING)(SEXP b);

#endif /* USE_RINTERNALS */

typedef SEXP R_bcstack_t;
#ifdef BC_INT_STACK
typedef union { void *p; int i; } IStackval;
#endif

#ifdef R_USE_SIGNALS
/* Stack entry for pending promises */
typedef struct RPRSTACK {
    SEXP promise;
    struct RPRSTACK *next;
} RPRSTACK;

/* Evaluation Context Structure */
typedef struct RCNTXT {
    struct RCNTXT *nextcontext;	/* The next context up the chain */
    int cstacktop;		/* Top of the pointer protection stack */
    int evaldepth;	        /* evaluation depth at inception */
    SEXP callfun;		/* The closure called */
    void *vmax;		        /* top of R_alloc stack */
    int intsusp;                /* interrupts are suspended */
    int callflag;		/* The context "type" */
    SEXP handlerstack;          /* condition handler stack */
    SEXP restartstack;          /* stack of available restarts */
    SEXP promargs;		/* Promises supplied to closure */
    SEXP sysparent;		/* environment the closure was called from */
    SEXP call;			/* The call that effected this context*/
    SEXP cloenv;		/* The environment */
    SEXP conexit;		/* Interpreted "on.exit" code */
    void (*cend)(void *);	/* C "on.exit" thunk */
    struct RPRSTACK *prstack;   /* stack of pending promises */
    SEXP srcref;	        /* The source line in effect */
    SEXP *nodestack;
#ifdef BC_INT_STACK
    IStackval *intstack;
#endif
    void *cenddata;		/* data for C "on.exit" thunk */
    JMP_BUF cjmpbuf;		/* C stack and register information */
} RCNTXT, *context;

/* The Various Context Types.

 * In general the type is a bitwise OR of the values below.
 * Note that CTXT_LOOP is already the or of CTXT_NEXT and CTXT_BREAK.
 * Only functions should have the third bit turned on;
 * this allows us to move up the context stack easily
 * with either RETURN's or GENERIC's or RESTART's.
 * If you add a new context type for functions make sure
 *   CTXT_NEWTYPE & CTXT_FUNCTION > 0
 */
enum {
    CTXT_TOPLEVEL = 0,
    CTXT_NEXT	  = 1,
    CTXT_BREAK	  = 2,
    CTXT_LOOP	  = 3,	/* break OR next target */
    CTXT_FUNCTION = 4,
    CTXT_CCODE	  = 8,
    CTXT_RETURN	  = 12,
    CTXT_BROWSER  = 16,
    CTXT_GENERIC  = 20,
    CTXT_RESTART  = 32,
    CTXT_BUILTIN  = 64  /* used in profiling */
};

/*
TOP   0 0 0 0 0 0  = 0
NEX   1 0 0 0 0 0  = 1
BRE   0 1 0 0 0 0  = 2
LOO   1 1 0 0 0 0  = 3
FUN   0 0 1 0 0 0  = 4
CCO   0 0 0 1 0 0  = 8
BRO   0 0 0 0 1 0  = 16
RET   0 0 1 1 0 0  = 12
GEN   0 0 1 0 1 0  = 20
RES   0 0 0 0 0 0 1 = 32
BUI   0 0 0 0 0 0 0 1 = 64
*/

#define IS_RESTART_BIT_SET(flags) ((flags) & CTXT_RESTART)
#define SET_RESTART_BIT_ON(flags) (flags |= CTXT_RESTART)
#define SET_RESTART_BIT_OFF(flags) (flags &= ~CTXT_RESTART)
#endif

/* Miscellaneous Definitions */
#define streql(s, t)	(!strcmp((s), (t)))

/* Arithmetic and Relation Operators */
typedef enum {
    PLUSOP = 1,
    MINUSOP,
    TIMESOP,
    DIVOP,
    POWOP,
    MODOP,
    IDIVOP
} ARITHOP_TYPE;

typedef enum {
    EQOP = 1,
    NEOP,
    LTOP,
    LEOP,
    GEOP,
    GTOP
} RELOP_TYPE;

/* File Handling */
/*
#define R_EOF	65535
*/
#define R_EOF	-1


/*--- Global Variables ---------------------------------------------------- */

/* Defined and initialized in names.c (not main.c) :*/
#ifndef __R_Names__
extern
#endif
FUNTAB	R_FunTab[];	    /* Built in functions */


#include <R_ext/libextern.h>

#ifdef __MAIN__
# define INI_as(v) = v
#define extern0 attribute_hidden
#else
# define INI_as(v)
#define extern0 extern
#endif

LibExtern Rboolean R_interrupts_suspended INI_as(FALSE);
LibExtern int R_interrupts_pending INI_as(0);

/* R Home Directory */
LibExtern char *R_Home;		    /* Root of the R tree */

/* Memory Management */
extern0 R_size_t R_NSize  INI_as(R_NSIZE);/* Size of cons cell heap */
extern0 R_size_t R_VSize  INI_as(R_VSIZE);/* Size of the vector heap */
extern0 SEXP	R_NHeap;	    /* Start of the cons cell heap */
extern0 SEXP	R_FreeSEXP;	    /* Cons cell free list */
extern0 R_size_t R_Collected;	    /* Number of free cons cells (after gc) */
LibExtern int	R_Is_Running;	    /* for Windows memory manager */

/* The Pointer Protection Stack */
extern0 int	R_PPStackSize	INI_as(R_PPSSIZE); /* The stack size (elements) */
extern0 int	R_PPStackTop;	    /* The top of the stack */
extern0 SEXP*	R_PPStack;	    /* The pointer protection stack */

/* Evaluation Environment */
LibExtern SEXP	R_CurrentExpr;	    /* Currently evaluating expression */
extern0 SEXP	R_ReturnedValue;    /* Slot for return-ing values */
extern0 SEXP*	R_SymbolTable;	    /* The symbol table */
#ifdef R_USE_SIGNALS
LibExtern RCNTXT R_Toplevel;	    /* Storage for the toplevel environment */
LibExtern RCNTXT* R_ToplevelContext;  /* The toplevel environment */
LibExtern RCNTXT* R_GlobalContext;    /* The global environment */
#endif
extern0 Rboolean R_Visible;	    /* Value visibility flag */
LibExtern int   R_variant_result INI_as(0);     /* 0 or flags variant result */
LibExtern int	R_EvalDepth	INI_as(0);	/* Evaluation recursion depth */
extern0 int	R_BrowseLines	INI_as(0);	/* lines/per call in browser */

extern0 SEXP    R_VStack        INI_as(NULL);   /* R_alloc stack pointer */

extern0 int	R_Expressions	INI_as(5000);	/* options(expressions) */
extern0 int	R_Expressions_keep INI_as(5000);	/* options(expressions) */
extern0 Rboolean R_KeepSource	INI_as(FALSE);	/* options(keep.source) */
extern0 int	R_WarnLength	INI_as(1000);	/* Error/warning max length */
extern0 int	R_nwarnings	INI_as(50);
extern uintptr_t R_CStackLimit	INI_as((uintptr_t)-1);	/* C stack limit */
extern uintptr_t R_CStackStart	INI_as((uintptr_t)-1);	/* Initial stack address */
extern0 int	R_CStackDir	INI_as(1);	/* C stack direction */
extern0 uintptr_t R_CStackThreshold;	/* Threshold for overflow detection */

#ifdef R_USE_SIGNALS
extern0 struct RPRSTACK *R_PendingPromises INI_as(NULL); /* Pending promise stack */
#endif

/* File Input/Output */
LibExtern Rboolean R_Interactive INI_as(TRUE);	/* TRUE during interactive use*/
extern0 Rboolean R_Quiet	INI_as(FALSE);	/* Be as quiet as possible */
extern Rboolean  R_Slave	INI_as(FALSE);	/* Run as a slave process */
extern0 Rboolean R_Verbose	INI_as(FALSE);	/* Be verbose */
/* extern int	R_Console; */	    /* Console active flag */
/* IoBuffer R_ConsoleIob; : --> ./IOStuff.h */
/* R_Consolefile is used in the internet module */
extern FILE*	R_Consolefile	INI_as(NULL);	/* Console output file */
extern FILE*	R_Outputfile	INI_as(NULL);	/* Output file */
extern0 int	R_ErrorCon	INI_as(2);	/* Error connection */
LibExtern char *R_TempDir	INI_as(NULL);	/* Name of per-session dir */
extern0 char   *Sys_TempDir	INI_as(NULL);	/* Name of per-session dir
						   if set by R itself */
extern0 char	R_StdinEnc[31]  INI_as("");	/* Encoding assumed for stdin */

/* Objects Used In Parsing  */
extern0 int	R_ParseError	INI_as(0); /* Line where parse error occurred */
extern0 int	R_ParseErrorCol;    /* Column of start of token where parse error occurred */
extern0 SEXP	R_ParseErrorFile;   /* Source file where parse error was seen */
#define PARSE_ERROR_SIZE 256	    /* Parse error messages saved here */
extern0 char	R_ParseErrorMsg[PARSE_ERROR_SIZE] INI_as("");
#define PARSE_CONTEXT_SIZE 256	    /* Recent parse context kept in a circular buffer */
extern0 char	R_ParseContext[PARSE_CONTEXT_SIZE] INI_as("");
extern0 int	R_ParseContextLast INI_as(0); /* last character in context buffer */
extern0 int	R_ParseContextLine; /* Line in file of the above */

/* Image Dump/Restore */
extern int	R_DirtyImage	INI_as(0);	/* Current image dirty */

/* How should %*% operations be done - with C routines or BLAS routines?  
   For four kinds of operations: vec-dot, mat-vec, vec-mat, mat-mat. */
#define R_mat_mult_with_BLAS_len 4
extern0 Rboolean R_mat_mult_with_BLAS [R_mat_mult_with_BLAS_len] 
#ifdef __MAIN__
#ifdef R_MAT_MULT_WITH_BLAS_BY_DEFAULT
  = { TRUE, TRUE, TRUE, TRUE }
#else
  = { FALSE, FALSE, FALSE, FALSE }
#endif
#endif
;

/* History */
LibExtern char *R_HistoryFile;	/* Name of the history file */
LibExtern int	R_HistorySize;	/* Size of the history file */
LibExtern int	R_RestoreHistory;	/* restore the history file? */
extern void 	R_setupHistory(void);

/* Warnings/Errors */
extern0 int	R_CollectWarnings INI_as(0);	/* the number of warnings */
extern0 SEXP	R_Warnings;	    /* the warnings and their calls */
extern0 int	R_ShowErrorMessages INI_as(1);	/* show error messages? */
extern0 SEXP	R_HandlerStack;	/* Condition handler stack */
extern0 SEXP	R_RestartStack;	/* Stack of available restarts */
extern0 Rboolean R_warn_partial_match_args   INI_as(FALSE);
extern0 Rboolean R_warn_partial_match_dollar INI_as(FALSE);
extern0 Rboolean R_warn_partial_match_attr INI_as(FALSE);
extern0 Rboolean R_ShowWarnCalls INI_as(FALSE);
extern0 Rboolean R_ShowErrorCalls INI_as(FALSE);
extern0 int	R_NShowCalls INI_as(50);

LibExtern Rboolean utf8locale  INI_as(FALSE);  /* is this a UTF-8 locale? */
LibExtern Rboolean mbcslocale  INI_as(FALSE);  /* is this a MBCS locale? */
extern0   Rboolean latin1locale INI_as(FALSE); /* is this a Latin-1 locale? */
#ifdef Win32
LibExtern unsigned int localeCP  INI_as(1252); /* the locale's codepage */
extern0   Rboolean WinUTF8out  INI_as(FALSE);  /* Use UTF-8 for output */
extern0   void WinCheckUTF8(void);
#endif

extern0 char OutDec	INI_as('.');  /* decimal point used for output */
extern0 Rboolean R_DisableNLinBrowser	INI_as(FALSE);

/* Initialization of the R environment when it is embedded */
extern int Rf_initEmbeddedR(int argc, char **argv);

/* GUI type */

extern char	*R_GUIType	INI_as("unknown");
extern Rboolean R_isForkedChild		INI_as(FALSE); /* was this forked? */

extern double cpuLimit			INI_as(-1.0);
extern double cpuLimit2			INI_as(-1.0);
extern double cpuLimitValue		INI_as(-1.0);
extern double elapsedLimit		INI_as(-1.0);
extern double elapsedLimit2		INI_as(-1.0);
extern double elapsedLimitValue		INI_as(-1.0);

void resetTimeLimits(void);

#define R_BCNODESTACKSIZE 100000
extern0 SEXP *R_BCNodeStackBase, *R_BCNodeStackTop, *R_BCNodeStackEnd;
#ifdef BC_INT_STACK
# define R_BCINTSTACKSIZE 10000
extern0 IStackval *R_BCIntStackBase, *R_BCIntStackTop, *R_BCIntStackEnd;
#endif
extern0 int R_jit_enabled INI_as(0);
extern0 int R_compile_pkgs INI_as(0);
extern SEXP R_cmpfun(SEXP);
extern void R_init_jit_enabled(void);

LibExtern int R_num_math_threads INI_as(1);
LibExtern int R_max_num_math_threads INI_as(1);

/* Pointer  type and utilities for dispatch in the methods package */
typedef SEXP (*R_stdGen_ptr_t)(SEXP, SEXP, SEXP); /* typedef */
R_stdGen_ptr_t R_get_standardGeneric_ptr(void); /* get method */
R_stdGen_ptr_t R_set_standardGeneric_ptr(R_stdGen_ptr_t, SEXP); /* set method */
LibExtern SEXP R_MethodsNamespace;
SEXP R_deferred_default_method(void);
SEXP R_set_prim_method(SEXP fname, SEXP op, SEXP code_vec, SEXP fundef,
		       SEXP mlist);
SEXP do_set_prim_method(SEXP op, const char *code_string, SEXP fundef,
			SEXP mlist);
void R_set_quick_method_check(R_stdGen_ptr_t);
SEXP R_primitive_methods(SEXP op);
SEXP R_primitive_generic(SEXP op);

/* smallest decimal exponent, needed in format.c, set in Init_R_Machine */
extern0 int R_dec_min_exponent		INI_as(-308);

/* structure for caching machine accuracy values */
typedef struct {
    int ibeta, it, irnd, ngrd, machep, negep, iexp, minexp, maxexp;
    double eps, epsneg, xmin, xmax;
} AccuracyInfo;

LibExtern AccuracyInfo R_AccuracyInfo;

extern0 unsigned int max_contour_segments INI_as(25000);

extern0 Rboolean known_to_be_latin1 INI_as(FALSE);
extern0 Rboolean known_to_be_utf8 INI_as(FALSE);

#ifdef __MAIN__
# undef extern
# undef extern0
# undef LibExtern
#endif
#undef INI_as

#define checkArity(a,b) Rf_checkArityCall(a,b,call)

/*--- FUNCTIONS ------------------------------------------------------ */

# define allocCharsxp		Rf_allocCharsxp
# define begincontext		Rf_begincontext
# define can_save_alloc		Rf_can_save_alloc
# define check_stack_balance	Rf_check_stack_balance
# define check1arg		Rf_check1arg
# define check1arg_error	Rf_check1arg_error
# define CheckFormals		Rf_CheckFormals
# define CleanEd		Rf_CleanEd
# define CoercionWarning       	Rf_CoercionWarning
# define ComplexFromInteger	Rf_ComplexFromInteger
# define ComplexFromLogical	Rf_ComplexFromLogical
# define ComplexFromReal	Rf_ComplexFromReal
# define ComplexFromString	Rf_ComplexFromString
# define copyListMatrix		Rf_copyListMatrix
# define copyMostAttribNoTs	Rf_copyMostAttribNoTs
# define CustomPrintValue	Rf_CustomPrintValue
# define DataFrameClass		Rf_DataFrameClass
# define ddfindVar		Rf_ddfindVar
# define deparse1		Rf_deparse1
# define deparse1line		Rf_deparse1line
# define deparse1s		Rf_deparse1s
# define DispatchGroup		Rf_DispatchGroup
# define DispatchOrEval		Rf_DispatchOrEval
# define DispatchAnyOrEval      Rf_DispatchAnyOrEval
# define dup_top_level		Rf_dup_to_level
# define dynamicfindVar		Rf_dynamicfindVar
# define EncodeRaw              Rf_EncodeRaw
# define EncodeString           Rf_EncodeString
# define EnsureString 		Rf_EnsureString
# define endcontext		Rf_endcontext
# define envlength		Rf_envlength
# define ErrorMessage		Rf_ErrorMessage
# define evalList		Rf_evalList
# define evalListKeepMissing	Rf_evalListKeepMissing
# define evalListPendingOK	Rf_evalListPendingOK
# define factorsConform		Rf_factorsConform
# define findcontext		Rf_findcontext
# define findVar1		Rf_findVar1
# define forcePromise		Rf_forcePromise
# define forcePromisePendingOK	Rf_forcePromisePendingOK
# define FrameClassFix		Rf_FrameClassFix
# define framedepth		Rf_framedepth
# define frameSubscript		Rf_frameSubscript
# define get1index		Rf_get1index
# define getVar			Rf_getVar
# define getVarInFrame		Rf_getVarInFrame
# define InitArithmetic		Rf_InitArithmetic
# define InitColors		Rf_InitColors
# define InitConnections	Rf_InitConnections
# define InitEd			Rf_InitEd
# define InitFunctionHashing	Rf_InitFunctionHashing
# define InitBaseEnv		Rf_InitBaseEnv
# define InitGlobalEnv		Rf_InitGlobalEnv
# define InitGraphics		Rf_InitGraphics
# define InitMemory		Rf_InitMemory
# define InitNames		Rf_InitNames
# define InitOptions		Rf_InitOptions
# define InitStringHash		Rf_InitStringHash
# define InitTempDir		Rf_InitTempDir
# define initStack		Rf_initStack
# define IntegerFromComplex	Rf_IntegerFromComplex
# define IntegerFromLogical	Rf_IntegerFromLogical
# define IntegerFromReal	Rf_IntegerFromReal
# define IntegerFromString	Rf_IntegerFromString
# define internalTypeCheck	Rf_internalTypeCheck
# define isValidName		Rf_isValidName
# define ItemName		Rf_ItemName
# define jump_to_toplevel	Rf_jump_to_toplevel
# define KillAllDevices		Rf_KillAllDevices
# define levelsgets		Rf_levelsgets
# define LogicalFromComplex	Rf_LogicalFromComplex
# define LogicalFromInteger	Rf_LogicalFromInteger
# define LogicalFromReal	Rf_LogicalFromReal
# define LogicalFromString	Rf_LogicalFromString
# define mainloop		Rf_mainloop
# define makeSubscript		Rf_makeSubscript
# define markKnown		Rf_markKnown
# define mat2indsub		Rf_mat2indsub
# define matchArg		Rf_matchArg
# define matchArgExact		Rf_matchArgExact
# define matchArgs		Rf_matchArgs
# define matchPar		Rf_matchPar
# define Mbrtowc		Rf_mbrtowc
# define mbtoucs		Rf_mbtoucs
# define mkCLOSXP		Rf_mkCLOSXP
# define mkFalse		Rf_mkFalse
# define mkPROMISE		Rf_mkPROMISE
# define mkQUOTE		Rf_mkQUOTE
# define mkSYMSXP		Rf_mkSYMSXP
# define mkTrue			Rf_mkTrue
# define NewEnvironment		Rf_NewEnvironment
# define onintr			Rf_onintr
# define onsigusr1              Rf_onsigusr1
# define onsigusr2              Rf_onsigusr2
# define parse			Rf_parse
# define PrintDefaults		Rf_PrintDefaults
# define PrintGreeting		Rf_PrintGreeting
# define PrintValueEnv		Rf_PrintValueEnv
# define PrintValueRec		Rf_PrintValueRec
# define PrintVersion		Rf_PrintVersion
# define PrintVersion_part_1	Rf_PrintVersion_part_1
# define PrintVersionString    	Rf_PrintVersionString
# define PrintWarnings		Rf_PrintWarnings
# define promiseArgs		Rf_promiseArgs
# define promiseArgsWithValues	Rf_promiseArgsWithValues
# define promiseArgsWith1Value	Rf_promiseArgsWith1Value
# define RealFromComplex	Rf_RealFromComplex
# define RealFromInteger	Rf_RealFromInteger
# define RealFromLogical	Rf_RealFromLogical
# define RealFromString		Rf_RealFromString
# define RemoveVariable		Rf_RemoveVariable
# define revisecontext          Rf_revisecontext
# define Seql			Rf_Seql
# define Scollate		Rf_Scollate
# define sortVector		Rf_sortVector
# define SrcrefPrompt		Rf_SrcrefPrompt
# define ssort			Rf_ssort
# define StringFromComplex	Rf_StringFromComplex
# define StringFromInteger	Rf_StringFromInteger
# define StringFromLogical	Rf_StringFromLogical
# define StringFromReal		Rf_StringFromReal
# define strIsASCII		Rf_strIsASCII
# define StrToInternal		Rf_StrToInternal
# define strmat2intmat		Rf_strmat2intmat
# define substituteList		Rf_substituteList
# define tsConform		Rf_tsConform
# define tspgets		Rf_tspgets
# define type2symbol		Rf_type2symbol
# define usemethod		Rf_usemethod
# define ucstomb		Rf_ucstomb
# define ucstoutf8		Rf_ucstoutf8
# define utf8toucs		Rf_utf8toucs
# define utf8towcs		Rf_utf8towcs
# define vectorSubscript	Rf_vectorSubscript
# define wait_until_arguments_computed Rf_wait_until_arguments_computed
# define warningcall		Rf_warningcall
# define WarningMessage		Rf_WarningMessage
# define wcstoutf8		Rf_wcstoutf8
# define wtransChar		Rf_wtransChar
# define yychar			Rf_yychar
# define yylval			Rf_yylval
# define yynerrs		Rf_yynerrs
# define yyparse		Rf_yyparse

/* Platform Dependent Gui Hooks */

#define	R_CONSOLE	1
#define	R_FILE		2
#define R_TEXT		3

/* The maximum length of input line which will be asked for,
   in bytes, including the terminator */
#define CONSOLE_BUFFER_SIZE 4096
int	R_ReadConsole(const char *, unsigned char *, int, int);
void	R_WriteConsole(const char *, int); /* equivalent to R_WriteConsoleEx(a, b, 0) */
void	R_WriteConsoleEx(const char *, int, int);
void	R_ResetConsole(void);
void	R_FlushConsole(void);
void	R_ClearerrConsole(void);
void	R_Busy(int);
int	R_ShowFiles(int, const char **, const char **, const char *,
		    Rboolean, const char *);
int     R_EditFiles(int, const char **, const char **, const char *);
int	R_ChooseFile(int, char *, int);
char	*R_HomeDir(void);
Rboolean R_FileExists(const char *);
Rboolean R_HiddenFile(const char *);
double	R_FileMtime(const char *);

/* environment cell access */
typedef struct R_varloc_st *R_varloc_t;
R_varloc_t R_findVarLocInFrame(SEXP, SEXP);
SEXP R_GetVarLocValue(R_varloc_t);
SEXP R_GetVarLocSymbol(R_varloc_t);
Rboolean R_GetVarLocMISSING(R_varloc_t);
void R_SetVarLocValue(R_varloc_t, SEXP);

/* deparse option bits: change do_dump if more are added */

#define KEEPINTEGER 		1
#define QUOTEEXPRESSIONS 	2
#define SHOWATTRIBUTES 		4
#define USESOURCE 		8
#define WARNINCOMPLETE 		16
#define DELAYPROMISES 		32
#define KEEPNA			64
#define S_COMPAT       		128
/* common combinations of the above */
#define SIMPLEDEPARSE		0
#define DEFAULTDEPARSE		65 /* KEEPINTEGER | KEEPNA, used for calls */
#define FORSOURCING		95 /* not DELAYPROMISES, used in edit.c */

/* Coercion functions */
int Rf_LogicalFromString(SEXP, int*);
int Rf_IntegerFromString(SEXP, int*);
double Rf_RealFromString(SEXP, int*);
Rcomplex Rf_ComplexFromString(SEXP, int*);
SEXP Rf_StringFromLogical(int, int*);
SEXP Rf_StringFromInteger(int, int*);
SEXP Rf_StringFromReal(double, int*);
SEXP Rf_StringFromComplex(Rcomplex, int*);
SEXP Rf_EnsureString(SEXP);

/* Other Internally Used Functions */

SEXP Rf_allocCharsxp(R_len_t);
SEXP Rf_append(SEXP, SEXP); /* apparently unused now */
void check1arg(SEXP, SEXP, const char *);
void check1arg_error(SEXP, SEXP, const char *);
void Rf_checkArityCall(SEXP, SEXP, SEXP);
void CheckFormals(SEXP);
void R_check_locale(void);
void check_stack_balance(SEXP op, int save);
void CleanEd(void);
SEXP can_save_alloc (SEXP, SEXP, SEXPTYPE);
void copyListMatrix(SEXP, SEXP, Rboolean);
void copyMostAttribNoTs(SEXP, SEXP);
void CustomPrintValue(SEXP, SEXP);
void DataFrameClass(SEXP);
SEXP ddfindVar(SEXP, SEXP);
SEXP Rf_DecideVectorOrRange (SEXP, int *, int *, SEXP);
SEXP deparse1(SEXP,Rboolean,int);
SEXP deparse1line(SEXP,Rboolean);
SEXP deparse1s(SEXP call);
int DispatchAnyOrEval(SEXP, SEXP, const char *, SEXP, SEXP, SEXP*, int, int);
int DispatchOrEval(SEXP, SEXP, const char *, SEXP, SEXP, SEXP*, int, int);
int DispatchGroup(const char *, SEXP,SEXP,SEXP,SEXP,SEXP*);
SEXP dup_top_level(SEXP);
SEXP duplicated(SEXP, Rboolean);
SEXP duplicated3(SEXP, SEXP, Rboolean);
int any_duplicated(SEXP, Rboolean);
int any_duplicated3(SEXP, SEXP, Rboolean);
int envlength(SEXP);
SEXP evalList(SEXP, SEXP, SEXP);
SEXP evalListKeepMissing(SEXP, SEXP);
SEXP evalListPendingOK(SEXP, SEXP, SEXP);
int factorsConform(SEXP, SEXP);
void findcontext(int, SEXP, SEXP);
SEXP findVar1(SEXP, SEXP, SEXPTYPE, int);
SEXP forcePromise(SEXP);
SEXP forcePromisePendingOK(SEXP);
void FrameClassFix(SEXP);
SEXP frameSubscript(int, SEXP, SEXP);
int get1index(SEXP, SEXP, int, int, int, SEXP);
SEXP getVar(SEXP, SEXP);
SEXP getVarInFrame(SEXP, SEXP);
void InitArithmetic(void);
void InitColors(void);
void InitConnections(void);
void InitEd(void);
void InitFunctionHashing(void);
void InitBaseEnv(void);
void InitGlobalEnv(void);
Rboolean R_current_trace_state(void);
Rboolean R_has_methods(SEXP);
void R_InitialData(void);
SEXP R_possible_dispatch(SEXP, SEXP, SEXP, SEXP, Rboolean);
void InitGraphics(void);
void InitMemory(void);
void InitNames(void);
void InitOptions(void);
void InitStringHash(void);
void Init_R_Variables(SEXP);
void InitTempDir(void);
void initStack(void);
void internalTypeCheck(SEXP, SEXP, SEXPTYPE);
Rboolean isMethodsDispatchOn(void);
int isValidName(const char *);
void jump_to_toplevel(void);
void KillAllDevices(void);
SEXP levelsgets(SEXP, SEXP);
void mainloop(void);
SEXP makeSubscript(SEXP, SEXP, int *, SEXP, int);
SEXP markKnown(const char *, SEXP);
SEXP mat2indsub(SEXP, SEXP, SEXP);
SEXP matchArg(SEXP, SEXP*);
SEXP matchArgExact(SEXP, SEXP*);
SEXP matchArgs(SEXP, char **, int, SEXP, SEXP);
SEXP matchPar(const char *, SEXP*);
SEXP mkCLOSXP(SEXP, SEXP, SEXP);
SEXP mkFalse(void);
SEXP mkPRIMSXP (int, int);
SEXP mkPROMISE(SEXP, SEXP);
SEXP mkQUOTE(SEXP);
SEXP mkSYMSXP(SEXP, SEXP);
SEXP mkTrue(void);
SEXP NewEnvironment(SEXP, SEXP, SEXP);
void onintr(void);
RETSIGTYPE onsigusr1(int);
RETSIGTYPE onsigusr2(int);
SEXP parse(FILE*, int);
void PrintDefaults(void);
void PrintGreeting(void);
void PrintValueEnv(SEXP, SEXP);
void PrintValueRec(SEXP, SEXP);
void PrintVersion(char *);
void PrintVersion_part_1(char *);
void PrintVersionString(char *);
void PrintWarnings(void);
void process_site_Renviron(void);
void process_system_Renviron(void);
void process_user_Renviron(void);
SEXP promiseArgs(SEXP, SEXP);
SEXP promiseArgsWithValues(SEXP, SEXP, SEXP);
SEXP promiseArgsWith1Value(SEXP, SEXP, SEXP);
void Rcons_vprintf(const char *, va_list);
SEXP RemoveVariable(SEXP, SEXP);
SEXP R_data_class(SEXP , Rboolean);
SEXP R_data_class2(SEXP);
char *R_LibraryFileName(const char *, char *, size_t);
SEXP R_LoadFromFile(FILE*, int);
SEXP R_NewHashedEnv(SEXP, SEXP);
extern int R_Newhashpjw(const char *);
FILE* R_OpenLibraryFile(const char *);
SEXP R_Primitive(const char *);
void R_RestoreGlobalEnv(void);
void R_RestoreGlobalEnvFromFile(const char *, Rboolean);
void R_SaveGlobalEnv(void);
void R_SaveGlobalEnvToFile(const char *);
void R_SaveToFile(SEXP, FILE*, int);
void R_SaveToFileV(SEXP, FILE*, int, int);
Rboolean R_seemsOldStyleS4Object(SEXP object);
int R_SetOptionWarn(int);
int R_SetOptionWidth(int);
void R_Suicide(const char *);
void R_getProcTime(double *data);
int R_isMissing(SEXP symbol, SEXP rho);
void sortVector(SEXP, Rboolean);
void SrcrefPrompt(const char *, SEXP);
void ssort(SEXP*,int);
int StrToInternal(const char *);
SEXP strmat2intmat(SEXP, SEXP, SEXP);
SEXP substituteList(SEXP, SEXP);
Rboolean tsConform(SEXP,SEXP);
SEXP tspgets(SEXP, SEXP);
SEXP type2symbol(SEXPTYPE);
SEXP Rf_VectorFromRange (int, int);
#ifdef ALLOW_OLD_SAVE
void unmarkPhase(void);
#endif
SEXP R_LookupMethod(SEXP, SEXP, SEXP, SEXP);
int usemethod(const char *, SEXP, SEXP, SEXP, SEXP, SEXP, SEXP, int, SEXP*);
SEXP Rf_vectorSubscript(int, SEXP, int*, SEXP (*)(SEXP,SEXP),
                        SEXP (*)(SEXP, int), SEXP, SEXP);
void Rf_wait_until_arguments_computed (SEXP);

#ifdef R_USE_SIGNALS
void begincontext(RCNTXT*, int, SEXP, SEXP, SEXP, SEXP, SEXP);
void revisecontext(SEXP, SEXP);
SEXP dynamicfindVar(SEXP, RCNTXT*);
void endcontext(RCNTXT*);
int framedepth(RCNTXT*);
void R_InsertRestartHandlers(RCNTXT *, Rboolean);
void R_JumpToContext(RCNTXT *, int, SEXP);
SEXP R_syscall(int,RCNTXT*);
int R_sysparent(int,RCNTXT*);
SEXP R_sysframe(int,RCNTXT*);
SEXP R_sysfunction(int,RCNTXT*);

void R_run_onexits(RCNTXT *);
void R_restore_globals(RCNTXT *);
#endif

/* ../main/bind.c */
SEXP ItemName(SEXP, int);

/* ../main/errors.c : */
void ErrorMessage(SEXP, int, ...);
void WarningMessage(SEXP, R_WARNING, ...);
SEXP R_GetTraceback(int);

R_size_t R_GetMaxVSize(void);
void R_SetMaxVSize(R_size_t);
R_size_t R_GetMaxNSize(void);
void R_SetMaxNSize(R_size_t);
R_size_t R_Decode2Long(char *p, int *ierr);
void R_SetPPSize(R_size_t);

/* ../main/devices.c, used in memory.c, gnuwin32/extra.c */
#define R_MaxDevices 64

/* ../../main/printutils.c : */
typedef enum {
    Rprt_adj_left = 0,
    Rprt_adj_right = 1,
    Rprt_adj_centre = 2,
    Rprt_adj_none = 3
} Rprt_adj;

int	Rstrlen(SEXP, int);
const char *EncodeRaw(Rbyte);
const char *EncodeString(SEXP, int, int, Rprt_adj);
const char *EncodeReal2(double, int, int, int);


/* main/sort.c */
void orderVector1(int *indx, int n, SEXP key, Rboolean nalast,
		  Rboolean decreasing, SEXP rho);

/* main/subset.c */
SEXP R_subset3_dflt(SEXP, SEXP, SEXP, SEXP);

/* main/subassign.c */
SEXP R_subassign3_dflt(SEXP, SEXP, SEXP, SEXP, int);

#include <wchar.h>

/* main/util.c */
void UNIMPLEMENTED_TYPE(const char *s, SEXP x);
void UNIMPLEMENTED_TYPEt(const char *s, SEXPTYPE t);
Rboolean Rf_strIsASCII(const char *str);
int utf8clen(char c);

typedef unsigned short ucs2_t;
size_t mbcsToUcs2(const char *in, ucs2_t *out, int nout, int enc);
/* size_t mbcsMblen(char *in);
size_t ucs2ToMbcs(ucs2_t *in, char *out);
size_t ucs2Mblen(ucs2_t *in); */
size_t utf8toucs(wchar_t *wc, const char *s);
size_t utf8towcs(wchar_t *wc, const char *s, size_t n);
size_t ucstomb(char *s, const unsigned int wc);
size_t ucstoutf8(char *s, const unsigned int wc);
size_t mbtoucs(unsigned int *wc, const char *s, size_t n);
size_t wcstoutf8(char *s, const wchar_t *wc, size_t n);

const wchar_t *wtransChar(SEXP x); /* from sysutils.c */

#define mbs_init(x) memset(x, 0, sizeof(mbstate_t))
size_t Mbrtowc(wchar_t *wc, const char *s, size_t n, mbstate_t *ps);
Rboolean mbcsValid(const char *str);
Rboolean utf8Valid(const char *str);
char *Rf_strchr(const char *s, int c);
char *Rf_strrchr(const char *s, int c);

#ifdef Win32
void R_fixslash(char *s);
void R_fixbackslash(char *s);
wchar_t *filenameToWchar(const SEXP fn, const Rboolean expand);

#if defined(SUPPORT_UTF8_WIN32)
#define mbrtowc(a,b,c,d) Rmbrtowc(a,b)
#define wcrtomb(a,b,c) Rwcrtomb(a,b)
#define mbstowcs(a,b,c) Rmbstowcs(a,b,c)
#define wcstombs(a,b,c) Rwcstombs(a,b,c)
size_t Rmbrtowc(wchar_t *wc, const char *s);
size_t Rwcrtomb(char *s, const wchar_t wc);
size_t Rmbstowcs(wchar_t *wc, const char *s, size_t n);
size_t Rwcstombs(char *s, const wchar_t *wc, size_t n);
#endif
#endif

FILE *RC_fopen(const SEXP fn, const char *mode, const Rboolean expand);
int Seql(SEXP a, SEXP b);
int Scollate(SEXP a, SEXP b);

double R_strtod4(const char *str, char **endptr, char dec, Rboolean NA);
double R_strtod(const char *str, char **endptr);
double R_atof(const char *str);

/* unix/sys-std.c, main/options.c */
void set_rl_word_breaks(const char *str);

/* From localecharset.c */
extern char *locale2charset(const char *);

/* Localization */

#ifdef ENABLE_NLS
#include <libintl.h>
#ifdef Win32
#define _(String) libintl_gettext (String)
#undef gettext /* needed for graphapp */
#else
#define _(String) gettext (String)
#endif
#define gettext_noop(String) String
#define N_(String) gettext_noop (String)
#else /* not NLS */
#define _(String) (String)
#define N_(String) String
#define ngettext(String, StringP, N) (N > 1 ? StringP: String)
#endif


/* Macros for suspending interrupts: also in GraphicsDevice.h */
#define BEGIN_SUSPEND_INTERRUPTS do { \
    Rboolean __oldsusp__ = R_interrupts_suspended; \
    R_interrupts_suspended = TRUE;
#define END_SUSPEND_INTERRUPTS R_interrupts_suspended = __oldsusp__; \
    if (R_interrupts_pending && ! R_interrupts_suspended) \
        onintr(); \
} while(0)


/* Macros for fast vmaxget and vmaxset */

#define VMAXGET() ((void *) R_VStack)
#define VMAXSET(ovmax) (R_VStack = (SEXP) (ovmax))


#ifdef __GNUC__
# undef alloca
# define alloca(x) __builtin_alloca((x))
#else
# ifdef HAVE_ALLOCA_H
#  include <alloca.h>
# endif
# if !HAVE_DECL_ALLOCA
extern void *alloca(size_t);
# endif
#endif


/* Macro version of SETCAR.  Assumes FLAG_OLD_TO_NEW is set to 1 in
   memory.c, though it will give correct results either way.  Avoids
   a function call when the node is already in the old-to-new list.
   Similar macros could be defined for SETCDR, SET_TAG, etc., but it
   is less likely that they will be called repeatedly for the same
   object. */

#define SETCAR(x,y) \
  ((x)->gengc_prev_node==0 ? (x)->u.listsxp.carval = (y) : (SETCAR)((x),(y)))


/* Macro for fast stack checking */

#define R_CHECKSTACK() do { \
    int dummy; \
    if (R_CStackDir > 0 ? (uintptr_t)&dummy < R_CStackThreshold \
                        : (uintptr_t)&dummy > R_CStackThreshold) \
        R_CheckStack(); \
} while (0)


/* Enable this by defining USE_FAST_PROTECT_MACROS before including Defn.h.

   Redefines PROTECT, UNPROTECT, PROTECT_WITH_INDEX, and REPROTECT for speed,
   as is possible because the required variables are defined above.  The
   macros below call procedure in memory.c for error handling.  PROTECT_PTR is 
   not redefined, since it contains a significant amount of code.

   Macros PROTECT2 and PROTECT3 for protecting 2 or 3 objects are also defined.

   Defining USE_FAST_PROTECT_MACROS in source files outside src/main may
   cause problems at link time. */

#ifdef USE_FAST_PROTECT_MACROS

extern void Rf_protect_error (void);
extern void Rf_unprotect_error (void);

#undef  PROTECT
#define PROTECT(s) \
( (R_PPStackTop >= R_PPStackSize ? Rf_protect_error() : (void)0), \
   R_PPStack[R_PPStackTop++] = (s) )

#undef  PROTECT2
#define PROTECT2(s1,s2) \
( (R_PPStackTop+1 >= R_PPStackSize ? Rf_protect_error() : (void)0), \
   R_PPStack[R_PPStackTop++] = (s1), \
   R_PPStack[R_PPStackTop++] = (s2) )

#undef  PROTECT3
#define PROTECT3(s1,s2,s3) \
( (R_PPStackTop+2 >= R_PPStackSize ? Rf_protect_error() : (void)0), \
   R_PPStack[R_PPStackTop++] = (s1), \
   R_PPStack[R_PPStackTop++] = (s2), \
   R_PPStack[R_PPStackTop++] = (s3) )

#undef  UNPROTECT
#define UNPROTECT(n) \
  ( R_PPStackTop >= (n) ? (void) (R_PPStackTop -= (n)) \
                        : Rf_unprotect_error() )

#undef  PROTECT_WITH_INDEX
#define PROTECT_WITH_INDEX(x,i) \
  ( (*(i) = R_PPStackTop), PROTECT(x) )

#undef  REPROTECT
#define REPROTECT(x,i) \
  ( (void) (R_PPStack[i] = x) )

#endif


/* Version of SET_ATTRIB that allows anything for the attributes.  Objects
   with such attributes are safe for garbage collection, but shouldn't appear 
   at user level. */

void SET_ATTRIB_TO_ANYTHING (SEXP, SEXP);


/* Redefine NA_INTEGER and NA_LOGICAL to be constants.  Defined in Arith.h
   to refer to R_NaInt, because the RcppEigen package needs them to be
   variables, but they may be faster as constants inside the interpreter. */

#undef NA_INTEGER
#define NA_INTEGER INT_MIN
#undef NA_LOGICAL
#define NA_LOGICAL INT_MIN

/* Redefine ISNAN to make use of a trick, if ENABLE_ISNAN_TRICK is
   defined (with a -D argument in CFLAGS).  This is done here only, not 
   in Arith.h, because the macro implementing the trick evaluates its 
   argument twice, which is bad if it has side effects.  Such macro
   calls are avoided in the interpreter, but may occur in packages. 

   The trick is faster for many non-NaN and non-NA numbers.  It relies
   on the results of converting NaN, NA, -NaN, and -NA to int all being 
   the same, which is checked for in InitArithmetic. */

#ifdef ENABLE_ISNAN_TRICK
#  undef ISNAN
#  define ISNAN(x) ((int)(x) == R_NaN_cast_to_int && isnan(x) != 0)
#endif

#endif /* DEFN_H_ */
/*
 *- Local Variables:
 *- page-delimiter: "^/\\*---"
 *- End:
 */<|MERGE_RESOLUTION|>--- conflicted
+++ resolved
@@ -519,7 +519,6 @@
 
 #define VARIANT_OR    4  /* May return OR of a logical vec rather than vec.
                             Does not set R_variant_result. */
-<<<<<<< HEAD
 
 #define VARIANT_SUM   5  /* May return sum of vec elements rather than vec.
                             Does not set R_variant_result. */
@@ -527,15 +526,6 @@
 #define VARIANT_TRANS 6  /* May return the transpose of the result.  
                             Sets R_variant_result to 1 if so. */
 
-=======
-
-#define VARIANT_SUM   5  /* May return sum of vec elements rather than vec.
-                            Does not set R_variant_result. */
-
-#define VARIANT_TRANS 6  /* May return the transpose of the result.  
-                            Sets R_variant_result to 1 if so. */
-
->>>>>>> 13cc410e
 #define VARIANT_ONE_NAMED 7  /* When the result is a vector list with exactly
                                 one named element, may return a one-element
                                 pairlist with this element (used for $).
