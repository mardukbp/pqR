/*
 *  R : A Computer Language for Statistical Data Analysis
 *  Copyright (C) 2000-11  R Development Core Team
 *
 *  This program is free software; you can redistribute it and/or modify
 *  it under the terms of the GNU General Public License as published by
 *  the Free Software Foundation; either version 2 of the License, or
 *  (at your option) any later version.
 *
 *  This program is distributed in the hope that it will be useful,
 *  but WITHOUT ANY WARRANTY; without even the implied warranty of
 *  MERCHANTABILITY or FITNESS FOR A PARTICULAR PURPOSE.  See the
 *  GNU General Public License for more details.
 *
 *  You should have received a copy of the GNU General Public License
 *  along with this program; if not,  a copy is available at
 *  http://www.r-project.org/Licenses/
 */

#define WIN32_LEAN_AND_MEAN 1
#include <windows.h>
#include <stdlib.h> /* for exit */
#include <stdio.h>
#include <Rversion.h>

#ifndef BINDIR
# define BINDIR "bin"
#endif

extern char *getRHOME(int), *getRUser(void); /* in ../rhome.c */

void R_Suicide(char *s) /* for call from ../rhome.o */
{
    fprintf(stderr, "FATAL ERROR:%s\n", s);
    exit(2);
}


static int pwait(HANDLE p)
{
    DWORD ret;

    WaitForSingleObject(p, INFINITE);
    GetExitCodeProcess(p, &ret);
    return ret;
}

# include <sys/stat.h>

#if !defined(S_IFDIR) && defined(__S_IFDIR)
# define S_IFDIR __S_IFDIR
#endif

static int isDir(char *path)
{
    struct stat sb;
    int isdir = 0;
    if(path[0] && stat(path, &sb) == 0)
	isdir = (sb.st_mode & S_IFDIR) > 0;
    return isdir;
}


void rcmdusage (char *RCMD)
{
    fprintf(stderr, "%s%s%s%s%s%s%s%s%s%s%s%s%s%s%s",
	    "where 'command' is one of:\n",
	    "  INSTALL  Install add-on packages\n",
	    "  REMOVE   Remove add-on packages\n",
	    "  SHLIB    Make a DLL for use with dynload\n",
	    "  BATCH    Run R in batch mode\n",
	    "  build    Build add-on packages\n",
	    "  check    Check add-on packages\n",
	    "  Rprof    Post process R profiling files\n",
	    "  Rdconv   Convert Rd format to various other formats\n",
	    "  Rdiff    difference R output files\n",
	    "  Rd2pdf   Convert Rd format to PDF\n",
	    "  Rd2txt   Convert Rd format to pretty text\n",
	    "  Stangle  Extract S/R code from Sweave documentation\n",
	    "  Sweave   Process Sweave documentation\n",
	    "  config   Obtain configuration information about R\n"
	    "  open     Open a file via Windows file associations\n"
	    "  texify   Process a latex file\n"
	    );

    fprintf(stderr, "\n%s%s%s%s",
	    "Use\n  ", RCMD, " command --help\n",
	    "for usage information for each command.\n\n");
}

#define PROCESS_CMD(ARG)	for (i = cmdarg + 1; i < argc; i++) {\
	    strcat(cmd, ARG);\
	    if (strlen(cmd) + strlen(argv[i]) > 9900) {\
		fprintf(stderr, "command line too long\n");\
		return(27);\
	    }\
	    strcat(cmd, argv[i]);\
	}\
	return(system(cmd))


extern int process_Renviron(const char *filename);
#define CMD_LEN 10000
int rcmdfn (int cmdarg, int argc, char **argv)
{
    /* tasks:
       find R_HOME, set as env variable (with / as separator)
       set R_ARCH
       set PATH to include R_HOME\bin
       set TMPDIR if unset
       set HOME if unset
       set R_CMD (depends on how this was launched), R_VERSION
       read R_HOME\etc\Rcmd_environ
       launch %R_HOME%\bin\$*
    */
    int i, iused, status = 0;
    char *p, cmd[CMD_LEN];
    char RCMD[] = "R CMD";
    int len = strlen(argv[0]);
    char env_path[MAX_PATH];
    int timing = 1;
    char *RHome = getRHOME(3);

    if(!strncmp(argv[0]+len-4, "Rcmd", 4) ||
       !strncmp(argv[0]+len-4, "rcmd", 4) ||
       !strncmp(argv[0]+len-8, "Rcmd.exe", 8) ||
       !strncmp(argv[0]+len-8, "rcmd.exe", 8))
	strcpy(RCMD, "Rcmd");


    if (argc <= cmdarg) {
	fprintf(stderr, "%s%s%s", "Usage: ", RCMD, " command args\n\n");
	rcmdusage(RCMD);
	return(0);
    }

    if (argc == cmdarg+1 &&
	(!strcmp(argv[cmdarg], "--help") || !strcmp(argv[cmdarg], "-h"))
	) {
	/* need to cover Rcmd --help, R CMD --help and R --help,
	   as well as -h versions.
	 */
	if(cmdarg >= 2 || (cmdarg == 1 && !strcmp(RCMD, "Rcmd"))) {
	    fprintf(stderr, "%s%s%s", "Usage: ", RCMD, " command args\n\n");
	    rcmdusage(RCMD);
	    return(0);
	}
	/* R --help */
	snprintf(cmd, CMD_LEN, "%s/%s/Rterm.exe --help", getRHOME(3), BINDIR);
	system(cmd);
	fprintf(stderr, "%s", "\n\nOr: R CMD command args\n\n");
	rcmdusage(RCMD);
	return(0);
    }

    if (cmdarg == 0) {
	/* use of R.exe without CMD, -h, --help */
	if (argc > 1 && !strcmp(argv[1], "RHOME")) {
	    /* An historical special case */
	    fprintf(stdout, "%s", getRHOME(3));
	    return(0);
	}
	snprintf(cmd, CMD_LEN, "%s/%s/Rterm.exe", getRHOME(3), BINDIR);
	for (i = cmdarg + 1; i < argc; i++){
	    strcat(cmd, " ");
	    if (strlen(cmd) + strlen(argv[i]) > 9900) {
		fprintf(stderr, "command line too long\n");
		return(27);
	    }
	    if(strchr(argv[i], ' ')) {
		strcat(cmd, "\"");
		strcat(cmd, argv[i]);
		strcat(cmd, "\"");
	    } else strcat(cmd, argv[i]);
	}
	/* R.exe should ignore Ctrl-C, and let Rterm.exe handle it */
<<<<<<< HEAD
	SetConsoleCtrlHandler(NULL, TRUE);
=======
        extern void no_ctrl_C(void);
        no_ctrl_C();
>>>>>>> 858e7eb0
	return system(cmd);
    }

    /* From here on down, this was called as Rcmd or R CMD */

    char RHOME[MAX_PATH];
    strcpy(RHOME, "R_HOME=");
    strcat(RHOME, RHome);
    for (p = RHOME; *p; p++) if (*p == '\\') *p = '/';
    putenv(RHOME);

    /* We follow Unix-alikes as from R 2.12.0 in setting environment
       variables in Rcmd BATCH.

       NB: Rcmd_environ uses R_HOME.
    */
    strcpy(env_path, RHome); strcat(env_path, "/etc/Rcmd_environ");
    process_Renviron(env_path);

    if (!strcmp(argv[cmdarg], "BATCH")) {
	/* ----- handle Rcmd BATCH  ---- */
	char infile[MAX_PATH], outfile[MAX_PATH], *p, cmd_extra[CMD_LEN];
	DWORD ret;
	SECURITY_ATTRIBUTES sa;
	PROCESS_INFORMATION pi;
	STARTUPINFO si;
	HANDLE hOUT = INVALID_HANDLE_VALUE;

	/* process the command line */
	cmd_extra[0] = '\0';
	if((p = getenv("R_BATCH_OPTIONS")) && strlen(p)) {
	    if(1+strlen(p) >= CMD_LEN) {
		fprintf(stderr, "command line too long\n");
		return(27);
	    }
	    strcat(cmd_extra, " ");
	    strcat(cmd_extra, p);
	}

	for(i = cmdarg + 1, iused = cmdarg; i < argc; i++) {
	    if (!strcmp(argv[i], "-h") || !strcmp(argv[i], "--help")) {
		fprintf(stderr, "%s%s%s%s%s%s%s%s%s%s%s%s%s%s%s\n",
"Usage: ", RCMD, " BATCH [options] infile [outfile]\n\n",
"Run R non-interactively with input from infile and place output (stdout\n",
"and stderr) to another file.  If not given, the name of the output file\n",
"is the one of the input file, with a possible '.R' extension stripped,\n",
"and '.Rout' appended.\n\n",
"Options:\n"
"  -h, --help		print short help message and exit\n",
"  -v, --version		print version info and exit\n",
"  --no-timing		do not report the timings\n",
"  --			end processing of options\n\n",
"Further arguments starting with a '-' are considered as options as long\n",
"as '--' was not encountered, and are passed on to the R process, which\n",
"by default is started with '--restore --save'.\n\n",
"Report bugs at bugs.r-project.org .");
		return(0);
	    }
	    if (!strcmp(argv[i], "-v") || !strcmp(argv[i], "--version")) {
		fprintf(stderr, "BATCH %s\n%s%s%s\n", "1.2",
"Copyright (C) 1997-2004 R Core Development Team.\n",
"This is free software; see the GNU General Public Licence version 2\n",
"or later for copying conditions.  There is NO warranty.");
		return(0);
	    }
	    if (!strcmp(argv[i], "--no-timing")) {
		timing = 0;
		iused = i;
		continue;
	    }

	    if (!strcmp(argv[i], "--")) {
		iused = i;
		break;
	    }
	    if (argv[i][0] == '-') {
		if (strlen(cmd_extra) + strlen(argv[i]) > 9900) {
		    fprintf(stderr, "command line too long\n");
		    return(27);
		}
		strcat(cmd_extra, " ");
		strcat(cmd_extra, argv[i]);
		iused = i;
	    } else break;
	}
	if (iused+1 < argc)
	    strcpy(infile, argv[iused+1]);
	else {
	    fprintf(stderr, "no input file\n");
	    return(1);
	}
	if (iused+2 < argc)
	    strcpy(outfile, argv[iused+2]);
	else {
	    int len = strlen(infile);
	    strcpy(outfile, infile);
	    if (!strcmp(outfile+len-2, ".R")) strcat(outfile, "out");
	    else strcat(outfile, ".Rout");
	}

	/* Unix has --restore --save --no-readline */
	snprintf(cmd, CMD_LEN, "%s/%s/Rterm.exe -f \"%s\" --restore --save",
		 getRHOME(3), BINDIR, infile);
	if(strlen(cmd) + strlen(cmd_extra) >= CMD_LEN) {
	    fprintf(stderr, "command line too long\n");
	    return(27);
	}
	strcat(cmd, cmd_extra);

	/* to get .Last.sys run: see profile/Common.R */
	if(timing) putenv("R_BATCH=1234");

	/* fprintf(stderr, "%s->%s\n", infile, outfile);
	   fprintf(stderr, "%s\n", cmd); */

	sa.nLength = sizeof(sa);
	sa.lpSecurityDescriptor = NULL;
	sa.bInheritHandle = TRUE;

	hOUT = CreateFile(outfile, GENERIC_WRITE, FILE_SHARE_READ,
			  &sa, CREATE_ALWAYS, 0, NULL);
	if (hOUT == INVALID_HANDLE_VALUE) {
	    fprintf(stderr, "unable to open output file\n");
	    return(2);
	}
	SetStdHandle(STD_OUTPUT_HANDLE, hOUT);
	SetStdHandle(STD_ERROR_HANDLE, hOUT);
	si.cb = sizeof(si);
	si.lpReserved = NULL;
	si.lpReserved2 = NULL;
	si.cbReserved2 = 0;
	si.lpDesktop = NULL;
	si.lpTitle = NULL;
	si.dwFlags = STARTF_USESHOWWINDOW;
	si.wShowWindow = SW_SHOWDEFAULT;
	ret = CreateProcess(0, cmd, &sa, &sa, TRUE, 0, NULL, NULL, &si, &pi);
	CloseHandle(hOUT);
	if (!ret) {
	    fprintf(stderr, "unable to run Rterm.exe\n");
	    return(3);
	}
	CloseHandle(pi.hThread);
	return(pwait(pi.hProcess));
	/* ------- end of BATCH -------- */
    }

    /* Now Rcmd <cmd> or R CMD <cmd>: most commands are nowadays
     * handled internally on Windows
     */

    /* Not sure that we still need these set -- they are Windows-only */
    char Rversion[25];
    snprintf(Rversion, 25, "R_VERSION=%s.%s", R_MAJOR, R_MINOR);
    putenv(Rversion);

    putenv("R_CMD=R CMD");

    char *Path = malloc( strlen(getenv("PATH")) + MAX_PATH + 10 );
    if (!Path) {fprintf(stderr, "PATH too long\n"); return(4);}
    strcpy(Path, "PATH=");
    strcat(Path, RHome);
    strcat(Path, "\\");
    strcat(Path, BINDIR);
    strcat(Path, ";");
    strcat(Path, getenv("PATH"));
    putenv(Path);
    free(Path);

    char Rarch[30];
    strcpy(Rarch, "R_ARCH=/");
    strcat(Rarch, R_ARCH);
    putenv(Rarch);

    char Bindir[30];
    strcpy(Bindir, "BINDIR=");
    strcat(Bindir, BINDIR);
    putenv(Bindir);

    char Tmpdir[MAX_PATH+10];
    if ( (p = getenv("TMPDIR")) && isDir(p)) {
	/* TMPDIR is already set */
    } else {
	if ( (p = getenv("TEMP")) && isDir(p)) {
	    strcpy(Tmpdir, "TMPDIR=");
	    strcat(Tmpdir, p);
	    putenv(Tmpdir);
	} else if ( (p = getenv("TMP")) && isDir(p)) {
	    strcpy(Tmpdir, "TMPDIR=");
	    strcat(Tmpdir, p);
	    putenv(Tmpdir);
	} else {
	    strcpy(Tmpdir, "TMPDIR=");
	    strcat(Tmpdir, getRUser());
	    putenv(Tmpdir);
	}
    }

    char HOME[MAX_PATH+10];
    if( !getenv("HOME") ) {
	strcpy(HOME, "HOME=");
	strcat(HOME, getRUser());
	putenv(HOME);
    }


    if (!strcmp(argv[cmdarg], "INSTALL")) {
	/* Unix has --no-restore except for MM's undocumented --use-vanilla */
	snprintf(cmd, CMD_LEN,
		 "%s/%s/Rterm.exe -e tools:::.install_packages() R_DEFAULT_PACKAGES= LC_COLLATE=C --no-restore --slave --args ",
		 getRHOME(3), BINDIR);
	PROCESS_CMD("nextArg");
    } else if (!strcmp(argv[cmdarg], "REMOVE")) {
	snprintf(cmd, CMD_LEN,
		 "%s/%s/Rterm.exe -f \"%s/share/R/REMOVE.R\" R_DEFAULT_PACKAGES=NULL --no-restore --slave --args",
		 getRHOME(3), BINDIR, getRHOME(3));
	for (i = cmdarg + 1; i < argc; i++){
	    strcat(cmd, " ");
	    if (strlen(cmd) + strlen(argv[i]) > 9900) {
		fprintf(stderr, "command line too long\n");
		return(27);
	    }
	    /* Library names could contain spaces */
	    if(strchr(argv[i], ' ')) {
		strcat(cmd, "\"");
		strcat(cmd, argv[i]);
		strcat(cmd, "\"");
	    } else strcat(cmd, argv[i]);
	}
	return(system(cmd));
    } else if (!strcmp(argv[cmdarg], "build")) {
	snprintf(cmd, CMD_LEN,
		 "%s/%s/Rterm.exe -e tools:::.build_packages() R_DEFAULT_PACKAGES= LC_COLLATE=C --no-restore --slave --args ",
		 getRHOME(3), BINDIR);
	PROCESS_CMD("nextArg");
    } else if (!strcmp(argv[cmdarg], "check")) {
	snprintf(cmd, CMD_LEN,
		 "%s/%s/Rterm.exe -e tools:::.check_packages() R_DEFAULT_PACKAGES= LC_COLLATE=C --no-restore --slave --args ",
		 getRHOME(3), BINDIR);
	PROCESS_CMD("nextArg");
    } else if (!strcmp(argv[cmdarg], "Rprof")) {
	snprintf(cmd, CMD_LEN,
		 "%s/%s/Rterm.exe -e tools:::.Rprof() R_DEFAULT_PACKAGES=utils LC_COLLATE=C --vanilla --slave --args ",
		 getRHOME(3), BINDIR);
	PROCESS_CMD("nextArg");
   } else if (!strcmp(argv[cmdarg], "texify")) {
	if (argc < cmdarg+2) {
	    fprintf(stderr, "\nUsage: %s texify [options] filename\n", RCMD);
	    return(1);
	}
	snprintf(cmd, CMD_LEN,
		 "texify.exe -I %s/share/texmf/tex/latex -I %s/share/texmf/bibtex/bst", getRHOME(3), getRHOME(3));
	PROCESS_CMD(" ");
    } else if (!strcmp(argv[cmdarg], "SHLIB")) {
	snprintf(cmd, CMD_LEN,
		 "%s/%s/Rterm.exe -e tools:::.SHLIB() R_DEFAULT_PACKAGES=NULL --no-restore --slave --no-site-file --no-init-file --args",
		 getRHOME(3), BINDIR);
	PROCESS_CMD(" ");
    } else if (!strcmp(argv[cmdarg], "Rdiff")) {
	snprintf(cmd, CMD_LEN,
		 "%s/%s/Rterm.exe -e tools:::.Rdiff() R_DEFAULT_PACKAGES=NULL --vanilla --slave --args ",
		 getRHOME(3), BINDIR);
	PROCESS_CMD("nextArg");
    } else if (!strcmp(argv[cmdarg], "Rdconv")) {
	snprintf(cmd, CMD_LEN,
		 "%s/%s/Rterm.exe -e tools:::.Rdconv() R_DEFAULT_PACKAGES= LC_COLLATE=C --vanilla --slave --args ",
		 getRHOME(3), BINDIR);
	PROCESS_CMD("nextArg");
    } else if (!strcmp(argv[cmdarg], "Rd2txt")) {
	snprintf(cmd, CMD_LEN,
		 "%s/%s/Rterm.exe -e tools:::.Rdconv() R_DEFAULT_PACKAGES= LC_COLLATE=C --vanilla --slave --args nextArg-tnextArgtxt",
		 getRHOME(3), BINDIR);
	PROCESS_CMD("nextArg");
    } else if (!strcmp(argv[cmdarg], "Rd2pdf")) {
	snprintf(cmd, CMD_LEN,
		 "%s/%s/Rterm.exe -e tools:::..Rd2pdf() R_DEFAULT_PACKAGES= LC_ALL=C --vanilla --slave --args ",
		 getRHOME(3), BINDIR);
	PROCESS_CMD("nextArg");
    } else if (!strcmp(argv[cmdarg], "Sweave")) {
	snprintf(cmd, CMD_LEN,
		 "%s/%s/Rterm.exe --no-restore --slave -e utils:::.Sweave() --args ",
		 getRHOME(3), BINDIR);
	PROCESS_CMD("nextArg");
    } else if (!strcmp(argv[cmdarg], "Stangle")) {
	snprintf(cmd, CMD_LEN,
		 "%s/%s/Rterm.exe --vanilla --slave -e utils:::.Stangle() --args ",
		 getRHOME(3), BINDIR);
	PROCESS_CMD("nextArg");
    } else {
	/* not one of those handled internally */
	p = argv[cmdarg];
	if (!strcmp(p, "config"))
	    snprintf(cmd, CMD_LEN, "sh %s/bin/config.sh", RHome);
	else if (!strcmp(p, "open"))
	    snprintf(cmd, CMD_LEN, "%s/%s/open.exe", RHome, BINDIR);
	else {
	    /* RHOME/BINDIR is first in the path, so looks there first */
	    if (!strcmp(".sh", p + strlen(p) - 3)) strcpy(cmd, "sh ");
	    else if (!strcmp(".pl", p + strlen(p) - 3)) strcpy(cmd, "perl ");
	    else strcpy(cmd, "");
	    strcat(cmd, p);
	}

	for (i = cmdarg + 1; i < argc; i++){
	    strcat(cmd, " ");
	    if (strlen(cmd) + strlen(argv[i]) > 9900) {
		fprintf(stderr, "command line too long\n");
		return(27);
	    }
	    if(strchr(argv[i], ' ')) {
		strcat(cmd, "\"");
		strcat(cmd, argv[i]);
		strcat(cmd, "\"");
	    } else strcat(cmd, argv[i]);
	}
	/* printf("cmd is %s\n", cmd); */
	status = system(cmd);
    }
    return(status);
}<|MERGE_RESOLUTION|>--- conflicted
+++ resolved
@@ -174,12 +174,8 @@
 	    } else strcat(cmd, argv[i]);
 	}
 	/* R.exe should ignore Ctrl-C, and let Rterm.exe handle it */
-<<<<<<< HEAD
-	SetConsoleCtrlHandler(NULL, TRUE);
-=======
         extern void no_ctrl_C(void);
         no_ctrl_C();
->>>>>>> 858e7eb0
 	return system(cmd);
     }
 
