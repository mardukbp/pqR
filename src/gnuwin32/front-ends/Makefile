--- conflicted
+++ resolved
@@ -1,11 +1,7 @@
 include ../MkRules
 R_HOME = ../../..
 
-<<<<<<< HEAD
-CFLAGS=-O2 -Wall -pedantic -Wno-unused-value -Wno-parentheses $(EOPTS)
-=======
-CFLAGS=-O2 -Wall -pedantic
->>>>>>> cd8c3434
+CFLAGS=-O2 -Wall -pedantic $(EOPTS) $(EWARN)
 ifdef DEBUG
  CFLAGS+=$(G_FLAG)
  LINKFLAGS=
